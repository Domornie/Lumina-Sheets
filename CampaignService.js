/**
 * REVAMPED CampaignService.gs - Clean, Simple, Reliable
 * Version 2.0 - Eliminates conflicts and simplifies architecture
 */

// ────────────────────────────────────────────────────────────────────────────
// CONSTANTS AND CONFIGURATION
// ────────────────────────────────────────────────────────────────────────────
const CACHE_TTL_MINUTES = 5;
const MAX_RETRIES = 3;
const RETRY_DELAY_MS = 500;

const USER_CAMPAIGN_DEFAULT_ROLE = 'agent';
const USER_CAMPAIGN_ALLOWED_ROLES = ['agent', 'lead', 'qa', 'supervisor', 'trainer', 'support', 'analyst'];

function canUseDatabaseManager() {
  return typeof DatabaseManager !== 'undefined' && DatabaseManager && typeof DatabaseManager.defineTable === 'function';
}

function normalizeIdValue(value) {
  if (value === null || typeof value === 'undefined') return '';
  return String(value).trim();
}

function getUsersSheetName() {
  return (typeof USERS_SHEET === 'string' && USERS_SHEET) ? USERS_SHEET : 'Users';
}

function ensureUsersSheetReady() {
  if (typeof ensureSheetWithHeaders !== 'function') {
    return;
  }
  try {
    const headers = (typeof getCanonicalUserHeaders === 'function')
      ? getCanonicalUserHeaders()
<<<<<<< HEAD
      : ((typeof USERS_HEADERS !== 'undefined' && Array.isArray(USERS_HEADERS)) ? USERS_HEADERS.slice() : null);
=======
      : (Array.isArray(USERS_HEADERS) ? USERS_HEADERS.slice() : null);
>>>>>>> 8dd97bba
    if (headers && headers.length) {
      ensureSheetWithHeaders(getUsersSheetName(), headers);
    } else {
      ensureSheetWithHeaders(getUsersSheetName(), ['ID', 'Email', 'FullName', 'CampaignID']);
    }
  } catch (ensureError) {
    console.warn('CampaignService.ensureUsersSheetReady: unable to ensure headers', ensureError);
  }
}

function readAllUsers() {
  ensureUsersSheetReady();
  try {
    return (typeof readSheet === 'function')
      ? (readSheet(getUsersSheetName()) || [])
      : [];
  } catch (readError) {
    console.warn('CampaignService.readAllUsers: unable to read users sheet', readError);
    return [];
  }
}

function resolveUserIdentityById(userId) {
  const normalized = normalizeIdValue(userId);
  if (!normalized) {
    return { success: false, error: 'User ID is required', errorCode: 'USER_ID_REQUIRED' };
  }

  function projectRecord(record) {
    if (typeof projectRecordToCanonicalUser === 'function') {
      return projectRecordToCanonicalUser(record, { preferIdentityService: false });
    }
    const source = record || {};
    const clone = {};
    Object.keys(source).forEach(function (key) {
      clone[key] = source[key];
    });
    return clone;
  }

  if (typeof IdentityService !== 'undefined'
    && IdentityService
    && typeof IdentityService.getUserIdentityById === 'function') {
    try {
      const lookup = IdentityService.getUserIdentityById(normalized);
      if (lookup && lookup.success && lookup.identity) {
        const fields = lookup.identity.fields || projectRecord(lookup.identity.raw || {});
        return {
          success: true,
          id: normalizeIdValue(fields.ID || normalized),
          identity: lookup.identity,
          summary: lookup.summary || null,
          fields: fields
        };
      }
      if (lookup && lookup.success === false) {
        return {
          success: false,
          error: lookup.error || 'User not found',
          errorCode: lookup.errorCode || 'USER_NOT_FOUND'
        };
      }
    } catch (identityError) {
      console.warn('CampaignService.resolveUserIdentityById: IdentityService lookup failed', identityError);
    }
  }

  const users = readAllUsers();
  const hit = users.find(function (row) {
    return normalizeIdValue(row && (row.ID || row.Id)) === normalized;
  }) || null;

  if (!hit) {
    return { success: false, error: 'User not found', errorCode: 'USER_NOT_FOUND' };
  }

  const fields = projectRecord(hit);
  return {
    success: true,
    id: normalizeIdValue(fields.ID || normalized),
    identity: null,
    summary: null,
    fields: fields
  };
}

function toBooleanFlag(value) {
  if (value === null || typeof value === 'undefined') return false;
  if (typeof value === 'boolean') return value;
  var str = String(value).trim().toLowerCase();
  return str === 'true' || str === '1' || str === 'yes' || str === 'y';
}

function toCampaignRole(role) {
  if (!role && role !== 0) {
    return USER_CAMPAIGN_DEFAULT_ROLE;
  }
  var normalized = String(role).trim();
  if (!normalized) {
    return USER_CAMPAIGN_DEFAULT_ROLE;
  }
  var lower = normalized.toLowerCase();
  if (USER_CAMPAIGN_ALLOWED_ROLES.indexOf(lower) !== -1) {
    return lower;
  }
  return normalized;
}

function isSoftDeletedValue(value) {
  if (!value && value !== 0) return false;
  var str = String(value).trim();
  if (!str) return false;
  if (str === '0') return false;
  return true;
}

function getUserCampaignsTable() {
  return DatabaseManager.defineTable(USER_CAMPAIGNS_SHEET || 'UserCampaigns', {
    headers: Array.isArray(USER_CAMPAIGNS_HEADERS) && USER_CAMPAIGNS_HEADERS.length
      ? USER_CAMPAIGNS_HEADERS
      : ['ID', 'UserId', 'CampaignId', 'Role', 'IsPrimary', 'CreatedAt', 'UpdatedAt', 'DeletedAt'],
    idColumn: 'ID',
    cacheTTL: 1800,
    defaults: {
      Role: USER_CAMPAIGN_DEFAULT_ROLE,
      IsPrimary: false,
      DeletedAt: ''
    },
    validators: {
      Role: function (value) {
        if (!value && value !== 0) return true;
        var str = String(value);
        return str.length <= 120;
      }
    }
  });
}

function getCampaignsTable() {
  return DatabaseManager.defineTable(CAMPAIGNS_SHEET || 'Campaigns', {
    headers: Array.isArray(CAMPAIGNS_HEADERS) && CAMPAIGNS_HEADERS.length
      ? CAMPAIGNS_HEADERS
      : ['ID', 'Name', 'Description', 'ClientName', 'Status', 'Channel', 'Timezone', 'SlaTier', 'CreatedAt', 'UpdatedAt', 'DeletedAt'],
    idColumn: 'ID',
    cacheTTL: 3600
  });
}

function legacyAddUserToCampaign(userId, campaignId, options) {
  const roleValue = options && options.role ? toCampaignRole(options.role) : USER_CAMPAIGN_DEFAULT_ROLE;
  const isPrimary = options && Object.prototype.hasOwnProperty.call(options, 'isPrimary')
    ? toBooleanFlag(options.isPrimary)
    : false;

  const sh = ensureSheetWithHeaders(USER_CAMPAIGNS_SHEET, USER_CAMPAIGNS_HEADERS);
  const data = sh.getDataRange().getValues();
  const headers = data[0] || [];
  const idx = {
    ID: headers.indexOf('ID'),
    UserID: headers.indexOf('UserId') !== -1 ? headers.indexOf('UserId') : headers.indexOf('UserID'),
    CampaignID: headers.indexOf('CampaignId') !== -1 ? headers.indexOf('CampaignId') : headers.indexOf('CampaignID'),
    Role: headers.indexOf('Role'),
    IsPrimary: headers.indexOf('IsPrimary'),
    CreatedAt: headers.indexOf('CreatedAt'),
    UpdatedAt: headers.indexOf('UpdatedAt'),
    DeletedAt: headers.indexOf('DeletedAt')
  };

  let exists = false;
  for (let r = 1; r < data.length; r++) {
    const rowUser = idx.UserID >= 0 ? normalizeIdValue(data[r][idx.UserID]) : '';
    const rowCampaign = idx.CampaignID >= 0 ? normalizeIdValue(data[r][idx.CampaignID]) : '';
    if (rowUser === normalizeIdValue(userId) && rowCampaign === normalizeIdValue(campaignId)) {
      exists = true;
      if (idx.Role >= 0) sh.getRange(r + 1, idx.Role + 1).setValue(roleValue);
      if (idx.IsPrimary >= 0) sh.getRange(r + 1, idx.IsPrimary + 1).setValue(isPrimary);
      if (idx.DeletedAt >= 0) sh.getRange(r + 1, idx.DeletedAt + 1).setValue('');
      if (idx.UpdatedAt >= 0) sh.getRange(r + 1, idx.UpdatedAt + 1).setValue(new Date());
      commitChanges();
      return true;
    }
  }

  const now = new Date();
  const row = [];
  if (idx.ID >= 0) row[idx.ID] = Utilities.getUuid();
  if (idx.UserID >= 0) row[idx.UserID] = userId;
  if (idx.CampaignID >= 0) row[idx.CampaignID] = campaignId;
  if (idx.Role >= 0) row[idx.Role] = roleValue;
  if (idx.IsPrimary >= 0) row[idx.IsPrimary] = isPrimary;
  if (idx.CreatedAt >= 0) row[idx.CreatedAt] = now;
  if (idx.UpdatedAt >= 0) row[idx.UpdatedAt] = now;
  if (idx.DeletedAt >= 0) row[idx.DeletedAt] = '';

  for (let c = 0; c < headers.length; c++) if (typeof row[c] === 'undefined') row[c] = '';
  sh.appendRow(row);

  commitChanges();
  invalidateSheetCache(USER_CAMPAIGNS_SHEET);
  return true;
}

function legacyRemoveUserFromCampaign(userId, campaignId) {
  const sh = ensureSheetWithHeaders(USER_CAMPAIGNS_SHEET, USER_CAMPAIGNS_HEADERS);
  const data = sh.getDataRange().getValues();
  const headers = data[0] || [];
  const idx = {
    UserID: headers.indexOf('UserId') !== -1 ? headers.indexOf('UserId') : headers.indexOf('UserID'),
    CampaignID: headers.indexOf('CampaignId') !== -1 ? headers.indexOf('CampaignId') : headers.indexOf('CampaignID')
  };
  let removed = 0;
  for (let r = data.length - 1; r >= 1; r--) {
    const rowUser = idx.UserID >= 0 ? normalizeIdValue(data[r][idx.UserID]) : '';
    const rowCampaign = idx.CampaignID >= 0 ? normalizeIdValue(data[r][idx.CampaignID]) : '';
    if (rowUser === normalizeIdValue(userId) && rowCampaign === normalizeIdValue(campaignId)) {
      sh.deleteRow(r + 1);
      removed++;
    }
  }
  if (removed) {
    commitChanges();
    invalidateSheetCache(USER_CAMPAIGNS_SHEET);
  }
  return removed;
}

// ────────────────────────────────────────────────────────────────────────────
// UTILITY FUNCTIONS
// ────────────────────────────────────────────────────────────────────────────
function addUserToCampaign(userId, campaignId, options) {
  try {
    if (!userId || !campaignId) return false;

    const identityInfo = resolveUserIdentityById(userId);
    if (!identityInfo.success) {
      safeWriteError && safeWriteError('addUserToCampaign:identity', identityInfo.error || identityInfo.errorCode || 'IDENTITY_RESOLUTION_FAILED');
      return false;
    }

    const canonicalUserId = identityInfo.id;
    const effectiveOptions = Object.assign({}, options || {}, {
      identity: identityInfo.identity,
      identitySummary: identityInfo.summary,
      identityFields: identityInfo.fields
    });

    if (canUseDatabaseManager()) {
      try {
        const added = addUserToCampaignDb(canonicalUserId, campaignId, effectiveOptions);
        invalidateSheetCache(USER_CAMPAIGNS_SHEET);
        return added;
      } catch (err) {
        safeWriteError('addUserToCampaignDb', err);
      }
    }

    return legacyAddUserToCampaign(canonicalUserId, campaignId, effectiveOptions);
  } catch (e) {
    safeWriteError('addUserToCampaign', e);
    return false;
  }
}

function addUserToCampaignDb(userId, campaignId, options) {
  const normalizedUserId = normalizeIdValue(userId);
  const normalizedCampaignId = normalizeIdValue(campaignId);
  if (!normalizedUserId || !normalizedCampaignId) return false;

  const table = getUserCampaignsTable();
  const existing = table.find({
    filter: function (row) {
      if (isSoftDeletedValue(row.DeletedAt)) return false;
      const rowUser = normalizeIdValue(row.UserId || row.UserID);
      const rowCampaign = normalizeIdValue(row.CampaignId || row.CampaignID);
      return rowUser === normalizedUserId && rowCampaign === normalizedCampaignId;
    },
    limit: 1
  }) || [];

  const assignmentRole = toCampaignRole(options && options.role);
  const isPrimary = options && Object.prototype.hasOwnProperty.call(options, 'isPrimary')
    ? toBooleanFlag(options.isPrimary)
    : false;

  if (existing.length) {
    const record = existing[0];
    if (record && record.ID) {
      table.update(record.ID, {
        Role: assignmentRole,
        IsPrimary: isPrimary,
        DeletedAt: ''
      });
      return true;
    }
    return legacyAddUserToCampaign(userId, campaignId, options || {});
  }

  table.insert({
    UserId: normalizedUserId,
    UserID: normalizedUserId,
    CampaignId: normalizedCampaignId,
    CampaignID: normalizedCampaignId,
    Role: assignmentRole,
    IsPrimary: isPrimary,
    DeletedAt: ''
  });
  return true;
}

function removeUserFromCampaign(userId, campaignId) {
  try {
    if (!userId || !campaignId) return { success: false, error: 'userId and campaignId required' };

    const identityInfo = resolveUserIdentityById(userId);
    if (!identityInfo.success) {
      return { success: false, error: identityInfo.error || 'User not found', errorCode: identityInfo.errorCode || 'USER_NOT_FOUND' };
    }

    const canonicalUserId = identityInfo.id;

    if (canUseDatabaseManager()) {
      try {
        const result = removeUserFromCampaignDb(canonicalUserId, campaignId);
        invalidateSheetCache(USER_CAMPAIGNS_SHEET);
        return result;
      } catch (err) {
        safeWriteError('removeUserFromCampaignDb', err);
      }
    }

    const removed = legacyRemoveUserFromCampaign(canonicalUserId, campaignId);
    return { success: true, removed };
  } catch (e) {
    safeWriteError('removeUserFromCampaign', e);
    return { success: false, error: e.message };
  }
}

function removeUserFromCampaignDb(userId, campaignId) {
  const normalizedUserId = normalizeIdValue(userId);
  const normalizedCampaignId = normalizeIdValue(campaignId);
  if (!normalizedUserId || !normalizedCampaignId) {
    return { success: false, error: 'userId and campaignId required' };
  }

  const table = getUserCampaignsTable();
  const matches = table.find({
    filter: function (row) {
      const rowUser = normalizeIdValue(row.UserId || row.UserID);
      const rowCampaign = normalizeIdValue(row.CampaignId || row.CampaignID);
      return rowUser === normalizedUserId && rowCampaign === normalizedCampaignId;
    }
  }) || [];

  if (!matches.length) {
    return { success: true, removed: 0 };
  }

  const missingId = matches.some(function (item) { return !item || !item.ID; });
  if (missingId) {
    const removed = legacyRemoveUserFromCampaign(userId, campaignId);
    return { success: true, removed };
  }

  let removed = 0;
  matches.forEach(function (assignment) {
    if (assignment && assignment.ID) {
      table.delete(assignment.ID);
      removed++;
    }
  });
  return { success: true, removed };
}

function csGetUserCampaignIds(userId) {
  try {
    if (!userId) return [];

    if (canUseDatabaseManager()) {
      try {
        const normalizedUserId = normalizeIdValue(userId);
        const table = getUserCampaignsTable();
        const assignments = table.find({
          filter: function (row) {
            if (isSoftDeletedValue(row.DeletedAt)) return false;
            return normalizeIdValue(row.UserId || row.UserID) === normalizedUserId;
          }
        }) || [];
        const set = new Set();
        assignments.forEach(function (record) {
          const id = normalizeIdValue(record.CampaignId || record.CampaignID);
          if (id) set.add(id);
        });
        return Array.from(set);
      } catch (err) {
        safeWriteError('csGetUserCampaignIdsDb', err);
      }
    }

    const sh = ensureSheetWithHeaders(USER_CAMPAIGNS_SHEET, USER_CAMPAIGNS_HEADERS);
    const data = sh.getDataRange().getValues();
    const headers = data[0] || [];
    const uIdx = headers.indexOf('UserID') !== -1 ? headers.indexOf('UserID') : headers.indexOf('UserId');
    const cIdx = headers.indexOf('CampaignID') !== -1 ? headers.indexOf('CampaignID') : headers.indexOf('CampaignId');
    const out = new Set();
    for (let r = 1; r < data.length; r++) {
      if (String(data[r][uIdx]) === String(userId)) out.add(String(data[r][cIdx]));
    }
    return Array.from(out);
  } catch (e) {
    safeWriteError('csGetUserCampaignIds', e);
    return [];
  }
}

function csGetUserCampaigns(userId) {
  try {
    if (!userId) return [];

    if (canUseDatabaseManager()) {
      try {
        const normalizedUserId = normalizeIdValue(userId);
        const table = getUserCampaignsTable();
        const assignments = table.find({
          filter: function (row) {
            if (isSoftDeletedValue(row.DeletedAt)) return false;
            return normalizeIdValue(row.UserId || row.UserID) === normalizedUserId;
          }
        }) || [];

        if (!assignments.length) {
          return [];
        }

        const ids = assignments
          .map(function (record) { return normalizeIdValue(record.CampaignId || record.CampaignID); })
          .filter(function (id) { return !!id; });

        if (!ids.length) {
          return [];
        }

        const campaignsTable = getCampaignsTable();
        const campaigns = campaignsTable.find({
          filter: function (row) {
            const id = normalizeIdValue(row.ID || row.Id);
            return ids.indexOf(id) !== -1;
          }
        }) || [];

        const campaignIndex = {};
        campaigns.forEach(function (campaign) {
          const id = normalizeIdValue(campaign.ID || campaign.Id);
          if (id) {
            campaignIndex[id] = campaign;
          }
        });

        return assignments.map(function (assignment) {
          const campaignId = normalizeIdValue(assignment.CampaignId || assignment.CampaignID);
          const campaign = campaignIndex[campaignId] || {};
          return {
            id: campaignId,
            name: campaign.Name || '',
            description: campaign.Description || '',
            status: campaign.Status || '',
            role: assignment.Role || USER_CAMPAIGN_DEFAULT_ROLE,
            isPrimary: toBooleanFlag(assignment.IsPrimary)
          };
        });
      } catch (err) {
        safeWriteError('csGetUserCampaignsDb', err);
      }
    }

    const ids = csGetUserCampaignIds(userId);
    if (!ids.length) return [];
    const campaigns = readSheet(CAMPAIGNS_SHEET) || [];
    const want = new Set(ids.map(String));
    return campaigns.filter(c => want.has(String(c.ID)))
      .map(c => ({ id: c.ID, name: c.Name, description: c.Description || '' }));
  } catch (e) {
    safeWriteError('csGetUserCampaigns', e);
    return [];
  }
}

/**
 * Safe sheet operations with retry logic
 */
function safeSheetOperation(operation, maxRetries = MAX_RETRIES) {
  let lastError;

  for (let attempt = 1; attempt <= maxRetries; attempt++) {
    try {
      const result = operation();
      if (attempt > 1) {
        console.log(`Operation succeeded on attempt ${attempt}`);
      }
      return result;
    } catch (error) {
      lastError = error;
      console.warn(`Attempt ${attempt} failed:`, error.message);

      if (attempt < maxRetries) {
        Utilities.sleep(RETRY_DELAY_MS * attempt);
      }
    }
  }

  throw lastError;
}

/**
 * Force commit sheet changes
 */
function commitChanges() {
  try {
    SpreadsheetApp.flush();
    Utilities.sleep(100); // Give Google Sheets time to process
  } catch (error) {
    console.warn('Failed to commit changes:', error);
  }
}

/**
 * Clear all caches for a campaign
 */
function clearCampaignCaches(campaignId) {
  const cacheKeys = [
    `CAMPAIGN_DATA_${campaignId}`,
    `NAVIGATION_${campaignId}`,
    `CATEGORIES_${campaignId}`,
    `PAGES_${campaignId}`,
    `DATA_${CAMPAIGNS_SHEET}`,
    `DATA_${PAGE_CATEGORIES_SHEET}`,
    `DATA_${CAMPAIGN_PAGES_SHEET}`
  ];

  cacheKeys.forEach(key => {
    try {
      scriptCache.remove(key);
      console.log(`Cleared cache: ${key}`);
    } catch (error) {
      console.warn(`Failed to clear cache ${key}:`, error);
    }
  });

  // Also clear using the existing invalidation functions
  if (typeof invalidateCache === 'function') {
    invalidateCache(CAMPAIGNS_SHEET);
    invalidateCache(PAGE_CATEGORIES_SHEET);
    invalidateCache(CAMPAIGN_PAGES_SHEET);
  }

  if (typeof invalidateNavigationCache === 'function') {
    invalidateNavigationCache(campaignId);
  }
}

// ────────────────────────────────────────────────────────────────────────────
// CORE CAMPAIGN OPERATIONS
// ────────────────────────────────────────────────────────────────────────────

/**
 * Get all campaigns
 */
function csGetAllCampaigns() {
  try {
    console.log('csGetAllCampaigns: Starting...');

    const campaigns = safeSheetOperation(() => {
      return readSheet(CAMPAIGNS_SHEET) || [];
    });

    const result = campaigns
      .filter(c => c && c.ID && c.Name && String(c.Name).trim() !== '')
      .map(c => ({
        id: c.ID,
        name: c.Name,
        description: c.Description || '',
        createdAt: c.CreatedAt ? new Date(c.CreatedAt).toISOString() : null,
        updatedAt: c.UpdatedAt ? new Date(c.UpdatedAt).toISOString() : null
      }))
      .sort((a, b) => {
        const da = a.createdAt ? new Date(a.createdAt).getTime() : 0;
        const db = b.createdAt ? new Date(b.createdAt).getTime() : 0;
        return db - da;
      });

    console.log(`csGetAllCampaigns: Returning ${result.length} campaigns`);
    return result;

  } catch (error) {
    console.error('csGetAllCampaigns error:', error);
    safeWriteError('csGetAllCampaigns', error);
    return [];
  }
}

/**
 * Get campaign statistics
 */
function csGetCampaignStats() {
  try {
    const campaigns = readSheet(CAMPAIGNS_SHEET) || [];
    const users = readAllUsers();
    const campaignPages = readSheet(CAMPAIGN_PAGES_SHEET) || [];

    return campaigns.map(c => ({
      id: c.ID,
      userCount: users.filter(u => u.CampaignID === c.ID).length,
      pageCount: campaignPages.filter(p => p.CampaignID === c.ID && isActive(p.IsActive)).length
    }));

  } catch (error) {
    console.error('csGetCampaignStats error:', error);
    safeWriteError('csGetCampaignStats', error);
    return [];
  }
}

/**
 * Create new campaign
 */
function csCreateCampaign(name, description = '') {
  try {
    if (!name || !name.trim()) {
      return { success: false, error: 'Campaign name is required' };
    }

    name = name.trim();
    description = (description || '').trim();

    // Check for duplicates
    const existing = readSheet(CAMPAIGNS_SHEET) || [];
    const duplicate = existing.find(c =>
      c.Name && c.Name.toLowerCase() === name.toLowerCase()
    );

    if (duplicate) {
      return { success: false, error: 'A campaign with this name already exists' };
    }

    return safeSheetOperation(() => {
      const campaignId = Utilities.getUuid();
      const now = new Date();
      const sheet = ensureSheetWithHeaders(CAMPAIGNS_SHEET, CAMPAIGNS_HEADERS);

      sheet.appendRow([campaignId, name, description, now, now]);
      commitChanges();

      // Clear caches
      clearCampaignCaches(campaignId);

      console.log(`Created campaign: ${name} with ID: ${campaignId}`);
      return {
        success: true,
        message: `Campaign "${name}" created successfully`,
        data: {
          id: campaignId,
          name: name,
          description: description,
          createdAt: now.toISOString(),
          updatedAt: now.toISOString()
        }
      };
    });

  } catch (error) {
    console.error('csCreateCampaign error:', error);
    safeWriteError('csCreateCampaign', error);
    return { success: false, error: 'Failed to create campaign: ' + error.message };
  }
}

/**
 * Update campaign
 */
function csUpdateCampaign(campaignId, name, description = '') {
  try {
    if (!name || !name.trim()) {
      return { success: false, error: 'Campaign name is required' };
    }

    return safeSheetOperation(() => {
      name = name.trim();
      description = (description || '').trim();

      const sheet = SpreadsheetApp.getActiveSpreadsheet().getSheetByName(CAMPAIGNS_SHEET);
      if (!sheet) {
        return { success: false, error: 'Campaigns sheet not found' };
      }

      const data = sheet.getDataRange().getValues();
      const headers = data[0];
      const rows = data.slice(1);

      const rowIndex = rows.findIndex(r => r[0] === campaignId);
      if (rowIndex === -1) {
        return { success: false, error: 'Campaign not found' };
      }

      // Check for duplicate names
      const duplicateIndex = rows.findIndex((r, i) =>
        i !== rowIndex && (r[1] || '').toLowerCase() === name.toLowerCase()
      );
      if (duplicateIndex !== -1) {
        return { success: false, error: 'A campaign with this name already exists' };
      }

      // Update the row
      const actualRowIndex = rowIndex + 2;
      sheet.getRange(actualRowIndex, 2).setValue(name);
      sheet.getRange(actualRowIndex, 3).setValue(description);
      sheet.getRange(actualRowIndex, 5).setValue(new Date());

      commitChanges();
      clearCampaignCaches(campaignId);

      console.log(`Updated campaign: ${campaignId} to name: ${name}`);
      return { success: true, message: 'Campaign updated successfully' };
    });

  } catch (error) {
    console.error('csUpdateCampaign error:', error);
    safeWriteError('csUpdateCampaign', error);
    return { success: false, error: 'Failed to update campaign: ' + error.message };
  }
}

/**
 * Delete campaign
 */
function csDeleteCampaign(campaignId) {
  try {
    return safeSheetOperation(() => {
      // Check for assigned users
      const users = readAllUsers();
      const assignedUsers = users.filter(u => u.CampaignID === campaignId);

      if (assignedUsers.length > 0) {
        const userNames = assignedUsers.map(u => u.FullName || u.UserName).join(', ');
        return {
          success: false,
          error: `Cannot delete campaign. ${assignedUsers.length} user${assignedUsers.length !== 1 ? 's are' : ' is'} still assigned: ${userNames}`
        };
      }

      // PATCH: drop this block into csDeleteCampaign() right after you compute `assignedUsers`
      const ucSheet = SpreadsheetApp.getActiveSpreadsheet().getSheetByName(USER_CAMPAIGNS_SHEET);
      if (ucSheet) {
        const data = ucSheet.getDataRange().getValues();
        const headers = data[0] || [];
        const cIdx = headers.indexOf('CampaignID');
        const uIdx = headers.indexOf('UserID');
        let linkCount = 0;
        const linkedUserIds = new Set();
        for (let r = 1; r < data.length; r++) {
          if (String(data[r][cIdx]) === String(campaignId)) {
            linkCount++;
            if (uIdx >= 0 && data[r][uIdx]) linkedUserIds.add(String(data[r][uIdx]));
          }
        }
        if (linkCount > 0) {
          return {
            success: false,
            error: `Cannot delete campaign. ${linkCount} user-campaign link${linkCount !== 1 ? 's' : ''} exist` +
              (linkedUserIds.size ? ` (users: ${Array.from(linkedUserIds).join(', ')})` : '')
          };
        }
      }

      // Get campaign name
      const campaigns = readSheet(CAMPAIGNS_SHEET) || [];
      const campaign = campaigns.find(c => c.ID === campaignId);
      const campaignName = campaign ? campaign.Name : 'Campaign';

      // Delete the campaign
      const sheet = SpreadsheetApp.getActiveSpreadsheet().getSheetByName(CAMPAIGNS_SHEET);
      if (!sheet) {
        return { success: false, error: 'Campaigns sheet not found' };
      }

      const data = sheet.getDataRange().getValues();
      const rowIndex = data.findIndex((row, index) => index > 0 && row[0] === campaignId);
      if (rowIndex === -1) {
        return { success: false, error: 'Campaign not found' };
      }

      sheet.deleteRow(rowIndex + 1);

      // Clean up related data
      cleanupCampaignData(campaignId);
      commitChanges();
      clearCampaignCaches(campaignId);

      console.log(`Deleted campaign: ${campaignName} with ID: ${campaignId}`);
      return {
        success: true,
        message: `Campaign "${campaignName}" and all associated data deleted successfully`
      };
    });

  } catch (error) {
    console.error('csDeleteCampaign error:', error);
    safeWriteError('csDeleteCampaign', error);
    return { success: false, error: 'Failed to delete campaign: ' + error.message };
  }
}

function csGetCampaignStatsV2() {
  try {
    const campaigns = readSheet(CAMPAIGNS_SHEET) || [];
    const users = readAllUsers();
    const campaignPages = readSheet(CAMPAIGN_PAGES_SHEET) || [];
    let uc = [];
    try {
      const sh = SpreadsheetApp.getActiveSpreadsheet().getSheetByName(USER_CAMPAIGNS_SHEET);
      uc = sh ? sh.getDataRange().getValues().slice(1) : [];
    } catch (_) {}

    // Build a quick multimap of campaignId -> linked user count
    const ucHeaders = (uc.length ? SpreadsheetApp.getActiveSpreadsheet().getSheetByName(USER_CAMPAIGNS_SHEET).getDataRange().getValues()[0] : []) || [];
    const ucCIdx = ucHeaders.indexOf('CampaignID');
    const ucUCount = {};
    uc.forEach(r => {
      const cid = String(r[ucCIdx]);
      ucUCount[cid] = (ucUCount[cid] || 0) + 1;
    });

    return campaigns.map(c => {
      const cid = String(c.ID);
      const oneToOne = users.filter(u => String(u.CampaignID) === cid).length;
      const manyToMany = ucUCount[cid] || 0;
      return {
        id: cid,
        userCount: oneToOne + manyToMany,
        pageCount: campaignPages.filter(p => String(p.CampaignID) === cid && isActive(p.IsActive)).length
      };
    });
  } catch (e) {
    safeWriteError('csGetCampaignStatsV2', e);
    return [];
  }
}

function csGetCampaignById(campaignId) {
  try {
    const rows = readSheet(CAMPAIGNS_SHEET) || [];
    const c = rows.find(r => String(r.ID) === String(campaignId));
    if (!c) return null;
    return { id: c.ID, name: c.Name, description: c.Description || '', createdAt: c.CreatedAt, updatedAt: c.UpdatedAt };
  } catch (e) {
    safeWriteError('csGetCampaignById', e);
    return null;
  }
}

function csDeactivateCategory(categoryId, active) {
  try {
    const sh = SpreadsheetApp.getActiveSpreadsheet().getSheetByName(PAGE_CATEGORIES_SHEET);
    if (!sh) return { success: false, error: 'Categories sheet not found' };
    const data = sh.getDataRange().getValues();
    const headers = data[0] || [];
    const idCol = 1 + headers.indexOf('ID');
    const activeCol = 1 + headers.indexOf('IsActive');
    const updatedCol = 1 + headers.indexOf('UpdatedAt');

    let row = -1, campaignId = null;
    for (let r = 2; r <= data.length; r++) {
      if (String(sh.getRange(r, idCol).getValue()) === String(categoryId)) {
        row = r;
        const cIdCol = 1 + headers.indexOf('CampaignID');
        campaignId = cIdCol > 0 ? sh.getRange(r, cIdCol).getValue() : null;
        break;
      }
    }
    if (row === -1) return { success: false, error: 'Category not found' };
    if (activeCol > 0) sh.getRange(row, activeCol).setValue(!!active);
    if (updatedCol > 0) sh.getRange(row, updatedCol).setValue(new Date());
    commitChanges();
    if (campaignId) clearCampaignCaches(campaignId);
    return { success: true, message: `Category ${active ? 'activated' : 'deactivated'}` };
  } catch (e) {
    safeWriteError('csDeactivateCategory', e);
    return { success: false, error: e.message };
  }
}

function csDeactivateCampaignPage(pageId, active) {
  try {
    const sh = SpreadsheetApp.getActiveSpreadsheet().getSheetByName(CAMPAIGN_PAGES_SHEET);
    if (!sh) return { success: false, error: 'Campaign pages sheet not found' };
    const data = sh.getDataRange().getValues();
    const headers = data[0] || [];
    const idCol = 1 + headers.indexOf('ID');
    const activeCol = 1 + headers.indexOf('IsActive');
    const updatedCol = 1 + headers.indexOf('UpdatedAt');
    const campaignCol = 1 + headers.indexOf('CampaignID');

    let row = -1;
    for (let r = 2; r <= data.length; r++) {
      if (String(sh.getRange(r, idCol).getValue()) === String(pageId)) { row = r; break; }
    }
    if (row === -1) return { success: false, error: 'Campaign page not found' };

    const campaignId = campaignCol > 0 ? sh.getRange(row, campaignCol).getValue() : null;
    if (activeCol > 0) sh.getRange(row, activeCol).setValue(!!active);
    if (updatedCol > 0) sh.getRange(row, updatedCol).setValue(new Date());

    commitChanges();
    if (campaignId) clearCampaignCaches(campaignId);
    return { success: true, message: `Page ${active ? 'activated' : 'deactivated'}` };
  } catch (e) {
    safeWriteError('csDeactivateCampaignPage', e);
    return { success: false, error: e.message };
  }
}

function csRebuildAllNavigations() {
  try {
    const all = csGetAllCampaigns();
    const results = [];
    all.forEach(c => {
      try {
        clearCampaignCaches(c.id);
        const nav = csGetCampaignNavigation(c.id);
        results.push({ id: c.id, name: c.name, categories: nav.categories.length, uncategorized: nav.uncategorizedPages.length });
      } catch (e) {
        results.push({ id: c.id, name: c.name, error: e.message });
      }
    });
    return { success: true, results };
  } catch (e) {
    safeWriteError('csRebuildAllNavigations', e);
    return { success: false, error: e.message };
  }
}

// ────────────────────────────────────────────────────────────────────────────
// PAGE CATEGORY OPERATIONS
// ────────────────────────────────────────────────────────────────────────────

/**
 * Get categories for a campaign
 */
function csGetCampaignCategories(campaignId) {
  try {
    if (!campaignId) {
      console.warn('csGetCampaignCategories called without campaign ID');
      return [];
    }

    console.log(`Getting categories for campaign: ${campaignId}`);

    const allCategories = safeSheetOperation(() => {
      return readSheet(PAGE_CATEGORIES_SHEET) || [];
    });

    const categories = allCategories
      .filter(c => {
        if (!c || !c.CampaignID) return false;
        const campaignMatch = String(c.CampaignID) === String(campaignId);
        const active = isActive(c.IsActive);
        return campaignMatch && active;
      })
      .map(c => ({
        id: c.ID,
        campaignId: c.CampaignID,
        categoryName: c.CategoryName,
        categoryIcon: c.CategoryIcon || 'fas fa-folder',
        sortOrder: parseInt(c.SortOrder) || 999,
        isActive: c.IsActive,
        createdAt: c.CreatedAt,
        updatedAt: c.UpdatedAt
      }))
      .sort((a, b) => (a.sortOrder || 999) - (b.sortOrder || 999));

    console.log(`Found ${categories.length} categories for campaign ${campaignId}`);
    return categories;

  } catch (error) {
    console.error('csGetCampaignCategories error:', error);
    safeWriteError('csGetCampaignCategories', error);
    return [];
  }
}

/**
 * Create category for campaign
 */
function csCreateCategory(campaignId, categoryName, categoryIcon, sortOrder = 999) {
  try {
    console.log('Creating category:', { campaignId, categoryName, categoryIcon, sortOrder });

    if (!campaignId || !categoryName || !categoryIcon) {
      return { success: false, error: 'Campaign ID, category name, and icon are required' };
    }

    return safeSheetOperation(() => {
      // Verify campaign exists
      const campaigns = readSheet(CAMPAIGNS_SHEET) || [];
      if (!campaigns.find(c => c.ID === campaignId)) {
        return { success: false, error: 'Campaign not found' };
      }

      // Check for duplicates
      const existing = readSheet(PAGE_CATEGORIES_SHEET) || [];
      const duplicate = existing.find(c =>
        c.CampaignID === campaignId &&
        isActive(c.IsActive) &&
        (c.CategoryName || '').toLowerCase() === categoryName.trim().toLowerCase()
      );

      if (duplicate) {
        return { success: false, error: 'A category with this name already exists in this campaign' };
      }

      // Create the category
      const id = Utilities.getUuid();
      const now = new Date();
      const sheet = ensureSheetWithHeaders(PAGE_CATEGORIES_SHEET, PAGE_CATEGORIES_HEADERS);

      sheet.appendRow([
        id,
        campaignId,
        categoryName.trim(),
        categoryIcon.trim(),
        parseInt(sortOrder) || 999,
        true, // IsActive - use boolean
        now,
        now
      ]);

      commitChanges();
      clearCampaignCaches(campaignId);

      console.log('Successfully created category:', categoryName);

      // Verify creation
      const verification = readSheet(PAGE_CATEGORIES_SHEET)
        .find(c => c.ID === id && c.CampaignID === campaignId);

      if (!verification) {
        console.error('Category verification failed');
        return { success: false, error: 'Failed to verify category creation' };
      }

      return {
        success: true,
        message: 'Category created successfully',
        data: {
          id: id,
          campaignId: campaignId,
          categoryName: categoryName,
          categoryIcon: categoryIcon,
          sortOrder: sortOrder
        }
      };
    });

  } catch (error) {
    console.error('csCreateCategory error:', error);
    safeWriteError('csCreateCategory', error);
    return { success: false, error: 'Failed to create category: ' + error.message };
  }
}

/**
 * Delete category
 */
function csDeleteCategory(categoryId) {
  try {
    console.log('Deleting category:', categoryId);

    return safeSheetOperation(() => {
      // Get category info first
      const categories = readSheet(PAGE_CATEGORIES_SHEET) || [];
      const category = categories.find(c => c.ID === categoryId);

      if (!category) {
        return { success: false, error: 'Category not found' };
      }

      // Move pages to uncategorized
      const campaignPages = readSheet(CAMPAIGN_PAGES_SHEET) || [];
      const pagesInCategory = campaignPages.filter(p => p.CategoryID === categoryId);

      if (pagesInCategory.length > 0) {
        const sheet = SpreadsheetApp.getActiveSpreadsheet().getSheetByName(CAMPAIGN_PAGES_SHEET);
        const data = sheet.getDataRange().getValues();
        const headers = data[0];
        const categoryIdCol = headers.indexOf('CategoryID') + 1;
        const updatedAtCol = headers.indexOf('UpdatedAt') + 1;

        pagesInCategory.forEach((page, index) => {
          const rowIndex = data.findIndex((row, i) => i > 0 && row[0] === page.ID);
          if (rowIndex > 0) {
            sheet.getRange(rowIndex + 1, categoryIdCol).setValue('');
            if (updatedAtCol > 0) {
              sheet.getRange(rowIndex + 1, updatedAtCol).setValue(new Date());
            }
          }
        });

        console.log(`Moved ${pagesInCategory.length} pages to uncategorized`);
      }

      // Delete the category
      const categorySheet = SpreadsheetApp.getActiveSpreadsheet().getSheetByName(PAGE_CATEGORIES_SHEET);
      if (!categorySheet) {
        return { success: false, error: 'Categories sheet not found' };
      }

      const categoryData = categorySheet.getDataRange().getValues();
      const categoryRowIndex = categoryData.findIndex((row, index) => index > 0 && row[0] === categoryId);
      if (categoryRowIndex === -1) {
        return { success: false, error: 'Category not found in sheet' };
      }

      categorySheet.deleteRow(categoryRowIndex + 1);
      commitChanges();
      clearCampaignCaches(category.CampaignID);

      console.log('Successfully deleted category');
      return { success: true, message: 'Category deleted successfully' };
    });

  } catch (error) {
    console.error('csDeleteCategory error:', error);
    safeWriteError('csDeleteCategory', error);
    return { success: false, error: 'Failed to delete category: ' + error.message };
  }
}

// ────────────────────────────────────────────────────────────────────────────
// CAMPAIGN PAGE OPERATIONS
// ────────────────────────────────────────────────────────────────────────────

/**
 * Get pages for a campaign
 */
function csGetCampaignPages(campaignId) {
  try {
    const campaignPages = readSheet(CAMPAIGN_PAGES_SHEET) || [];
    return campaignPages
      .filter(p => p && p.CampaignID === campaignId && isActive(p.IsActive))
      .map(p => ({
        id: p.ID,
        campaignId: p.CampaignID,
        pageKey: p.PageKey,
        pageTitle: p.PageTitle,
        pageIcon: p.PageIcon,
        categoryId: p.CategoryID || null,
        sortOrder: p.SortOrder || 999,
        isActive: p.IsActive
      }))
      .sort((a, b) => (a.sortOrder || 999) - (b.sortOrder || 999));

  } catch (error) {
    console.error('csGetCampaignPages error:', error);
    safeWriteError('csGetCampaignPages', error);
    return [];
  }
}

/**
 * Add page to campaign
 */
function csAddPageToCampaign(campaignId, pageKey, pageTitle, pageIcon, categoryId = null, sortOrder = 999) {
  try {
    console.log('Adding page to campaign:', { campaignId, pageKey, pageTitle, pageIcon, categoryId, sortOrder });

    if (!campaignId || !pageKey || !pageTitle || !pageIcon) {
      return { success: false, error: 'Campaign ID, page key, title, and icon are required' };
    }

    return safeSheetOperation(() => {
      // Verify campaign exists
      const campaigns = readSheet(CAMPAIGNS_SHEET) || [];
      if (!campaigns.find(c => c.ID === campaignId)) {
        return { success: false, error: 'Campaign not found' };
      }

      // Check if page already assigned
      const existing = readSheet(CAMPAIGN_PAGES_SHEET) || [];
      const existingPage = existing.find(cp =>
        cp.CampaignID === campaignId &&
        cp.PageKey === pageKey &&
        isActive(cp.IsActive)
      );

      if (existingPage) {
        return { success: false, error: 'Page is already assigned to this campaign' };
      }

      // Verify system page exists
      const systemPages = readSheet(PAGES_SHEET) || [];
      if (!systemPages.find(p => p.PageKey === pageKey)) {
        return { success: false, error: 'System page not found' };
      }

      // Validate category if provided
      if (categoryId && categoryId !== '') {
        const categories = readSheet(PAGE_CATEGORIES_SHEET) || [];
        const category = categories.find(c =>
          c.ID === categoryId &&
          c.CampaignID === campaignId &&
          isActive(c.IsActive)
        );
        if (!category) {
          console.warn('Invalid categoryId provided:', categoryId, 'setting to null');
          categoryId = null;
        }
      } else {
        categoryId = null;
      }

      const id = Utilities.getUuid();
      const now = new Date();
      const sheet = ensureSheetWithHeaders(CAMPAIGN_PAGES_SHEET, CAMPAIGN_PAGES_HEADERS);

      sheet.appendRow([
        id,
        campaignId,
        pageKey,
        pageTitle.trim(),
        pageIcon.trim(),
        categoryId,
        parseInt(sortOrder) || 999,
        true,
        now,
        now
      ]);

      commitChanges();
      clearCampaignCaches(campaignId);

      console.log('Successfully added page to campaign');
      return {
        success: true,
        message: 'Page added to campaign successfully',
        data: {
          id: id,
          campaignId: campaignId,
          pageKey: pageKey,
          pageTitle: pageTitle,
          pageIcon: pageIcon,
          categoryId: categoryId,
          sortOrder: sortOrder
        }
      };
    });

  } catch (error) {
    console.error('csAddPageToCampaign error:', error);
    safeWriteError('csAddPageToCampaign', error);
    return { success: false, error: 'Failed to add page to campaign: ' + error.message };
  }
}

/**
 * Update campaign page
 */
function csUpdateCampaignPage(pageId, updates) {
  try {
    console.log('Updating campaign page:', pageId, 'with updates:', updates);

    return safeSheetOperation(() => {
      const sheet = SpreadsheetApp.getActiveSpreadsheet().getSheetByName(CAMPAIGN_PAGES_SHEET);
      if (!sheet) return { success: false, error: 'Campaign pages sheet not found' };

      const data = sheet.getDataRange().getValues();
      const headers = data[0];
      const rows = data.slice(1);

      const rowIndex = rows.findIndex(row => row[0] === pageId);
      if (rowIndex === -1) return { success: false, error: 'Campaign page not found' };

      const campaignId = rows[rowIndex][1];
      const actualRowIndex = rowIndex + 2;

      const updateMap = {
        'PageTitle': headers.indexOf('PageTitle') + 1,
        'PageIcon': headers.indexOf('PageIcon') + 1,
        'CategoryID': headers.indexOf('CategoryID') + 1,
        'SortOrder': headers.indexOf('SortOrder') + 1,
        'IsActive': headers.indexOf('IsActive') + 1
      };

      // Validate CategoryID if being updated
      if (updates.CategoryID !== undefined) {
        if (updates.CategoryID === null || updates.CategoryID === '') {
          updates.CategoryID = null;
        } else {
          const categories = readSheet(PAGE_CATEGORIES_SHEET) || [];
          const validCategory = categories.find(c =>
            c.ID === updates.CategoryID &&
            c.CampaignID === campaignId &&
            isActive(c.IsActive)
          );

          if (!validCategory) {
            console.warn('Invalid CategoryID provided:', updates.CategoryID, 'setting to null');
            updates.CategoryID = null;
          }
        }
      }

      // Apply updates
      Object.keys(updates).forEach(field => {
        const colIndex = updateMap[field];
        if (colIndex) {
          let value = updates[field];

          if (field === 'SortOrder') {
            value = parseInt(value) || 999;
          } else if (field === 'IsActive') {
            value = Boolean(value);
          } else if (field === 'CategoryID') {
            value = value || '';
          }

          console.log(`Updating ${field} to:`, value, 'at column:', colIndex);
          sheet.getRange(actualRowIndex, colIndex).setValue(value);
        }
      });

      // Update timestamp
      const updatedAtCol = headers.indexOf('UpdatedAt') + 1;
      if (updatedAtCol > 0) {
        sheet.getRange(actualRowIndex, updatedAtCol).setValue(new Date());
      }

      commitChanges();
      clearCampaignCaches(campaignId);

      console.log('Successfully updated campaign page');
      return { success: true, message: 'Campaign page updated successfully' };
    });

  } catch (error) {
    console.error('csUpdateCampaignPage error:', error);
    safeWriteError('csUpdateCampaignPage', error);
    return { success: false, error: 'Failed to update campaign page: ' + error.message };
  }
}

// ────────────────────────────────────────────────────────────────────────────
// NAVIGATION OPERATIONS
// ────────────────────────────────────────────────────────────────────────────

/**
 * Get complete navigation for a campaign
 */
function csGetCampaignNavigation(campaignId) {
  try {
    if (!campaignId) {
      console.warn('csGetCampaignNavigation called without campaign ID');
      return { categories: [], uncategorizedPages: [] };
    }

    console.log(`Building navigation for campaign ${campaignId}`);

    const pages = csGetCampaignPages(campaignId);
    const categories = csGetCampaignCategories(campaignId);
    const navigation = { categories: [], uncategorizedPages: [] };

    console.log(`Found ${pages.length} pages and ${categories.length} categories`);

    if (categories.length === 0) {
      console.warn(`No categories found for campaign ${campaignId}. All pages will be uncategorized.`);
      navigation.uncategorizedPages = pages.map(page => ({
        ...page,
        pageIcon: page.pageIcon || 'fas fa-file'
      }));
      return navigation;
    }

    // Create category map
    const categoryMap = {};
    categories.forEach(cat => {
      categoryMap[cat.id] = {
        id: cat.id,
        campaignId: cat.campaignId,
        categoryName: cat.categoryName,
        categoryIcon: cat.categoryIcon || 'fas fa-folder',
        sortOrder: cat.sortOrder || 999,
        isActive: cat.isActive,
        pages: []
      };
    });

    // Assign pages to categories
    pages.forEach(page => {
      page.pageIcon = page.pageIcon || 'fas fa-file';

      if (page.categoryId && categoryMap[page.categoryId]) {
        categoryMap[page.categoryId].pages.push(page);
      } else {
        navigation.uncategorizedPages.push(page);
      }
    });

    // Only include categories with pages
    navigation.categories = Object.values(categoryMap).filter(cat => cat.pages.length > 0);

    console.log(`Final navigation: ${navigation.categories.length} categories with pages, ${navigation.uncategorizedPages.length} uncategorized pages`);

    return navigation;

  } catch (error) {
    console.error('csGetCampaignNavigation error:', error);
    safeWriteError('csGetCampaignNavigation', error);
    return { categories: [], uncategorizedPages: [] };
  }
}

/**
 * Force refresh navigation cache
 */
function csRefreshNavigation(campaignId) {
  try {
    console.log('Force refreshing navigation for campaign:', campaignId);

    clearCampaignCaches(campaignId);
    const navigation = csGetCampaignNavigation(campaignId);

    return {
      success: true,
      message: 'Navigation refreshed successfully',
      data: navigation
    };

  } catch (error) {
    console.error('csRefreshNavigation error:', error);
    safeWriteError('csRefreshNavigation', error);
    return { success: false, error: error.message };
  }
}

// ────────────────────────────────────────────────────────────────────────────
// UTILITY FUNCTIONS
// ────────────────────────────────────────────────────────────────────────────

/**
 * Check if a value represents "active" status
 */
function isActive(value) {
  if (value === true) return true;
  if (value === false || value === null || typeof value === 'undefined') return false;
  if (typeof value === 'number') return value !== 0;

  const normalized = String(value).trim().toUpperCase();
  if (!normalized) return false;

  return normalized === 'TRUE' || normalized === 'YES' || normalized === 'Y' || normalized === '1' || normalized === 'ON';
}

/**
 * Get all system pages
 */
function csGetAllPages() {
  try {
    const pages = readSheet(PAGES_SHEET) || [];
    return pages
      .filter(p => p && p.PageKey && p.PageTitle)
      .map(p => ({
        pageKey: p.PageKey,
        pageTitle: p.PageTitle,
        pageIcon: p.PageIcon || 'fas fa-file',
        requiresAdmin: p.RequiresAdmin || false
      }))
      .sort((a, b) => (a.pageTitle || '').localeCompare(b.pageTitle || ''));

  } catch (error) {
    console.error('csGetAllPages error:', error);
    safeWriteError('csGetAllPages', error);
    return [];
  }
}

/**
 * Clean up campaign-related data
 */
function cleanupCampaignData(campaignId) {
  try {
    console.log('Cleaning up data for campaign:', campaignId);

    const sheetsToClean = [
      { sheet: CAMPAIGN_PAGES_SHEET, column: 'CampaignID' },
      { sheet: PAGE_CATEGORIES_SHEET, column: 'CampaignID' },
      { sheet: CAMPAIGN_USER_PERMISSIONS_SHEET, column: 'CampaignID' }
    ];

    sheetsToClean.forEach(({ sheet, column }) => {
      try {
        deleteRowsByColumnValue(sheet, column, campaignId);
      } catch (error) {
        console.warn(`Failed to clean ${sheet}:`, error);
      }
    });

    console.log('Cleanup completed for campaign:', campaignId);
  } catch (error) {
    console.error('Error during cleanup:', error);
    safeWriteError('cleanupCampaignData', error);
  }
}

/**
 * Delete rows where column matches value
 */
function deleteRowsByColumnValue(sheetName, columnName, value) {
  try {
    const sheet = SpreadsheetApp.getActiveSpreadsheet().getSheetByName(sheetName);
    if (!sheet) return;

    const data = sheet.getDataRange().getValues();
    if (data.length <= 1) return;

    const headers = data[0];
    const colIndex = headers.indexOf(columnName);
    if (colIndex === -1) return;

    let deletedCount = 0;
    for (let i = data.length - 1; i >= 1; i--) {
      if (data[i][colIndex] === value) {
        sheet.deleteRow(i + 1);
        deletedCount++;
      }
    }

    if (deletedCount > 0) {
      console.log(`Deleted ${deletedCount} rows from ${sheetName} where ${columnName} = ${value}`);
    }
  } catch (error) {
    console.error(`Error deleting from ${sheetName}:`, error);
  }
}

// ────────────────────────────────────────────────────────────────────────────
// CLIENT-FACING FUNCTIONS (Legacy Compatibility)
// ────────────────────────────────────────────────────────────────────────────

// Maintain compatibility with existing frontend code
function clientGetAllCampaigns() { return csGetAllCampaigns(); }
function clientGetCampaignStats() { return csGetCampaignStats(); }
function clientAddCampaign(name, description) { return csCreateCampaign(name, description); }
function clientUpdateCampaign(id, name, description) { return csUpdateCampaign(id, name, description); }
function clientDeleteCampaign(id) { return csDeleteCampaign(id); }
function clientGetAllPages() { return csGetAllPages(); }
function clientGetCampaignPages(id) { return csGetCampaignPages(id); }
function clientGetCampaignNavigation(id) { return csGetCampaignNavigation(id); }
function clientAddCategoryToCampaign(cId, name, icon, sort) { return csCreateCategory(cId, name, icon, sort); }
function clientDeleteCampaignCategory(id) { return csDeleteCategory(id); }
function clientAddPageToCampaign(cId, key, title, icon, catId, sort) { return csAddPageToCampaign(cId, key, title, icon, catId, sort); }
function clientUpdateCampaignPage(id, updates) { return csUpdateCampaignPage(id, updates); }
function forceRefreshCampaignNavigation(id) { return csRefreshNavigation(id); }

// ────────────────────────────────────────────────────────────────────────────
// TESTING AND DEBUG FUNCTIONS
// ────────────────────────────────────────────────────────────────────────────

/**
 * Test connection
 */
function testFrontendConnection() {
  try {
    console.log('testFrontendConnection: Starting...');

    const campaigns = csGetAllCampaigns();
    const sampleCampaigns = campaigns.slice(0, 3);

    return {
      success: true,
      timestamp: new Date(),
      message: 'Frontend connection working',
      sampleCampaignCount: campaigns.length,
      sampleCampaigns: sampleCampaigns,
      functionsAvailable: {
        readSheet: typeof readSheet === 'function',
        ensureSheetWithHeaders: typeof ensureSheetWithHeaders === 'function',
        safeWriteError: typeof safeWriteError === 'function'
      }
    };

  } catch (error) {
    console.error('testFrontendConnection error:', error);
    safeWriteError('testFrontendConnection', error);
    return { success: false, error: error.message || String(error) };
  }
}

/**
 * Debug campaign issues
 */
function debugCampaignIssues(campaignId) {
  try {
    console.log('=== DEBUGGING CAMPAIGN ISSUES ===');

    // Auto-select first campaign if none provided
    if (!campaignId) {
      const campaigns = csGetAllCampaigns();
      if (campaigns.length > 0) {
        campaignId = campaigns[0].id;
        console.log('Using first campaign:', campaignId);
      } else {
        return { error: 'No campaigns found' };
      }
    }

    const campaigns = csGetAllCampaigns();
    const campaign = campaigns.find(c => c.id === campaignId);

    if (!campaign) {
      return {
        error: 'Campaign not found',
        availableCampaigns: campaigns.map(c => ({ id: c.id, name: c.name }))
      };
    }

    const categories = csGetCampaignCategories(campaignId);
    const pages = csGetCampaignPages(campaignId);
    const navigation = csGetCampaignNavigation(campaignId);

    const result = {
      campaignId,
      campaignName: campaign.name,
      categoriesCount: categories.length,
      pagesCount: pages.length,
      navigationCategoriesCount: navigation.categories.length,
      uncategorizedPagesCount: navigation.uncategorizedPages.length,
      categories: categories.slice(0, 3), // Sample data
      pages: pages.slice(0, 3) // Sample data
    };

    console.log('Debug result:', result);
    return result;

  } catch (error) {
    console.error('Debug error:', error);
    return { error: error.message, stack: error.stack };
  }
}

/**
 * Clear all caches
 */
function forceClearAllCaches(campaignId) {
  try {
    if (!campaignId) {
      const campaigns = csGetAllCampaigns();
      if (campaigns.length > 0) {
        campaignId = campaigns[0].id;
      } else {
        return { success: false, error: 'No campaigns found' };
      }
    }

    clearCampaignCaches(campaignId);

    return {
      success: true,
      message: 'All caches cleared successfully',
      campaignId
    };

  } catch (error) {
    console.error('Error clearing caches:', error);
    return { success: false, error: error.message };
  }
}<|MERGE_RESOLUTION|>--- conflicted
+++ resolved
@@ -1,1714 +1,1710 @@
-/**
- * REVAMPED CampaignService.gs - Clean, Simple, Reliable
- * Version 2.0 - Eliminates conflicts and simplifies architecture
- */
-
-// ────────────────────────────────────────────────────────────────────────────
-// CONSTANTS AND CONFIGURATION
-// ────────────────────────────────────────────────────────────────────────────
-const CACHE_TTL_MINUTES = 5;
-const MAX_RETRIES = 3;
-const RETRY_DELAY_MS = 500;
-
-const USER_CAMPAIGN_DEFAULT_ROLE = 'agent';
-const USER_CAMPAIGN_ALLOWED_ROLES = ['agent', 'lead', 'qa', 'supervisor', 'trainer', 'support', 'analyst'];
-
-function canUseDatabaseManager() {
-  return typeof DatabaseManager !== 'undefined' && DatabaseManager && typeof DatabaseManager.defineTable === 'function';
-}
-
-function normalizeIdValue(value) {
-  if (value === null || typeof value === 'undefined') return '';
-  return String(value).trim();
-}
-
-function getUsersSheetName() {
-  return (typeof USERS_SHEET === 'string' && USERS_SHEET) ? USERS_SHEET : 'Users';
-}
-
-function ensureUsersSheetReady() {
-  if (typeof ensureSheetWithHeaders !== 'function') {
-    return;
-  }
-  try {
-    const headers = (typeof getCanonicalUserHeaders === 'function')
-      ? getCanonicalUserHeaders()
-<<<<<<< HEAD
-      : ((typeof USERS_HEADERS !== 'undefined' && Array.isArray(USERS_HEADERS)) ? USERS_HEADERS.slice() : null);
-=======
-      : (Array.isArray(USERS_HEADERS) ? USERS_HEADERS.slice() : null);
->>>>>>> 8dd97bba
-    if (headers && headers.length) {
-      ensureSheetWithHeaders(getUsersSheetName(), headers);
-    } else {
-      ensureSheetWithHeaders(getUsersSheetName(), ['ID', 'Email', 'FullName', 'CampaignID']);
-    }
-  } catch (ensureError) {
-    console.warn('CampaignService.ensureUsersSheetReady: unable to ensure headers', ensureError);
-  }
-}
-
-function readAllUsers() {
-  ensureUsersSheetReady();
-  try {
-    return (typeof readSheet === 'function')
-      ? (readSheet(getUsersSheetName()) || [])
-      : [];
-  } catch (readError) {
-    console.warn('CampaignService.readAllUsers: unable to read users sheet', readError);
-    return [];
-  }
-}
-
-function resolveUserIdentityById(userId) {
-  const normalized = normalizeIdValue(userId);
-  if (!normalized) {
-    return { success: false, error: 'User ID is required', errorCode: 'USER_ID_REQUIRED' };
-  }
-
-  function projectRecord(record) {
-    if (typeof projectRecordToCanonicalUser === 'function') {
-      return projectRecordToCanonicalUser(record, { preferIdentityService: false });
-    }
-    const source = record || {};
-    const clone = {};
-    Object.keys(source).forEach(function (key) {
-      clone[key] = source[key];
-    });
-    return clone;
-  }
-
-  if (typeof IdentityService !== 'undefined'
-    && IdentityService
-    && typeof IdentityService.getUserIdentityById === 'function') {
-    try {
-      const lookup = IdentityService.getUserIdentityById(normalized);
-      if (lookup && lookup.success && lookup.identity) {
-        const fields = lookup.identity.fields || projectRecord(lookup.identity.raw || {});
-        return {
-          success: true,
-          id: normalizeIdValue(fields.ID || normalized),
-          identity: lookup.identity,
-          summary: lookup.summary || null,
-          fields: fields
-        };
-      }
-      if (lookup && lookup.success === false) {
-        return {
-          success: false,
-          error: lookup.error || 'User not found',
-          errorCode: lookup.errorCode || 'USER_NOT_FOUND'
-        };
-      }
-    } catch (identityError) {
-      console.warn('CampaignService.resolveUserIdentityById: IdentityService lookup failed', identityError);
-    }
-  }
-
-  const users = readAllUsers();
-  const hit = users.find(function (row) {
-    return normalizeIdValue(row && (row.ID || row.Id)) === normalized;
-  }) || null;
-
-  if (!hit) {
-    return { success: false, error: 'User not found', errorCode: 'USER_NOT_FOUND' };
-  }
-
-  const fields = projectRecord(hit);
-  return {
-    success: true,
-    id: normalizeIdValue(fields.ID || normalized),
-    identity: null,
-    summary: null,
-    fields: fields
-  };
-}
-
-function toBooleanFlag(value) {
-  if (value === null || typeof value === 'undefined') return false;
-  if (typeof value === 'boolean') return value;
-  var str = String(value).trim().toLowerCase();
-  return str === 'true' || str === '1' || str === 'yes' || str === 'y';
-}
-
-function toCampaignRole(role) {
-  if (!role && role !== 0) {
-    return USER_CAMPAIGN_DEFAULT_ROLE;
-  }
-  var normalized = String(role).trim();
-  if (!normalized) {
-    return USER_CAMPAIGN_DEFAULT_ROLE;
-  }
-  var lower = normalized.toLowerCase();
-  if (USER_CAMPAIGN_ALLOWED_ROLES.indexOf(lower) !== -1) {
-    return lower;
-  }
-  return normalized;
-}
-
-function isSoftDeletedValue(value) {
-  if (!value && value !== 0) return false;
-  var str = String(value).trim();
-  if (!str) return false;
-  if (str === '0') return false;
-  return true;
-}
-
-function getUserCampaignsTable() {
-  return DatabaseManager.defineTable(USER_CAMPAIGNS_SHEET || 'UserCampaigns', {
-    headers: Array.isArray(USER_CAMPAIGNS_HEADERS) && USER_CAMPAIGNS_HEADERS.length
-      ? USER_CAMPAIGNS_HEADERS
-      : ['ID', 'UserId', 'CampaignId', 'Role', 'IsPrimary', 'CreatedAt', 'UpdatedAt', 'DeletedAt'],
-    idColumn: 'ID',
-    cacheTTL: 1800,
-    defaults: {
-      Role: USER_CAMPAIGN_DEFAULT_ROLE,
-      IsPrimary: false,
-      DeletedAt: ''
-    },
-    validators: {
-      Role: function (value) {
-        if (!value && value !== 0) return true;
-        var str = String(value);
-        return str.length <= 120;
-      }
-    }
-  });
-}
-
-function getCampaignsTable() {
-  return DatabaseManager.defineTable(CAMPAIGNS_SHEET || 'Campaigns', {
-    headers: Array.isArray(CAMPAIGNS_HEADERS) && CAMPAIGNS_HEADERS.length
-      ? CAMPAIGNS_HEADERS
-      : ['ID', 'Name', 'Description', 'ClientName', 'Status', 'Channel', 'Timezone', 'SlaTier', 'CreatedAt', 'UpdatedAt', 'DeletedAt'],
-    idColumn: 'ID',
-    cacheTTL: 3600
-  });
-}
-
-function legacyAddUserToCampaign(userId, campaignId, options) {
-  const roleValue = options && options.role ? toCampaignRole(options.role) : USER_CAMPAIGN_DEFAULT_ROLE;
-  const isPrimary = options && Object.prototype.hasOwnProperty.call(options, 'isPrimary')
-    ? toBooleanFlag(options.isPrimary)
-    : false;
-
-  const sh = ensureSheetWithHeaders(USER_CAMPAIGNS_SHEET, USER_CAMPAIGNS_HEADERS);
-  const data = sh.getDataRange().getValues();
-  const headers = data[0] || [];
-  const idx = {
-    ID: headers.indexOf('ID'),
-    UserID: headers.indexOf('UserId') !== -1 ? headers.indexOf('UserId') : headers.indexOf('UserID'),
-    CampaignID: headers.indexOf('CampaignId') !== -1 ? headers.indexOf('CampaignId') : headers.indexOf('CampaignID'),
-    Role: headers.indexOf('Role'),
-    IsPrimary: headers.indexOf('IsPrimary'),
-    CreatedAt: headers.indexOf('CreatedAt'),
-    UpdatedAt: headers.indexOf('UpdatedAt'),
-    DeletedAt: headers.indexOf('DeletedAt')
-  };
-
-  let exists = false;
-  for (let r = 1; r < data.length; r++) {
-    const rowUser = idx.UserID >= 0 ? normalizeIdValue(data[r][idx.UserID]) : '';
-    const rowCampaign = idx.CampaignID >= 0 ? normalizeIdValue(data[r][idx.CampaignID]) : '';
-    if (rowUser === normalizeIdValue(userId) && rowCampaign === normalizeIdValue(campaignId)) {
-      exists = true;
-      if (idx.Role >= 0) sh.getRange(r + 1, idx.Role + 1).setValue(roleValue);
-      if (idx.IsPrimary >= 0) sh.getRange(r + 1, idx.IsPrimary + 1).setValue(isPrimary);
-      if (idx.DeletedAt >= 0) sh.getRange(r + 1, idx.DeletedAt + 1).setValue('');
-      if (idx.UpdatedAt >= 0) sh.getRange(r + 1, idx.UpdatedAt + 1).setValue(new Date());
-      commitChanges();
-      return true;
-    }
-  }
-
-  const now = new Date();
-  const row = [];
-  if (idx.ID >= 0) row[idx.ID] = Utilities.getUuid();
-  if (idx.UserID >= 0) row[idx.UserID] = userId;
-  if (idx.CampaignID >= 0) row[idx.CampaignID] = campaignId;
-  if (idx.Role >= 0) row[idx.Role] = roleValue;
-  if (idx.IsPrimary >= 0) row[idx.IsPrimary] = isPrimary;
-  if (idx.CreatedAt >= 0) row[idx.CreatedAt] = now;
-  if (idx.UpdatedAt >= 0) row[idx.UpdatedAt] = now;
-  if (idx.DeletedAt >= 0) row[idx.DeletedAt] = '';
-
-  for (let c = 0; c < headers.length; c++) if (typeof row[c] === 'undefined') row[c] = '';
-  sh.appendRow(row);
-
-  commitChanges();
-  invalidateSheetCache(USER_CAMPAIGNS_SHEET);
-  return true;
-}
-
-function legacyRemoveUserFromCampaign(userId, campaignId) {
-  const sh = ensureSheetWithHeaders(USER_CAMPAIGNS_SHEET, USER_CAMPAIGNS_HEADERS);
-  const data = sh.getDataRange().getValues();
-  const headers = data[0] || [];
-  const idx = {
-    UserID: headers.indexOf('UserId') !== -1 ? headers.indexOf('UserId') : headers.indexOf('UserID'),
-    CampaignID: headers.indexOf('CampaignId') !== -1 ? headers.indexOf('CampaignId') : headers.indexOf('CampaignID')
-  };
-  let removed = 0;
-  for (let r = data.length - 1; r >= 1; r--) {
-    const rowUser = idx.UserID >= 0 ? normalizeIdValue(data[r][idx.UserID]) : '';
-    const rowCampaign = idx.CampaignID >= 0 ? normalizeIdValue(data[r][idx.CampaignID]) : '';
-    if (rowUser === normalizeIdValue(userId) && rowCampaign === normalizeIdValue(campaignId)) {
-      sh.deleteRow(r + 1);
-      removed++;
-    }
-  }
-  if (removed) {
-    commitChanges();
-    invalidateSheetCache(USER_CAMPAIGNS_SHEET);
-  }
-  return removed;
-}
-
-// ────────────────────────────────────────────────────────────────────────────
-// UTILITY FUNCTIONS
-// ────────────────────────────────────────────────────────────────────────────
-function addUserToCampaign(userId, campaignId, options) {
-  try {
-    if (!userId || !campaignId) return false;
-
-    const identityInfo = resolveUserIdentityById(userId);
-    if (!identityInfo.success) {
-      safeWriteError && safeWriteError('addUserToCampaign:identity', identityInfo.error || identityInfo.errorCode || 'IDENTITY_RESOLUTION_FAILED');
-      return false;
-    }
-
-    const canonicalUserId = identityInfo.id;
-    const effectiveOptions = Object.assign({}, options || {}, {
-      identity: identityInfo.identity,
-      identitySummary: identityInfo.summary,
-      identityFields: identityInfo.fields
-    });
-
-    if (canUseDatabaseManager()) {
-      try {
-        const added = addUserToCampaignDb(canonicalUserId, campaignId, effectiveOptions);
-        invalidateSheetCache(USER_CAMPAIGNS_SHEET);
-        return added;
-      } catch (err) {
-        safeWriteError('addUserToCampaignDb', err);
-      }
-    }
-
-    return legacyAddUserToCampaign(canonicalUserId, campaignId, effectiveOptions);
-  } catch (e) {
-    safeWriteError('addUserToCampaign', e);
-    return false;
-  }
-}
-
-function addUserToCampaignDb(userId, campaignId, options) {
-  const normalizedUserId = normalizeIdValue(userId);
-  const normalizedCampaignId = normalizeIdValue(campaignId);
-  if (!normalizedUserId || !normalizedCampaignId) return false;
-
-  const table = getUserCampaignsTable();
-  const existing = table.find({
-    filter: function (row) {
-      if (isSoftDeletedValue(row.DeletedAt)) return false;
-      const rowUser = normalizeIdValue(row.UserId || row.UserID);
-      const rowCampaign = normalizeIdValue(row.CampaignId || row.CampaignID);
-      return rowUser === normalizedUserId && rowCampaign === normalizedCampaignId;
-    },
-    limit: 1
-  }) || [];
-
-  const assignmentRole = toCampaignRole(options && options.role);
-  const isPrimary = options && Object.prototype.hasOwnProperty.call(options, 'isPrimary')
-    ? toBooleanFlag(options.isPrimary)
-    : false;
-
-  if (existing.length) {
-    const record = existing[0];
-    if (record && record.ID) {
-      table.update(record.ID, {
-        Role: assignmentRole,
-        IsPrimary: isPrimary,
-        DeletedAt: ''
-      });
-      return true;
-    }
-    return legacyAddUserToCampaign(userId, campaignId, options || {});
-  }
-
-  table.insert({
-    UserId: normalizedUserId,
-    UserID: normalizedUserId,
-    CampaignId: normalizedCampaignId,
-    CampaignID: normalizedCampaignId,
-    Role: assignmentRole,
-    IsPrimary: isPrimary,
-    DeletedAt: ''
-  });
-  return true;
-}
-
-function removeUserFromCampaign(userId, campaignId) {
-  try {
-    if (!userId || !campaignId) return { success: false, error: 'userId and campaignId required' };
-
-    const identityInfo = resolveUserIdentityById(userId);
-    if (!identityInfo.success) {
-      return { success: false, error: identityInfo.error || 'User not found', errorCode: identityInfo.errorCode || 'USER_NOT_FOUND' };
-    }
-
-    const canonicalUserId = identityInfo.id;
-
-    if (canUseDatabaseManager()) {
-      try {
-        const result = removeUserFromCampaignDb(canonicalUserId, campaignId);
-        invalidateSheetCache(USER_CAMPAIGNS_SHEET);
-        return result;
-      } catch (err) {
-        safeWriteError('removeUserFromCampaignDb', err);
-      }
-    }
-
-    const removed = legacyRemoveUserFromCampaign(canonicalUserId, campaignId);
-    return { success: true, removed };
-  } catch (e) {
-    safeWriteError('removeUserFromCampaign', e);
-    return { success: false, error: e.message };
-  }
-}
-
-function removeUserFromCampaignDb(userId, campaignId) {
-  const normalizedUserId = normalizeIdValue(userId);
-  const normalizedCampaignId = normalizeIdValue(campaignId);
-  if (!normalizedUserId || !normalizedCampaignId) {
-    return { success: false, error: 'userId and campaignId required' };
-  }
-
-  const table = getUserCampaignsTable();
-  const matches = table.find({
-    filter: function (row) {
-      const rowUser = normalizeIdValue(row.UserId || row.UserID);
-      const rowCampaign = normalizeIdValue(row.CampaignId || row.CampaignID);
-      return rowUser === normalizedUserId && rowCampaign === normalizedCampaignId;
-    }
-  }) || [];
-
-  if (!matches.length) {
-    return { success: true, removed: 0 };
-  }
-
-  const missingId = matches.some(function (item) { return !item || !item.ID; });
-  if (missingId) {
-    const removed = legacyRemoveUserFromCampaign(userId, campaignId);
-    return { success: true, removed };
-  }
-
-  let removed = 0;
-  matches.forEach(function (assignment) {
-    if (assignment && assignment.ID) {
-      table.delete(assignment.ID);
-      removed++;
-    }
-  });
-  return { success: true, removed };
-}
-
-function csGetUserCampaignIds(userId) {
-  try {
-    if (!userId) return [];
-
-    if (canUseDatabaseManager()) {
-      try {
-        const normalizedUserId = normalizeIdValue(userId);
-        const table = getUserCampaignsTable();
-        const assignments = table.find({
-          filter: function (row) {
-            if (isSoftDeletedValue(row.DeletedAt)) return false;
-            return normalizeIdValue(row.UserId || row.UserID) === normalizedUserId;
-          }
-        }) || [];
-        const set = new Set();
-        assignments.forEach(function (record) {
-          const id = normalizeIdValue(record.CampaignId || record.CampaignID);
-          if (id) set.add(id);
-        });
-        return Array.from(set);
-      } catch (err) {
-        safeWriteError('csGetUserCampaignIdsDb', err);
-      }
-    }
-
-    const sh = ensureSheetWithHeaders(USER_CAMPAIGNS_SHEET, USER_CAMPAIGNS_HEADERS);
-    const data = sh.getDataRange().getValues();
-    const headers = data[0] || [];
-    const uIdx = headers.indexOf('UserID') !== -1 ? headers.indexOf('UserID') : headers.indexOf('UserId');
-    const cIdx = headers.indexOf('CampaignID') !== -1 ? headers.indexOf('CampaignID') : headers.indexOf('CampaignId');
-    const out = new Set();
-    for (let r = 1; r < data.length; r++) {
-      if (String(data[r][uIdx]) === String(userId)) out.add(String(data[r][cIdx]));
-    }
-    return Array.from(out);
-  } catch (e) {
-    safeWriteError('csGetUserCampaignIds', e);
-    return [];
-  }
-}
-
-function csGetUserCampaigns(userId) {
-  try {
-    if (!userId) return [];
-
-    if (canUseDatabaseManager()) {
-      try {
-        const normalizedUserId = normalizeIdValue(userId);
-        const table = getUserCampaignsTable();
-        const assignments = table.find({
-          filter: function (row) {
-            if (isSoftDeletedValue(row.DeletedAt)) return false;
-            return normalizeIdValue(row.UserId || row.UserID) === normalizedUserId;
-          }
-        }) || [];
-
-        if (!assignments.length) {
-          return [];
-        }
-
-        const ids = assignments
-          .map(function (record) { return normalizeIdValue(record.CampaignId || record.CampaignID); })
-          .filter(function (id) { return !!id; });
-
-        if (!ids.length) {
-          return [];
-        }
-
-        const campaignsTable = getCampaignsTable();
-        const campaigns = campaignsTable.find({
-          filter: function (row) {
-            const id = normalizeIdValue(row.ID || row.Id);
-            return ids.indexOf(id) !== -1;
-          }
-        }) || [];
-
-        const campaignIndex = {};
-        campaigns.forEach(function (campaign) {
-          const id = normalizeIdValue(campaign.ID || campaign.Id);
-          if (id) {
-            campaignIndex[id] = campaign;
-          }
-        });
-
-        return assignments.map(function (assignment) {
-          const campaignId = normalizeIdValue(assignment.CampaignId || assignment.CampaignID);
-          const campaign = campaignIndex[campaignId] || {};
-          return {
-            id: campaignId,
-            name: campaign.Name || '',
-            description: campaign.Description || '',
-            status: campaign.Status || '',
-            role: assignment.Role || USER_CAMPAIGN_DEFAULT_ROLE,
-            isPrimary: toBooleanFlag(assignment.IsPrimary)
-          };
-        });
-      } catch (err) {
-        safeWriteError('csGetUserCampaignsDb', err);
-      }
-    }
-
-    const ids = csGetUserCampaignIds(userId);
-    if (!ids.length) return [];
-    const campaigns = readSheet(CAMPAIGNS_SHEET) || [];
-    const want = new Set(ids.map(String));
-    return campaigns.filter(c => want.has(String(c.ID)))
-      .map(c => ({ id: c.ID, name: c.Name, description: c.Description || '' }));
-  } catch (e) {
-    safeWriteError('csGetUserCampaigns', e);
-    return [];
-  }
-}
-
-/**
- * Safe sheet operations with retry logic
- */
-function safeSheetOperation(operation, maxRetries = MAX_RETRIES) {
-  let lastError;
-
-  for (let attempt = 1; attempt <= maxRetries; attempt++) {
-    try {
-      const result = operation();
-      if (attempt > 1) {
-        console.log(`Operation succeeded on attempt ${attempt}`);
-      }
-      return result;
-    } catch (error) {
-      lastError = error;
-      console.warn(`Attempt ${attempt} failed:`, error.message);
-
-      if (attempt < maxRetries) {
-        Utilities.sleep(RETRY_DELAY_MS * attempt);
-      }
-    }
-  }
-
-  throw lastError;
-}
-
-/**
- * Force commit sheet changes
- */
-function commitChanges() {
-  try {
-    SpreadsheetApp.flush();
-    Utilities.sleep(100); // Give Google Sheets time to process
-  } catch (error) {
-    console.warn('Failed to commit changes:', error);
-  }
-}
-
-/**
- * Clear all caches for a campaign
- */
-function clearCampaignCaches(campaignId) {
-  const cacheKeys = [
-    `CAMPAIGN_DATA_${campaignId}`,
-    `NAVIGATION_${campaignId}`,
-    `CATEGORIES_${campaignId}`,
-    `PAGES_${campaignId}`,
-    `DATA_${CAMPAIGNS_SHEET}`,
-    `DATA_${PAGE_CATEGORIES_SHEET}`,
-    `DATA_${CAMPAIGN_PAGES_SHEET}`
-  ];
-
-  cacheKeys.forEach(key => {
-    try {
-      scriptCache.remove(key);
-      console.log(`Cleared cache: ${key}`);
-    } catch (error) {
-      console.warn(`Failed to clear cache ${key}:`, error);
-    }
-  });
-
-  // Also clear using the existing invalidation functions
-  if (typeof invalidateCache === 'function') {
-    invalidateCache(CAMPAIGNS_SHEET);
-    invalidateCache(PAGE_CATEGORIES_SHEET);
-    invalidateCache(CAMPAIGN_PAGES_SHEET);
-  }
-
-  if (typeof invalidateNavigationCache === 'function') {
-    invalidateNavigationCache(campaignId);
-  }
-}
-
-// ────────────────────────────────────────────────────────────────────────────
-// CORE CAMPAIGN OPERATIONS
-// ────────────────────────────────────────────────────────────────────────────
-
-/**
- * Get all campaigns
- */
-function csGetAllCampaigns() {
-  try {
-    console.log('csGetAllCampaigns: Starting...');
-
-    const campaigns = safeSheetOperation(() => {
-      return readSheet(CAMPAIGNS_SHEET) || [];
-    });
-
-    const result = campaigns
-      .filter(c => c && c.ID && c.Name && String(c.Name).trim() !== '')
-      .map(c => ({
-        id: c.ID,
-        name: c.Name,
-        description: c.Description || '',
-        createdAt: c.CreatedAt ? new Date(c.CreatedAt).toISOString() : null,
-        updatedAt: c.UpdatedAt ? new Date(c.UpdatedAt).toISOString() : null
-      }))
-      .sort((a, b) => {
-        const da = a.createdAt ? new Date(a.createdAt).getTime() : 0;
-        const db = b.createdAt ? new Date(b.createdAt).getTime() : 0;
-        return db - da;
-      });
-
-    console.log(`csGetAllCampaigns: Returning ${result.length} campaigns`);
-    return result;
-
-  } catch (error) {
-    console.error('csGetAllCampaigns error:', error);
-    safeWriteError('csGetAllCampaigns', error);
-    return [];
-  }
-}
-
-/**
- * Get campaign statistics
- */
-function csGetCampaignStats() {
-  try {
-    const campaigns = readSheet(CAMPAIGNS_SHEET) || [];
-    const users = readAllUsers();
-    const campaignPages = readSheet(CAMPAIGN_PAGES_SHEET) || [];
-
-    return campaigns.map(c => ({
-      id: c.ID,
-      userCount: users.filter(u => u.CampaignID === c.ID).length,
-      pageCount: campaignPages.filter(p => p.CampaignID === c.ID && isActive(p.IsActive)).length
-    }));
-
-  } catch (error) {
-    console.error('csGetCampaignStats error:', error);
-    safeWriteError('csGetCampaignStats', error);
-    return [];
-  }
-}
-
-/**
- * Create new campaign
- */
-function csCreateCampaign(name, description = '') {
-  try {
-    if (!name || !name.trim()) {
-      return { success: false, error: 'Campaign name is required' };
-    }
-
-    name = name.trim();
-    description = (description || '').trim();
-
-    // Check for duplicates
-    const existing = readSheet(CAMPAIGNS_SHEET) || [];
-    const duplicate = existing.find(c =>
-      c.Name && c.Name.toLowerCase() === name.toLowerCase()
-    );
-
-    if (duplicate) {
-      return { success: false, error: 'A campaign with this name already exists' };
-    }
-
-    return safeSheetOperation(() => {
-      const campaignId = Utilities.getUuid();
-      const now = new Date();
-      const sheet = ensureSheetWithHeaders(CAMPAIGNS_SHEET, CAMPAIGNS_HEADERS);
-
-      sheet.appendRow([campaignId, name, description, now, now]);
-      commitChanges();
-
-      // Clear caches
-      clearCampaignCaches(campaignId);
-
-      console.log(`Created campaign: ${name} with ID: ${campaignId}`);
-      return {
-        success: true,
-        message: `Campaign "${name}" created successfully`,
-        data: {
-          id: campaignId,
-          name: name,
-          description: description,
-          createdAt: now.toISOString(),
-          updatedAt: now.toISOString()
-        }
-      };
-    });
-
-  } catch (error) {
-    console.error('csCreateCampaign error:', error);
-    safeWriteError('csCreateCampaign', error);
-    return { success: false, error: 'Failed to create campaign: ' + error.message };
-  }
-}
-
-/**
- * Update campaign
- */
-function csUpdateCampaign(campaignId, name, description = '') {
-  try {
-    if (!name || !name.trim()) {
-      return { success: false, error: 'Campaign name is required' };
-    }
-
-    return safeSheetOperation(() => {
-      name = name.trim();
-      description = (description || '').trim();
-
-      const sheet = SpreadsheetApp.getActiveSpreadsheet().getSheetByName(CAMPAIGNS_SHEET);
-      if (!sheet) {
-        return { success: false, error: 'Campaigns sheet not found' };
-      }
-
-      const data = sheet.getDataRange().getValues();
-      const headers = data[0];
-      const rows = data.slice(1);
-
-      const rowIndex = rows.findIndex(r => r[0] === campaignId);
-      if (rowIndex === -1) {
-        return { success: false, error: 'Campaign not found' };
-      }
-
-      // Check for duplicate names
-      const duplicateIndex = rows.findIndex((r, i) =>
-        i !== rowIndex && (r[1] || '').toLowerCase() === name.toLowerCase()
-      );
-      if (duplicateIndex !== -1) {
-        return { success: false, error: 'A campaign with this name already exists' };
-      }
-
-      // Update the row
-      const actualRowIndex = rowIndex + 2;
-      sheet.getRange(actualRowIndex, 2).setValue(name);
-      sheet.getRange(actualRowIndex, 3).setValue(description);
-      sheet.getRange(actualRowIndex, 5).setValue(new Date());
-
-      commitChanges();
-      clearCampaignCaches(campaignId);
-
-      console.log(`Updated campaign: ${campaignId} to name: ${name}`);
-      return { success: true, message: 'Campaign updated successfully' };
-    });
-
-  } catch (error) {
-    console.error('csUpdateCampaign error:', error);
-    safeWriteError('csUpdateCampaign', error);
-    return { success: false, error: 'Failed to update campaign: ' + error.message };
-  }
-}
-
-/**
- * Delete campaign
- */
-function csDeleteCampaign(campaignId) {
-  try {
-    return safeSheetOperation(() => {
-      // Check for assigned users
-      const users = readAllUsers();
-      const assignedUsers = users.filter(u => u.CampaignID === campaignId);
-
-      if (assignedUsers.length > 0) {
-        const userNames = assignedUsers.map(u => u.FullName || u.UserName).join(', ');
-        return {
-          success: false,
-          error: `Cannot delete campaign. ${assignedUsers.length} user${assignedUsers.length !== 1 ? 's are' : ' is'} still assigned: ${userNames}`
-        };
-      }
-
-      // PATCH: drop this block into csDeleteCampaign() right after you compute `assignedUsers`
-      const ucSheet = SpreadsheetApp.getActiveSpreadsheet().getSheetByName(USER_CAMPAIGNS_SHEET);
-      if (ucSheet) {
-        const data = ucSheet.getDataRange().getValues();
-        const headers = data[0] || [];
-        const cIdx = headers.indexOf('CampaignID');
-        const uIdx = headers.indexOf('UserID');
-        let linkCount = 0;
-        const linkedUserIds = new Set();
-        for (let r = 1; r < data.length; r++) {
-          if (String(data[r][cIdx]) === String(campaignId)) {
-            linkCount++;
-            if (uIdx >= 0 && data[r][uIdx]) linkedUserIds.add(String(data[r][uIdx]));
-          }
-        }
-        if (linkCount > 0) {
-          return {
-            success: false,
-            error: `Cannot delete campaign. ${linkCount} user-campaign link${linkCount !== 1 ? 's' : ''} exist` +
-              (linkedUserIds.size ? ` (users: ${Array.from(linkedUserIds).join(', ')})` : '')
-          };
-        }
-      }
-
-      // Get campaign name
-      const campaigns = readSheet(CAMPAIGNS_SHEET) || [];
-      const campaign = campaigns.find(c => c.ID === campaignId);
-      const campaignName = campaign ? campaign.Name : 'Campaign';
-
-      // Delete the campaign
-      const sheet = SpreadsheetApp.getActiveSpreadsheet().getSheetByName(CAMPAIGNS_SHEET);
-      if (!sheet) {
-        return { success: false, error: 'Campaigns sheet not found' };
-      }
-
-      const data = sheet.getDataRange().getValues();
-      const rowIndex = data.findIndex((row, index) => index > 0 && row[0] === campaignId);
-      if (rowIndex === -1) {
-        return { success: false, error: 'Campaign not found' };
-      }
-
-      sheet.deleteRow(rowIndex + 1);
-
-      // Clean up related data
-      cleanupCampaignData(campaignId);
-      commitChanges();
-      clearCampaignCaches(campaignId);
-
-      console.log(`Deleted campaign: ${campaignName} with ID: ${campaignId}`);
-      return {
-        success: true,
-        message: `Campaign "${campaignName}" and all associated data deleted successfully`
-      };
-    });
-
-  } catch (error) {
-    console.error('csDeleteCampaign error:', error);
-    safeWriteError('csDeleteCampaign', error);
-    return { success: false, error: 'Failed to delete campaign: ' + error.message };
-  }
-}
-
-function csGetCampaignStatsV2() {
-  try {
-    const campaigns = readSheet(CAMPAIGNS_SHEET) || [];
-    const users = readAllUsers();
-    const campaignPages = readSheet(CAMPAIGN_PAGES_SHEET) || [];
-    let uc = [];
-    try {
-      const sh = SpreadsheetApp.getActiveSpreadsheet().getSheetByName(USER_CAMPAIGNS_SHEET);
-      uc = sh ? sh.getDataRange().getValues().slice(1) : [];
-    } catch (_) {}
-
-    // Build a quick multimap of campaignId -> linked user count
-    const ucHeaders = (uc.length ? SpreadsheetApp.getActiveSpreadsheet().getSheetByName(USER_CAMPAIGNS_SHEET).getDataRange().getValues()[0] : []) || [];
-    const ucCIdx = ucHeaders.indexOf('CampaignID');
-    const ucUCount = {};
-    uc.forEach(r => {
-      const cid = String(r[ucCIdx]);
-      ucUCount[cid] = (ucUCount[cid] || 0) + 1;
-    });
-
-    return campaigns.map(c => {
-      const cid = String(c.ID);
-      const oneToOne = users.filter(u => String(u.CampaignID) === cid).length;
-      const manyToMany = ucUCount[cid] || 0;
-      return {
-        id: cid,
-        userCount: oneToOne + manyToMany,
-        pageCount: campaignPages.filter(p => String(p.CampaignID) === cid && isActive(p.IsActive)).length
-      };
-    });
-  } catch (e) {
-    safeWriteError('csGetCampaignStatsV2', e);
-    return [];
-  }
-}
-
-function csGetCampaignById(campaignId) {
-  try {
-    const rows = readSheet(CAMPAIGNS_SHEET) || [];
-    const c = rows.find(r => String(r.ID) === String(campaignId));
-    if (!c) return null;
-    return { id: c.ID, name: c.Name, description: c.Description || '', createdAt: c.CreatedAt, updatedAt: c.UpdatedAt };
-  } catch (e) {
-    safeWriteError('csGetCampaignById', e);
-    return null;
-  }
-}
-
-function csDeactivateCategory(categoryId, active) {
-  try {
-    const sh = SpreadsheetApp.getActiveSpreadsheet().getSheetByName(PAGE_CATEGORIES_SHEET);
-    if (!sh) return { success: false, error: 'Categories sheet not found' };
-    const data = sh.getDataRange().getValues();
-    const headers = data[0] || [];
-    const idCol = 1 + headers.indexOf('ID');
-    const activeCol = 1 + headers.indexOf('IsActive');
-    const updatedCol = 1 + headers.indexOf('UpdatedAt');
-
-    let row = -1, campaignId = null;
-    for (let r = 2; r <= data.length; r++) {
-      if (String(sh.getRange(r, idCol).getValue()) === String(categoryId)) {
-        row = r;
-        const cIdCol = 1 + headers.indexOf('CampaignID');
-        campaignId = cIdCol > 0 ? sh.getRange(r, cIdCol).getValue() : null;
-        break;
-      }
-    }
-    if (row === -1) return { success: false, error: 'Category not found' };
-    if (activeCol > 0) sh.getRange(row, activeCol).setValue(!!active);
-    if (updatedCol > 0) sh.getRange(row, updatedCol).setValue(new Date());
-    commitChanges();
-    if (campaignId) clearCampaignCaches(campaignId);
-    return { success: true, message: `Category ${active ? 'activated' : 'deactivated'}` };
-  } catch (e) {
-    safeWriteError('csDeactivateCategory', e);
-    return { success: false, error: e.message };
-  }
-}
-
-function csDeactivateCampaignPage(pageId, active) {
-  try {
-    const sh = SpreadsheetApp.getActiveSpreadsheet().getSheetByName(CAMPAIGN_PAGES_SHEET);
-    if (!sh) return { success: false, error: 'Campaign pages sheet not found' };
-    const data = sh.getDataRange().getValues();
-    const headers = data[0] || [];
-    const idCol = 1 + headers.indexOf('ID');
-    const activeCol = 1 + headers.indexOf('IsActive');
-    const updatedCol = 1 + headers.indexOf('UpdatedAt');
-    const campaignCol = 1 + headers.indexOf('CampaignID');
-
-    let row = -1;
-    for (let r = 2; r <= data.length; r++) {
-      if (String(sh.getRange(r, idCol).getValue()) === String(pageId)) { row = r; break; }
-    }
-    if (row === -1) return { success: false, error: 'Campaign page not found' };
-
-    const campaignId = campaignCol > 0 ? sh.getRange(row, campaignCol).getValue() : null;
-    if (activeCol > 0) sh.getRange(row, activeCol).setValue(!!active);
-    if (updatedCol > 0) sh.getRange(row, updatedCol).setValue(new Date());
-
-    commitChanges();
-    if (campaignId) clearCampaignCaches(campaignId);
-    return { success: true, message: `Page ${active ? 'activated' : 'deactivated'}` };
-  } catch (e) {
-    safeWriteError('csDeactivateCampaignPage', e);
-    return { success: false, error: e.message };
-  }
-}
-
-function csRebuildAllNavigations() {
-  try {
-    const all = csGetAllCampaigns();
-    const results = [];
-    all.forEach(c => {
-      try {
-        clearCampaignCaches(c.id);
-        const nav = csGetCampaignNavigation(c.id);
-        results.push({ id: c.id, name: c.name, categories: nav.categories.length, uncategorized: nav.uncategorizedPages.length });
-      } catch (e) {
-        results.push({ id: c.id, name: c.name, error: e.message });
-      }
-    });
-    return { success: true, results };
-  } catch (e) {
-    safeWriteError('csRebuildAllNavigations', e);
-    return { success: false, error: e.message };
-  }
-}
-
-// ────────────────────────────────────────────────────────────────────────────
-// PAGE CATEGORY OPERATIONS
-// ────────────────────────────────────────────────────────────────────────────
-
-/**
- * Get categories for a campaign
- */
-function csGetCampaignCategories(campaignId) {
-  try {
-    if (!campaignId) {
-      console.warn('csGetCampaignCategories called without campaign ID');
-      return [];
-    }
-
-    console.log(`Getting categories for campaign: ${campaignId}`);
-
-    const allCategories = safeSheetOperation(() => {
-      return readSheet(PAGE_CATEGORIES_SHEET) || [];
-    });
-
-    const categories = allCategories
-      .filter(c => {
-        if (!c || !c.CampaignID) return false;
-        const campaignMatch = String(c.CampaignID) === String(campaignId);
-        const active = isActive(c.IsActive);
-        return campaignMatch && active;
-      })
-      .map(c => ({
-        id: c.ID,
-        campaignId: c.CampaignID,
-        categoryName: c.CategoryName,
-        categoryIcon: c.CategoryIcon || 'fas fa-folder',
-        sortOrder: parseInt(c.SortOrder) || 999,
-        isActive: c.IsActive,
-        createdAt: c.CreatedAt,
-        updatedAt: c.UpdatedAt
-      }))
-      .sort((a, b) => (a.sortOrder || 999) - (b.sortOrder || 999));
-
-    console.log(`Found ${categories.length} categories for campaign ${campaignId}`);
-    return categories;
-
-  } catch (error) {
-    console.error('csGetCampaignCategories error:', error);
-    safeWriteError('csGetCampaignCategories', error);
-    return [];
-  }
-}
-
-/**
- * Create category for campaign
- */
-function csCreateCategory(campaignId, categoryName, categoryIcon, sortOrder = 999) {
-  try {
-    console.log('Creating category:', { campaignId, categoryName, categoryIcon, sortOrder });
-
-    if (!campaignId || !categoryName || !categoryIcon) {
-      return { success: false, error: 'Campaign ID, category name, and icon are required' };
-    }
-
-    return safeSheetOperation(() => {
-      // Verify campaign exists
-      const campaigns = readSheet(CAMPAIGNS_SHEET) || [];
-      if (!campaigns.find(c => c.ID === campaignId)) {
-        return { success: false, error: 'Campaign not found' };
-      }
-
-      // Check for duplicates
-      const existing = readSheet(PAGE_CATEGORIES_SHEET) || [];
-      const duplicate = existing.find(c =>
-        c.CampaignID === campaignId &&
-        isActive(c.IsActive) &&
-        (c.CategoryName || '').toLowerCase() === categoryName.trim().toLowerCase()
-      );
-
-      if (duplicate) {
-        return { success: false, error: 'A category with this name already exists in this campaign' };
-      }
-
-      // Create the category
-      const id = Utilities.getUuid();
-      const now = new Date();
-      const sheet = ensureSheetWithHeaders(PAGE_CATEGORIES_SHEET, PAGE_CATEGORIES_HEADERS);
-
-      sheet.appendRow([
-        id,
-        campaignId,
-        categoryName.trim(),
-        categoryIcon.trim(),
-        parseInt(sortOrder) || 999,
-        true, // IsActive - use boolean
-        now,
-        now
-      ]);
-
-      commitChanges();
-      clearCampaignCaches(campaignId);
-
-      console.log('Successfully created category:', categoryName);
-
-      // Verify creation
-      const verification = readSheet(PAGE_CATEGORIES_SHEET)
-        .find(c => c.ID === id && c.CampaignID === campaignId);
-
-      if (!verification) {
-        console.error('Category verification failed');
-        return { success: false, error: 'Failed to verify category creation' };
-      }
-
-      return {
-        success: true,
-        message: 'Category created successfully',
-        data: {
-          id: id,
-          campaignId: campaignId,
-          categoryName: categoryName,
-          categoryIcon: categoryIcon,
-          sortOrder: sortOrder
-        }
-      };
-    });
-
-  } catch (error) {
-    console.error('csCreateCategory error:', error);
-    safeWriteError('csCreateCategory', error);
-    return { success: false, error: 'Failed to create category: ' + error.message };
-  }
-}
-
-/**
- * Delete category
- */
-function csDeleteCategory(categoryId) {
-  try {
-    console.log('Deleting category:', categoryId);
-
-    return safeSheetOperation(() => {
-      // Get category info first
-      const categories = readSheet(PAGE_CATEGORIES_SHEET) || [];
-      const category = categories.find(c => c.ID === categoryId);
-
-      if (!category) {
-        return { success: false, error: 'Category not found' };
-      }
-
-      // Move pages to uncategorized
-      const campaignPages = readSheet(CAMPAIGN_PAGES_SHEET) || [];
-      const pagesInCategory = campaignPages.filter(p => p.CategoryID === categoryId);
-
-      if (pagesInCategory.length > 0) {
-        const sheet = SpreadsheetApp.getActiveSpreadsheet().getSheetByName(CAMPAIGN_PAGES_SHEET);
-        const data = sheet.getDataRange().getValues();
-        const headers = data[0];
-        const categoryIdCol = headers.indexOf('CategoryID') + 1;
-        const updatedAtCol = headers.indexOf('UpdatedAt') + 1;
-
-        pagesInCategory.forEach((page, index) => {
-          const rowIndex = data.findIndex((row, i) => i > 0 && row[0] === page.ID);
-          if (rowIndex > 0) {
-            sheet.getRange(rowIndex + 1, categoryIdCol).setValue('');
-            if (updatedAtCol > 0) {
-              sheet.getRange(rowIndex + 1, updatedAtCol).setValue(new Date());
-            }
-          }
-        });
-
-        console.log(`Moved ${pagesInCategory.length} pages to uncategorized`);
-      }
-
-      // Delete the category
-      const categorySheet = SpreadsheetApp.getActiveSpreadsheet().getSheetByName(PAGE_CATEGORIES_SHEET);
-      if (!categorySheet) {
-        return { success: false, error: 'Categories sheet not found' };
-      }
-
-      const categoryData = categorySheet.getDataRange().getValues();
-      const categoryRowIndex = categoryData.findIndex((row, index) => index > 0 && row[0] === categoryId);
-      if (categoryRowIndex === -1) {
-        return { success: false, error: 'Category not found in sheet' };
-      }
-
-      categorySheet.deleteRow(categoryRowIndex + 1);
-      commitChanges();
-      clearCampaignCaches(category.CampaignID);
-
-      console.log('Successfully deleted category');
-      return { success: true, message: 'Category deleted successfully' };
-    });
-
-  } catch (error) {
-    console.error('csDeleteCategory error:', error);
-    safeWriteError('csDeleteCategory', error);
-    return { success: false, error: 'Failed to delete category: ' + error.message };
-  }
-}
-
-// ────────────────────────────────────────────────────────────────────────────
-// CAMPAIGN PAGE OPERATIONS
-// ────────────────────────────────────────────────────────────────────────────
-
-/**
- * Get pages for a campaign
- */
-function csGetCampaignPages(campaignId) {
-  try {
-    const campaignPages = readSheet(CAMPAIGN_PAGES_SHEET) || [];
-    return campaignPages
-      .filter(p => p && p.CampaignID === campaignId && isActive(p.IsActive))
-      .map(p => ({
-        id: p.ID,
-        campaignId: p.CampaignID,
-        pageKey: p.PageKey,
-        pageTitle: p.PageTitle,
-        pageIcon: p.PageIcon,
-        categoryId: p.CategoryID || null,
-        sortOrder: p.SortOrder || 999,
-        isActive: p.IsActive
-      }))
-      .sort((a, b) => (a.sortOrder || 999) - (b.sortOrder || 999));
-
-  } catch (error) {
-    console.error('csGetCampaignPages error:', error);
-    safeWriteError('csGetCampaignPages', error);
-    return [];
-  }
-}
-
-/**
- * Add page to campaign
- */
-function csAddPageToCampaign(campaignId, pageKey, pageTitle, pageIcon, categoryId = null, sortOrder = 999) {
-  try {
-    console.log('Adding page to campaign:', { campaignId, pageKey, pageTitle, pageIcon, categoryId, sortOrder });
-
-    if (!campaignId || !pageKey || !pageTitle || !pageIcon) {
-      return { success: false, error: 'Campaign ID, page key, title, and icon are required' };
-    }
-
-    return safeSheetOperation(() => {
-      // Verify campaign exists
-      const campaigns = readSheet(CAMPAIGNS_SHEET) || [];
-      if (!campaigns.find(c => c.ID === campaignId)) {
-        return { success: false, error: 'Campaign not found' };
-      }
-
-      // Check if page already assigned
-      const existing = readSheet(CAMPAIGN_PAGES_SHEET) || [];
-      const existingPage = existing.find(cp =>
-        cp.CampaignID === campaignId &&
-        cp.PageKey === pageKey &&
-        isActive(cp.IsActive)
-      );
-
-      if (existingPage) {
-        return { success: false, error: 'Page is already assigned to this campaign' };
-      }
-
-      // Verify system page exists
-      const systemPages = readSheet(PAGES_SHEET) || [];
-      if (!systemPages.find(p => p.PageKey === pageKey)) {
-        return { success: false, error: 'System page not found' };
-      }
-
-      // Validate category if provided
-      if (categoryId && categoryId !== '') {
-        const categories = readSheet(PAGE_CATEGORIES_SHEET) || [];
-        const category = categories.find(c =>
-          c.ID === categoryId &&
-          c.CampaignID === campaignId &&
-          isActive(c.IsActive)
-        );
-        if (!category) {
-          console.warn('Invalid categoryId provided:', categoryId, 'setting to null');
-          categoryId = null;
-        }
-      } else {
-        categoryId = null;
-      }
-
-      const id = Utilities.getUuid();
-      const now = new Date();
-      const sheet = ensureSheetWithHeaders(CAMPAIGN_PAGES_SHEET, CAMPAIGN_PAGES_HEADERS);
-
-      sheet.appendRow([
-        id,
-        campaignId,
-        pageKey,
-        pageTitle.trim(),
-        pageIcon.trim(),
-        categoryId,
-        parseInt(sortOrder) || 999,
-        true,
-        now,
-        now
-      ]);
-
-      commitChanges();
-      clearCampaignCaches(campaignId);
-
-      console.log('Successfully added page to campaign');
-      return {
-        success: true,
-        message: 'Page added to campaign successfully',
-        data: {
-          id: id,
-          campaignId: campaignId,
-          pageKey: pageKey,
-          pageTitle: pageTitle,
-          pageIcon: pageIcon,
-          categoryId: categoryId,
-          sortOrder: sortOrder
-        }
-      };
-    });
-
-  } catch (error) {
-    console.error('csAddPageToCampaign error:', error);
-    safeWriteError('csAddPageToCampaign', error);
-    return { success: false, error: 'Failed to add page to campaign: ' + error.message };
-  }
-}
-
-/**
- * Update campaign page
- */
-function csUpdateCampaignPage(pageId, updates) {
-  try {
-    console.log('Updating campaign page:', pageId, 'with updates:', updates);
-
-    return safeSheetOperation(() => {
-      const sheet = SpreadsheetApp.getActiveSpreadsheet().getSheetByName(CAMPAIGN_PAGES_SHEET);
-      if (!sheet) return { success: false, error: 'Campaign pages sheet not found' };
-
-      const data = sheet.getDataRange().getValues();
-      const headers = data[0];
-      const rows = data.slice(1);
-
-      const rowIndex = rows.findIndex(row => row[0] === pageId);
-      if (rowIndex === -1) return { success: false, error: 'Campaign page not found' };
-
-      const campaignId = rows[rowIndex][1];
-      const actualRowIndex = rowIndex + 2;
-
-      const updateMap = {
-        'PageTitle': headers.indexOf('PageTitle') + 1,
-        'PageIcon': headers.indexOf('PageIcon') + 1,
-        'CategoryID': headers.indexOf('CategoryID') + 1,
-        'SortOrder': headers.indexOf('SortOrder') + 1,
-        'IsActive': headers.indexOf('IsActive') + 1
-      };
-
-      // Validate CategoryID if being updated
-      if (updates.CategoryID !== undefined) {
-        if (updates.CategoryID === null || updates.CategoryID === '') {
-          updates.CategoryID = null;
-        } else {
-          const categories = readSheet(PAGE_CATEGORIES_SHEET) || [];
-          const validCategory = categories.find(c =>
-            c.ID === updates.CategoryID &&
-            c.CampaignID === campaignId &&
-            isActive(c.IsActive)
-          );
-
-          if (!validCategory) {
-            console.warn('Invalid CategoryID provided:', updates.CategoryID, 'setting to null');
-            updates.CategoryID = null;
-          }
-        }
-      }
-
-      // Apply updates
-      Object.keys(updates).forEach(field => {
-        const colIndex = updateMap[field];
-        if (colIndex) {
-          let value = updates[field];
-
-          if (field === 'SortOrder') {
-            value = parseInt(value) || 999;
-          } else if (field === 'IsActive') {
-            value = Boolean(value);
-          } else if (field === 'CategoryID') {
-            value = value || '';
-          }
-
-          console.log(`Updating ${field} to:`, value, 'at column:', colIndex);
-          sheet.getRange(actualRowIndex, colIndex).setValue(value);
-        }
-      });
-
-      // Update timestamp
-      const updatedAtCol = headers.indexOf('UpdatedAt') + 1;
-      if (updatedAtCol > 0) {
-        sheet.getRange(actualRowIndex, updatedAtCol).setValue(new Date());
-      }
-
-      commitChanges();
-      clearCampaignCaches(campaignId);
-
-      console.log('Successfully updated campaign page');
-      return { success: true, message: 'Campaign page updated successfully' };
-    });
-
-  } catch (error) {
-    console.error('csUpdateCampaignPage error:', error);
-    safeWriteError('csUpdateCampaignPage', error);
-    return { success: false, error: 'Failed to update campaign page: ' + error.message };
-  }
-}
-
-// ────────────────────────────────────────────────────────────────────────────
-// NAVIGATION OPERATIONS
-// ────────────────────────────────────────────────────────────────────────────
-
-/**
- * Get complete navigation for a campaign
- */
-function csGetCampaignNavigation(campaignId) {
-  try {
-    if (!campaignId) {
-      console.warn('csGetCampaignNavigation called without campaign ID');
-      return { categories: [], uncategorizedPages: [] };
-    }
-
-    console.log(`Building navigation for campaign ${campaignId}`);
-
-    const pages = csGetCampaignPages(campaignId);
-    const categories = csGetCampaignCategories(campaignId);
-    const navigation = { categories: [], uncategorizedPages: [] };
-
-    console.log(`Found ${pages.length} pages and ${categories.length} categories`);
-
-    if (categories.length === 0) {
-      console.warn(`No categories found for campaign ${campaignId}. All pages will be uncategorized.`);
-      navigation.uncategorizedPages = pages.map(page => ({
-        ...page,
-        pageIcon: page.pageIcon || 'fas fa-file'
-      }));
-      return navigation;
-    }
-
-    // Create category map
-    const categoryMap = {};
-    categories.forEach(cat => {
-      categoryMap[cat.id] = {
-        id: cat.id,
-        campaignId: cat.campaignId,
-        categoryName: cat.categoryName,
-        categoryIcon: cat.categoryIcon || 'fas fa-folder',
-        sortOrder: cat.sortOrder || 999,
-        isActive: cat.isActive,
-        pages: []
-      };
-    });
-
-    // Assign pages to categories
-    pages.forEach(page => {
-      page.pageIcon = page.pageIcon || 'fas fa-file';
-
-      if (page.categoryId && categoryMap[page.categoryId]) {
-        categoryMap[page.categoryId].pages.push(page);
-      } else {
-        navigation.uncategorizedPages.push(page);
-      }
-    });
-
-    // Only include categories with pages
-    navigation.categories = Object.values(categoryMap).filter(cat => cat.pages.length > 0);
-
-    console.log(`Final navigation: ${navigation.categories.length} categories with pages, ${navigation.uncategorizedPages.length} uncategorized pages`);
-
-    return navigation;
-
-  } catch (error) {
-    console.error('csGetCampaignNavigation error:', error);
-    safeWriteError('csGetCampaignNavigation', error);
-    return { categories: [], uncategorizedPages: [] };
-  }
-}
-
-/**
- * Force refresh navigation cache
- */
-function csRefreshNavigation(campaignId) {
-  try {
-    console.log('Force refreshing navigation for campaign:', campaignId);
-
-    clearCampaignCaches(campaignId);
-    const navigation = csGetCampaignNavigation(campaignId);
-
-    return {
-      success: true,
-      message: 'Navigation refreshed successfully',
-      data: navigation
-    };
-
-  } catch (error) {
-    console.error('csRefreshNavigation error:', error);
-    safeWriteError('csRefreshNavigation', error);
-    return { success: false, error: error.message };
-  }
-}
-
-// ────────────────────────────────────────────────────────────────────────────
-// UTILITY FUNCTIONS
-// ────────────────────────────────────────────────────────────────────────────
-
-/**
- * Check if a value represents "active" status
- */
-function isActive(value) {
-  if (value === true) return true;
-  if (value === false || value === null || typeof value === 'undefined') return false;
-  if (typeof value === 'number') return value !== 0;
-
-  const normalized = String(value).trim().toUpperCase();
-  if (!normalized) return false;
-
-  return normalized === 'TRUE' || normalized === 'YES' || normalized === 'Y' || normalized === '1' || normalized === 'ON';
-}
-
-/**
- * Get all system pages
- */
-function csGetAllPages() {
-  try {
-    const pages = readSheet(PAGES_SHEET) || [];
-    return pages
-      .filter(p => p && p.PageKey && p.PageTitle)
-      .map(p => ({
-        pageKey: p.PageKey,
-        pageTitle: p.PageTitle,
-        pageIcon: p.PageIcon || 'fas fa-file',
-        requiresAdmin: p.RequiresAdmin || false
-      }))
-      .sort((a, b) => (a.pageTitle || '').localeCompare(b.pageTitle || ''));
-
-  } catch (error) {
-    console.error('csGetAllPages error:', error);
-    safeWriteError('csGetAllPages', error);
-    return [];
-  }
-}
-
-/**
- * Clean up campaign-related data
- */
-function cleanupCampaignData(campaignId) {
-  try {
-    console.log('Cleaning up data for campaign:', campaignId);
-
-    const sheetsToClean = [
-      { sheet: CAMPAIGN_PAGES_SHEET, column: 'CampaignID' },
-      { sheet: PAGE_CATEGORIES_SHEET, column: 'CampaignID' },
-      { sheet: CAMPAIGN_USER_PERMISSIONS_SHEET, column: 'CampaignID' }
-    ];
-
-    sheetsToClean.forEach(({ sheet, column }) => {
-      try {
-        deleteRowsByColumnValue(sheet, column, campaignId);
-      } catch (error) {
-        console.warn(`Failed to clean ${sheet}:`, error);
-      }
-    });
-
-    console.log('Cleanup completed for campaign:', campaignId);
-  } catch (error) {
-    console.error('Error during cleanup:', error);
-    safeWriteError('cleanupCampaignData', error);
-  }
-}
-
-/**
- * Delete rows where column matches value
- */
-function deleteRowsByColumnValue(sheetName, columnName, value) {
-  try {
-    const sheet = SpreadsheetApp.getActiveSpreadsheet().getSheetByName(sheetName);
-    if (!sheet) return;
-
-    const data = sheet.getDataRange().getValues();
-    if (data.length <= 1) return;
-
-    const headers = data[0];
-    const colIndex = headers.indexOf(columnName);
-    if (colIndex === -1) return;
-
-    let deletedCount = 0;
-    for (let i = data.length - 1; i >= 1; i--) {
-      if (data[i][colIndex] === value) {
-        sheet.deleteRow(i + 1);
-        deletedCount++;
-      }
-    }
-
-    if (deletedCount > 0) {
-      console.log(`Deleted ${deletedCount} rows from ${sheetName} where ${columnName} = ${value}`);
-    }
-  } catch (error) {
-    console.error(`Error deleting from ${sheetName}:`, error);
-  }
-}
-
-// ────────────────────────────────────────────────────────────────────────────
-// CLIENT-FACING FUNCTIONS (Legacy Compatibility)
-// ────────────────────────────────────────────────────────────────────────────
-
-// Maintain compatibility with existing frontend code
-function clientGetAllCampaigns() { return csGetAllCampaigns(); }
-function clientGetCampaignStats() { return csGetCampaignStats(); }
-function clientAddCampaign(name, description) { return csCreateCampaign(name, description); }
-function clientUpdateCampaign(id, name, description) { return csUpdateCampaign(id, name, description); }
-function clientDeleteCampaign(id) { return csDeleteCampaign(id); }
-function clientGetAllPages() { return csGetAllPages(); }
-function clientGetCampaignPages(id) { return csGetCampaignPages(id); }
-function clientGetCampaignNavigation(id) { return csGetCampaignNavigation(id); }
-function clientAddCategoryToCampaign(cId, name, icon, sort) { return csCreateCategory(cId, name, icon, sort); }
-function clientDeleteCampaignCategory(id) { return csDeleteCategory(id); }
-function clientAddPageToCampaign(cId, key, title, icon, catId, sort) { return csAddPageToCampaign(cId, key, title, icon, catId, sort); }
-function clientUpdateCampaignPage(id, updates) { return csUpdateCampaignPage(id, updates); }
-function forceRefreshCampaignNavigation(id) { return csRefreshNavigation(id); }
-
-// ────────────────────────────────────────────────────────────────────────────
-// TESTING AND DEBUG FUNCTIONS
-// ────────────────────────────────────────────────────────────────────────────
-
-/**
- * Test connection
- */
-function testFrontendConnection() {
-  try {
-    console.log('testFrontendConnection: Starting...');
-
-    const campaigns = csGetAllCampaigns();
-    const sampleCampaigns = campaigns.slice(0, 3);
-
-    return {
-      success: true,
-      timestamp: new Date(),
-      message: 'Frontend connection working',
-      sampleCampaignCount: campaigns.length,
-      sampleCampaigns: sampleCampaigns,
-      functionsAvailable: {
-        readSheet: typeof readSheet === 'function',
-        ensureSheetWithHeaders: typeof ensureSheetWithHeaders === 'function',
-        safeWriteError: typeof safeWriteError === 'function'
-      }
-    };
-
-  } catch (error) {
-    console.error('testFrontendConnection error:', error);
-    safeWriteError('testFrontendConnection', error);
-    return { success: false, error: error.message || String(error) };
-  }
-}
-
-/**
- * Debug campaign issues
- */
-function debugCampaignIssues(campaignId) {
-  try {
-    console.log('=== DEBUGGING CAMPAIGN ISSUES ===');
-
-    // Auto-select first campaign if none provided
-    if (!campaignId) {
-      const campaigns = csGetAllCampaigns();
-      if (campaigns.length > 0) {
-        campaignId = campaigns[0].id;
-        console.log('Using first campaign:', campaignId);
-      } else {
-        return { error: 'No campaigns found' };
-      }
-    }
-
-    const campaigns = csGetAllCampaigns();
-    const campaign = campaigns.find(c => c.id === campaignId);
-
-    if (!campaign) {
-      return {
-        error: 'Campaign not found',
-        availableCampaigns: campaigns.map(c => ({ id: c.id, name: c.name }))
-      };
-    }
-
-    const categories = csGetCampaignCategories(campaignId);
-    const pages = csGetCampaignPages(campaignId);
-    const navigation = csGetCampaignNavigation(campaignId);
-
-    const result = {
-      campaignId,
-      campaignName: campaign.name,
-      categoriesCount: categories.length,
-      pagesCount: pages.length,
-      navigationCategoriesCount: navigation.categories.length,
-      uncategorizedPagesCount: navigation.uncategorizedPages.length,
-      categories: categories.slice(0, 3), // Sample data
-      pages: pages.slice(0, 3) // Sample data
-    };
-
-    console.log('Debug result:', result);
-    return result;
-
-  } catch (error) {
-    console.error('Debug error:', error);
-    return { error: error.message, stack: error.stack };
-  }
-}
-
-/**
- * Clear all caches
- */
-function forceClearAllCaches(campaignId) {
-  try {
-    if (!campaignId) {
-      const campaigns = csGetAllCampaigns();
-      if (campaigns.length > 0) {
-        campaignId = campaigns[0].id;
-      } else {
-        return { success: false, error: 'No campaigns found' };
-      }
-    }
-
-    clearCampaignCaches(campaignId);
-
-    return {
-      success: true,
-      message: 'All caches cleared successfully',
-      campaignId
-    };
-
-  } catch (error) {
-    console.error('Error clearing caches:', error);
-    return { success: false, error: error.message };
-  }
+/**
+ * REVAMPED CampaignService.gs - Clean, Simple, Reliable
+ * Version 2.0 - Eliminates conflicts and simplifies architecture
+ */
+
+// ────────────────────────────────────────────────────────────────────────────
+// CONSTANTS AND CONFIGURATION
+// ────────────────────────────────────────────────────────────────────────────
+const CACHE_TTL_MINUTES = 5;
+const MAX_RETRIES = 3;
+const RETRY_DELAY_MS = 500;
+
+const USER_CAMPAIGN_DEFAULT_ROLE = 'agent';
+const USER_CAMPAIGN_ALLOWED_ROLES = ['agent', 'lead', 'qa', 'supervisor', 'trainer', 'support', 'analyst'];
+
+function canUseDatabaseManager() {
+  return typeof DatabaseManager !== 'undefined' && DatabaseManager && typeof DatabaseManager.defineTable === 'function';
+}
+
+function normalizeIdValue(value) {
+  if (value === null || typeof value === 'undefined') return '';
+  return String(value).trim();
+}
+
+function getUsersSheetName() {
+  return (typeof USERS_SHEET === 'string' && USERS_SHEET) ? USERS_SHEET : 'Users';
+}
+
+function ensureUsersSheetReady() {
+  if (typeof ensureSheetWithHeaders !== 'function') {
+    return;
+  }
+  try {
+    const headers = (typeof getCanonicalUserHeaders === 'function')
+      ? getCanonicalUserHeaders()
+      : ((typeof USERS_HEADERS !== 'undefined' && Array.isArray(USERS_HEADERS)) ? USERS_HEADERS.slice() : null);
+    if (headers && headers.length) {
+      ensureSheetWithHeaders(getUsersSheetName(), headers);
+    } else {
+      ensureSheetWithHeaders(getUsersSheetName(), ['ID', 'Email', 'FullName', 'CampaignID']);
+    }
+  } catch (ensureError) {
+    console.warn('CampaignService.ensureUsersSheetReady: unable to ensure headers', ensureError);
+  }
+}
+
+function readAllUsers() {
+  ensureUsersSheetReady();
+  try {
+    return (typeof readSheet === 'function')
+      ? (readSheet(getUsersSheetName()) || [])
+      : [];
+  } catch (readError) {
+    console.warn('CampaignService.readAllUsers: unable to read users sheet', readError);
+    return [];
+  }
+}
+
+function resolveUserIdentityById(userId) {
+  const normalized = normalizeIdValue(userId);
+  if (!normalized) {
+    return { success: false, error: 'User ID is required', errorCode: 'USER_ID_REQUIRED' };
+  }
+
+  function projectRecord(record) {
+    if (typeof projectRecordToCanonicalUser === 'function') {
+      return projectRecordToCanonicalUser(record, { preferIdentityService: false });
+    }
+    const source = record || {};
+    const clone = {};
+    Object.keys(source).forEach(function (key) {
+      clone[key] = source[key];
+    });
+    return clone;
+  }
+
+  if (typeof IdentityService !== 'undefined'
+    && IdentityService
+    && typeof IdentityService.getUserIdentityById === 'function') {
+    try {
+      const lookup = IdentityService.getUserIdentityById(normalized);
+      if (lookup && lookup.success && lookup.identity) {
+        const fields = lookup.identity.fields || projectRecord(lookup.identity.raw || {});
+        return {
+          success: true,
+          id: normalizeIdValue(fields.ID || normalized),
+          identity: lookup.identity,
+          summary: lookup.summary || null,
+          fields: fields
+        };
+      }
+      if (lookup && lookup.success === false) {
+        return {
+          success: false,
+          error: lookup.error || 'User not found',
+          errorCode: lookup.errorCode || 'USER_NOT_FOUND'
+        };
+      }
+    } catch (identityError) {
+      console.warn('CampaignService.resolveUserIdentityById: IdentityService lookup failed', identityError);
+    }
+  }
+
+  const users = readAllUsers();
+  const hit = users.find(function (row) {
+    return normalizeIdValue(row && (row.ID || row.Id)) === normalized;
+  }) || null;
+
+  if (!hit) {
+    return { success: false, error: 'User not found', errorCode: 'USER_NOT_FOUND' };
+  }
+
+  const fields = projectRecord(hit);
+  return {
+    success: true,
+    id: normalizeIdValue(fields.ID || normalized),
+    identity: null,
+    summary: null,
+    fields: fields
+  };
+}
+
+function toBooleanFlag(value) {
+  if (value === null || typeof value === 'undefined') return false;
+  if (typeof value === 'boolean') return value;
+  var str = String(value).trim().toLowerCase();
+  return str === 'true' || str === '1' || str === 'yes' || str === 'y';
+}
+
+function toCampaignRole(role) {
+  if (!role && role !== 0) {
+    return USER_CAMPAIGN_DEFAULT_ROLE;
+  }
+  var normalized = String(role).trim();
+  if (!normalized) {
+    return USER_CAMPAIGN_DEFAULT_ROLE;
+  }
+  var lower = normalized.toLowerCase();
+  if (USER_CAMPAIGN_ALLOWED_ROLES.indexOf(lower) !== -1) {
+    return lower;
+  }
+  return normalized;
+}
+
+function isSoftDeletedValue(value) {
+  if (!value && value !== 0) return false;
+  var str = String(value).trim();
+  if (!str) return false;
+  if (str === '0') return false;
+  return true;
+}
+
+function getUserCampaignsTable() {
+  return DatabaseManager.defineTable(USER_CAMPAIGNS_SHEET || 'UserCampaigns', {
+    headers: Array.isArray(USER_CAMPAIGNS_HEADERS) && USER_CAMPAIGNS_HEADERS.length
+      ? USER_CAMPAIGNS_HEADERS
+      : ['ID', 'UserId', 'CampaignId', 'Role', 'IsPrimary', 'CreatedAt', 'UpdatedAt', 'DeletedAt'],
+    idColumn: 'ID',
+    cacheTTL: 1800,
+    defaults: {
+      Role: USER_CAMPAIGN_DEFAULT_ROLE,
+      IsPrimary: false,
+      DeletedAt: ''
+    },
+    validators: {
+      Role: function (value) {
+        if (!value && value !== 0) return true;
+        var str = String(value);
+        return str.length <= 120;
+      }
+    }
+  });
+}
+
+function getCampaignsTable() {
+  return DatabaseManager.defineTable(CAMPAIGNS_SHEET || 'Campaigns', {
+    headers: Array.isArray(CAMPAIGNS_HEADERS) && CAMPAIGNS_HEADERS.length
+      ? CAMPAIGNS_HEADERS
+      : ['ID', 'Name', 'Description', 'ClientName', 'Status', 'Channel', 'Timezone', 'SlaTier', 'CreatedAt', 'UpdatedAt', 'DeletedAt'],
+    idColumn: 'ID',
+    cacheTTL: 3600
+  });
+}
+
+function legacyAddUserToCampaign(userId, campaignId, options) {
+  const roleValue = options && options.role ? toCampaignRole(options.role) : USER_CAMPAIGN_DEFAULT_ROLE;
+  const isPrimary = options && Object.prototype.hasOwnProperty.call(options, 'isPrimary')
+    ? toBooleanFlag(options.isPrimary)
+    : false;
+
+  const sh = ensureSheetWithHeaders(USER_CAMPAIGNS_SHEET, USER_CAMPAIGNS_HEADERS);
+  const data = sh.getDataRange().getValues();
+  const headers = data[0] || [];
+  const idx = {
+    ID: headers.indexOf('ID'),
+    UserID: headers.indexOf('UserId') !== -1 ? headers.indexOf('UserId') : headers.indexOf('UserID'),
+    CampaignID: headers.indexOf('CampaignId') !== -1 ? headers.indexOf('CampaignId') : headers.indexOf('CampaignID'),
+    Role: headers.indexOf('Role'),
+    IsPrimary: headers.indexOf('IsPrimary'),
+    CreatedAt: headers.indexOf('CreatedAt'),
+    UpdatedAt: headers.indexOf('UpdatedAt'),
+    DeletedAt: headers.indexOf('DeletedAt')
+  };
+
+  let exists = false;
+  for (let r = 1; r < data.length; r++) {
+    const rowUser = idx.UserID >= 0 ? normalizeIdValue(data[r][idx.UserID]) : '';
+    const rowCampaign = idx.CampaignID >= 0 ? normalizeIdValue(data[r][idx.CampaignID]) : '';
+    if (rowUser === normalizeIdValue(userId) && rowCampaign === normalizeIdValue(campaignId)) {
+      exists = true;
+      if (idx.Role >= 0) sh.getRange(r + 1, idx.Role + 1).setValue(roleValue);
+      if (idx.IsPrimary >= 0) sh.getRange(r + 1, idx.IsPrimary + 1).setValue(isPrimary);
+      if (idx.DeletedAt >= 0) sh.getRange(r + 1, idx.DeletedAt + 1).setValue('');
+      if (idx.UpdatedAt >= 0) sh.getRange(r + 1, idx.UpdatedAt + 1).setValue(new Date());
+      commitChanges();
+      return true;
+    }
+  }
+
+  const now = new Date();
+  const row = [];
+  if (idx.ID >= 0) row[idx.ID] = Utilities.getUuid();
+  if (idx.UserID >= 0) row[idx.UserID] = userId;
+  if (idx.CampaignID >= 0) row[idx.CampaignID] = campaignId;
+  if (idx.Role >= 0) row[idx.Role] = roleValue;
+  if (idx.IsPrimary >= 0) row[idx.IsPrimary] = isPrimary;
+  if (idx.CreatedAt >= 0) row[idx.CreatedAt] = now;
+  if (idx.UpdatedAt >= 0) row[idx.UpdatedAt] = now;
+  if (idx.DeletedAt >= 0) row[idx.DeletedAt] = '';
+
+  for (let c = 0; c < headers.length; c++) if (typeof row[c] === 'undefined') row[c] = '';
+  sh.appendRow(row);
+
+  commitChanges();
+  invalidateSheetCache(USER_CAMPAIGNS_SHEET);
+  return true;
+}
+
+function legacyRemoveUserFromCampaign(userId, campaignId) {
+  const sh = ensureSheetWithHeaders(USER_CAMPAIGNS_SHEET, USER_CAMPAIGNS_HEADERS);
+  const data = sh.getDataRange().getValues();
+  const headers = data[0] || [];
+  const idx = {
+    UserID: headers.indexOf('UserId') !== -1 ? headers.indexOf('UserId') : headers.indexOf('UserID'),
+    CampaignID: headers.indexOf('CampaignId') !== -1 ? headers.indexOf('CampaignId') : headers.indexOf('CampaignID')
+  };
+  let removed = 0;
+  for (let r = data.length - 1; r >= 1; r--) {
+    const rowUser = idx.UserID >= 0 ? normalizeIdValue(data[r][idx.UserID]) : '';
+    const rowCampaign = idx.CampaignID >= 0 ? normalizeIdValue(data[r][idx.CampaignID]) : '';
+    if (rowUser === normalizeIdValue(userId) && rowCampaign === normalizeIdValue(campaignId)) {
+      sh.deleteRow(r + 1);
+      removed++;
+    }
+  }
+  if (removed) {
+    commitChanges();
+    invalidateSheetCache(USER_CAMPAIGNS_SHEET);
+  }
+  return removed;
+}
+
+// ────────────────────────────────────────────────────────────────────────────
+// UTILITY FUNCTIONS
+// ────────────────────────────────────────────────────────────────────────────
+function addUserToCampaign(userId, campaignId, options) {
+  try {
+    if (!userId || !campaignId) return false;
+
+    const identityInfo = resolveUserIdentityById(userId);
+    if (!identityInfo.success) {
+      safeWriteError && safeWriteError('addUserToCampaign:identity', identityInfo.error || identityInfo.errorCode || 'IDENTITY_RESOLUTION_FAILED');
+      return false;
+    }
+
+    const canonicalUserId = identityInfo.id;
+    const effectiveOptions = Object.assign({}, options || {}, {
+      identity: identityInfo.identity,
+      identitySummary: identityInfo.summary,
+      identityFields: identityInfo.fields
+    });
+
+    if (canUseDatabaseManager()) {
+      try {
+        const added = addUserToCampaignDb(canonicalUserId, campaignId, effectiveOptions);
+        invalidateSheetCache(USER_CAMPAIGNS_SHEET);
+        return added;
+      } catch (err) {
+        safeWriteError('addUserToCampaignDb', err);
+      }
+    }
+
+    return legacyAddUserToCampaign(canonicalUserId, campaignId, effectiveOptions);
+  } catch (e) {
+    safeWriteError('addUserToCampaign', e);
+    return false;
+  }
+}
+
+function addUserToCampaignDb(userId, campaignId, options) {
+  const normalizedUserId = normalizeIdValue(userId);
+  const normalizedCampaignId = normalizeIdValue(campaignId);
+  if (!normalizedUserId || !normalizedCampaignId) return false;
+
+  const table = getUserCampaignsTable();
+  const existing = table.find({
+    filter: function (row) {
+      if (isSoftDeletedValue(row.DeletedAt)) return false;
+      const rowUser = normalizeIdValue(row.UserId || row.UserID);
+      const rowCampaign = normalizeIdValue(row.CampaignId || row.CampaignID);
+      return rowUser === normalizedUserId && rowCampaign === normalizedCampaignId;
+    },
+    limit: 1
+  }) || [];
+
+  const assignmentRole = toCampaignRole(options && options.role);
+  const isPrimary = options && Object.prototype.hasOwnProperty.call(options, 'isPrimary')
+    ? toBooleanFlag(options.isPrimary)
+    : false;
+
+  if (existing.length) {
+    const record = existing[0];
+    if (record && record.ID) {
+      table.update(record.ID, {
+        Role: assignmentRole,
+        IsPrimary: isPrimary,
+        DeletedAt: ''
+      });
+      return true;
+    }
+    return legacyAddUserToCampaign(userId, campaignId, options || {});
+  }
+
+  table.insert({
+    UserId: normalizedUserId,
+    UserID: normalizedUserId,
+    CampaignId: normalizedCampaignId,
+    CampaignID: normalizedCampaignId,
+    Role: assignmentRole,
+    IsPrimary: isPrimary,
+    DeletedAt: ''
+  });
+  return true;
+}
+
+function removeUserFromCampaign(userId, campaignId) {
+  try {
+    if (!userId || !campaignId) return { success: false, error: 'userId and campaignId required' };
+
+    const identityInfo = resolveUserIdentityById(userId);
+    if (!identityInfo.success) {
+      return { success: false, error: identityInfo.error || 'User not found', errorCode: identityInfo.errorCode || 'USER_NOT_FOUND' };
+    }
+
+    const canonicalUserId = identityInfo.id;
+
+    if (canUseDatabaseManager()) {
+      try {
+        const result = removeUserFromCampaignDb(canonicalUserId, campaignId);
+        invalidateSheetCache(USER_CAMPAIGNS_SHEET);
+        return result;
+      } catch (err) {
+        safeWriteError('removeUserFromCampaignDb', err);
+      }
+    }
+
+    const removed = legacyRemoveUserFromCampaign(canonicalUserId, campaignId);
+    return { success: true, removed };
+  } catch (e) {
+    safeWriteError('removeUserFromCampaign', e);
+    return { success: false, error: e.message };
+  }
+}
+
+function removeUserFromCampaignDb(userId, campaignId) {
+  const normalizedUserId = normalizeIdValue(userId);
+  const normalizedCampaignId = normalizeIdValue(campaignId);
+  if (!normalizedUserId || !normalizedCampaignId) {
+    return { success: false, error: 'userId and campaignId required' };
+  }
+
+  const table = getUserCampaignsTable();
+  const matches = table.find({
+    filter: function (row) {
+      const rowUser = normalizeIdValue(row.UserId || row.UserID);
+      const rowCampaign = normalizeIdValue(row.CampaignId || row.CampaignID);
+      return rowUser === normalizedUserId && rowCampaign === normalizedCampaignId;
+    }
+  }) || [];
+
+  if (!matches.length) {
+    return { success: true, removed: 0 };
+  }
+
+  const missingId = matches.some(function (item) { return !item || !item.ID; });
+  if (missingId) {
+    const removed = legacyRemoveUserFromCampaign(userId, campaignId);
+    return { success: true, removed };
+  }
+
+  let removed = 0;
+  matches.forEach(function (assignment) {
+    if (assignment && assignment.ID) {
+      table.delete(assignment.ID);
+      removed++;
+    }
+  });
+  return { success: true, removed };
+}
+
+function csGetUserCampaignIds(userId) {
+  try {
+    if (!userId) return [];
+
+    if (canUseDatabaseManager()) {
+      try {
+        const normalizedUserId = normalizeIdValue(userId);
+        const table = getUserCampaignsTable();
+        const assignments = table.find({
+          filter: function (row) {
+            if (isSoftDeletedValue(row.DeletedAt)) return false;
+            return normalizeIdValue(row.UserId || row.UserID) === normalizedUserId;
+          }
+        }) || [];
+        const set = new Set();
+        assignments.forEach(function (record) {
+          const id = normalizeIdValue(record.CampaignId || record.CampaignID);
+          if (id) set.add(id);
+        });
+        return Array.from(set);
+      } catch (err) {
+        safeWriteError('csGetUserCampaignIdsDb', err);
+      }
+    }
+
+    const sh = ensureSheetWithHeaders(USER_CAMPAIGNS_SHEET, USER_CAMPAIGNS_HEADERS);
+    const data = sh.getDataRange().getValues();
+    const headers = data[0] || [];
+    const uIdx = headers.indexOf('UserID') !== -1 ? headers.indexOf('UserID') : headers.indexOf('UserId');
+    const cIdx = headers.indexOf('CampaignID') !== -1 ? headers.indexOf('CampaignID') : headers.indexOf('CampaignId');
+    const out = new Set();
+    for (let r = 1; r < data.length; r++) {
+      if (String(data[r][uIdx]) === String(userId)) out.add(String(data[r][cIdx]));
+    }
+    return Array.from(out);
+  } catch (e) {
+    safeWriteError('csGetUserCampaignIds', e);
+    return [];
+  }
+}
+
+function csGetUserCampaigns(userId) {
+  try {
+    if (!userId) return [];
+
+    if (canUseDatabaseManager()) {
+      try {
+        const normalizedUserId = normalizeIdValue(userId);
+        const table = getUserCampaignsTable();
+        const assignments = table.find({
+          filter: function (row) {
+            if (isSoftDeletedValue(row.DeletedAt)) return false;
+            return normalizeIdValue(row.UserId || row.UserID) === normalizedUserId;
+          }
+        }) || [];
+
+        if (!assignments.length) {
+          return [];
+        }
+
+        const ids = assignments
+          .map(function (record) { return normalizeIdValue(record.CampaignId || record.CampaignID); })
+          .filter(function (id) { return !!id; });
+
+        if (!ids.length) {
+          return [];
+        }
+
+        const campaignsTable = getCampaignsTable();
+        const campaigns = campaignsTable.find({
+          filter: function (row) {
+            const id = normalizeIdValue(row.ID || row.Id);
+            return ids.indexOf(id) !== -1;
+          }
+        }) || [];
+
+        const campaignIndex = {};
+        campaigns.forEach(function (campaign) {
+          const id = normalizeIdValue(campaign.ID || campaign.Id);
+          if (id) {
+            campaignIndex[id] = campaign;
+          }
+        });
+
+        return assignments.map(function (assignment) {
+          const campaignId = normalizeIdValue(assignment.CampaignId || assignment.CampaignID);
+          const campaign = campaignIndex[campaignId] || {};
+          return {
+            id: campaignId,
+            name: campaign.Name || '',
+            description: campaign.Description || '',
+            status: campaign.Status || '',
+            role: assignment.Role || USER_CAMPAIGN_DEFAULT_ROLE,
+            isPrimary: toBooleanFlag(assignment.IsPrimary)
+          };
+        });
+      } catch (err) {
+        safeWriteError('csGetUserCampaignsDb', err);
+      }
+    }
+
+    const ids = csGetUserCampaignIds(userId);
+    if (!ids.length) return [];
+    const campaigns = readSheet(CAMPAIGNS_SHEET) || [];
+    const want = new Set(ids.map(String));
+    return campaigns.filter(c => want.has(String(c.ID)))
+      .map(c => ({ id: c.ID, name: c.Name, description: c.Description || '' }));
+  } catch (e) {
+    safeWriteError('csGetUserCampaigns', e);
+    return [];
+  }
+}
+
+/**
+ * Safe sheet operations with retry logic
+ */
+function safeSheetOperation(operation, maxRetries = MAX_RETRIES) {
+  let lastError;
+
+  for (let attempt = 1; attempt <= maxRetries; attempt++) {
+    try {
+      const result = operation();
+      if (attempt > 1) {
+        console.log(`Operation succeeded on attempt ${attempt}`);
+      }
+      return result;
+    } catch (error) {
+      lastError = error;
+      console.warn(`Attempt ${attempt} failed:`, error.message);
+
+      if (attempt < maxRetries) {
+        Utilities.sleep(RETRY_DELAY_MS * attempt);
+      }
+    }
+  }
+
+  throw lastError;
+}
+
+/**
+ * Force commit sheet changes
+ */
+function commitChanges() {
+  try {
+    SpreadsheetApp.flush();
+    Utilities.sleep(100); // Give Google Sheets time to process
+  } catch (error) {
+    console.warn('Failed to commit changes:', error);
+  }
+}
+
+/**
+ * Clear all caches for a campaign
+ */
+function clearCampaignCaches(campaignId) {
+  const cacheKeys = [
+    `CAMPAIGN_DATA_${campaignId}`,
+    `NAVIGATION_${campaignId}`,
+    `CATEGORIES_${campaignId}`,
+    `PAGES_${campaignId}`,
+    `DATA_${CAMPAIGNS_SHEET}`,
+    `DATA_${PAGE_CATEGORIES_SHEET}`,
+    `DATA_${CAMPAIGN_PAGES_SHEET}`
+  ];
+
+  cacheKeys.forEach(key => {
+    try {
+      scriptCache.remove(key);
+      console.log(`Cleared cache: ${key}`);
+    } catch (error) {
+      console.warn(`Failed to clear cache ${key}:`, error);
+    }
+  });
+
+  // Also clear using the existing invalidation functions
+  if (typeof invalidateCache === 'function') {
+    invalidateCache(CAMPAIGNS_SHEET);
+    invalidateCache(PAGE_CATEGORIES_SHEET);
+    invalidateCache(CAMPAIGN_PAGES_SHEET);
+  }
+
+  if (typeof invalidateNavigationCache === 'function') {
+    invalidateNavigationCache(campaignId);
+  }
+}
+
+// ────────────────────────────────────────────────────────────────────────────
+// CORE CAMPAIGN OPERATIONS
+// ────────────────────────────────────────────────────────────────────────────
+
+/**
+ * Get all campaigns
+ */
+function csGetAllCampaigns() {
+  try {
+    console.log('csGetAllCampaigns: Starting...');
+
+    const campaigns = safeSheetOperation(() => {
+      return readSheet(CAMPAIGNS_SHEET) || [];
+    });
+
+    const result = campaigns
+      .filter(c => c && c.ID && c.Name && String(c.Name).trim() !== '')
+      .map(c => ({
+        id: c.ID,
+        name: c.Name,
+        description: c.Description || '',
+        createdAt: c.CreatedAt ? new Date(c.CreatedAt).toISOString() : null,
+        updatedAt: c.UpdatedAt ? new Date(c.UpdatedAt).toISOString() : null
+      }))
+      .sort((a, b) => {
+        const da = a.createdAt ? new Date(a.createdAt).getTime() : 0;
+        const db = b.createdAt ? new Date(b.createdAt).getTime() : 0;
+        return db - da;
+      });
+
+    console.log(`csGetAllCampaigns: Returning ${result.length} campaigns`);
+    return result;
+
+  } catch (error) {
+    console.error('csGetAllCampaigns error:', error);
+    safeWriteError('csGetAllCampaigns', error);
+    return [];
+  }
+}
+
+/**
+ * Get campaign statistics
+ */
+function csGetCampaignStats() {
+  try {
+    const campaigns = readSheet(CAMPAIGNS_SHEET) || [];
+    const users = readAllUsers();
+    const campaignPages = readSheet(CAMPAIGN_PAGES_SHEET) || [];
+
+    return campaigns.map(c => ({
+      id: c.ID,
+      userCount: users.filter(u => u.CampaignID === c.ID).length,
+      pageCount: campaignPages.filter(p => p.CampaignID === c.ID && isActive(p.IsActive)).length
+    }));
+
+  } catch (error) {
+    console.error('csGetCampaignStats error:', error);
+    safeWriteError('csGetCampaignStats', error);
+    return [];
+  }
+}
+
+/**
+ * Create new campaign
+ */
+function csCreateCampaign(name, description = '') {
+  try {
+    if (!name || !name.trim()) {
+      return { success: false, error: 'Campaign name is required' };
+    }
+
+    name = name.trim();
+    description = (description || '').trim();
+
+    // Check for duplicates
+    const existing = readSheet(CAMPAIGNS_SHEET) || [];
+    const duplicate = existing.find(c =>
+      c.Name && c.Name.toLowerCase() === name.toLowerCase()
+    );
+
+    if (duplicate) {
+      return { success: false, error: 'A campaign with this name already exists' };
+    }
+
+    return safeSheetOperation(() => {
+      const campaignId = Utilities.getUuid();
+      const now = new Date();
+      const sheet = ensureSheetWithHeaders(CAMPAIGNS_SHEET, CAMPAIGNS_HEADERS);
+
+      sheet.appendRow([campaignId, name, description, now, now]);
+      commitChanges();
+
+      // Clear caches
+      clearCampaignCaches(campaignId);
+
+      console.log(`Created campaign: ${name} with ID: ${campaignId}`);
+      return {
+        success: true,
+        message: `Campaign "${name}" created successfully`,
+        data: {
+          id: campaignId,
+          name: name,
+          description: description,
+          createdAt: now.toISOString(),
+          updatedAt: now.toISOString()
+        }
+      };
+    });
+
+  } catch (error) {
+    console.error('csCreateCampaign error:', error);
+    safeWriteError('csCreateCampaign', error);
+    return { success: false, error: 'Failed to create campaign: ' + error.message };
+  }
+}
+
+/**
+ * Update campaign
+ */
+function csUpdateCampaign(campaignId, name, description = '') {
+  try {
+    if (!name || !name.trim()) {
+      return { success: false, error: 'Campaign name is required' };
+    }
+
+    return safeSheetOperation(() => {
+      name = name.trim();
+      description = (description || '').trim();
+
+      const sheet = SpreadsheetApp.getActiveSpreadsheet().getSheetByName(CAMPAIGNS_SHEET);
+      if (!sheet) {
+        return { success: false, error: 'Campaigns sheet not found' };
+      }
+
+      const data = sheet.getDataRange().getValues();
+      const headers = data[0];
+      const rows = data.slice(1);
+
+      const rowIndex = rows.findIndex(r => r[0] === campaignId);
+      if (rowIndex === -1) {
+        return { success: false, error: 'Campaign not found' };
+      }
+
+      // Check for duplicate names
+      const duplicateIndex = rows.findIndex((r, i) =>
+        i !== rowIndex && (r[1] || '').toLowerCase() === name.toLowerCase()
+      );
+      if (duplicateIndex !== -1) {
+        return { success: false, error: 'A campaign with this name already exists' };
+      }
+
+      // Update the row
+      const actualRowIndex = rowIndex + 2;
+      sheet.getRange(actualRowIndex, 2).setValue(name);
+      sheet.getRange(actualRowIndex, 3).setValue(description);
+      sheet.getRange(actualRowIndex, 5).setValue(new Date());
+
+      commitChanges();
+      clearCampaignCaches(campaignId);
+
+      console.log(`Updated campaign: ${campaignId} to name: ${name}`);
+      return { success: true, message: 'Campaign updated successfully' };
+    });
+
+  } catch (error) {
+    console.error('csUpdateCampaign error:', error);
+    safeWriteError('csUpdateCampaign', error);
+    return { success: false, error: 'Failed to update campaign: ' + error.message };
+  }
+}
+
+/**
+ * Delete campaign
+ */
+function csDeleteCampaign(campaignId) {
+  try {
+    return safeSheetOperation(() => {
+      // Check for assigned users
+      const users = readAllUsers();
+      const assignedUsers = users.filter(u => u.CampaignID === campaignId);
+
+      if (assignedUsers.length > 0) {
+        const userNames = assignedUsers.map(u => u.FullName || u.UserName).join(', ');
+        return {
+          success: false,
+          error: `Cannot delete campaign. ${assignedUsers.length} user${assignedUsers.length !== 1 ? 's are' : ' is'} still assigned: ${userNames}`
+        };
+      }
+
+      // PATCH: drop this block into csDeleteCampaign() right after you compute `assignedUsers`
+      const ucSheet = SpreadsheetApp.getActiveSpreadsheet().getSheetByName(USER_CAMPAIGNS_SHEET);
+      if (ucSheet) {
+        const data = ucSheet.getDataRange().getValues();
+        const headers = data[0] || [];
+        const cIdx = headers.indexOf('CampaignID');
+        const uIdx = headers.indexOf('UserID');
+        let linkCount = 0;
+        const linkedUserIds = new Set();
+        for (let r = 1; r < data.length; r++) {
+          if (String(data[r][cIdx]) === String(campaignId)) {
+            linkCount++;
+            if (uIdx >= 0 && data[r][uIdx]) linkedUserIds.add(String(data[r][uIdx]));
+          }
+        }
+        if (linkCount > 0) {
+          return {
+            success: false,
+            error: `Cannot delete campaign. ${linkCount} user-campaign link${linkCount !== 1 ? 's' : ''} exist` +
+              (linkedUserIds.size ? ` (users: ${Array.from(linkedUserIds).join(', ')})` : '')
+          };
+        }
+      }
+
+      // Get campaign name
+      const campaigns = readSheet(CAMPAIGNS_SHEET) || [];
+      const campaign = campaigns.find(c => c.ID === campaignId);
+      const campaignName = campaign ? campaign.Name : 'Campaign';
+
+      // Delete the campaign
+      const sheet = SpreadsheetApp.getActiveSpreadsheet().getSheetByName(CAMPAIGNS_SHEET);
+      if (!sheet) {
+        return { success: false, error: 'Campaigns sheet not found' };
+      }
+
+      const data = sheet.getDataRange().getValues();
+      const rowIndex = data.findIndex((row, index) => index > 0 && row[0] === campaignId);
+      if (rowIndex === -1) {
+        return { success: false, error: 'Campaign not found' };
+      }
+
+      sheet.deleteRow(rowIndex + 1);
+
+      // Clean up related data
+      cleanupCampaignData(campaignId);
+      commitChanges();
+      clearCampaignCaches(campaignId);
+
+      console.log(`Deleted campaign: ${campaignName} with ID: ${campaignId}`);
+      return {
+        success: true,
+        message: `Campaign "${campaignName}" and all associated data deleted successfully`
+      };
+    });
+
+  } catch (error) {
+    console.error('csDeleteCampaign error:', error);
+    safeWriteError('csDeleteCampaign', error);
+    return { success: false, error: 'Failed to delete campaign: ' + error.message };
+  }
+}
+
+function csGetCampaignStatsV2() {
+  try {
+    const campaigns = readSheet(CAMPAIGNS_SHEET) || [];
+    const users = readAllUsers();
+    const campaignPages = readSheet(CAMPAIGN_PAGES_SHEET) || [];
+    let uc = [];
+    try {
+      const sh = SpreadsheetApp.getActiveSpreadsheet().getSheetByName(USER_CAMPAIGNS_SHEET);
+      uc = sh ? sh.getDataRange().getValues().slice(1) : [];
+    } catch (_) {}
+
+    // Build a quick multimap of campaignId -> linked user count
+    const ucHeaders = (uc.length ? SpreadsheetApp.getActiveSpreadsheet().getSheetByName(USER_CAMPAIGNS_SHEET).getDataRange().getValues()[0] : []) || [];
+    const ucCIdx = ucHeaders.indexOf('CampaignID');
+    const ucUCount = {};
+    uc.forEach(r => {
+      const cid = String(r[ucCIdx]);
+      ucUCount[cid] = (ucUCount[cid] || 0) + 1;
+    });
+
+    return campaigns.map(c => {
+      const cid = String(c.ID);
+      const oneToOne = users.filter(u => String(u.CampaignID) === cid).length;
+      const manyToMany = ucUCount[cid] || 0;
+      return {
+        id: cid,
+        userCount: oneToOne + manyToMany,
+        pageCount: campaignPages.filter(p => String(p.CampaignID) === cid && isActive(p.IsActive)).length
+      };
+    });
+  } catch (e) {
+    safeWriteError('csGetCampaignStatsV2', e);
+    return [];
+  }
+}
+
+function csGetCampaignById(campaignId) {
+  try {
+    const rows = readSheet(CAMPAIGNS_SHEET) || [];
+    const c = rows.find(r => String(r.ID) === String(campaignId));
+    if (!c) return null;
+    return { id: c.ID, name: c.Name, description: c.Description || '', createdAt: c.CreatedAt, updatedAt: c.UpdatedAt };
+  } catch (e) {
+    safeWriteError('csGetCampaignById', e);
+    return null;
+  }
+}
+
+function csDeactivateCategory(categoryId, active) {
+  try {
+    const sh = SpreadsheetApp.getActiveSpreadsheet().getSheetByName(PAGE_CATEGORIES_SHEET);
+    if (!sh) return { success: false, error: 'Categories sheet not found' };
+    const data = sh.getDataRange().getValues();
+    const headers = data[0] || [];
+    const idCol = 1 + headers.indexOf('ID');
+    const activeCol = 1 + headers.indexOf('IsActive');
+    const updatedCol = 1 + headers.indexOf('UpdatedAt');
+
+    let row = -1, campaignId = null;
+    for (let r = 2; r <= data.length; r++) {
+      if (String(sh.getRange(r, idCol).getValue()) === String(categoryId)) {
+        row = r;
+        const cIdCol = 1 + headers.indexOf('CampaignID');
+        campaignId = cIdCol > 0 ? sh.getRange(r, cIdCol).getValue() : null;
+        break;
+      }
+    }
+    if (row === -1) return { success: false, error: 'Category not found' };
+    if (activeCol > 0) sh.getRange(row, activeCol).setValue(!!active);
+    if (updatedCol > 0) sh.getRange(row, updatedCol).setValue(new Date());
+    commitChanges();
+    if (campaignId) clearCampaignCaches(campaignId);
+    return { success: true, message: `Category ${active ? 'activated' : 'deactivated'}` };
+  } catch (e) {
+    safeWriteError('csDeactivateCategory', e);
+    return { success: false, error: e.message };
+  }
+}
+
+function csDeactivateCampaignPage(pageId, active) {
+  try {
+    const sh = SpreadsheetApp.getActiveSpreadsheet().getSheetByName(CAMPAIGN_PAGES_SHEET);
+    if (!sh) return { success: false, error: 'Campaign pages sheet not found' };
+    const data = sh.getDataRange().getValues();
+    const headers = data[0] || [];
+    const idCol = 1 + headers.indexOf('ID');
+    const activeCol = 1 + headers.indexOf('IsActive');
+    const updatedCol = 1 + headers.indexOf('UpdatedAt');
+    const campaignCol = 1 + headers.indexOf('CampaignID');
+
+    let row = -1;
+    for (let r = 2; r <= data.length; r++) {
+      if (String(sh.getRange(r, idCol).getValue()) === String(pageId)) { row = r; break; }
+    }
+    if (row === -1) return { success: false, error: 'Campaign page not found' };
+
+    const campaignId = campaignCol > 0 ? sh.getRange(row, campaignCol).getValue() : null;
+    if (activeCol > 0) sh.getRange(row, activeCol).setValue(!!active);
+    if (updatedCol > 0) sh.getRange(row, updatedCol).setValue(new Date());
+
+    commitChanges();
+    if (campaignId) clearCampaignCaches(campaignId);
+    return { success: true, message: `Page ${active ? 'activated' : 'deactivated'}` };
+  } catch (e) {
+    safeWriteError('csDeactivateCampaignPage', e);
+    return { success: false, error: e.message };
+  }
+}
+
+function csRebuildAllNavigations() {
+  try {
+    const all = csGetAllCampaigns();
+    const results = [];
+    all.forEach(c => {
+      try {
+        clearCampaignCaches(c.id);
+        const nav = csGetCampaignNavigation(c.id);
+        results.push({ id: c.id, name: c.name, categories: nav.categories.length, uncategorized: nav.uncategorizedPages.length });
+      } catch (e) {
+        results.push({ id: c.id, name: c.name, error: e.message });
+      }
+    });
+    return { success: true, results };
+  } catch (e) {
+    safeWriteError('csRebuildAllNavigations', e);
+    return { success: false, error: e.message };
+  }
+}
+
+// ────────────────────────────────────────────────────────────────────────────
+// PAGE CATEGORY OPERATIONS
+// ────────────────────────────────────────────────────────────────────────────
+
+/**
+ * Get categories for a campaign
+ */
+function csGetCampaignCategories(campaignId) {
+  try {
+    if (!campaignId) {
+      console.warn('csGetCampaignCategories called without campaign ID');
+      return [];
+    }
+
+    console.log(`Getting categories for campaign: ${campaignId}`);
+
+    const allCategories = safeSheetOperation(() => {
+      return readSheet(PAGE_CATEGORIES_SHEET) || [];
+    });
+
+    const categories = allCategories
+      .filter(c => {
+        if (!c || !c.CampaignID) return false;
+        const campaignMatch = String(c.CampaignID) === String(campaignId);
+        const active = isActive(c.IsActive);
+        return campaignMatch && active;
+      })
+      .map(c => ({
+        id: c.ID,
+        campaignId: c.CampaignID,
+        categoryName: c.CategoryName,
+        categoryIcon: c.CategoryIcon || 'fas fa-folder',
+        sortOrder: parseInt(c.SortOrder) || 999,
+        isActive: c.IsActive,
+        createdAt: c.CreatedAt,
+        updatedAt: c.UpdatedAt
+      }))
+      .sort((a, b) => (a.sortOrder || 999) - (b.sortOrder || 999));
+
+    console.log(`Found ${categories.length} categories for campaign ${campaignId}`);
+    return categories;
+
+  } catch (error) {
+    console.error('csGetCampaignCategories error:', error);
+    safeWriteError('csGetCampaignCategories', error);
+    return [];
+  }
+}
+
+/**
+ * Create category for campaign
+ */
+function csCreateCategory(campaignId, categoryName, categoryIcon, sortOrder = 999) {
+  try {
+    console.log('Creating category:', { campaignId, categoryName, categoryIcon, sortOrder });
+
+    if (!campaignId || !categoryName || !categoryIcon) {
+      return { success: false, error: 'Campaign ID, category name, and icon are required' };
+    }
+
+    return safeSheetOperation(() => {
+      // Verify campaign exists
+      const campaigns = readSheet(CAMPAIGNS_SHEET) || [];
+      if (!campaigns.find(c => c.ID === campaignId)) {
+        return { success: false, error: 'Campaign not found' };
+      }
+
+      // Check for duplicates
+      const existing = readSheet(PAGE_CATEGORIES_SHEET) || [];
+      const duplicate = existing.find(c =>
+        c.CampaignID === campaignId &&
+        isActive(c.IsActive) &&
+        (c.CategoryName || '').toLowerCase() === categoryName.trim().toLowerCase()
+      );
+
+      if (duplicate) {
+        return { success: false, error: 'A category with this name already exists in this campaign' };
+      }
+
+      // Create the category
+      const id = Utilities.getUuid();
+      const now = new Date();
+      const sheet = ensureSheetWithHeaders(PAGE_CATEGORIES_SHEET, PAGE_CATEGORIES_HEADERS);
+
+      sheet.appendRow([
+        id,
+        campaignId,
+        categoryName.trim(),
+        categoryIcon.trim(),
+        parseInt(sortOrder) || 999,
+        true, // IsActive - use boolean
+        now,
+        now
+      ]);
+
+      commitChanges();
+      clearCampaignCaches(campaignId);
+
+      console.log('Successfully created category:', categoryName);
+
+      // Verify creation
+      const verification = readSheet(PAGE_CATEGORIES_SHEET)
+        .find(c => c.ID === id && c.CampaignID === campaignId);
+
+      if (!verification) {
+        console.error('Category verification failed');
+        return { success: false, error: 'Failed to verify category creation' };
+      }
+
+      return {
+        success: true,
+        message: 'Category created successfully',
+        data: {
+          id: id,
+          campaignId: campaignId,
+          categoryName: categoryName,
+          categoryIcon: categoryIcon,
+          sortOrder: sortOrder
+        }
+      };
+    });
+
+  } catch (error) {
+    console.error('csCreateCategory error:', error);
+    safeWriteError('csCreateCategory', error);
+    return { success: false, error: 'Failed to create category: ' + error.message };
+  }
+}
+
+/**
+ * Delete category
+ */
+function csDeleteCategory(categoryId) {
+  try {
+    console.log('Deleting category:', categoryId);
+
+    return safeSheetOperation(() => {
+      // Get category info first
+      const categories = readSheet(PAGE_CATEGORIES_SHEET) || [];
+      const category = categories.find(c => c.ID === categoryId);
+
+      if (!category) {
+        return { success: false, error: 'Category not found' };
+      }
+
+      // Move pages to uncategorized
+      const campaignPages = readSheet(CAMPAIGN_PAGES_SHEET) || [];
+      const pagesInCategory = campaignPages.filter(p => p.CategoryID === categoryId);
+
+      if (pagesInCategory.length > 0) {
+        const sheet = SpreadsheetApp.getActiveSpreadsheet().getSheetByName(CAMPAIGN_PAGES_SHEET);
+        const data = sheet.getDataRange().getValues();
+        const headers = data[0];
+        const categoryIdCol = headers.indexOf('CategoryID') + 1;
+        const updatedAtCol = headers.indexOf('UpdatedAt') + 1;
+
+        pagesInCategory.forEach((page, index) => {
+          const rowIndex = data.findIndex((row, i) => i > 0 && row[0] === page.ID);
+          if (rowIndex > 0) {
+            sheet.getRange(rowIndex + 1, categoryIdCol).setValue('');
+            if (updatedAtCol > 0) {
+              sheet.getRange(rowIndex + 1, updatedAtCol).setValue(new Date());
+            }
+          }
+        });
+
+        console.log(`Moved ${pagesInCategory.length} pages to uncategorized`);
+      }
+
+      // Delete the category
+      const categorySheet = SpreadsheetApp.getActiveSpreadsheet().getSheetByName(PAGE_CATEGORIES_SHEET);
+      if (!categorySheet) {
+        return { success: false, error: 'Categories sheet not found' };
+      }
+
+      const categoryData = categorySheet.getDataRange().getValues();
+      const categoryRowIndex = categoryData.findIndex((row, index) => index > 0 && row[0] === categoryId);
+      if (categoryRowIndex === -1) {
+        return { success: false, error: 'Category not found in sheet' };
+      }
+
+      categorySheet.deleteRow(categoryRowIndex + 1);
+      commitChanges();
+      clearCampaignCaches(category.CampaignID);
+
+      console.log('Successfully deleted category');
+      return { success: true, message: 'Category deleted successfully' };
+    });
+
+  } catch (error) {
+    console.error('csDeleteCategory error:', error);
+    safeWriteError('csDeleteCategory', error);
+    return { success: false, error: 'Failed to delete category: ' + error.message };
+  }
+}
+
+// ────────────────────────────────────────────────────────────────────────────
+// CAMPAIGN PAGE OPERATIONS
+// ────────────────────────────────────────────────────────────────────────────
+
+/**
+ * Get pages for a campaign
+ */
+function csGetCampaignPages(campaignId) {
+  try {
+    const campaignPages = readSheet(CAMPAIGN_PAGES_SHEET) || [];
+    return campaignPages
+      .filter(p => p && p.CampaignID === campaignId && isActive(p.IsActive))
+      .map(p => ({
+        id: p.ID,
+        campaignId: p.CampaignID,
+        pageKey: p.PageKey,
+        pageTitle: p.PageTitle,
+        pageIcon: p.PageIcon,
+        categoryId: p.CategoryID || null,
+        sortOrder: p.SortOrder || 999,
+        isActive: p.IsActive
+      }))
+      .sort((a, b) => (a.sortOrder || 999) - (b.sortOrder || 999));
+
+  } catch (error) {
+    console.error('csGetCampaignPages error:', error);
+    safeWriteError('csGetCampaignPages', error);
+    return [];
+  }
+}
+
+/**
+ * Add page to campaign
+ */
+function csAddPageToCampaign(campaignId, pageKey, pageTitle, pageIcon, categoryId = null, sortOrder = 999) {
+  try {
+    console.log('Adding page to campaign:', { campaignId, pageKey, pageTitle, pageIcon, categoryId, sortOrder });
+
+    if (!campaignId || !pageKey || !pageTitle || !pageIcon) {
+      return { success: false, error: 'Campaign ID, page key, title, and icon are required' };
+    }
+
+    return safeSheetOperation(() => {
+      // Verify campaign exists
+      const campaigns = readSheet(CAMPAIGNS_SHEET) || [];
+      if (!campaigns.find(c => c.ID === campaignId)) {
+        return { success: false, error: 'Campaign not found' };
+      }
+
+      // Check if page already assigned
+      const existing = readSheet(CAMPAIGN_PAGES_SHEET) || [];
+      const existingPage = existing.find(cp =>
+        cp.CampaignID === campaignId &&
+        cp.PageKey === pageKey &&
+        isActive(cp.IsActive)
+      );
+
+      if (existingPage) {
+        return { success: false, error: 'Page is already assigned to this campaign' };
+      }
+
+      // Verify system page exists
+      const systemPages = readSheet(PAGES_SHEET) || [];
+      if (!systemPages.find(p => p.PageKey === pageKey)) {
+        return { success: false, error: 'System page not found' };
+      }
+
+      // Validate category if provided
+      if (categoryId && categoryId !== '') {
+        const categories = readSheet(PAGE_CATEGORIES_SHEET) || [];
+        const category = categories.find(c =>
+          c.ID === categoryId &&
+          c.CampaignID === campaignId &&
+          isActive(c.IsActive)
+        );
+        if (!category) {
+          console.warn('Invalid categoryId provided:', categoryId, 'setting to null');
+          categoryId = null;
+        }
+      } else {
+        categoryId = null;
+      }
+
+      const id = Utilities.getUuid();
+      const now = new Date();
+      const sheet = ensureSheetWithHeaders(CAMPAIGN_PAGES_SHEET, CAMPAIGN_PAGES_HEADERS);
+
+      sheet.appendRow([
+        id,
+        campaignId,
+        pageKey,
+        pageTitle.trim(),
+        pageIcon.trim(),
+        categoryId,
+        parseInt(sortOrder) || 999,
+        true,
+        now,
+        now
+      ]);
+
+      commitChanges();
+      clearCampaignCaches(campaignId);
+
+      console.log('Successfully added page to campaign');
+      return {
+        success: true,
+        message: 'Page added to campaign successfully',
+        data: {
+          id: id,
+          campaignId: campaignId,
+          pageKey: pageKey,
+          pageTitle: pageTitle,
+          pageIcon: pageIcon,
+          categoryId: categoryId,
+          sortOrder: sortOrder
+        }
+      };
+    });
+
+  } catch (error) {
+    console.error('csAddPageToCampaign error:', error);
+    safeWriteError('csAddPageToCampaign', error);
+    return { success: false, error: 'Failed to add page to campaign: ' + error.message };
+  }
+}
+
+/**
+ * Update campaign page
+ */
+function csUpdateCampaignPage(pageId, updates) {
+  try {
+    console.log('Updating campaign page:', pageId, 'with updates:', updates);
+
+    return safeSheetOperation(() => {
+      const sheet = SpreadsheetApp.getActiveSpreadsheet().getSheetByName(CAMPAIGN_PAGES_SHEET);
+      if (!sheet) return { success: false, error: 'Campaign pages sheet not found' };
+
+      const data = sheet.getDataRange().getValues();
+      const headers = data[0];
+      const rows = data.slice(1);
+
+      const rowIndex = rows.findIndex(row => row[0] === pageId);
+      if (rowIndex === -1) return { success: false, error: 'Campaign page not found' };
+
+      const campaignId = rows[rowIndex][1];
+      const actualRowIndex = rowIndex + 2;
+
+      const updateMap = {
+        'PageTitle': headers.indexOf('PageTitle') + 1,
+        'PageIcon': headers.indexOf('PageIcon') + 1,
+        'CategoryID': headers.indexOf('CategoryID') + 1,
+        'SortOrder': headers.indexOf('SortOrder') + 1,
+        'IsActive': headers.indexOf('IsActive') + 1
+      };
+
+      // Validate CategoryID if being updated
+      if (updates.CategoryID !== undefined) {
+        if (updates.CategoryID === null || updates.CategoryID === '') {
+          updates.CategoryID = null;
+        } else {
+          const categories = readSheet(PAGE_CATEGORIES_SHEET) || [];
+          const validCategory = categories.find(c =>
+            c.ID === updates.CategoryID &&
+            c.CampaignID === campaignId &&
+            isActive(c.IsActive)
+          );
+
+          if (!validCategory) {
+            console.warn('Invalid CategoryID provided:', updates.CategoryID, 'setting to null');
+            updates.CategoryID = null;
+          }
+        }
+      }
+
+      // Apply updates
+      Object.keys(updates).forEach(field => {
+        const colIndex = updateMap[field];
+        if (colIndex) {
+          let value = updates[field];
+
+          if (field === 'SortOrder') {
+            value = parseInt(value) || 999;
+          } else if (field === 'IsActive') {
+            value = Boolean(value);
+          } else if (field === 'CategoryID') {
+            value = value || '';
+          }
+
+          console.log(`Updating ${field} to:`, value, 'at column:', colIndex);
+          sheet.getRange(actualRowIndex, colIndex).setValue(value);
+        }
+      });
+
+      // Update timestamp
+      const updatedAtCol = headers.indexOf('UpdatedAt') + 1;
+      if (updatedAtCol > 0) {
+        sheet.getRange(actualRowIndex, updatedAtCol).setValue(new Date());
+      }
+
+      commitChanges();
+      clearCampaignCaches(campaignId);
+
+      console.log('Successfully updated campaign page');
+      return { success: true, message: 'Campaign page updated successfully' };
+    });
+
+  } catch (error) {
+    console.error('csUpdateCampaignPage error:', error);
+    safeWriteError('csUpdateCampaignPage', error);
+    return { success: false, error: 'Failed to update campaign page: ' + error.message };
+  }
+}
+
+// ────────────────────────────────────────────────────────────────────────────
+// NAVIGATION OPERATIONS
+// ────────────────────────────────────────────────────────────────────────────
+
+/**
+ * Get complete navigation for a campaign
+ */
+function csGetCampaignNavigation(campaignId) {
+  try {
+    if (!campaignId) {
+      console.warn('csGetCampaignNavigation called without campaign ID');
+      return { categories: [], uncategorizedPages: [] };
+    }
+
+    console.log(`Building navigation for campaign ${campaignId}`);
+
+    const pages = csGetCampaignPages(campaignId);
+    const categories = csGetCampaignCategories(campaignId);
+    const navigation = { categories: [], uncategorizedPages: [] };
+
+    console.log(`Found ${pages.length} pages and ${categories.length} categories`);
+
+    if (categories.length === 0) {
+      console.warn(`No categories found for campaign ${campaignId}. All pages will be uncategorized.`);
+      navigation.uncategorizedPages = pages.map(page => ({
+        ...page,
+        pageIcon: page.pageIcon || 'fas fa-file'
+      }));
+      return navigation;
+    }
+
+    // Create category map
+    const categoryMap = {};
+    categories.forEach(cat => {
+      categoryMap[cat.id] = {
+        id: cat.id,
+        campaignId: cat.campaignId,
+        categoryName: cat.categoryName,
+        categoryIcon: cat.categoryIcon || 'fas fa-folder',
+        sortOrder: cat.sortOrder || 999,
+        isActive: cat.isActive,
+        pages: []
+      };
+    });
+
+    // Assign pages to categories
+    pages.forEach(page => {
+      page.pageIcon = page.pageIcon || 'fas fa-file';
+
+      if (page.categoryId && categoryMap[page.categoryId]) {
+        categoryMap[page.categoryId].pages.push(page);
+      } else {
+        navigation.uncategorizedPages.push(page);
+      }
+    });
+
+    // Only include categories with pages
+    navigation.categories = Object.values(categoryMap).filter(cat => cat.pages.length > 0);
+
+    console.log(`Final navigation: ${navigation.categories.length} categories with pages, ${navigation.uncategorizedPages.length} uncategorized pages`);
+
+    return navigation;
+
+  } catch (error) {
+    console.error('csGetCampaignNavigation error:', error);
+    safeWriteError('csGetCampaignNavigation', error);
+    return { categories: [], uncategorizedPages: [] };
+  }
+}
+
+/**
+ * Force refresh navigation cache
+ */
+function csRefreshNavigation(campaignId) {
+  try {
+    console.log('Force refreshing navigation for campaign:', campaignId);
+
+    clearCampaignCaches(campaignId);
+    const navigation = csGetCampaignNavigation(campaignId);
+
+    return {
+      success: true,
+      message: 'Navigation refreshed successfully',
+      data: navigation
+    };
+
+  } catch (error) {
+    console.error('csRefreshNavigation error:', error);
+    safeWriteError('csRefreshNavigation', error);
+    return { success: false, error: error.message };
+  }
+}
+
+// ────────────────────────────────────────────────────────────────────────────
+// UTILITY FUNCTIONS
+// ────────────────────────────────────────────────────────────────────────────
+
+/**
+ * Check if a value represents "active" status
+ */
+function isActive(value) {
+  if (value === true) return true;
+  if (value === false || value === null || typeof value === 'undefined') return false;
+  if (typeof value === 'number') return value !== 0;
+
+  const normalized = String(value).trim().toUpperCase();
+  if (!normalized) return false;
+
+  return normalized === 'TRUE' || normalized === 'YES' || normalized === 'Y' || normalized === '1' || normalized === 'ON';
+}
+
+/**
+ * Get all system pages
+ */
+function csGetAllPages() {
+  try {
+    const pages = readSheet(PAGES_SHEET) || [];
+    return pages
+      .filter(p => p && p.PageKey && p.PageTitle)
+      .map(p => ({
+        pageKey: p.PageKey,
+        pageTitle: p.PageTitle,
+        pageIcon: p.PageIcon || 'fas fa-file',
+        requiresAdmin: p.RequiresAdmin || false
+      }))
+      .sort((a, b) => (a.pageTitle || '').localeCompare(b.pageTitle || ''));
+
+  } catch (error) {
+    console.error('csGetAllPages error:', error);
+    safeWriteError('csGetAllPages', error);
+    return [];
+  }
+}
+
+/**
+ * Clean up campaign-related data
+ */
+function cleanupCampaignData(campaignId) {
+  try {
+    console.log('Cleaning up data for campaign:', campaignId);
+
+    const sheetsToClean = [
+      { sheet: CAMPAIGN_PAGES_SHEET, column: 'CampaignID' },
+      { sheet: PAGE_CATEGORIES_SHEET, column: 'CampaignID' },
+      { sheet: CAMPAIGN_USER_PERMISSIONS_SHEET, column: 'CampaignID' }
+    ];
+
+    sheetsToClean.forEach(({ sheet, column }) => {
+      try {
+        deleteRowsByColumnValue(sheet, column, campaignId);
+      } catch (error) {
+        console.warn(`Failed to clean ${sheet}:`, error);
+      }
+    });
+
+    console.log('Cleanup completed for campaign:', campaignId);
+  } catch (error) {
+    console.error('Error during cleanup:', error);
+    safeWriteError('cleanupCampaignData', error);
+  }
+}
+
+/**
+ * Delete rows where column matches value
+ */
+function deleteRowsByColumnValue(sheetName, columnName, value) {
+  try {
+    const sheet = SpreadsheetApp.getActiveSpreadsheet().getSheetByName(sheetName);
+    if (!sheet) return;
+
+    const data = sheet.getDataRange().getValues();
+    if (data.length <= 1) return;
+
+    const headers = data[0];
+    const colIndex = headers.indexOf(columnName);
+    if (colIndex === -1) return;
+
+    let deletedCount = 0;
+    for (let i = data.length - 1; i >= 1; i--) {
+      if (data[i][colIndex] === value) {
+        sheet.deleteRow(i + 1);
+        deletedCount++;
+      }
+    }
+
+    if (deletedCount > 0) {
+      console.log(`Deleted ${deletedCount} rows from ${sheetName} where ${columnName} = ${value}`);
+    }
+  } catch (error) {
+    console.error(`Error deleting from ${sheetName}:`, error);
+  }
+}
+
+// ────────────────────────────────────────────────────────────────────────────
+// CLIENT-FACING FUNCTIONS (Legacy Compatibility)
+// ────────────────────────────────────────────────────────────────────────────
+
+// Maintain compatibility with existing frontend code
+function clientGetAllCampaigns() { return csGetAllCampaigns(); }
+function clientGetCampaignStats() { return csGetCampaignStats(); }
+function clientAddCampaign(name, description) { return csCreateCampaign(name, description); }
+function clientUpdateCampaign(id, name, description) { return csUpdateCampaign(id, name, description); }
+function clientDeleteCampaign(id) { return csDeleteCampaign(id); }
+function clientGetAllPages() { return csGetAllPages(); }
+function clientGetCampaignPages(id) { return csGetCampaignPages(id); }
+function clientGetCampaignNavigation(id) { return csGetCampaignNavigation(id); }
+function clientAddCategoryToCampaign(cId, name, icon, sort) { return csCreateCategory(cId, name, icon, sort); }
+function clientDeleteCampaignCategory(id) { return csDeleteCategory(id); }
+function clientAddPageToCampaign(cId, key, title, icon, catId, sort) { return csAddPageToCampaign(cId, key, title, icon, catId, sort); }
+function clientUpdateCampaignPage(id, updates) { return csUpdateCampaignPage(id, updates); }
+function forceRefreshCampaignNavigation(id) { return csRefreshNavigation(id); }
+
+// ────────────────────────────────────────────────────────────────────────────
+// TESTING AND DEBUG FUNCTIONS
+// ────────────────────────────────────────────────────────────────────────────
+
+/**
+ * Test connection
+ */
+function testFrontendConnection() {
+  try {
+    console.log('testFrontendConnection: Starting...');
+
+    const campaigns = csGetAllCampaigns();
+    const sampleCampaigns = campaigns.slice(0, 3);
+
+    return {
+      success: true,
+      timestamp: new Date(),
+      message: 'Frontend connection working',
+      sampleCampaignCount: campaigns.length,
+      sampleCampaigns: sampleCampaigns,
+      functionsAvailable: {
+        readSheet: typeof readSheet === 'function',
+        ensureSheetWithHeaders: typeof ensureSheetWithHeaders === 'function',
+        safeWriteError: typeof safeWriteError === 'function'
+      }
+    };
+
+  } catch (error) {
+    console.error('testFrontendConnection error:', error);
+    safeWriteError('testFrontendConnection', error);
+    return { success: false, error: error.message || String(error) };
+  }
+}
+
+/**
+ * Debug campaign issues
+ */
+function debugCampaignIssues(campaignId) {
+  try {
+    console.log('=== DEBUGGING CAMPAIGN ISSUES ===');
+
+    // Auto-select first campaign if none provided
+    if (!campaignId) {
+      const campaigns = csGetAllCampaigns();
+      if (campaigns.length > 0) {
+        campaignId = campaigns[0].id;
+        console.log('Using first campaign:', campaignId);
+      } else {
+        return { error: 'No campaigns found' };
+      }
+    }
+
+    const campaigns = csGetAllCampaigns();
+    const campaign = campaigns.find(c => c.id === campaignId);
+
+    if (!campaign) {
+      return {
+        error: 'Campaign not found',
+        availableCampaigns: campaigns.map(c => ({ id: c.id, name: c.name }))
+      };
+    }
+
+    const categories = csGetCampaignCategories(campaignId);
+    const pages = csGetCampaignPages(campaignId);
+    const navigation = csGetCampaignNavigation(campaignId);
+
+    const result = {
+      campaignId,
+      campaignName: campaign.name,
+      categoriesCount: categories.length,
+      pagesCount: pages.length,
+      navigationCategoriesCount: navigation.categories.length,
+      uncategorizedPagesCount: navigation.uncategorizedPages.length,
+      categories: categories.slice(0, 3), // Sample data
+      pages: pages.slice(0, 3) // Sample data
+    };
+
+    console.log('Debug result:', result);
+    return result;
+
+  } catch (error) {
+    console.error('Debug error:', error);
+    return { error: error.message, stack: error.stack };
+  }
+}
+
+/**
+ * Clear all caches
+ */
+function forceClearAllCaches(campaignId) {
+  try {
+    if (!campaignId) {
+      const campaigns = csGetAllCampaigns();
+      if (campaigns.length > 0) {
+        campaignId = campaigns[0].id;
+      } else {
+        return { success: false, error: 'No campaigns found' };
+      }
+    }
+
+    clearCampaignCaches(campaignId);
+
+    return {
+      success: true,
+      message: 'All caches cleared successfully',
+      campaignId
+    };
+
+  } catch (error) {
+    console.error('Error clearing caches:', error);
+    return { success: false, error: error.message };
+  }
 }