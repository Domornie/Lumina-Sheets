    <?!= includeOnce('ResponsiveStyles') ?>
<?!= include("layout", {
  baseUrl: baseUrl,
  scriptUrl: scriptUrl,
  user: user,
  currentPage: currentPage || 'schedulemanagement'
}) ?>
<!-- Bootstrap CSS -->
<link href="https://cdn.jsdelivr.net/npm/bootstrap@5.3.3/dist/css/bootstrap.min.css" rel="stylesheet">
<!-- Font Awesome -->
<link href="https://cdnjs.cloudflare.com/ajax/libs/font-awesome/6.4.0/css/all.min.css" rel="stylesheet">
<!-- Chart.js -->
<script src="https://cdn.jsdelivr.net/npm/chart.js"></script>

<style>
    :root {
        --primary: #0052cc;
        --primary-dark: #003d99;
        --primary-light: rgba(0, 82, 204, 0.1);
        --success: #00875a;
        --warning: #ffab00;
        --danger: #de350b;
        --info: #0747a6;
        --light: #f8fafc;
        --dark: #1e293b;
        --jamaica-green: #009639;
        --jamaica-gold: #ffda44;
        --border-radius: 12px;
        --border-radius-sm: 8px;
        --border-radius-lg: 16px;
        --shadow-sm: 0 2px 4px rgba(0, 0, 0, 0.05);
        --shadow: 0 4px 12px rgba(0, 0, 0, 0.08);
        --shadow-lg: 0 8px 24px rgba(0, 0, 0, 0.12);
        --spacing-xs: 0.5rem;
        --spacing-sm: 1rem;
        --spacing-md: 1.5rem;
        --spacing-lg: 2rem;
        --spacing-xl: 3rem;
    }

    * {
        box-sizing: border-box;
    }

    body {
        font-family: -apple-system, BlinkMacSystemFont, 'Segoe UI', system-ui, sans-serif;
        background: linear-gradient(135deg, #f1f5f9 0%, #e2e8f0 100%);
        min-height: 100vh;
        line-height: 1.6;
        color: var(--dark);
    }

    /* Header Styles */
    .app-header {
        background: linear-gradient(135deg, var(--jamaica-green) 0%, var(--primary) 100%);
        color: white;
        padding: var(--spacing-lg) 0;
        margin-bottom: var(--spacing-lg);
        position: relative;
        overflow: hidden;
    }

    .app-header::before {
        content: '';
        position: absolute;
        top: 0;
        left: 0;
        right: 0;
        bottom: 0;
        background: url('data:image/svg+xml,<svg xmlns="http://www.w3.org/2000/svg" viewBox="0 0 100 100"><defs><pattern id="grid" width="10" height="10" patternUnits="userSpaceOnUse"><path d="M 10 0 L 0 0 0 10" fill="none" stroke="rgba(255,255,255,0.1)" stroke-width="0.5"/></pattern></defs><rect width="100" height="100" fill="url(%23grid)"/></svg>');
        opacity: 0.3;
    }

    .app-header .container-fluid {
        position: relative;
        z-index: 1;
    }

    .app-title {
        font-size: 2.5rem;
        font-weight: 700;
        margin-bottom: var(--spacing-xs);
        text-shadow: 0 2px 4px rgba(0, 0, 0, 0.1);
    }

    .app-subtitle {
        font-size: 1.1rem;
        opacity: 0.9;
        margin-bottom: 0;
    }

    /* Modern Card System */
    .modern-card {
        background: white;
        border-radius: var(--border-radius);
        border: 1px solid #e2e8f0;
        box-shadow: var(--shadow);
        transition: all 0.3s cubic-bezier(0.4, 0, 0.2, 1);
        overflow: hidden;
    }

    .modern-card:hover {
        box-shadow: var(--shadow-lg);
        transform: translateY(-2px);
    }

    .modern-card-header {
        background: linear-gradient(135deg, white 0%, #f8fafc 100%);
        padding: var(--spacing-md);
        border-bottom: 1px solid #e2e8f0;
        display: flex;
        align-items: center;
        justify-content: space-between;
    }

    .modern-card-title {
        font-size: 1.125rem;
        font-weight: 600;
        color: var(--dark);
        margin: 0;
        display: flex;
        align-items: center;
        gap: var(--spacing-xs);
    }

    .modern-card-body {
        padding: var(--spacing-md);
    }

    /* Attendance Calendar */
    .attendance-calendar {
        background: linear-gradient(135deg, #ffffff 0%, #f3f7ff 100%);
        border-radius: var(--border-radius);
        border: 1px solid #dbe3f4;
        box-shadow: var(--shadow);
        overflow: hidden;
    }

    .attendance-calendar__header {
        display: flex;
        flex-direction: column;
        gap: var(--spacing-sm);
        padding: var(--spacing-md);
        background: linear-gradient(135deg, rgba(0, 82, 204, 0.08) 0%, rgba(0, 150, 57, 0.08) 100%);
        border-bottom: 1px solid rgba(13, 86, 176, 0.15);
    }

    .attendance-calendar__header-top {
        display: flex;
        flex-wrap: wrap;
        gap: var(--spacing-sm);
        justify-content: space-between;
        align-items: center;
    }

    .attendance-calendar__period {
        display: flex;
        flex-direction: column;
        gap: 0.25rem;
    }

    .attendance-calendar__period-label {
        font-size: 1.5rem;
        font-weight: 700;
        letter-spacing: 0.08em;
        color: var(--primary-dark);
    }

    .attendance-calendar__period-subtitle {
        font-size: 0.875rem;
        text-transform: uppercase;
        color: rgba(14, 53, 102, 0.75);
        letter-spacing: 0.12em;
    }

    .attendance-calendar__legend {
        display: grid;
        grid-template-columns: repeat(auto-fit, minmax(140px, 1fr));
        gap: 0.5rem;
    }

    .attendance-calendar__legend-item {
        display: flex;
        align-items: center;
        gap: 0.5rem;
        padding: 0.5rem 0.75rem;
        background: rgba(255, 255, 255, 0.75);
        border: 1px solid rgba(13, 86, 176, 0.1);
        border-radius: var(--border-radius-sm);
        font-size: 0.85rem;
        color: #0f2a56;
        box-shadow: 0 2px 4px rgba(15, 42, 86, 0.05);
    }

    .attendance-calendar__status {
        display: inline-flex;
        align-items: center;
        justify-content: center;
        min-width: 2.25rem;
        height: 2rem;
        border-radius: 0.5rem;
        font-weight: 700;
        font-size: 0.9rem;
        letter-spacing: 0.05em;
        box-shadow: inset 0 -2px 0 rgba(0, 0, 0, 0.15);
        color: #fff;
        text-transform: uppercase;
    }

    .attendance-calendar__status--present { background: #2f9d63; }
    .attendance-calendar__status--absent { background: #d64545; }
    .attendance-calendar__status--late { background: #f29f3f; color: #3f2a00; }
    .attendance-calendar__status--sick { background: #2a8bdc; }
    .attendance-calendar__status--vacation { background: #4b6cb7; }
    .attendance-calendar__status--bereavement { background: #4a5568; }
    .attendance-calendar__status--loa { background: #6b46c1; }
    .attendance-calendar__status--personal { background: #0f172a; }
    .attendance-calendar__status--training { background: #1f9d8f; }
    .attendance-calendar__status--ncns { background: #8b1a1a; }
    .attendance-calendar__status--other {
        background: linear-gradient(135deg, #94a3b8 0%, #64748b 100%);
    }

    .attendance-calendar__status--empty {
        background: #e2e8f0;
        color: #475569;
        box-shadow: none;
    }

    .attendance-calendar__table-wrapper {
        overflow-x: auto;
        padding: var(--spacing-md);
        background: rgba(255, 255, 255, 0.9);
    }

    .attendance-calendar__table {
        width: 100%;
        border-collapse: separate;
        border-spacing: 0;
        min-width: 960px;
        font-size: 0.875rem;
        box-shadow: 0 1px 3px rgba(15, 42, 86, 0.1);
    }

    .attendance-calendar__table thead th {
        background: linear-gradient(135deg, rgba(0, 82, 204, 0.12) 0%, rgba(0, 150, 57, 0.12) 100%);
        color: #0f2a56;
        text-align: center;
        padding: 0.75rem 0.5rem;
        font-weight: 600;
        border-bottom: 2px solid rgba(13, 86, 176, 0.35);
        border-right: 1px solid rgba(13, 86, 176, 0.1);
        position: sticky;
        top: 0;
        z-index: 2;
    }

    .attendance-calendar__table thead th:first-child {
        text-align: left;
        padding-left: 1rem;
        border-right: 2px solid rgba(13, 86, 176, 0.25);
    }

    .attendance-calendar__participant-header {
        width: 220px;
        min-width: 200px;
    }

    .attendance-calendar__day {
        min-width: 48px;
    }

    .attendance-calendar__day-number {
        display: block;
        font-size: 1rem;
        font-weight: 700;
    }

    .attendance-calendar__day-name {
        display: block;
        font-size: 0.75rem;
        text-transform: uppercase;
        letter-spacing: 0.08em;
        color: rgba(15, 42, 86, 0.7);
    }

    .attendance-calendar__table tbody th {
        position: sticky;
        left: 0;
        background: #f8fafc;
        border-right: 2px solid rgba(13, 86, 176, 0.1);
        padding: 0.75rem 1rem;
        font-weight: 600;
        color: #0f2a56;
        vertical-align: middle;
        z-index: 1;
    }

    .attendance-calendar__participant-name {
        display: flex;
        align-items: center;
        gap: 0.5rem;
        font-size: 0.95rem;
        white-space: nowrap;
    }

    .attendance-calendar__table td {
        text-align: center;
        padding: 0.4rem 0.35rem;
        border-right: 1px solid rgba(13, 86, 176, 0.08);
        border-bottom: 1px solid rgba(13, 86, 176, 0.08);
        background: rgba(255, 255, 255, 0.9);
        cursor: pointer;
        transition: transform 0.2s ease, box-shadow 0.2s ease;
    }

    .attendance-calendar__cell {
        position: relative;
    }

    .attendance-calendar__table td:hover {
        transform: translateY(-2px);
        box-shadow: 0 6px 12px rgba(15, 42, 86, 0.15);
    }

    .attendance-calendar__cell--weekend {
        background: rgba(229, 231, 235, 0.6);
    }

    .attendance-calendar__table tbody tr:nth-child(odd) td {
        background: rgba(248, 250, 252, 0.85);
    }

    .attendance-calendar__table tbody tr:nth-child(even) td {
        background: rgba(255, 255, 255, 0.95);
    }

    .attendance-calendar__table tbody tr:nth-child(odd) td.attendance-calendar__cell--weekend,
    .attendance-calendar__table tbody tr:nth-child(even) td.attendance-calendar__cell--weekend {
        background: rgba(229, 231, 235, 0.6);
    }

    .attendance-calendar__table tbody tr:hover td {
        background: rgba(214, 230, 255, 0.4);
    }

    .attendance-context-menu {
        position: fixed;
        z-index: 9999;
        display: none;
        min-width: 140px;
        background: #ffffff;
        border: 1px solid rgba(15, 23, 42, 0.15);
        border-radius: 6px;
        box-shadow: 0 6px 18px rgba(15, 23, 42, 0.18);
        padding: 0.25rem 0;
        color: #0f172a;
        user-select: none;
    }

    .attendance-context-menu.visible {
        display: block;
    }

    .attendance-context-menu__list {
        list-style: none;
        margin: 0;
        padding: 0;
    }

    .attendance-context-menu__item {
        width: 100%;
        display: flex;
        align-items: center;
        gap: 0.5rem;
        padding: 0.35rem 0.75rem;
        background: transparent;
        border: none;
        color: inherit;
        font-size: 0.85rem;
        text-align: left;
        cursor: pointer;
        transition: background 0.15s ease;
    }

    .attendance-context-menu__item:hover,
    .attendance-context-menu__item:focus {
        background: rgba(59, 130, 246, 0.12);
        outline: none;
    }

    .attendance-context-menu__code {
        display: inline-flex;
        align-items: center;
        justify-content: center;
        width: 1.75rem;
        height: 1.75rem;
        border-radius: 0.375rem;
        font-weight: 600;
        font-size: 0.85rem;
        text-transform: uppercase;
        color: #ffffff;
    }

    .attendance-context-menu__text {
        flex: 1;
        line-height: 1.2;
        white-space: nowrap;
    }

    @media (max-width: 992px) {
        .attendance-calendar__legend {
            grid-template-columns: repeat(auto-fit, minmax(120px, 1fr));
        }

        .attendance-calendar__table {
            min-width: 720px;
        }
    }

    @media (max-width: 576px) {
        .attendance-calendar__header {
            padding: var(--spacing-sm);
        }

        .attendance-calendar__period-label {
            font-size: 1.25rem;
        }

        .attendance-calendar__table-wrapper {
            padding: var(--spacing-sm);
        }
    }

    /* Navigation Tabs */
    .modern-nav {
        background: white;
        border-radius: var(--border-radius);
        padding: var(--spacing-xs);
        box-shadow: var(--shadow);
        margin-bottom: var(--spacing-lg);
        border: 1px solid #e2e8f0;
    }

    .modern-nav .nav-link {
        border: none;
        background: transparent;
        color: var(--dark);
        font-weight: 500;
        padding: var(--spacing-sm) var(--spacing-md);
        border-radius: var(--border-radius-sm);
        transition: all 0.2s ease;
        margin: 2px;
        white-space: nowrap;
    }

    .modern-nav .nav-link:hover {
        color: var(--primary);
        background: var(--primary-light);
    }

    .modern-nav .nav-link.active {
        color: white;
        background: linear-gradient(135deg, var(--primary) 0%, var(--primary-dark) 100%);
        box-shadow: var(--shadow);
    }

    /* Button System */
    .btn-modern {
        border-radius: var(--border-radius-sm);
        font-weight: 500;
        padding: 0.75rem 1.5rem;
        border: none;
        transition: all 0.2s ease;
        display: inline-flex;
        align-items: center;
        gap: var(--spacing-xs);
        text-decoration: none;
        position: relative;
        overflow: hidden;
    }

    .btn-modern:hover {
        transform: translateY(-1px);
        box-shadow: var(--shadow);
    }

    .btn-modern:active {
        transform: translateY(0);
    }

    .btn-primary-modern {
        background: linear-gradient(135deg, var(--primary) 0%, var(--primary-dark) 100%);
        color: white;
    }

    .btn-success-modern {
        background: linear-gradient(135deg, var(--success) 0%, var(--jamaica-green) 100%);
        color: white;
    }

    .btn-warning-modern {
        background: linear-gradient(135deg, var(--warning) 0%, #e6930e 100%);
        color: white;
    }

    .btn-danger-modern {
        background: linear-gradient(135deg, var(--danger) 0%, #c4320a 100%);
        color: white;
    }

    .btn-outline-modern {
        background: white;
        border: 2px solid var(--primary);
        color: var(--primary);
    }

    .btn-outline-modern:hover {
        background: var(--primary);
        color: white;
    }

    /* Metric Cards */
    .metric-card {
        background: white;
        border-radius: var(--border-radius);
        padding: var(--spacing-md);
        text-align: center;
        border: 1px solid #e2e8f0;
        box-shadow: var(--shadow-sm);
        transition: all 0.3s ease;
        height: 100%;
    }

    .metric-card:hover {
        transform: translateY(-4px);
        box-shadow: var(--shadow);
    }

    .metric-number {
        font-size: 2.5rem;
        font-weight: 700;
        line-height: 1;
        margin-bottom: var(--spacing-xs);
    }

    .metric-label {
        font-size: 0.875rem;
        color: #64748b;
        text-transform: uppercase;
        font-weight: 600;
        letter-spacing: 0.5px;
    }

    /* Status Badges */
    .status-badge {
        padding: 0.375rem 0.875rem;
        border-radius: 20px;
        font-size: 0.75rem;
        font-weight: 600;
        text-transform: uppercase;
        letter-spacing: 0.5px;
        border: 2px solid;
    }

    .status-pending {
        background: rgba(255, 171, 0, 0.1);
        color: var(--warning);
        border-color: var(--warning);
    }

    .status-approved {
        background: rgba(0, 135, 90, 0.1);
        color: var(--success);
        border-color: var(--success);
    }

    .status-rejected {
        background: rgba(222, 53, 11, 0.1);
        color: var(--danger);
        border-color: var(--danger);
    }

    /* Form Controls */
    .form-control-modern {
        border: 2px solid #e2e8f0;
        border-radius: var(--border-radius-sm);
        padding: 0.75rem 1rem;
        transition: all 0.2s ease;
        font-size: 0.95rem;
    }

    .form-control-modern:focus {
        border-color: var(--primary);
        box-shadow: 0 0 0 3px rgba(0, 82, 204, 0.1);
        outline: none;
    }

    .form-label-modern {
        font-weight: 600;
        color: var(--dark);
        margin-bottom: var(--spacing-xs);
        display: block;
    }

    /* Table Styles */
    .table-modern {
        background: white;
        border-radius: var(--border-radius);
        overflow: hidden;
        box-shadow: var(--shadow-sm);
        border: 1px solid #e2e8f0;
    }

    .table-modern thead th {
        background: linear-gradient(135deg, #f8fafc 0%, #f1f5f9 100%);
        border: none;
        font-weight: 600;
        color: var(--dark);
        text-transform: uppercase;
        font-size: 0.75rem;
        letter-spacing: 0.5px;
        padding: var(--spacing-sm) var(--spacing-md);
    }

    .table-modern tbody td {
        padding: var(--spacing-sm) var(--spacing-md);
        border-bottom: 1px solid #f1f5f9;
        vertical-align: middle;
    }

    .table-modern tbody tr:hover {
        background: linear-gradient(135deg, rgba(0, 82, 204, 0.02) 0%, rgba(0, 150, 57, 0.02) 100%);
    }

    /* Days Selector */
    .days-selector {
        display: flex;
        gap: var(--spacing-xs);
        flex-wrap: wrap;
    }

    .day-checkbox {
        position: relative;
    }

    .day-checkbox input[type="checkbox"] {
        display: none;
    }

    .day-checkbox label {
        display: block;
        padding: 0.625rem 1rem;
        background: white;
        border: 2px solid #e2e8f0;
        border-radius: var(--border-radius-sm);
        cursor: pointer;
        transition: all 0.2s ease;
        font-weight: 500;
        font-size: 0.875rem;
        min-width: 3rem;
        text-align: center;
    }

    .day-checkbox input[type="checkbox"]:checked + label {
        background: var(--primary);
        color: white;
        border-color: var(--primary);
        transform: translateY(-1px);
        box-shadow: var(--shadow);
    }

    /* Responsive Design */
    @media (max-width: 768px) {
        .app-title {
            font-size: 2rem;
        }

        .modern-nav .nav-link {
            padding: var(--spacing-xs) var(--spacing-sm);
            font-size: 0.875rem;
        }

        .metric-number {
            font-size: 2rem;
        }

        .modern-card-body {
            padding: var(--spacing-sm);
        }
    }

    /* Priority Classes */
    .priority-low { color: #64748b; }
    .priority-normal { color: var(--primary); }
    .priority-high { color: var(--warning); }
    .priority-critical { color: var(--danger); }

    /* Status Indicators */
    .status-indicator {
        width: 24px;
        height: 24px;
        border-radius: 4px;
        display: inline-flex;
        align-items: center;
        justify-content: center;
        font-weight: 600;
        font-size: 0.7rem;
        color: white;
    }

    .status-present { background: var(--success); }
    .status-absent { background: var(--danger); }
    .status-late { background: var(--warning); color: #333; }
    .status-sick { background: var(--info); }
    .status-vacation { background: #6366f1; }

    /* Insight Cards */
    .insight-card {
        background: white;
        border-radius: var(--border-radius-sm);
        padding: var(--spacing-md);
        margin-bottom: var(--spacing-sm);
        border-left: 4px solid;
        box-shadow: var(--shadow-sm);
        border: 1px solid #e2e8f0;
    }

    .insight-positive { border-left-color: var(--success); }
    .insight-warning { border-left-color: var(--warning); }
    .insight-critical { border-left-color: var(--danger); }
    .insight-neutral { border-left-color: var(--info); }

    /* Container Spacing */
    .container-fluid {
        padding-left: var(--spacing-md);
        padding-right: var(--spacing-md);
    }

    /* Gap Utilities */
    .gap-xs { gap: var(--spacing-xs) !important; }
    .gap-sm { gap: var(--spacing-sm) !important; }
    .gap-md { gap: var(--spacing-md) !important; }
    .gap-lg { gap: var(--spacing-lg) !important; }

    /* Attendance Dashboard */
    .attendance-dashboard {
        display: flex;
        flex-direction: column;
        gap: var(--spacing-md);
    }

    .attendance-panel {
        background: white;
        border-radius: var(--border-radius-sm);
        padding: var(--spacing-sm);
        border: 1px solid #e2e8f0;
        box-shadow: var(--shadow-sm);
        height: 100%;
    }

    .attendance-panel-dark {
        background: linear-gradient(135deg, #002b63 0%, #0b3b91 100%);
        color: white;
        border-color: transparent;
        box-shadow: var(--shadow);
    }

    .attendance-panel-title {
        font-size: 0.95rem;
        font-weight: 600;
        margin-bottom: var(--spacing-xs);
        color: inherit;
        text-transform: uppercase;
        letter-spacing: 0.5px;
    }

    .attendance-panel-subtitle {
        font-size: 0.8rem;
        opacity: 0.85;
    }

    .attendance-chart {
        position: relative;
        height: 200px;
    }

    .attendance-chart.tall {
        height: 260px;
    }

    .attendance-chart.small {
        height: 140px;
    }

    .attendance-percentage-value {
        font-size: 1.75rem;
        font-weight: 700;
        text-align: center;
        margin-top: var(--spacing-xs);
    }

    .attendance-panel-dark .attendance-percentage-value {
        color: var(--jamaica-gold);
    }

    .attendance-panel-actions {
        display: flex;
        gap: var(--spacing-xs);
        align-items: center;
    }

    .attendance-panel-actions select {
        background: rgba(255, 255, 255, 0.15);
        color: inherit;
        border: 1px solid rgba(255, 255, 255, 0.3);
    }

    .attendance-panel-actions select option {
        color: #0f172a;
    }

    .attendance-dashboard-controls {
        display: flex;
        align-items: center;
        justify-content: flex-end;
        gap: var(--spacing-xs);
        flex-wrap: wrap;
    }

    .attendance-dashboard-controls span {
        font-size: 0.85rem;
        color: #64748b;
    }

    .attendance-dashboard-controls select {
        min-width: 180px;
    }

    @media (max-width: 991px) {
        .attendance-panel-actions {
            flex-wrap: wrap;
            justify-content: flex-end;
        }

        .attendance-chart.tall,
        .attendance-chart {
            height: 220px;
        }
    }

    /* Chart Container */
    .chart-container {
        position: relative;
        height: 300px;
        padding: var(--spacing-sm);
    }

    /* Enhanced hover effects */
    .interactive-item {
        transition: all 0.2s ease;
    }

    .interactive-item:hover {
        transform: translateY(-1px);
        box-shadow: var(--shadow);
    }

    /* Header Action Buttons */
    .header-actions {
        display: flex;
        gap: var(--spacing-sm);
        flex-wrap: wrap;
    }

    .header-actions .btn {
        background: rgba(255, 255, 255, 0.2);
        border: 2px solid rgba(255, 255, 255, 0.3);
        color: white;
        backdrop-filter: blur(10px);
    }

    .header-actions .btn:hover {
        background: rgba(255, 255, 255, 0.3);
        transform: translateY(-1px);
    }

    /* Tab Content Spacing */
    .tab-pane {
        animation: fadeIn 0.3s ease-in;
    }

    @keyframes fadeIn {
        from { opacity: 0; transform: translateY(10px); }
        to { opacity: 1; transform: translateY(0); }
    }

    /* Manual Shift Assignment Tab */
    .manual-shift-tab {
        padding: var(--spacing-md);
    }

    .manual-shift-header {
        max-width: 820px;
        margin: 0 auto var(--spacing-lg);
    }

    .manual-shift-title {
        font-size: 2.25rem;
        font-weight: 800;
        margin-bottom: 0.75rem;
        background: linear-gradient(135deg, var(--primary) 0%, var(--jamaica-green) 100%);
        -webkit-background-clip: text;
        -webkit-text-fill-color: transparent;
        background-clip: text;
    }

    .manual-shift-subtitle {
        font-size: 1rem;
        color: var(--gray-600);
        line-height: 1.6;
    }

    .manual-shift-tab .user-selection-card {
        display: flex;
        flex-direction: column;
        min-height: 100%;
    }

    .manual-shift-tab .user-search-box {
        position: relative;
        margin-bottom: var(--spacing-sm);
    }

    .manual-shift-tab .user-search-box i {
        position: absolute;
        top: 50%;
        left: 0.85rem;
        transform: translateY(-50%);
        color: var(--gray-500);
    }

    .manual-shift-tab .user-search-input {
        padding-left: 2.5rem;
    }

    .manual-shift-tab .user-selection-controls {
        display: flex;
        align-items: center;
        justify-content: space-between;
        gap: var(--spacing-sm);
        margin-bottom: var(--spacing-sm);
    }

    .manual-shift-tab .user-count-label {
        font-weight: 600;
        color: var(--gray-600);
    }

    .manual-shift-tab .user-list {
        flex: 1;
        border: 1px solid var(--outline);
        border-radius: var(--border-radius);
        background: rgba(255, 255, 255, 0.9);
        max-height: 360px;
        overflow-y: auto;
        padding: 0.75rem;
    }

    .manual-shift-tab .user-loading-state {
        display: flex;
        align-items: center;
        justify-content: center;
        gap: 0.75rem;
        padding: 2.25rem 1rem;
        color: var(--gray-600);
    }

    .manual-shift-tab .user-list-empty {
        padding: 2.5rem 1rem;
        text-align: center;
        color: var(--gray-500);
        font-size: 0.95rem;
    }

    .manual-shift-tab .user-list-item {
        display: flex;
        align-items: center;
        gap: 0.75rem;
        border-radius: var(--border-radius-sm);
        padding: 0.5rem 0.65rem;
        transition: background-color 0.2s ease;
    }

    .manual-shift-tab .user-list-item:hover {
        background: rgba(14, 165, 233, 0.08);
    }

    .manual-shift-tab .user-list-item + .user-list-item {
        margin-top: 0.35rem;
    }

    .manual-shift-tab .user-name {
        font-weight: 600;
        color: var(--dark);
    }

    .manual-shift-tab .user-meta {
        font-size: 0.8rem;
        color: var(--gray-500);
    }

    .manual-shift-tab .form-footer-actions {
        display: flex;
        flex-wrap: wrap;
        gap: 0.75rem;
        align-items: center;
        justify-content: space-between;
    }

    .manual-shift-tab .form-footer-actions .btn {
        display: inline-flex;
        align-items: center;
        gap: 0.5rem;
        font-weight: 600;
        border-radius: var(--border-radius);
        padding: 0.6rem 1.1rem;
    }

    .manual-shift-tab .manual-help-list {
        margin-bottom: 0;
        padding-left: 1.2rem;
    }

    .manual-shift-tab .activity-entry {
        border-left: 4px solid var(--primary);
        padding-left: 1rem;
        background: rgba(14, 165, 233, 0.06);
        border-radius: 0 var(--border-radius) var(--border-radius) 0;
        padding: 1rem 1.25rem;
    }

    .manual-shift-tab .activity-entry strong {
        display: block;
        font-weight: 700;
        color: var(--dark);
    }

    .manual-shift-tab .activity-meta {
        font-size: 0.85rem;
        color: var(--gray-600);
        margin-top: 0.35rem;
    }

    .manual-shift-tab .activity-log {
        display: flex;
        flex-direction: column;
        gap: var(--spacing-sm);
    }

    .manual-shift-tab .manual-activity-empty {
        padding: 1.5rem;
        border-radius: var(--border-radius);
        background: rgba(148, 163, 184, 0.15);
        color: var(--gray-600);
        text-align: center;
    }

    .manual-shift-tab .alert-modern {
        border-radius: var(--border-radius);
        padding: 1rem 1.25rem;
        margin-bottom: 1.25rem;
        border: 1px solid transparent;
        display: flex;
        gap: 0.85rem;
        align-items: flex-start;
        position: relative;
    }

    .manual-shift-tab .alert-modern i {
        font-size: 1.15rem;
    }

    .manual-shift-tab .alert-modern p {
        margin: 0;
    }

    .manual-shift-tab .alert-success-modern {
        background: rgba(16, 185, 129, 0.12);
        border-color: rgba(16, 185, 129, 0.35);
        color: #047857;
    }

    .manual-shift-tab .alert-danger-modern {
        background: rgba(239, 68, 68, 0.12);
        border-color: rgba(239, 68, 68, 0.35);
        color: #b91c1c;
    }

    .manual-shift-tab .alert-warning-modern {
        background: rgba(234, 179, 8, 0.15);
        border-color: rgba(234, 179, 8, 0.35);
        color: #92400e;
    }

    .manual-shift-tab .alert-info-modern {
        background: rgba(59, 130, 246, 0.12);
        border-color: rgba(59, 130, 246, 0.35);
        color: #1d4ed8;
    }

    .manual-shift-tab .alert-close {
        position: absolute;
        top: 0.5rem;
        right: 0.75rem;
        background: none;
        border: none;
        font-size: 1.25rem;
        color: inherit;
        cursor: pointer;
    }

    @media (max-width: 768px) {
        .manual-shift-tab {
            padding: var(--spacing-sm);
        }

        .manual-shift-title {
            font-size: 1.85rem;
        }

        .manual-shift-tab .form-footer-actions {
            flex-direction: column;
            align-items: stretch;
        }

        .manual-shift-tab .form-footer-actions .btn {
            justify-content: center;
            width: 100%;
        }
    }
</style>

<!-- Header -->
<header class="app-header">
    <div class="container-fluid">
        <div class="row align-items-center">
            <div class="col-lg-4 text-lg-end mt-3 mt-lg-0">
                <div class="header-actions">
                    <button class="btn btn-modern" onclick="runSystemDiagnostics()">
                        <i class="fas fa-heartbeat"></i>
                        System Health
                    </button>
                    <button class="btn btn-modern" onclick="refreshAllData()">
                        <i class="fas fa-sync"></i>
                        Refresh All
                    </button>
                </div>
            </div>
        </div>
    </div>
</header>

<div class="container-fluid">
    <!-- System Status Alert -->
    <div id="systemStatus" class="d-none"></div>

    <!-- Main Navigation -->
    <nav class="modern-nav">
        <ul class="nav nav-pills justify-content-center" id="mainTabs" role="tablist">
            <li class="nav-item" role="presentation">
                <button class="nav-link active" id="dashboard-tab" data-bs-toggle="pill" data-bs-target="#dashboard" type="button" role="tab">
                    <i class="fas fa-tachometer-alt"></i>
                    <span class="d-none d-sm-inline ms-2">AI Dashboard</span>
                </button>
            </li>
            <li class="nav-item" role="presentation">
                <button class="nav-link" id="attendance-dashboard-tab" data-bs-toggle="pill" data-bs-target="#attendance-dashboard" type="button" role="tab">
                    <i class="fas fa-chart-pie"></i>
                    <span class="d-none d-sm-inline ms-2">Attendance Dashboard</span>
                </button>
            </li>            
            <li class="nav-item" role="presentation">
                <button class="nav-link" id="attendance-tab" data-bs-toggle="pill" data-bs-target="#attendance" type="button" role="tab">
                    <i class="fas fa-calendar-check"></i>
                    <span class="d-none d-sm-inline ms-2">Attendance Calendar</span>
                </button>
            </li>
            <li class="nav-item" role="presentation">
                <button class="nav-link" id="generation-tab" data-bs-toggle="pill" data-bs-target="#generation" type="button" role="tab">
                    <i class="fas fa-calendar-plus"></i>
                    <span class="d-none d-sm-inline ms-2">Generate</span>
                </button>
            </li>
            <li class="nav-item" role="presentation">
                <button class="nav-link" id="management-tab" data-bs-toggle="pill" data-bs-target="#management" type="button" role="tab">
                    <i class="fas fa-tasks"></i>
                    <span class="d-none d-sm-inline ms-2">Manage</span>
                </button>
            </li>
            <li class="nav-item" role="presentation">
                <button class="nav-link" id="import-tab" data-bs-toggle="pill" data-bs-target="#import" type="button" role="tab">
                    <i class="fas fa-file-import"></i>
                    <span class="d-none d-sm-inline ms-2">Import</span>
                </button>
            </li>
            <li class="nav-item" role="presentation">
                <button class="nav-link" id="shifts-tab" data-bs-toggle="pill" data-bs-target="#shifts" type="button" role="tab">
                    <i class="fas fa-clock"></i>
                    <span class="d-none d-sm-inline ms-2">Shifts</span>
                </button>
            </li>
            <li class="nav-item" role="presentation">
                <button class="nav-link" id="holidays-tab" data-bs-toggle="pill" data-bs-target="#holidays" type="button" role="tab">
                    <i class="fas fa-globe"></i>
                    <span class="d-none d-sm-inline ms-2">Holidays</span>
                </button>
            </li>
        </ul>
    </nav>

    <!-- Tab Content -->
    <div class="tab-content" id="mainTabContent">

        <!-- AI Dashboard Tab -->
        <div class="tab-pane fade show active" id="dashboard" role="tabpanel">
            <!-- Schedule Health Metrics -->
            <div class="row g-4 mb-4">
                <div class="col-xl-3 col-sm-6">
                    <div class="metric-card">
                        <div class="metric-number text-primary" id="scheduleHealthScore">0</div>
                        <div class="metric-label">Schedule Health</div>
                    </div>
                </div>
                <div class="col-xl-3 col-sm-6">
                    <div class="metric-card">
                        <div class="metric-number text-success" id="scheduleServiceLevel">0%</div>
                        <div class="metric-label">Service Level</div>
                    </div>
                </div>
                <div class="col-xl-3 col-sm-6">
                    <div class="metric-card">
                        <div class="metric-number text-warning" id="scheduleFairnessIndex">0</div>
                        <div class="metric-label">Fairness Index</div>
                    </div>
                </div>
                <div class="col-xl-3 col-sm-6">
                    <div class="metric-card">
                        <div class="metric-number text-info" id="scheduleComplianceScore">0</div>
                        <div class="metric-label">Compliance Score</div>
                    </div>
                </div>
            </div>

            <div class="row g-4 mb-4">
                <div class="col-lg-3 col-sm-6">
                    <div class="metric-card">
                        <div class="metric-number text-primary" id="totalUsers">0</div>
                        <div class="metric-label">Managed Agents</div>
                    </div>
                </div>
                <div class="col-lg-3 col-sm-6">
                    <div class="metric-card">
                        <div class="metric-number text-info" id="scheduleRosterHours">0h</div>
                        <div class="metric-label">Scheduled Hours</div>
                    </div>
                </div>
                <div class="col-lg-3 col-sm-6">
                    <div class="metric-card">
                        <div class="metric-number text-primary" id="scheduleRequiredFte">0</div>
                        <div class="metric-label">Required FTE</div>
                    </div>
                </div>
                <div class="col-lg-3 col-sm-6">
                    <div class="metric-card">
                        <div class="metric-number text-primary" id="scheduleStaffedFte">0</div>
                        <div class="metric-label">Staffed FTE</div>
                    </div>
                </div>
            </div>

            <!-- Charts and Insights Row -->
            <div class="row g-4 mb-4">
                <div class="col-lg-8">
                    <div class="modern-card">
                        <div class="modern-card-header">
                            <h5 class="modern-card-title">
                                <i class="fas fa-chart-line text-primary"></i>
                                Coverage vs Requirement
                            </h5>
                            <button class="btn btn-outline-modern btn-sm" onclick="refreshDashboard()">
                                <i class="fas fa-sync"></i>
                                Refresh
                            </button>
                        </div>
                        <div class="modern-card-body p-0">
                            <div class="chart-container">
                                <canvas id="scheduleCoverageChart"></canvas>
                            </div>
                        </div>
                    </div>
                </div>
                <div class="col-lg-4">
                    <div class="modern-card h-100">
                        <div class="modern-card-header">
                            <h5 class="modern-card-title">
                                <i class="fas fa-lightbulb text-info"></i>
                                Optimizer Insights
                            </h5>
                        </div>
                        <div class="modern-card-body">
                            <div id="scheduleInsights">
                                <div class="text-center text-muted">
                                    <div class="loading-spinner mx-auto mb-3"></div>
                                    <p>Analyzing schedule health...</p>
                                </div>
                            </div>
                        </div>
                    </div>
                </div>
            </div>

            <!-- Additional Dashboard Cards -->
            <div class="row g-4">
                <div class="col-lg-6">
                    <div class="modern-card">
                        <div class="modern-card-header">
                            <h5 class="modern-card-title">
                                <i class="fas fa-balance-scale text-warning"></i>
                                Fairness Watchlist
                            </h5>
                        </div>
                        <div class="modern-card-body">
                            <div id="fairnessWatchlist">
                                <div class="text-center text-muted">
                                    <p>Evaluating rotation balance...</p>
                                </div>
                            </div>
                        </div>
                    </div>
                </div>
                <div class="col-lg-6">
                    <div class="modern-card">
                        <div class="modern-card-header">
                            <h5 class="modern-card-title">
                                <i class="fas fa-shield-alt text-danger"></i>
                                Compliance Alerts
                            </h5>
                        </div>
                        <div class="modern-card-body">
                            <div id="complianceAlerts">
                                <div class="text-center text-success">
                                    <i class="fas fa-check-circle fa-2x mb-2"></i>
                                    <p>No compliance issues detected</p>
                                </div>
                            </div>
                        </div>
                    </div>
                </div>
            </div>
        </div>

        <!-- Attendance Dashboard Tab -->
        <div class="tab-pane fade" id="attendance-dashboard" role="tabpanel">
            <div class="modern-card mb-4">
                <div class="modern-card-header">
                    <div>
                        <h5 class="modern-card-title">
                            <i class="fas fa-chart-pie text-primary"></i>
                            Attendance Dashboard
                        </h5>
                        <div class="text-muted small">Real-time attendance intelligence for managers</div>
                    </div>
                    <div class="attendance-dashboard-controls">
                        <span class="text-muted small">Filter by user:</span>
                        <select id="attendanceDashboardUser" class="form-select form-select-sm" aria-label="Filter attendance dashboard by user">
                            <option value="">All Users</option>
                        </select>
                    </div>
                </div>
                <div class="modern-card-body">
                    <div class="attendance-dashboard">
                        <div class="row g-4">
                            <div class="col-lg-8">
                                <div class="attendance-panel attendance-panel-dark h-100">
                                    <div class="d-flex justify-content-between align-items-start mb-2">
                                        <div>
                                            <div class="attendance-panel-title">Yearly Trends</div>
                                            <div class="attendance-panel-subtitle">Track punctual, late, absent and sick shifts across the year.</div>
                                        </div>
                                    </div>
                                    <div class="attendance-chart tall">
                                        <canvas id="attendanceYearlyTrendChart"></canvas>
                                    </div>
                                </div>
                            </div>
                            <div class="col-lg-4">
                                <div class="attendance-panel attendance-panel-dark h-100">
                                    <div class="d-flex justify-content-between align-items-center mb-2 attendance-panel-actions">
                                        <div class="attendance-panel-title mb-0">Monthly (%)</div>
                                        <select id="attendanceDashboardMonth" class="form-select form-select-sm">
                                            <option value="0">January</option>
                                            <option value="1">February</option>
                                            <option value="2">March</option>
                                            <option value="3">April</option>
                                            <option value="4">May</option>
                                            <option value="5">June</option>
                                            <option value="6">July</option>
                                            <option value="7">August</option>
                                            <option value="8">September</option>
                                            <option value="9">October</option>
                                            <option value="10">November</option>
                                            <option value="11">December</option>
                                        </select>
                                    </div>
                                    <div class="attendance-chart">
                                        <canvas id="attendanceMonthlyPercentChart"></canvas>
                                    </div>
                                    <div class="attendance-percentage-value" id="attendanceMonthlyPercentValue">0%</div>
                                </div>
                            </div>
                        </div>
                        <div class="row g-4">
                            <div class="col-lg-8">
                                <div class="attendance-panel h-100">
                                    <div class="attendance-panel-title">Monthly Attendance Breakdown</div>
                                    <div class="attendance-panel-subtitle mb-3">Understand presence, absences and leave trends month-by-month.</div>
                                    <div class="attendance-chart small">
                                        <canvas id="attendanceMonthlyPresentChart"></canvas>
                                    </div>
                                    <div class="attendance-chart small">
                                        <canvas id="attendanceMonthlyAbsentChart"></canvas>
                                    </div>
                                    <div class="attendance-chart small">
                                        <canvas id="attendanceMonthlyLeavesChart"></canvas>
                                    </div>
                                </div>
                            </div>
                            <div class="col-lg-4">
                                <div class="attendance-panel h-100">
                                    <div class="attendance-panel-title">Bi-Weekly Attendance</div>
                                    <div class="attendance-panel-subtitle mb-3">Quickly spot cycle dips in punctuality.</div>
                                    <div class="attendance-chart">
                                        <canvas id="attendanceBiWeeklyChart"></canvas>
                                    </div>
                                </div>
                            </div>
                        </div>
                        <div class="row g-4">
                            <div class="col-xl-8">
                                <div class="attendance-panel h-100">
                                    <div class="attendance-panel-title">Monthly Analysis</div>
                                    <div class="attendance-panel-subtitle mb-3">Stacked distribution of all attendance categories across the year.</div>
                                    <div class="attendance-chart tall">
                                        <canvas id="attendanceMonthlyAnalysisChart"></canvas>
                                    </div>
                                </div>
                            </div>
                            <div class="col-xl-4">
                                <div class="attendance-panel h-100">
                                    <div class="attendance-panel-title">Yearly Analysis</div>
                                    <div class="attendance-panel-subtitle mb-3">Overall category contribution for the current year.</div>
                                    <div class="attendance-chart">
                                        <canvas id="attendanceYearlyAnalysisChart"></canvas>
                                    </div>
                                </div>
                            </div>
                        </div>
                    </div>
                </div>
            </div>
        </div>

        <!-- Schedule Generation Tab -->
        <div class="tab-pane fade" id="generation" role="tabpanel">
            <div class="row g-4">
                <div class="col-lg-8">
                    <div class="modern-card">
                        <div class="modern-card-header">
                            <h5 class="modern-card-title">
                                <i class="fas fa-calendar-plus text-primary"></i>
                                Generate New Schedules
                            </h5>
                        </div>
                        <div class="modern-card-body">
                            <form id="scheduleGenerationForm">
                                <div class="row g-3">
                                    <div class="col-md-6">
                                        <label class="form-label-modern">Start Date</label>
                                        <input type="date" class="form-control form-control-modern" id="scheduleStartDate" required>
                                    </div>
                                    <div class="col-md-6">
                                        <label class="form-label-modern">End Date</label>
                                        <input type="date" class="form-control form-control-modern" id="scheduleEndDate" required>
                                    </div>
                                    <!-- /partials/schedule-form.html -->
                                    <div class="row g-3">
                                        <div class="col-12 col-md-6">
                                            <label class="form-label-modern">Select Team Members</label>
                                            <select class="form-select form-control-modern w-100" id="scheduleUsers" multiple size="6">
                                                <option disabled>Loading users...</option>
                                            </select>
                                            <small class="text-muted">Hold Ctrl/Cmd to select multiple. Leave empty for all users.</small>
                                        </div>

                                        <div class="col-12 col-md-6">
                                            <label class="form-label-modern">Select Shift Slots</label>
                                            <select class="form-select form-control-modern w-100" id="scheduleShiftSlots" multiple size="6">
                                                <option disabled>Loading shift slots...</option>
                                            </select>
                                            <small class="text-muted">Hold Ctrl/Cmd to select multiple. Leave empty to use all available slots.</small>
                                        </div>
                                    </div>

                                    <div class="col-md-6">
                                        <label class="form-label-modern">Campaign Filter</label>
                                        <select class="form-select form-control-modern" id="campaignFilter">
                                            <option value="">All Campaigns</option>
                                        </select>
                                    </div>
                                    <div class="col-md-6">
                                        <label class="form-label-modern">Priority Level</label>
                                        <select class="form-select form-control-modern" id="schedulePriority">
                                            <option value="1">Low</option>
                                            <option value="2" selected>Normal</option>
                                            <option value="3">High</option>
                                            <option value="4">Critical</option>
                                        </select>
                                    </div>
                                    
                                    <div class="col-md-6">
                                        <div class="form-check form-switch">
                                            <input class="form-check-input" type="checkbox" id="detectConflicts" checked>
                                            <label class="form-check-label form-label-modern">Auto-detect conflicts</label>
                                        </div>
                                    </div>
                                    <div class="col-md-6">
                                        <div class="form-check form-switch">
                                            <input class="form-check-input" type="checkbox" id="includeHolidays">
                                            <label class="form-check-label form-label-modern">Include holidays</label>
                                        </div>
                                    </div>
                                </div>

                                <div class="mt-4 d-flex gap-3">
                                    <button type="submit" class="btn btn-primary-modern btn-modern flex-fill">
                                        <i class="fas fa-magic"></i>
                                        Generate Schedules
                                    </button>
                                    <button type="button" class="btn btn-outline-modern btn-modern" onclick="previewSchedules()">
                                        <i class="fas fa-eye"></i>
                                        Preview
                                    </button>
                                </div>
                            </form>
                        </div>
                    </div>
                </div>

                <div class="col-lg-4">
                    <div class="modern-card mb-4">
                        <div class="modern-card-header">
                            <h5 class="modern-card-title">
                                <i class="fas fa-bolt text-warning"></i>
                                Quick Actions
                            </h5>
                        </div>
                        <div class="modern-card-body">
                            <div class="d-grid gap-3">
                                <button class="btn btn-primary-modern btn-modern" onclick="generateThisWeek()">
                                    <i class="fas fa-calendar-week"></i>
                                    This Week
                                </button>
                                <button class="btn btn-success-modern btn-modern" onclick="generateNextWeek()">
                                    <i class="fas fa-calendar-alt"></i>
                                    Next Week
                                </button>
                                <button class="btn btn-warning-modern btn-modern" onclick="bulkApproveSchedules()">
                                    <i class="fas fa-check-double"></i>
                                    Bulk Approve
                                </button>
                            </div>
                        </div>
                    </div>

                    <div class="modern-card">
                        <div class="modern-card-header">
                            <h5 class="modern-card-title">
                                <i class="fas fa-info-circle text-info"></i>
                                Status
                            </h5>
                        </div>
                        <div class="modern-card-body">
                            <div id="generationStatus">
                                <p class="text-muted mb-0">Ready to generate schedules. Select your parameters and click Generate.</p>
                            </div>
                        </div>
                    </div>
                </div>
            </div>

            <div id="generationResults" class="mt-4 d-none"></div>
        </div>

        <!-- Schedule Management Tab -->
        <div class="tab-pane fade" id="management" role="tabpanel">
            <div class="modern-card">
                <div class="modern-card-header">
                    <h5 class="modern-card-title">
                        <i class="fas fa-tasks text-primary"></i>
                        Schedule Management
                    </h5>
                    <button class="btn btn-outline-modern btn-sm" onclick="refreshSchedules()">
                        <i class="fas fa-sync"></i>
                        Refresh
                    </button>
                </div>
                <div class="modern-card-body">
                    <!-- Filters -->
                    <div class="row g-3 mb-4">
                        <div class="col-md-2">
                            <label class="form-label-modern">Start Date</label>
                            <input type="date" class="form-control form-control-modern" id="filterStartDate">
                        </div>
                        <div class="col-md-2">
                            <label class="form-label-modern">End Date</label>
                            <input type="date" class="form-control form-control-modern" id="filterEndDate">
                        </div>
                        <div class="col-md-2">
                            <label class="form-label-modern">User</label>
                            <select class="form-select form-control-modern" id="filterUser">
                                <option value="">All Users</option>
                            </select>
                        </div>
                        <div class="col-md-2">
                            <label class="form-label-modern">Status</label>
                            <select class="form-select form-control-modern" id="filterStatus">
                                <option value="">All Status</option>
                                <option value="PENDING">Pending</option>
                                <option value="APPROVED">Approved</option>
                                <option value="REJECTED">Rejected</option>
                            </select>
                        </div>
                        <div class="col-md-2 d-flex align-items-end">
                            <button class="btn btn-primary-modern btn-modern w-100" onclick="applyScheduleFilters()">
                                <i class="fas fa-filter"></i>
                                Apply
                            </button>
                        </div>
                    </div>

                    <!-- Schedules Table -->
                    <div class="table-responsive">
                        <table class="table table-modern">
                            <thead>
                            <tr>
                                <th width="50">
                                    <input type="checkbox" id="selectAllSchedules" class="form-check-input">
                                </th>
                                <th>User</th>
                                <th>Period</th>
                                <th>Shift</th>
                                <th>Times</th>
                                <th>Status</th>
                                <th>Priority</th>
                                <th>Actions</th>
                            </tr>
                            </thead>
                            <tbody id="schedulesTableBody">
                            <tr>
                                <td colspan="8" class="text-center text-muted py-4">
                                    <div class="loading-spinner mx-auto mb-2"></div>
                                    <p>Loading schedules...</p>
                                </td>
                            </tr>
                            </tbody>
                        </table>
                    </div>
                </div>
            </div>
        </div>

        <!-- Manual Shift Assignment Tab -->
        <div class="tab-pane fade" id="import" role="tabpanel">
            <div class="manual-shift-tab">
                <div class="manual-shift-header text-center">
                    <h2 class="manual-shift-title">Manual Shift Slot Assignment</h2>
                    <p class="manual-shift-subtitle">
                        Create and assign shift slots without relying on spreadsheet imports. Select a date, define the shift timing,
                        and choose the agents who should receive the assignment. Add optional context about the source month or year to
                        track where the schedule originated.
                    </p>
                </div>

                <div id="feedbackArea"></div>

                <form id="manualShiftForm" novalidate>
                    <div class="row g-4">
                        <div class="col-lg-6">
                            <div class="modern-card h-100">
                                <div class="modern-card-header">
                                    <h5 class="modern-card-title mb-0 d-flex align-items-center gap-2">
                                        <i class="fas fa-calendar-plus text-primary"></i>
                                        Shift Details
                                    </h5>
                                </div>
                                <div class="modern-card-body">
                                    <div class="row g-3">
                                        <div class="col-md-6">
                                            <label class="form-label-modern" for="assignmentDate">Assignment Date</label>
                                            <input type="date" class="form-control-modern w-100" id="assignmentDate" min="2023-01-01" required>
                                            <small class="text-muted">Schedule back to January 2023.</small>
                                        </div>
                                        <div class="col-md-3">
                                            <label class="form-label-modern" for="startTime">Start Time</label>
                                            <input type="time" class="form-control-modern w-100" id="startTime" required>
                                        </div>
                                        <div class="col-md-3">
                                            <label class="form-label-modern" for="endTime">End Time</label>
                                            <input type="time" class="form-control-modern w-100" id="endTime" required>
                                        </div>
                                    </div>
                                    <div class="row g-3 mt-1">
                                        <div class="col-md-6">
                                            <label class="form-label-modern" for="sourceMonth">Source Month (optional)</label>
                                            <select class="form-select form-select-modern" id="sourceMonth">
                                                <option value="">Select month</option>
                                                <option value="1">January</option>
                                                <option value="2">February</option>
                                                <option value="3">March</option>
                                                <option value="4">April</option>
                                                <option value="5">May</option>
                                                <option value="6">June</option>
                                                <option value="7">July</option>
                                                <option value="8">August</option>
                                                <option value="9">September</option>
                                                <option value="10">October</option>
                                                <option value="11">November</option>
                                                <option value="12">December</option>
                                            </select>
                                        </div>
                                        <div class="col-md-6">
                                            <label class="form-label-modern" for="sourceYear">Source Year (optional)</label>
                                            <select class="form-select form-select-modern" id="sourceYear">
                                                <option value="">Select year</option>
                                            </select>
                                        </div>
                                    </div>
                                    <div class="mt-3">
                                        <label class="form-label-modern" for="slotLabel">Slot Label (optional)</label>
                                        <input type="text" class="form-control-modern w-100" id="slotLabel" placeholder="e.g., Manual Morning Shift">
                                    </div>
                                    <div class="mt-3">
                                        <label class="form-label-modern" for="additionalNotes">Additional Notes</label>
                                        <textarea class="form-textarea-modern w-100" id="additionalNotes" rows="4" placeholder="Add context for this assignment"></textarea>
                                    </div>
                                    <div class="form-check mt-3">
                                        <input class="form-check-input" type="checkbox" id="replaceExisting">
                                        <label class="form-check-label" for="replaceExisting">
                                            Replace existing shift assignment on the selected date for chosen users
                                        </label>
                                    </div>
                                </div>
                            </div>
                        </div>
                        <div class="col-lg-6">
                            <div class="modern-card user-selection-card h-100">
                                <div class="modern-card-header">
                                    <h5 class="modern-card-title mb-0 d-flex align-items-center gap-2">
                                        <i class="fas fa-user-clock text-success"></i>
                                        Select Users
                                    </h5>
                                </div>
                                <div class="modern-card-body d-flex flex-column">
                                    <div class="user-search-box">
                                        <i class="fas fa-search"></i>
                                        <input type="search" class="form-control-modern user-search-input" id="userSearch" placeholder="Search by name or email" autocomplete="off">
                                    </div>
                                    <div class="user-selection-controls">
                                        <div class="form-check">
                                            <input class="form-check-input" type="checkbox" id="selectAllUsers">
                                            <label class="form-check-label" for="selectAllUsers">Select all filtered users</label>
                                        </div>
                                        <div class="user-count-label">
                                            <span id="selectedUserCount">0</span> / <span id="totalUserCount">0</span> selected
                                        </div>
                                    </div>
                                    <div class="user-list" id="userList">
                                        <div class="user-loading-state" id="userLoadingState">
                                            <span class="loading-spinner"></span>
                                            <span>Loading available users...</span>
                                        </div>
                                    </div>
                                </div>
                            </div>
                        </div>
                    </div>

                    <div class="modern-card mt-4">
                        <div class="modern-card-body form-footer-actions">
                            <div class="d-flex flex-column gap-2">
                                <div class="fw-semibold text-dark">Assignment Summary</div>
                                <ul class="manual-help-list text-muted small">
                                    <li>Date and time are required to create the shift slot.</li>
                                    <li>Select one or more agents to assign the shift.</li>
                                    <li>Enable replace to overwrite existing shifts for selected agents on this date.</li>
                                </ul>
                            </div>
                            <div class="d-flex flex-wrap gap-2">
                                <button type="button" class="btn btn-outline-modern" id="clearSelection">
                                    <i class="fas fa-user-slash"></i>
                                    Clear Selection
                                </button>
                                <button type="submit" class="btn btn-success-modern btn-modern" id="submitManualShift">
                                    <i class="fas fa-plus-circle"></i>
                                    Add Shift Slots
                                </button>
                            </div>
                        </div>
                    </div>
                </form>

                <div class="modern-card mt-4">
                    <div class="modern-card-header">
                        <h5 class="modern-card-title mb-0 d-flex align-items-center gap-2">
                            <i class="fas fa-info-circle text-info"></i>
                            Helpful Tips
                        </h5>
                    </div>
                    <div class="modern-card-body">
                        <ul class="manual-help-list text-muted">
                            <li>Use Source Month and Year to document where the manual assignment originated.</li>
                            <li>Replace existing will overwrite conflicting shifts for the selected users on that date.</li>
                            <li>All assignments are logged below so you can confirm recent manual updates.</li>
                        </ul>
                    </div>
                </div>

                <div class="modern-card mt-4">
                    <div class="modern-card-header">
                        <h5 class="modern-card-title mb-0 d-flex align-items-center gap-2">
                            <i class="fas fa-history text-primary"></i>
                            Recent Manual Assignments
                        </h5>
                    </div>
                    <div class="modern-card-body">
                        <div id="activityLog" class="activity-log">
                            <div id="activityEmptyState" class="manual-activity-empty">
                                <i class="far fa-calendar-check me-2"></i>No manual assignments recorded yet.
                            </div>
                        </div>
                    </div>
                </div>
            </div>
        </div>
        <!-- Attendance Calendar Tab -->
        <div class="tab-pane fade" id="attendance" role="tabpanel">
            <div class="modern-card mb-4">
                <div class="modern-card-header">
                    <h5 class="modern-card-title">
                        <i class="fas fa-calendar-check text-success"></i>
                        Attendance Calendar
                    </h5>
                    <div class="d-flex gap-2 align-items-center">
                        <select class="form-select form-select-sm" id="attendanceMonth" style="width: auto;">
                            <option value="1">January</option>
                            <option value="2">February</option>
                            <option value="3">March</option>
                            <option value="4">April</option>
                            <option value="5">May</option>
                            <option value="6">June</option>
                            <option value="7">July</option>
                            <option value="8">August</option>
                            <option value="9">September</option>
                            <option value="10">October</option>
                            <option value="11">November</option>
                            <option value="12">December</option>
                        </select>
                        <select class="form-select form-select-sm" id="attendanceYear" style="width: auto;">
                            <option value="2024">2024</option>
                            <option value="2025" selected>2025</option>
                            <option value="2026">2026</option>
                        </select>
                        <button class="btn btn-outline-modern btn-sm" onclick="loadAttendanceCalendar()">
                            <i class="fas fa-sync"></i>
                            Load
                        </button>
                        <button class="btn btn-success-modern btn-sm" onclick="markBulkAttendance()">
                            <i class="fas fa-users"></i>
                            Bulk Mark
                        </button>
                    </div>
                </div>
                <div class="modern-card-body p-0">
                    <div id="attendanceCalendarContainer">
                        <div class="text-center py-5">
                            <div class="loading-spinner mx-auto mb-3"></div>
                            <p class="text-muted">Loading attendance calendar...</p>
                        </div>
                    </div>
                </div>
            </div>

            <!-- Status Legend -->
            <div class="modern-card">
                <div class="modern-card-header">
                    <h5 class="modern-card-title">
                        <i class="fas fa-info-circle text-info"></i>
                        Status Legend & Actions
                    </h5>
                </div>
                <div class="modern-card-body">
                    <div class="row align-items-start g-3">
                        <div class="col-lg-8">
                            <div id="attendanceStatusLegendCard" class="attendance-calendar__legend">
                                <div class="text-muted small">Attendance status legend will appear here.</div>
                            </div>
                        </div>
                        <div class="col-lg-4">
                            <div class="d-grid gap-2">
                                <button class="btn btn-primary-modern btn-modern" onclick="quickMarkAttendance()">
                                    <i class="fas fa-plus"></i>
                                    Quick Mark
                                </button>
                                <button class="btn btn-outline-modern btn-modern" onclick="exportAttendanceReport()">
                                    <i class="fas fa-download"></i>
                                    Export Report
                                </button>
                            </div>
                        </div>
                    </div>
                </div>
            </div>
        </div>

        <!-- Shift Slots Tab -->
        <div class="tab-pane fade" id="shifts" role="tabpanel">
            <div class="row g-4">
                <div class="col-lg-8">
                    <div class="modern-card">
                        <div class="modern-card-header">
                            <h5 class="modern-card-title">
                                <i class="fas fa-plus text-success"></i>
                                Create Enhanced Shift Slot
                            </h5>
                        </div>
                        <div class="modern-card-body">
                            <form id="shiftSlotForm">
                                <!-- Basic Information -->
                                <div class="mb-4">
                                    <h6 class="text-primary mb-3">
                                        <i class="fas fa-info-circle me-2"></i>Basic Information
                                    </h6>
                                    <div class="row g-3">
                                        <div class="col-12">
                                            <label class="form-label-modern">Slot Name</label>
                                            <input type="text" class="form-control form-control-modern" id="slotName" required placeholder="e.g., Morning Customer Service Shift">
                                        </div>
                                        <div class="col-md-6">
                                            <label class="form-label-modern">Start Time</label>
                                            <input type="time" class="form-control form-control-modern" id="slotStartTime" required>
                                        </div>
                                        <div class="col-md-6">
                                            <label class="form-label-modern">End Time</label>
                                            <input type="time" class="form-control form-control-modern" id="slotEndTime" required>
                                        </div>
                                        <div class="col-12">
                                            <label class="form-label-modern">Days of Week</label>
                                            <div class="days-selector">
                                                <div class="day-checkbox">
                                                    <input type="checkbox" id="monday" value="1" checked>
                                                    <label for="monday">Mon</label>
                                                </div>
                                                <div class="day-checkbox">
                                                    <input type="checkbox" id="tuesday" value="2" checked>
                                                    <label for="tuesday">Tue</label>
                                                </div>
                                                <div class="day-checkbox">
                                                    <input type="checkbox" id="wednesday" value="3" checked>
                                                    <label for="wednesday">Wed</label>
                                                </div>
                                                <div class="day-checkbox">
                                                    <input type="checkbox" id="thursday" value="4" checked>
                                                    <label for="thursday">Thu</label>
                                                </div>
                                                <div class="day-checkbox">
                                                    <input type="checkbox" id="friday" value="5" checked>
                                                    <label for="friday">Fri</label>
                                                </div>
                                                <div class="day-checkbox">
                                                    <input type="checkbox" id="saturday" value="6">
                                                    <label for="saturday">Sat</label>
                                                </div>
                                                <div class="day-checkbox">
                                                    <input type="checkbox" id="sunday" value="0">
                                                    <label for="sunday">Sun</label>
                                                </div>
                                            </div>
                                        </div>
                                        <div class="col-md-6">
                                            <label class="form-label-modern">Department</label>
                                            <select class="form-select form-control-modern" id="slotDepartment">
                                                <option value="">Select Department (Campaign)</option>
                                                <!-- Campaigns will be loaded here dynamically -->
                                            </select>
                                            <small class="text-muted">Departments are populated from available campaigns</small>
                                        </div>
                                        <div class="col-md-6">
                                            <label class="form-label-modern">Location</label>
                                            <select class="form-select form-control-modern" id="slotLocation">
                                                <option value="">Select Location</option>
                                                <option value="Office">Office</option>
                                                <option value="Remote">Remote</option>
                                                <option value="Hybrid">Hybrid</option>
                                                <option value="Client Site">Client Site</option>
                                            </select>
                                        </div>
                                    </div>
                                </div>

                                <!-- Capacity & Staffing -->
                                <div class="mb-4">
                                    <h6 class="text-primary mb-3">
                                        <i class="fas fa-users me-2"></i>Capacity & Staffing
                                    </h6>
                                    <div class="row g-3">
                                        <div class="col-md-4">
                                            <label class="form-label-modern">Max Capacity</label>
                                            <input type="number" class="form-control form-control-modern" id="slotCapacity" value="10" min="1" max="100">
                                            <small class="text-muted">Maximum agents per shift</small>
                                        </div>
                                        <div class="col-md-4">
                                            <label class="form-label-modern">Minimum Coverage</label>
                                            <input type="number" class="form-control form-control-modern" id="slotMinCoverage" value="3" min="1">
                                            <small class="text-muted">Required minimum agents</small>
                                        </div>
                                        <div class="col-md-4">
                                            <label class="form-label-modern">Priority Level</label>
                                            <select class="form-select form-control-modern" id="slotPriority">
                                                <option value="1">Low</option>
                                                <option value="2" selected>Normal</option>
                                                <option value="3">High</option>
                                                <option value="4">Critical</option>
                                            </select>
                                        </div>
                                    </div>
                                </div>

                                <!-- Break & Lunch Configuration -->
                                <div class="mb-4">
                                    <h6 class="text-primary mb-3">
                                        <i class="fas fa-coffee me-2"></i>Break & Lunch Configuration
                                    </h6>
                                    <div class="row g-3">
                                        <div class="col-md-4">
                                            <label class="form-label-modern">First Break (min)</label>
                                            <input type="number" class="form-control form-control-modern" id="slotBreak1Duration" value="15" min="5" max="30">
                                        </div>
                                        <div class="col-md-4">
                                            <label class="form-label-modern">Lunch Duration (min)</label>
                                            <input type="number" class="form-control form-control-modern" id="slotLunchDuration" value="30" min="15" max="60">
                                        </div>
                                        <div class="col-md-4">
                                            <label class="form-label-modern">Second Break (min)</label>
                                            <input type="number" class="form-control form-control-modern" id="slotBreak2Duration" value="15" min="5" max="30">
                                        </div>
                                    </div>

                                    <!-- Staggered Break Settings -->
                                    <div class="mt-3">
                                        <div class="form-check form-switch">
                                            <input class="form-check-input" type="checkbox" id="enableStaggeredBreaks" checked>
                                            <label class="form-check-label form-label-modern">Enable Staggered Breaks & Lunch</label>
                                        </div>
                                        <small class="text-muted d-block mt-1">Automatically distribute break times to maintain coverage</small>
                                    </div>

                                    <div id="staggeredBreaksConfig" class="mt-3">
                                        <div class="row g-3">
                                            <div class="col-md-4">
                                                <label class="form-label-modern">Break Groups</label>
                                                <select class="form-select form-control-modern" id="slotBreakGroups">
                                                    <option value="2">2 Groups</option>
                                                    <option value="3" selected>3 Groups</option>
                                                    <option value="4">4 Groups</option>
                                                    <option value="5">5 Groups</option>
                                                </select>
                                            </div>
                                            <div class="col-md-4">
                                                <label class="form-label-modern">Stagger Interval (min)</label>
                                                <input type="number" class="form-control form-control-modern" id="slotStaggerInterval" value="15" min="10" max="30">
                                            </div>
                                            <div class="col-md-4">
                                                <label class="form-label-modern">Min Coverage %</label>
                                                <input type="number" class="form-control form-control-modern" id="slotMinCoveragePct" value="70" min="50" max="95">
                                            </div>
                                        </div>
                                    </div>
                                </div>

                                <!-- Overtime Configuration -->
                                <div class="mb-4">
                                    <h6 class="text-primary mb-3">
                                        <i class="fas fa-clock me-2"></i>Overtime Configuration
                                    </h6>
                                    <div class="form-check form-switch mb-3">
                                        <input class="form-check-input" type="checkbox" id="enableOvertime">
                                        <label class="form-check-label form-label-modern">Enable Overtime</label>
                                    </div>

                                    <div id="overtimeConfig" class="d-none">
                                        <div class="row g-3">
                                            <div class="col-md-4">
                                                <label class="form-label-modern">Max Daily OT (hours)</label>
                                                <input type="number" class="form-control form-control-modern" id="slotMaxDailyOT" value="2" min="0.5" max="4" step="0.5">
                                            </div>
                                            <div class="col-md-4">
                                                <label class="form-label-modern">Max Weekly OT (hours)</label>
                                                <input type="number" class="form-control form-control-modern" id="slotMaxWeeklyOT" value="10" min="2" max="20" step="0.5">
                                            </div>
                                            <div class="col-md-4">
                                                <label class="form-label-modern">OT Approval Required</label>
                                                <select class="form-select form-control-modern" id="slotOTApproval">
                                                    <option value="none">No Approval</option>
                                                    <option value="supervisor" selected>Supervisor</option>
                                                    <option value="manager">Manager</option>
                                                    <option value="admin">Admin</option>
                                                </select>
                                            </div>
                                        </div>

                                        <div class="row g-3 mt-2">
                                            <div class="col-md-6">
                                                <label class="form-label-modern">OT Rate Multiplier</label>
                                                <select class="form-select form-control-modern" id="slotOTRate">
                                                    <option value="1.0">Regular Rate (1.0x)</option>
                                                    <option value="1.25">Time & Quarter (1.25x)</option>
                                                    <option value="1.5" selected>Time & Half (1.5x)</option>
                                                    <option value="2.0">Double Time (2.0x)</option>
                                                </select>
                                            </div>
                                            <div class="col-md-6">
                                                <label class="form-label-modern">OT Policy</label>
                                                <select class="form-select form-control-modern" id="slotOTPolicy">
                                                    <option value="VOLUNTARY">Voluntary</option>
                                                    <option value="MANDATORY" selected>Mandatory</option>
                                                    <option value="ROTATING">Rotating</option>
                                                    <option value="SENIORITY">By Seniority</option>
                                                </select>
                                            </div>
                                        </div>
                                    </div>
                                </div>

                                <!-- /partials/advanced-settings.html -->
                                <!-- Advanced Settings -->
                                <div class="mb-4">
                                    <h6 class="text-primary mb-3">
                                        <i class="fas fa-cogs me-2"></i>Advanced Settings
                                    </h6>

                                    <div class="row g-3">
                                        <!-- Shift Settings -->
                                        <div class="col-12 col-md-6">
                                            <label class="form-label-modern d-block mb-2">Shift Settings</label>

                                            <div class="form-check mb-2">
                                                <input class="form-check-input" type="checkbox" id="allowSwaps" checked>
                                                <label class="form-check-label" for="allowSwaps">Allow Shift Swaps</label>
                                            </div>

                                            <div class="form-check mb-2">
                                                <input class="form-check-input" type="checkbox" id="weekendPremium">
                                                <label class="form-check-label" for="weekendPremium">Weekend Premium Pay</label>
                                            </div>

                                            <div class="form-check mb-2">
                                                <input class="form-check-input" type="checkbox" id="holidayPremium" checked>
                                                <label class="form-check-label" for="holidayPremium">Holiday Premium Pay</label>
                                            </div>

                                            <div class="form-check">
                                                <input class="form-check-input" type="checkbox" id="autoAssignment">
                                                <label class="form-check-label" for="autoAssignment">Auto-Assignment Eligible</label>
                                            </div>
                                        </div>

                                        <!-- Timing Settings -->
                                        <div class="col-12 col-md-6">
                                            <label class="form-label-modern d-block mb-2">Timing Settings</label>

                                            <div class="row g-3">
                                                <div class="col-12 col-md-6">
                                                    <label for="slotRestPeriod" class="form-label-modern small">Rest Period (hours)</label>
                                                    <input
                                                            type="number"
                                                            class="form-control form-control-modern"
                                                            id="slotRestPeriod"
                                                            value="8"
                                                            min="4"
                                                            max="24"
                                                    />
                                                    <small class="text-muted">Min time between consecutive shifts</small>
                                                </div>

                                                <div class="col-12 col-md-6">
                                                    <label for="slotNotificationLead" class="form-label-modern small">Notification Lead (hours)</label>
                                                    <input
                                                            type="number"
                                                            class="form-control form-control-modern"
                                                            id="slotNotificationLead"
                                                            value="24"
                                                            min="2"
                                                            max="168"
                                                    />
                                                    <small class="text-muted">Schedule notification advance time</small>
                                                </div>

                                                <div class="col-12 col-md-6">
                                                    <label for="slotHandoverTime" class="form-label-modern small">Handover Time (min)</label>
                                                    <input
                                                            type="number"
                                                            class="form-control form-control-modern"
                                                            id="slotHandoverTime"
                                                            value="15"
                                                            min="0"
                                                            max="30"
                                                    />
                                                    <small class="text-muted">Shift handover duration</small>
                                                </div>
                                            </div>
                                        </div>
                                    </div>
                                </div>

                                <!-- Description -->
                                <div class="mb-4">
                                    <label class="form-label-modern" for="slotDescription">Description &amp; Notes</label>
                                    <textarea
                                            class="form-control form-control-modern"
                                            id="slotDescription"
                                            rows="3"
                                            placeholder="Optional description, special instructions, or notes for this shift slot..."
                                    ></textarea>
                                </div>


                                <div class="d-flex gap-3">
                                    <button type="submit" class="btn btn-success-modern btn-modern flex-fill">
                                        <i class="fas fa-save"></i>
                                        Create Enhanced Shift Slot
                                    </button>
                                    <button type="button" class="btn btn-outline-modern btn-modern" onclick="previewShiftSlot()">
                                        <i class="fas fa-eye"></i>
                                        Preview
                                    </button>
                                </div>
                            </form>
                        </div>
                    </div>
                </div>

                <div class="col-lg-4">
                    <div class="modern-card mb-4">
                        <div class="modern-card-header">
                            <h5 class="modern-card-title">
                                <i class="fas fa-list text-primary"></i>
                                Existing Shift Slots
                            </h5>
                            <button class="btn btn-outline-modern btn-sm" onclick="refreshShiftSlots()">
                                <i class="fas fa-sync"></i>
                                Refresh
                            </button>
                        </div>
                        <div class="modern-card-body">
                            <div id="shiftSlotsContainer">
                                <div class="text-center py-4">
                                    <div class="loading-spinner mx-auto mb-3"></div>
                                    <p class="text-muted">Loading shift slots...</p>
                                </div>
                            </div>
                        </div>
                    </div>

                    <!-- Quick Actions -->
                    <div class="modern-card">
                        <div class="modern-card-header">
                            <h5 class="modern-card-title">
                                <i class="fas fa-bolt text-warning"></i>
                                Quick Actions
                            </h5>
                        </div>
                        <div class="modern-card-body">
                            <div class="d-grid gap-2">
                                <button class="btn btn-primary-modern btn-modern" onclick="createDefaultShifts()">
                                    <i class="fas fa-magic"></i>
                                    Create Default Shifts
                                </button>
                                <button class="btn btn-success-modern btn-modern" onclick="bulkEditShifts()">
                                    <i class="fas fa-edit"></i>
                                    Bulk Edit Shifts
                                </button>
                                <button class="btn btn-info btn-modern" onclick="exportShiftSchedule()">
                                    <i class="fas fa-download"></i>
                                    Export Schedule
                                </button>
                                <button class="btn btn-warning-modern btn-modern" onclick="validateShiftCoverage()">
                                    <i class="fas fa-shield-alt"></i>
                                    Validate Coverage
                                </button>
                            </div>
                        </div>
                    </div>
                </div>
            </div>
        </div>

        <!-- Holidays Tab -->
        <div class="tab-pane fade" id="holidays" role="tabpanel">
            <div class="row g-4">
                <div class="col-lg-6">
                    <div class="modern-card">
                        <div class="modern-card-header">
                            <h5 class="modern-card-title">
                                <i class="fas fa-globe text-primary"></i>
                                Import Holidays
                            </h5>
                        </div>
                        <div class="modern-card-body">
                            <div class="alert alert-info-modern mb-4">
                                <i class="fas fa-flag me-2"></i>
                                <strong>Jamaica takes priority</strong> - Holidays from Jamaica will be applied first as the primary country.
                            </div>

                            <form id="holidayImportForm">
                                <div class="row g-3">
                                    <div class="col-md-6">
                                        <label class="form-label-modern">Country</label>
                                        <select class="form-select form-control-modern" id="holidayCountry" required>
                                            <option value="">Select Country</option>
                                            <option value="JM">🇯🇲 Jamaica (Primary)</option>
                                            <option value="US">🇺🇸 United States</option>
                                            <option value="DO">🇩🇴 Dominican Republic</option>
                                            <option value="PH">🇵🇭 Philippines</option>
                                        </select>
                                    </div>
                                    <div class="col-md-6">
                                        <label class="form-label-modern">Year</label>
                                        <select class="form-select form-control-modern" id="holidayYear" required>
                                            <option value="2024">2024</option>
                                            <option value="2025" selected>2025</option>
                                            <option value="2026">2026</option>
                                        </select>
                                    </div>
                                    <div class="col-12">
                                        <div class="form-check form-switch">
                                            <input class="form-check-input" type="checkbox" id="applyPaidStatus" checked>
                                            <label class="form-check-label form-label-modern">Apply paid status for users from this country</label>
                                        </div>
                                    </div>
                                </div>

                                <div class="mt-4 d-flex gap-3">
                                    <button type="button" class="btn btn-outline-modern btn-modern" onclick="previewHolidays()">
                                        <i class="fas fa-eye"></i>
                                        Preview
                                    </button>
                                    <button type="submit" class="btn btn-success-modern btn-modern">
                                        <i class="fas fa-download"></i>
                                        Import Holidays
                                    </button>
                                </div>
                            </form>

                            <div id="holidayPreview" class="mt-4 d-none"></div>
                        </div>
                    </div>
                </div>

                <div class="col-lg-6">
                    <div class="modern-card">
                        <div class="modern-card-header">
                            <h5 class="modern-card-title">
                                <i class="fas fa-calendar-day text-info"></i>
                                Current Holidays
                            </h5>
                            <button class="btn btn-outline-modern btn-sm" onclick="refreshHolidays()">
                                <i class="fas fa-sync"></i>
                                Refresh
                            </button>
                        </div>
                        <div class="modern-card-body">
                            <div id="currentHolidays">
                                <div class="text-center py-4">
                                    <div class="loading-spinner mx-auto mb-3"></div>
                                    <p class="text-muted">Loading current holidays...</p>
                                </div>
                            </div>
                        </div>
                    </div>
                </div>
            </div>
        </div>

    </div>
</div>

    <!-- Toast Container -->
    

    <!-- Bootstrap JS -->
    <script src="https://cdn.jsdelivr.net/npm/bootstrap@5.3.3/dist/js/bootstrap.bundle.min.js"></script>

    <script>
        (function initializeCurrentUserContext() {
            try {
                const injectedUser = <?!= currentUserJson || '{}' ?>;
                const existingUser = (typeof window !== 'undefined' && window.CURRENT_USER && Object.keys(window.CURRENT_USER).length)
                    ? window.CURRENT_USER
                    : null;

                const resolvedUser = existingUser && typeof existingUser === 'object' ? existingUser : injectedUser;

                if (typeof window !== 'undefined') {
                    window.CURRENT_USER = resolvedUser || {};
                    window.currentUser = window.currentUser && Object.keys(window.currentUser).length ? window.currentUser : window.CURRENT_USER;
                    window.user = window.user && Object.keys(window.user).length ? window.user : window.CURRENT_USER;
                }
            } catch (error) {
                console.warn('Unable to initialize current user context for schedule management:', error);
                if (typeof window !== 'undefined') {
                    window.CURRENT_USER = window.CURRENT_USER || {};
                }
            }
        })();
    </script>

    <script>
        // LUMINA Schedule Management System v4.0 - Modern UI Edition with Backend Integration
        class LuminaScheduleManager {
            constructor() {
                this.currentUser = window.user || window.currentUser || window.CURRENT_USER || {};
                this.availableUsers = [];
                this.availableCampaigns = [];
                this.coverageChart = null;
                this.pendingImportSchedules = [];
                this.pendingImportSummary = null;
                this.lastImportResult = null;
                this.cachedSchedules = [];
                this.resolvedManagerId = '';
                this.resolvedCampaignId = '';
                this.managedUserIds = [];
                this.managedUserIdSet = new Set();
                this.identityResolved = false;
                this.identitySummary = null;
                this.contextLoadingPromise = null;
                this.manualShiftManager = null;
                this.visibleManagedCount = 0;
                this.attendanceCharts = {};
                this.attendanceDashboardInitialized = false;
                this.attendanceDashboardResizeHandler = null;
                this.attendanceDashboardData = null;
                this.attendanceDashboardYear = null;
                this.attendanceDashboardRecords = [];
                this.attendanceDashboardUserFilter = '';
                this.attendanceCalendarRecords = [];
                this.attendanceContextMenu = null;
                this.attendanceContextMenuTarget = null;
                this.attendanceContextMenuOutsideHandler = null;
                this.attendanceContextMenuKeyHandler = null;
                this.attendanceContextMenuFocusTimer = null;
                this.attendanceStatusLegend = [
                    { code: 'P', label: 'Punctual', className: 'attendance-calendar__status--present' },
                    { code: 'B', label: 'Bereavement', className: 'attendance-calendar__status--bereavement' },
                    { code: 'A', label: 'Absent', className: 'attendance-calendar__status--absent' },
                    { code: 'L', label: 'Late', className: 'attendance-calendar__status--late' },
                    { code: 'NCNS', label: 'No Call No Show', className: 'attendance-calendar__status--ncns' },
                    { code: 'V', label: 'Vacation', className: 'attendance-calendar__status--vacation' },
                    { code: 'S', label: 'Sick Leave', className: 'attendance-calendar__status--sick' },
                    { code: 'LOA', label: 'Leave of Absence', className: 'attendance-calendar__status--loa' },
                    { code: 'PL', label: 'Personal Leave', className: 'attendance-calendar__status--personal' },
                    { code: 'T', label: 'Training', className: 'attendance-calendar__status--training' }
                ];
                this.attendanceStatusOptions = [
                    { value: 'Present', code: 'P', label: 'Punctual', description: 'On time and present', className: 'attendance-calendar__status--present' },
                    { value: 'Bereavement', code: 'B', label: 'Bereavement', description: 'Approved bereavement leave', className: 'attendance-calendar__status--bereavement' },
                    { value: 'Absent', code: 'A', label: 'Absent', description: 'Not scheduled or missed shift', className: 'attendance-calendar__status--absent' },
                    { value: 'Late', code: 'L', label: 'Late', description: 'Arrived late or tardy', className: 'attendance-calendar__status--late' },
                    { value: 'No Call No Show', code: 'NCNS', label: 'No Call No Show', description: 'No call and no show', className: 'attendance-calendar__status--ncns' },
                    { value: 'Vacation', code: 'V', label: 'Vacation', description: 'Approved vacation/PTO', className: 'attendance-calendar__status--vacation' },
                    { value: 'Sick Leave', code: 'S', label: 'Sick Leave', description: 'Out due to illness', className: 'attendance-calendar__status--sick' },
                    { value: 'Leave Of Absence', code: 'LOA', label: 'Leave Of Absence', description: 'Authorized leave of absence', className: 'attendance-calendar__status--loa' },
                    { value: 'Personal Leave', code: 'PL', label: 'Personal Leave', description: 'Approved personal leave', className: 'attendance-calendar__status--personal' },
                    { value: 'Training', code: 'T', label: 'Training', description: 'In training or workshop', className: 'attendance-calendar__status--training' }
                ];
                this.attendanceStatusBadges = {
                    empty: { code: '-', className: 'attendance-calendar__status--empty', label: 'Unmarked' },
                    present: { code: 'P', className: 'attendance-calendar__status--present', label: 'Punctual' },
                    bereavement: { code: 'B', className: 'attendance-calendar__status--bereavement', label: 'Bereavement' },
                    absent: { code: 'A', className: 'attendance-calendar__status--absent', label: 'Absent' },
                    late: { code: 'L', className: 'attendance-calendar__status--late', label: 'Late' },
                    ncns: { code: 'NCNS', className: 'attendance-calendar__status--ncns', label: 'No Call No Show' },
                    vacation: { code: 'V', className: 'attendance-calendar__status--vacation', label: 'Vacation' },
                    sick: { code: 'S', className: 'attendance-calendar__status--sick', label: 'Sick Leave' },
                    loa: { code: 'LOA', className: 'attendance-calendar__status--loa', label: 'Leave of Absence' },
                    personal: { code: 'PL', className: 'attendance-calendar__status--personal', label: 'Personal Leave' },
                    training: { code: 'T', className: 'attendance-calendar__status--training', label: 'Training' }
                };
                this.attendanceStatusBadgeIndex = new Map();
                const attendanceStatusAliases = {
                    present: ['P', 'Present', 'Punctual', 'On Time', 'On-Time', 'OnTime', 'Present On Time', 'Present On-Time'],
                    bereavement: ['B', 'Bereavement', 'Bereavement Leave', 'Funeral Leave', 'Funeral'],
                    absent: ['A', 'Absent', 'Absence', 'No Show', 'NoShow', 'Not Present'],
                    late: ['L', 'Late', 'Tardy', 'Arrived Late', 'Running Late'],
                    ncns: ['NCNS', 'No Call No Show', 'NoCallNoShow', 'No Call/No Show', 'No Call, No Show', 'No Call & No Show', 'No Call And No Show'],
                    vacation: ['V', 'Vacation', 'Vacation Day', 'VacationDay', 'PTO', 'Paid Time Off', 'PaidTimeOff'],
                    sick: ['S', 'Sick', 'Sick Leave', 'SickLeave', 'Sick Day', 'SickDay', 'Illness', 'Medical Leave', 'MedicalLeave'],
                    loa: ['LOA', 'Leave Of Absence', 'Leave of Absence', 'LeaveOfAbsence', 'Leave Absence'],
                    personal: ['PL', 'Personal Leave', 'PersonalLeave', 'Personal Day', 'PersonalDay', 'Personal Time', 'PersonalTime', 'Personal Time Off', 'PersonalTimeOff'],
                    training: ['T', 'Training', 'Training Day', 'TrainingDay', 'Training Session', 'TrainingSession', 'Workshop', 'Class']
                };
                Object.entries(attendanceStatusAliases).forEach(([key, values]) => {
                    const badge = this.attendanceStatusBadges[key];
                    if (!badge || !Array.isArray(values)) {
                        return;
                    }
                    values.forEach((alias) => {
                        const normalizedAlias = this.normalizeAttendanceStatusKey(alias);
                        if (normalizedAlias && !this.attendanceStatusBadgeIndex.has(normalizedAlias)) {
                            this.attendanceStatusBadgeIndex.set(normalizedAlias, badge);
                        }
                    });
                });
                this.updateStatusLegendCard();
                this.init();
            }

            init() {
                console.log('🚀 Initializing LUMINA Schedule Management v4.0 - Modern Edition');
                this.setDefaultDates();
                this.initEventListeners();
                this.loadInitialData();
                this.showWelcomeMessage();
            }

            async ensureScheduleContext(force = false) {
                if (this.contextLoadingPromise) {
                    return this.contextLoadingPromise;
                }

                if (this.identityResolved && !force && this.resolvedManagerId) {
                    return Promise.resolve();
                }

                const managerIdCandidate = this.getCurrentUserId();
                const campaignCandidate = this.getCurrentCampaignId();

                const loadContext = (async () => {
                    try {
                        const context = await this.callServerFunction('clientGetScheduleContext', managerIdCandidate || null, campaignCandidate || null);

                        if (context && context.success) {
                            this.identityResolved = !!(context.authenticated || (context.identity && context.identity.authenticated));
                            this.identitySummary = context.identity || null;

                            const resolvedManagerId = this.normalizeUserIdValue(context.managerId) || this.normalizeUserIdValue(context.providedManagerId);
                            if (resolvedManagerId) {
                                this.resolvedManagerId = resolvedManagerId;
                            }

                            const resolvedCampaignId = this.normalizeCampaignIdValue(context.campaignId);
                            if (resolvedCampaignId) {
                                this.resolvedCampaignId = resolvedCampaignId;
                            }

                            if (Array.isArray(context.managedUserIds)) {
                                this.managedUserIds = context.managedUserIds.slice();
                            } else {
                                this.managedUserIds = [];
                            }

                            this.managedUserIdSet = new Set(
                                this.managedUserIds
                                    .map(id => this.normalizeUserIdValue(id))
                                    .filter(Boolean)
                            );

                            if (this.resolvedManagerId && this.managedUserIdSet.has(this.resolvedManagerId)) {
                                this.managedUserIdSet.delete(this.resolvedManagerId);
                            }

                            if (context.user && typeof context.user === 'object') {
                                this.currentUser = Object.assign({}, this.currentUser || {}, context.user);
                            }
                        } else {
                            this.identityResolved = false;
                            this.managedUserIds = [];
                            this.managedUserIdSet = new Set();
                            this.visibleManagedCount = 0;
                        }
                    } catch (error) {
                        console.warn('Unable to resolve schedule identity context:', error);
                        this.identityResolved = false;
                        this.managedUserIds = [];
                        this.managedUserIdSet = new Set();
                        this.visibleManagedCount = 0;
                    }
                })();

                this.contextLoadingPromise = loadContext.then(() => {
                    this.contextLoadingPromise = null;
                }).catch(error => {
                    this.contextLoadingPromise = null;
                    throw error;
                });

                return this.contextLoadingPromise;
            }

            setDefaultDates() {
                const today = new Date();
                const monthStart = new Date(today.getFullYear(), today.getMonth(), 1);
                const monthEnd = new Date(today.getFullYear(), today.getMonth() + 1, 0);

                document.getElementById('scheduleStartDate').valueAsDate = monthStart;
                document.getElementById('scheduleEndDate').valueAsDate = monthEnd;
                document.getElementById('filterStartDate').valueAsDate = monthStart;
                document.getElementById('filterEndDate').valueAsDate = monthEnd;
                document.getElementById('attendanceMonth').value = today.getMonth() + 1;
                document.getElementById('attendanceYear').value = today.getFullYear();

                const manualDateInput = document.getElementById('assignmentDate');
                if (manualDateInput) {
                    manualDateInput.valueAsDate = today;
                }
            }

            initEventListeners() {
                // Form submissions
                document.getElementById('scheduleGenerationForm')?.addEventListener('submit', (e) => {
                    e.preventDefault();
                    this.generateSchedules();
                });

                document.getElementById('shiftSlotForm')?.addEventListener('submit', (e) => {
                    e.preventDefault();
                    this.createShiftSlot();
                });

                document.getElementById('holidayImportForm')?.addEventListener('submit', (e) => {
                    e.preventDefault();
                    this.importHolidays();
                });

                document.getElementById('attendanceMonth')?.addEventListener('change', async () => {
                    try {
                        await this.loadAttendanceCalendar();
                    } catch (error) {
                        console.error('Failed to refresh attendance data after month change:', error);
                    }
                });

                document.getElementById('attendanceYear')?.addEventListener('change', async () => {
                    try {
                        await this.loadAttendanceCalendar();
                    } catch (error) {
                        console.error('Failed to refresh attendance data after year change:', error);
                    }
                });

                // Tab change listeners
                document.querySelectorAll('[data-bs-toggle="pill"]').forEach(tab => {
                    tab.addEventListener('shown.bs.tab', (event) => {
                        const target = event.target.getAttribute('data-bs-target');
                        this.onTabChange(target);
                    });
                });

                // Enhanced shift slot form handlers
                this.initShiftSlotFormHandlers();

                window.addEventListener('resize', () => this.hideAttendanceContextMenu());
                document.addEventListener('scroll', () => this.hideAttendanceContextMenu(), true);

                console.log('✅ Event listeners initialized');
            }

            initShiftSlotFormHandlers() {
                // Toggle overtime configuration
                const overtimeToggle = document.getElementById('enableOvertime');
                const overtimeConfig = document.getElementById('overtimeConfig');

                overtimeToggle?.addEventListener('change', function() {
                    if (this.checked) {
                        overtimeConfig.classList.remove('d-none');
                    } else {
                        overtimeConfig.classList.add('d-none');
                    }
                });

                // Toggle staggered breaks configuration
                const staggeredToggle = document.getElementById('enableStaggeredBreaks');
                const staggeredConfig = document.getElementById('staggeredBreaksConfig');

                staggeredToggle?.addEventListener('change', function() {
                    if (this.checked) {
                        staggeredConfig.style.display = 'block';
                    } else {
                        staggeredConfig.style.display = 'none';
                    }
                });

                // Auto-calculate lunch timing based on shift duration
                const startTime = document.getElementById('slotStartTime');
                const endTime = document.getElementById('slotEndTime');

                [startTime, endTime].forEach(input => {
                    input?.addEventListener('change', this.calculateOptimalBreakTimes.bind(this));
                });
            }

            async loadInitialData() {
                try {
                    this.showToast('Loading system data...', 'info');

                    // Resolve identity and manager context before loading data
                    await this.ensureScheduleContext();

                    // Load users first as they're needed everywhere
                    await this.loadUsers();

                    // Load other data concurrently
                    await Promise.allSettled([
                        this.loadCampaigns(),
                        this.loadShiftSlots(),
                        this.loadSchedules(),
                        this.refreshDashboard()
                    ]);

                    const activePane = document.querySelector('#mainTabContent .tab-pane.show.active');
                    if (activePane?.id === 'attendance') {
                        await this.loadAttendanceCalendar();
                    }
                    if (activePane?.id === 'attendance-dashboard') {
                        await this.loadAttendanceDashboard(true);
                    }

                    this.showToast('System ready! All data loaded successfully.', 'success');
                    console.log('✅ Initial data loaded successfully');

                } catch (error) {
                    console.error('❌ Error loading initial data:', error);
                    this.showToast('Some system components failed to load. Please check system diagnostics.', 'danger');
                }
            }

            showWelcomeMessage() {
                setTimeout(() => {
                    this.showToast('Welcome to LUMINA Schedule Management v4.0! Modern UI Edition', 'success');
                }, 1500);
            }

            showToast(message, type = 'info') {
                if (typeof window.showLuminaToast === 'function') {
                    window.showLuminaToast(message, type);
                    return;
                }

                console.warn('Lumina toast system unavailable, falling back to browser alert.');
                window.alert(`[${String(type).toUpperCase()}] ${message}`);
            }

            showLoading(show, options = {}) {
                const loader = window.LuminaLoader;
                if (!loader) {
                    return;
                }

                if (show) {
                    loader.show(Object.assign({
                        title: 'Processing Schedule Request',
                        detail: 'Coordinating teams and calendars…'
                    }, options));
                } else {
                    loader.hide();
                }
            }

            async loadUsers() {
                try {
                    console.log('👥 Loading users...');
                    await this.ensureScheduleContext();

                    const currentUserId = this.getCurrentUserId();
                    const campaignId = this.resolvedCampaignId || this.getCurrentCampaignId();
                    console.log('🔐 Resolved manager context:', { managerId: currentUserId, campaignId: campaignId || '(all)' });

                    const scheduleUsers = await this.callServerFunction('clientGetScheduleUsers', currentUserId, campaignId || null);
                    const rosterResponse = await this.callServerFunction('clientGetManagedUsers', currentUserId);

                    const rosterUsers = (() => {
                        if (!rosterResponse) {
                            return [];
                        }
                        if (Array.isArray(rosterResponse)) {
                            return rosterResponse;
                        }
                        if (typeof rosterResponse === 'object' && rosterResponse.success === false) {
                            console.warn('⚠️ Unable to load managed roster:', rosterResponse.error);
                            return [];
                        }
                        if (typeof rosterResponse === 'object' && Array.isArray(rosterResponse.users)) {
                            return rosterResponse.users;
                        }
                        return [];
                    })();

                    const byId = new Map();
                    const pushUserRecord = (user) => {
                        if (!user || typeof user !== 'object') {
                            return;
                        }

                        const normalizedId = this.normalizeUserIdValue(user.ID || user.UserID || user.id || user.userId);
                        if (!normalizedId) {
                            return;
                        }

                        const existing = byId.get(normalizedId) || {};

                        const normalized = {
                            ID: normalizedId,
                            UserName: user.UserName || user.username || existing.UserName || existing.username || normalizedId,
                            FullName: user.FullName || user.fullName || existing.FullName || existing.fullName || user.UserName || existing.UserName || normalizedId,
                            Email: user.Email || user.email || existing.Email || '',
                            CampaignID: user.CampaignID || user.campaignID || user.campaignId || existing.CampaignID || '',
                            campaignName: user.campaignName || existing.campaignName || '',
                            EmploymentStatus: user.EmploymentStatus || existing.EmploymentStatus || 'Active',
                            HireDate: user.HireDate || existing.HireDate || '',
                            TerminationDate: user.TerminationDate || user.terminationDate || existing.TerminationDate || '',
                            isActive: typeof user.isActive === 'boolean' ? user.isActive : (typeof existing.isActive === 'boolean' ? existing.isActive : true),
                            roleNames: Array.isArray(user.roleNames) ? user.roleNames.slice() : (Array.isArray(existing.roleNames) ? existing.roleNames.slice() : [])
                        };

                        byId.set(normalizedId, normalized);
                    };

                    (Array.isArray(scheduleUsers) ? scheduleUsers : []).forEach(pushUserRecord);
                    rosterUsers.forEach(pushUserRecord);

                    this.availableUsers = Array.from(byId.values())
                        .filter(user => user && user.ID && (user.FullName || user.UserName))
                        .sort((a, b) => {
                            const nameA = (a.FullName || a.UserName || '').toLowerCase();
                            const nameB = (b.FullName || b.UserName || '').toLowerCase();
                            return nameA.localeCompare(nameB);
                        });

                    if (this.attendanceDashboardUserFilter) {
                        const normalizedFilterId = this.normalizeUserIdValue(this.attendanceDashboardUserFilter);
                        const normalizedFilterName = this.normalizePersonKey(normalizedFilterId);
                        const hasUser = this.availableUsers.some(user => {
                            const userId = this.normalizeUserIdValue(user.ID || user.UserID || user.id || user.userId || user.username);
                            if (userId && userId === normalizedFilterId) {
                                return true;
                            }
                            const nameKey = this.normalizePersonKey(user.FullName || user.UserName || '');
                            return normalizedFilterName && nameKey === normalizedFilterName;
                        });

                        if (!hasUser) {
                            this.attendanceDashboardUserFilter = '';
                        }
                    }

                    const manualManager = (this.manualShiftManager && typeof this.manualShiftManager.setUsers === 'function')
                        ? this.manualShiftManager
                        : (window.manualShiftManager && typeof window.manualShiftManager.setUsers === 'function'
                            ? window.manualShiftManager
                            : null);
                    if (manualManager) {
                        manualManager.setUsers(this.availableUsers);
                    }

                    if (!(this.managedUserIdSet instanceof Set)) {
                        this.managedUserIdSet = new Set();
                    }

                    rosterUsers.forEach(user => {
                        const managedId = this.normalizeUserIdValue(user && (user.ID || user.UserID));
                        if (managedId && managedId !== currentUserId) {
                            this.managedUserIdSet.add(managedId);
                        }
                    });

                    if (this.resolvedManagerId) {
                        const managerId = this.normalizeUserIdValue(this.resolvedManagerId);
                        if (managerId && this.managedUserIdSet.has(managerId)) {
                            this.managedUserIdSet.delete(managerId);
                        }
                    }

                    const managedSet = this.managedUserIdSet instanceof Set ? this.managedUserIdSet : new Set();
                    if (managedSet.size) {
                        const seen = new Set();
                        this.availableUsers.forEach(user => {
                            const userId = this.normalizeUserIdValue(user && (user.ID || user.UserID));
                            if (userId && managedSet.has(userId)) {
                                seen.add(userId);
                            }
                        });
                        this.visibleManagedCount = seen.size;
                    } else {
                        this.visibleManagedCount = this.availableUsers.filter(user => {
                            const userId = this.normalizeUserIdValue(user && (user.ID || user.UserID));
                            return userId && userId !== currentUserId;
                        }).length || this.availableUsers.length;
                    }

                    console.log(`✅ Loaded ${this.availableUsers.length} users (including ${rosterUsers.length} managed roster entries)`);

                    // Update user dropdowns
                    this.updateUserDropdowns();

                    if (this.attendanceDashboardData && Number.isFinite(this.attendanceDashboardYear)) {
                        const filteredRecords = this.filterAttendanceDashboardRecords(this.attendanceDashboardRecords, this.attendanceDashboardUserFilter);
                        this.attendanceDashboardData = this.computeAttendanceDashboard(filteredRecords, this.attendanceDashboardYear);
                        if (this.attendanceDashboardInitialized) {
                            this.initializeAttendanceDashboard();
                        }
                    }

                    this.updateUsersList();

                    // Update metrics
                    document.getElementById('totalUsers').textContent = this.availableUsers.length;

                } catch (error) {
                    console.error('❌ Error loading users:', error);
                    this.availableUsers = [];
                    this.showToast('Failed to load users: ' + error.message, 'danger');
                }
            }

            updateUserDropdowns() {
                const dropdowns = ['scheduleUsers', 'filterUser', 'attendanceDashboardUser'];
                const normalizedFilterId = this.normalizeUserIdValue(this.attendanceDashboardUserFilter);

                dropdowns.forEach(dropdownId => {
                    const dropdown = document.getElementById(dropdownId);
                    if (!dropdown) return;

                    if (dropdownId === 'scheduleUsers') {
                        dropdown.innerHTML = this.availableUsers.map(user => {
                            const optionValue = user.UserName || user.FullName || user.ID || '';
                            const labelName = this.escapeHtml(user.FullName || user.UserName || 'Unnamed Agent');
                            const campaignLabel = this.escapeHtml(user.campaignName || 'No Campaign');
                            return `<option value="${this.escapeHtml(optionValue)}">${labelName} (${campaignLabel})</option>`;
                        }).join('');
                        return;
                    }

                    if (dropdownId === 'filterUser') {
                        dropdown.innerHTML = '<option value="">All Users</option>' +
                            this.availableUsers.map(user => {
                                const optionValue = user.UserName || user.FullName || user.ID || '';
                                return `<option value="${this.escapeHtml(optionValue)}">${this.escapeHtml(user.FullName || user.UserName || 'Unnamed Agent')}</option>`;
                            }).join('');
                        return;
                    }

                    const options = ['<option value="">All Users</option>'];
                    this.availableUsers.forEach(user => {
                        const resolvedId = this.normalizeUserIdValue(user.ID || user.UserID || user.id || user.userId || user.username);
                        const fallbackKey = this.normalizePersonKey(user.UserName || user.FullName || '');
                        const optionValue = resolvedId || fallbackKey;
                        const label = this.escapeHtml(user.FullName || user.UserName || 'Unnamed Agent');

                        if (!optionValue) {
                            return;
                        }

                        const normalizedOptionValue = this.normalizeUserIdValue(optionValue);
                        const isSelected = normalizedFilterId && normalizedOptionValue === normalizedFilterId;
                        const dataUserName = this.escapeHtml(this.normalizePersonKey(user.UserName || ''));
                        const dataFullName = this.escapeHtml(this.normalizePersonKey(user.FullName || ''));
                        options.push(`
                            <option value="${this.escapeHtml(optionValue)}" data-user-name="${dataUserName}" data-full-name="${dataFullName}"${isSelected ? ' selected' : ''}>${label}</option>
                        `);
                    });

                    dropdown.innerHTML = options.join('');
                });
            }

            updateUsersList() {
                const container = document.getElementById('usersList');
                if (!container) return;

                if (this.availableUsers.length === 0) {
                    const managerName = this.escapeHtml(this.currentUser?.FullName || this.currentUser?.UserName || 'your team');
                    container.innerHTML = `
                        <div class="text-muted text-center py-4">
                            <i class="fas fa-user-slash fa-2x mb-2 opacity-50"></i>
                            <p class="mb-1">No managed agents found for ${managerName}.</p>
                            <p class="mb-0 small">Verify your manager assignments in the MANAGER_USERS sheet.</p>
                        </div>
                    `;
                    this.updateManagerStats();
                    return;
                }

                const managerName = this.escapeHtml(this.currentUser?.FullName || this.currentUser?.UserName || 'your roster');
                const identityBadge = this.identityResolved
                    ? '<span class="badge bg-success">Lumina Identity</span>'
                    : '<span class="badge bg-secondary">Limited Identity</span>';

                const summary = `
                    <div class="d-flex flex-wrap justify-content-between align-items-center mb-3 gap-2 small text-muted">
                        <span>Showing <strong>${this.availableUsers.length}</strong> assigned agents for ${managerName}</span>
                        ${identityBadge}
                    </div>
                `;

                container.innerHTML = summary + this.availableUsers.map(user => {
                    const fullName = this.escapeHtml(user.FullName || user.UserName || 'Unnamed Agent');
                    const email = this.escapeHtml(user.Email || 'No email');
                    const campaign = this.escapeHtml(user.campaignName || 'No campaign');
                    const status = this.escapeHtml(user.EmploymentStatus || 'Active');
                    const badgeClass = user.isActive ? 'bg-success' : 'bg-secondary';
                    const badgeLabel = this.escapeHtml(user.isActive ? 'Active' : 'Inactive');

                    return `
                        <div class="d-flex justify-content-between align-items-center mb-3 p-3 border rounded interactive-item">
                            <div>
                                <strong class="d-block">${fullName}</strong>
                                <small class="text-muted">
                                    ${email} • ${campaign} • ${status}
                                </small>
                            </div>
                            <span class="badge ${badgeClass}">${badgeLabel}</span>
                        </div>
                    `;
                }).join('');

                this.updateManagerStats();
            }

            updateManagerStats() {
                const container = document.getElementById('managerStats');
                if (!container) return;

                const activeUsers = this.availableUsers.filter(u => u.isActive).length;
                const managedAgents = this.visibleManagedCount || this.availableUsers.length;
                const rosterAssignments = (this.managedUserIdSet instanceof Set && this.managedUserIdSet.size)
                    ? this.managedUserIdSet.size
                    : managedAgents;
                const uniqueCampaigns = new Set(
                    this.availableUsers
                        .map(user => (user.campaignName || '').trim())
                        .filter(Boolean)
                ).size;
                const campaignMetric = uniqueCampaigns || this.availableCampaigns.length || 0;

                container.innerHTML = `
                        <div class="row g-3">
                            <div class="col-6">
                                <div class="metric-card">
                                    <div class="metric-number text-primary">${managedAgents}</div>
                                    <div class="metric-label">Managed Agents</div>
                                </div>
                            </div>
                            <div class="col-6">
                                <div class="metric-card">
                                    <div class="metric-number text-success">${activeUsers}</div>
                                    <div class="metric-label">Active Agents</div>
                                </div>
                            </div>
                            <div class="col-6">
                                <div class="metric-card">
                                    <div class="metric-number text-info">${rosterAssignments}</div>
                                    <div class="metric-label">Roster Assignments</div>
                                </div>
                            </div>
                            <div class="col-6">
                                <div class="metric-card">
                                    <div class="metric-number text-warning">${campaignMetric}</div>
                                    <div class="metric-label">Campaigns</div>
                                </div>
                            </div>
                        </div>
                    `;
            }

            async loadCampaigns() {
                try {
                    const campaigns = await this.callServerFunction('csGetAllCampaigns');
                    this.availableCampaigns = Array.isArray(campaigns) ? campaigns : [];

                    // Update campaign filter dropdown
                    const campaignFilter = document.getElementById('campaignFilter');
                    if (campaignFilter) {
                        campaignFilter.innerHTML = '<option value="">All Campaigns</option>' +
                            this.availableCampaigns.map(campaign =>
                                `<option value="${campaign.id}">${campaign.name}</option>`
                            ).join('');
                    }

                    // Update department dropdown in shift slot form (using campaigns as departments)
                    const departmentSelect = document.getElementById('slotDepartment');
                    if (departmentSelect) {
                        departmentSelect.innerHTML = '<option value="">Select Department (Campaign)</option>' +
                            this.availableCampaigns.map(campaign =>
                                `<option value="${campaign.name}">${campaign.name}</option>`
                            ).join('');
                    }

                    console.log(`✅ Loaded ${this.availableCampaigns.length} campaigns and populated department dropdown`);
                } catch (error) {
                    console.error('❌ Error loading campaigns:', error);
                    this.availableCampaigns = [];

                    // Show error state in department dropdown
                    const departmentSelect = document.getElementById('slotDepartment');
                    if (departmentSelect) {
                        departmentSelect.innerHTML = '<option value="">Error loading campaigns</option>';
                    }
                }
            }

            async loadShiftSlots() {
                try {
                    console.log('🕒 Loading shift slots...');
                    const rawSlots = await this.callServerFunction('clientGetAllShiftSlots');
                    const { slots, metadata } = this.normalizeShiftSlotListResponse(rawSlots);

                    this.displayShiftSlots(slots);

                    const totalSlotsElement = document.getElementById('totalSlots');
                    if (totalSlotsElement) {
                        totalSlotsElement.textContent = metadata.totalCount;
                    }

                    console.log(`✅ Loaded ${metadata.totalCount} shift slots`);
                } catch (error) {
                    console.error('❌ Error loading shift slots:', error);
                    this.displayShiftSlots([]);
                    this.showToast(error.message || 'Failed to load shift slots. You may need to create some first.', 'warning');
                }
            }

            displayShiftSlots(slots) {
                const container = document.getElementById('shiftSlotsContainer');
                if (!container) return;

                if (slots.length === 0) {
                    container.innerHTML = `
                            <div class="text-center text-muted py-4">
                                <i class="fas fa-clock fa-3x mb-3 opacity-50"></i>
                                <p>No shift slots found.</p>
                                <p>Create your first shift slot using the form on the left.</p>
                            </div>
                        `;
                    return;
                }

                container.innerHTML = slots.map(slot => `
                        <div class="border rounded p-3 mb-3 interactive-item">
                            <div class="d-flex justify-content-between align-items-start">
                                <div>
                                    <h6 class="mb-1">${slot.Name}</h6>
                                    <p class="mb-2 small text-muted">
                                        <strong>Time:</strong> ${this.formatTimeValue(slot.StartTime)} - ${this.formatTimeValue(slot.EndTime)}<br>
                                        <strong>Days:</strong> ${this.formatDaysOfWeek(slot.DaysOfWeekArray || [])}<br>
                                        <strong>Department:</strong> ${slot.Department || 'General'}<br>
                                        <strong>Capacity:</strong> ${slot.MaxCapacity || 'Unlimited'}
                                    </p>
                                    <small class="text-muted">
                                        Created: ${this.formatDateTime(slot.CreatedAt)}
                                    </small>
                                </div>
                                <div class="btn-group-vertical btn-group-sm">
                                    <button class="btn btn-outline-primary btn-sm" onclick="editShiftSlot('${slot.ID}')" title="Edit">
                                        <i class="fas fa-edit"></i>
                                    </button>
                                    <button class="btn btn-outline-danger btn-sm" onclick="deleteShiftSlot('${slot.ID}')" title="Delete">
                                        <i class="fas fa-trash"></i>
                                    </button>
                                </div>
                            </div>
                        </div>
                    `).join('');
            }

            normalizeShiftSlotListResponse(rawSlots) {
                const emptyResult = { slots: [], metadata: { totalCount: 0 } };

                const coerceArray = (value) => {
                    if (Array.isArray(value)) {
                        return value.filter(slot => slot && typeof slot === 'object');
                    }

                    if (value && typeof value === 'object' && (value.ID || value.Name)) {
                        return [value];
                    }

                    return [];
                };

                const handleFailure = (message) => {
                    throw new Error(message || 'Failed to load shift slots from the server.');
                };

                if (Array.isArray(rawSlots)) {
                    const normalized = coerceArray(rawSlots);
                    return {
                        slots: normalized,
                        metadata: { totalCount: normalized.length }
                    };
                }

                if (!rawSlots) {
                    return emptyResult;
                }

                if (typeof rawSlots === 'string') {
                    handleFailure(rawSlots);
                }

                if (typeof rawSlots === 'object') {
                    if (rawSlots.success === false) {
                        handleFailure(rawSlots.error || rawSlots.message);
                    }

                    const candidateArrays = [
                        rawSlots.slots,
                        rawSlots.data?.slots,
                        rawSlots.result?.slots,
                        rawSlots.records,
                        rawSlots.items
                    ];

                    for (const candidate of candidateArrays) {
                        if (Array.isArray(candidate)) {
                            const normalized = coerceArray(candidate);
                            return {
                                slots: normalized,
                                metadata: {
                                    totalCount: normalized.length,
                                    source: rawSlots
                                }
                            };
                        }
                    }

                    if (rawSlots.success === true && Array.isArray(rawSlots.data)) {
                        const normalized = coerceArray(rawSlots.data);
                        return {
                            slots: normalized,
                            metadata: {
                                totalCount: normalized.length,
                                source: rawSlots
                            }
                        };
                    }

                    const singleSlot = coerceArray(rawSlots);
                    if (singleSlot.length) {
                        return {
                            slots: singleSlot,
                            metadata: {
                                totalCount: singleSlot.length,
                                source: rawSlots
                            }
                        };
                    }
                }

                return emptyResult;
            }

            async refreshDashboard() {
                try {
                    console.log('📊 Refreshing dashboard...');
                    await this.ensureScheduleContext();

                    const endDate = new Date();
                    const startDate = new Date();
                    startDate.setDate(endDate.getDate() - 30);

                    const managerId = this.getCurrentUserId();
                    const campaignId = this.resolvedCampaignId || this.getCurrentCampaignId();
                    const options = {
                        startDate: startDate.toISOString().split('T')[0],
                        endDate: endDate.toISOString().split('T')[0],
                        intervalMinutes: 30,
                        openingHour: 8,
                        closingHour: 21
                    };

                    const dashboard = await this.callServerFunction('clientGetScheduleDashboard', managerId, campaignId || null, options);

                    if (dashboard && dashboard.success) {
                        this.updateScheduleMetrics(dashboard);
                        this.renderCoverageChart(dashboard.coverage);
                        this.renderScheduleInsights(dashboard);
                        this.renderFairnessWatchlist(dashboard.fairness);
                        this.renderComplianceAlerts(dashboard.compliance);
                    } else {
                        throw new Error(dashboard && dashboard.error ? dashboard.error : 'Unknown dashboard error');
                    }

                } catch (error) {
                    console.error('❌ Error refreshing dashboard:', error);
                    this.renderScheduleInsights({
                        recommendations: [`Unable to load schedule dashboard: ${error.message || error}`]
                    });
                    this.renderCoverageChart(null);
                    this.renderFairnessWatchlist(null);
                    this.renderComplianceAlerts(null);
                }
            }

            updateScheduleMetrics(dashboard) {
                const summary = dashboard && dashboard.summary ? dashboard.summary : {};
                const totals = dashboard && dashboard.totals ? dashboard.totals : {};
                const fairness = dashboard && dashboard.fairness ? dashboard.fairness : {};
                const compliance = dashboard && dashboard.compliance ? dashboard.compliance : {};

                const setText = (id, value) => {
                    const element = document.getElementById(id);
                    if (element) {
                        element.textContent = value;
                    }
                };

                setText('scheduleHealthScore', `${Math.round(dashboard.healthScore || 0)}`);
                setText('scheduleServiceLevel', `${Math.round(summary.serviceLevel || 0)}%`);
                setText('scheduleFairnessIndex', `${Math.round(summary.fairnessIndex || fairness.fairnessIndex || 0)}`);
                setText('scheduleComplianceScore', `${Math.round(summary.complianceScore || compliance.complianceScore || 0)}`);
                setText('scheduleRosterHours', `${Number(totals.rosterHours || 0).toFixed(1)}h`);
                setText('scheduleRequiredFte', Number(totals.requiredFTE || 0).toFixed(1));
                setText('scheduleStaffedFte', Number(totals.staffedFTE || 0).toFixed(1));
                setText('totalUsers', String(dashboard.roster?.agentCount || this.availableUsers.length || 0));
            }

            renderCoverageChart(coverage) {
                const canvas = document.getElementById('scheduleCoverageChart');
                if (!canvas) return;

                const ctx = canvas.getContext('2d');
                const container = canvas.parentElement;
                if (this.coverageChart) {
                    this.coverageChart.destroy();
                    this.coverageChart = null;
                }

                const placeholder = container.querySelector('.coverage-no-data');
                if (placeholder) {
                    placeholder.remove();
                }

                if (!coverage || !Array.isArray(coverage.intervalSummaries) || coverage.intervalSummaries.length === 0) {
                    canvas.style.display = 'none';
                    const message = document.createElement('div');
                    message.className = 'coverage-no-data p-4 text-center text-muted';
                    message.innerHTML = '<i class="fas fa-info-circle mb-2"></i><p class="mb-0">No coverage data available for the selected range.</p>';
                    container.appendChild(message);
                    return;
                }

                canvas.style.display = 'block';

                const sortedIntervals = coverage.intervalSummaries.slice().sort((a, b) => a.intervalKey.localeCompare(b.intervalKey));
                const sample = sortedIntervals.slice(0, 24);
                const labels = sample.map(item => item.intervalKey.slice(5));
                const required = sample.map(item => Number(item.requiredFTE || 0));
                const staffed = sample.map(item => Number(item.staffedFTE || 0));

                this.coverageChart = new Chart(ctx, {
                    type: 'bar',
                    data: {
                        labels,
                        datasets: [
                            {
                                label: 'Required FTE',
                                data: required,
                                backgroundColor: 'rgba(0, 82, 204, 0.35)'
                            },
                            {
                                label: 'Staffed FTE',
                                data: staffed,
                                backgroundColor: 'rgba(0, 150, 57, 0.6)'
                            }
                        ]
                    },
                    options: {
                        responsive: true,
                        maintainAspectRatio: false,
                        plugins: {
                            legend: {
                                display: true
                            }
                        },
                        scales: {
                            y: {
                                beginAtZero: true,
                                ticks: {
                                    callback: value => `${value}`
                                }
                            },
                            x: {
                                ticks: {
                                    maxRotation: 0,
                                    autoSkip: true,
                                    maxTicksLimit: 12
                                }
                            }
                        }
                    }
                });
            }

            renderScheduleInsights(dashboard) {
                const container = document.getElementById('scheduleInsights');
                if (!container) return;

                const recommendations = dashboard && Array.isArray(dashboard.recommendations) ? dashboard.recommendations : [];
                const coverage = dashboard && dashboard.coverage ? dashboard.coverage : null;
                const fairness = dashboard && dashboard.fairness ? dashboard.fairness : null;
                const compliance = dashboard && dashboard.compliance ? dashboard.compliance : null;

                const insights = recommendations.slice(0, 5).map(message => ({ type: 'insight', message }));

                if (coverage && Array.isArray(coverage.backlogRiskIntervals) && coverage.backlogRiskIntervals.length) {
                    const interval = coverage.backlogRiskIntervals[0];
                    insights.unshift({
                        type: 'coverage',
                        message: `Most under-staffed window: ${interval.intervalKey} (${interval.deficit.toFixed(2)} FTE deficit)`
                    });
                }

                if (fairness && fairness.rotationHealth < 75) {
                    insights.push({
                        type: 'fairness',
                        message: `Fairness rotation health at ${Math.round(fairness.rotationHealth)}. Consider rebalancing weekends.`
                    });
                }

                if (compliance && compliance.totalViolations > 0) {
                    insights.push({
                        type: 'compliance',
                        message: `${compliance.totalViolations} potential compliance issues detected. Review the alerts panel.`
                    });
                }

                if (insights.length === 0) {
                    container.innerHTML = `
                        <div class="text-center text-muted py-4">
                            <i class="fas fa-lightbulb fa-2x mb-3 opacity-50"></i>
                            <p>Schedule health looks great! No actions required right now.</p>
                        </div>
                    `;
                    return;
                }

                container.innerHTML = insights.slice(0, 6).map(insight => `
                    <div class="insight-card insight-${insight.type}">
                        <div class="d-flex align-items-start gap-2">
                            <i class="fas fa-${this.getInsightIcon(insight.type)}"></i>
                            <div class="flex-grow-1 small">${insight.message}</div>
                        </div>
                    </div>
                `).join('');
            }

            renderFairnessWatchlist(fairness) {
                const container = document.getElementById('fairnessWatchlist');
                if (!container) return;

                if (!fairness || !Array.isArray(fairness.agentSummaries) || fairness.agentSummaries.length === 0) {
                    container.innerHTML = '<p class="text-muted py-4">No fairness data available yet.</p>';
                    return;
                }

                const watchlist = fairness.agentSummaries
                    .slice()
                    .sort((a, b) => (a.fairnessScore || 0) - (b.fairnessScore || 0))
                    .slice(0, 5);

                container.innerHTML = watchlist.map(agent => `
                    <div class="d-flex justify-content-between align-items-center mb-2 p-2 border-bottom">
                        <div>
                            <strong>${agent.userName || agent.userId}</strong>
                            <div class="small text-muted">Weekend: ${agent.weekendShifts || 0} • Night: ${agent.nightShifts || 0}</div>
                        </div>
                        <div class="text-end">
                            <span class="badge bg-warning text-dark">${Math.round(agent.fairnessScore || 0)}</span>
                        </div>
                    </div>
                `).join('');
            }

            renderComplianceAlerts(compliance) {
                const container = document.getElementById('complianceAlerts');
                if (!container) return;

                if (!compliance || !Array.isArray(compliance.violationDetails) || compliance.violationDetails.length === 0) {
                    container.innerHTML = `
                        <div class="text-center text-success py-4">
                            <i class="fas fa-check-circle fa-2x mb-2"></i>
                            <p>No compliance issues detected</p>
                        </div>
                    `;
                    return;
                }

                const alerts = compliance.violationDetails.slice(0, 5);
                container.innerHTML = alerts.map(alert => {
                    const severity = alert.type === 'SHIFT_DURATION' || alert.type === 'REST_PERIOD' ? 'danger' : 'warning';
                    const message = (() => {
                        if (alert.message) return alert.message;
                        switch (alert.type) {
                            case 'SHIFT_DURATION':
                                return `Scheduled ${Number(alert.scheduledHours || 0).toFixed(2)}h (limit ${alert.maxHoursPerDay || 12}h)`;
                            case 'REST_PERIOD':
                                return `Rest ${Number(alert.restHours || 0).toFixed(2)}h (required ${alert.requiredRestHours || 10}h)`;
                            case 'CONSECUTIVE_DAYS':
                                return `${alert.consecutiveDays || '?'} consecutive days (max ${alert.maxConsecutiveDays || 6})`;
                            case 'MISSING_BREAK':
                                return `Missing required break on ${alert.date || 'scheduled day'}`;
                            default:
                                return 'Review schedule details for compliance adjustments.';
                        }
                    })();

                    return `
                        <div class="alert alert-${severity}-modern mb-2">
                            <strong>${alert.type.replace('_', ' ')}:</strong> ${alert.userName || alert.userId || 'Agent'} - ${message}
                        </div>
                    `;
                }).join('');
            }

            async generateSchedules() {
                try {
                    this.showLoading(true);
                    this.updateGenerationStatus('Assigning shift slots...', 'info');

                    const formData = this.getScheduleGenerationData();
                    console.log('Generating schedules with data:', formData);

                    if (!formData.shiftSlots || formData.shiftSlots.length === 0) {
                        this.showToast('Please select a shift slot before generating assignments.', 'warning');
                        this.updateGenerationStatus('Select a shift slot to assign before generating.', 'warning');
                        this.showLoading(false);
                        return;
                    }

                    const result = await this.callServerFunction('clientGenerateSchedulesEnhanced',
                        formData.startDate,
                        formData.endDate,
                        formData.users,
                        formData.shiftSlots,
                        formData.templateId,
                        formData.generatedBy,
                        formData.options
                    );

                    if (result && result.success) {
                        this.displayGenerationResults(result);
                        this.showToast(`Successfully assigned ${result.generated} schedule slot${result.generated === 1 ? '' : 's'}!`, 'success');
                        await this.loadSchedules();
                    } else {
                        throw new Error(result?.error || 'Failed to generate schedules');
                    }

                } catch (error) {
                    console.error('❌ Schedule generation failed:', error);
                    this.showToast('Schedule generation failed: ' + error.message, 'danger');
                    this.updateGenerationStatus('Generation failed: ' + error.message, 'danger');
                } finally {
                    this.showLoading(false);
                }
            }

            getScheduleGenerationData() {
                const startDate = document.getElementById('scheduleStartDate').value;
                const endDate = document.getElementById('scheduleEndDate').value;
                const userSelections = Array.from(document.getElementById('scheduleUsers').selectedOptions);
                const users = userSelections.map(option => option.value);
                const slotSelections = Array.from(document.getElementById('scheduleShiftSlots').selectedOptions);
                const shiftSlots = slotSelections.map(option => option.value).filter(value => value);
                const campaignId = document.getElementById('campaignFilter').value || null;
                const priority = parseInt(document.getElementById('schedulePriority').value);
                const detectConflicts = document.getElementById('detectConflicts').checked;
                const includeHolidays = document.getElementById('includeHolidays').checked;

                return {
                    startDate,
                    endDate,
                    users: users.length > 0 ? users : null,
                    shiftSlots,
                    templateId: null,
                    generatedBy: this.getCurrentUserId() || 'System',
                    options: {
                        priority,
                        detectConflicts,
                        includeHolidays,
                        overrideExisting: false,
                        campaignId
                    }
                };
            }

            displayGenerationResults(result) {
                const container = document.getElementById('generationResults');
                if (!container) return;

                container.style.display = 'block';
                container.innerHTML = `
                        <div class="modern-card">
                            <div class="modern-card-header">
                                <h5 class="modern-card-title">
                                    <i class="fas fa-check-circle text-success"></i>
                                    Slot Assignment Complete
                                </h5>
                            </div>
                            <div class="modern-card-body">
                                <div class="row g-3">
                                    <div class="col-md-3">
                                        <div class="metric-card">
                                            <div class="metric-number text-success">${result.generated}</div>
                                            <div class="metric-label">Generated</div>
                                        </div>
                                    </div>
                                    <div class="col-md-3">
                                        <div class="metric-card">
                                            <div class="metric-number text-primary">${result.userCount || 0}</div>
                                            <div class="metric-label">Users</div>
                                        </div>
                                    </div>
                                    <div class="col-md-3">
                                        <div class="metric-card">
                                            <div class="metric-number text-warning">${result.conflicts?.length || 0}</div>
                                            <div class="metric-label">Conflicts</div>
                                        </div>
                                    </div>
                                    <div class="col-md-3">
                                        <div class="metric-card">
                                            <div class="metric-number text-info">${this.formatPeriodLabel(result.periodStart, result.periodEnd) || '—'}</div>
                                            <div class="metric-label">Assignment Period</div>
                                        </div>
                                    </div>
                                </div>
                                
                                ${result.conflicts && result.conflicts.length > 0 ? `
                                    <div class="alert alert-warning-modern mt-3">
                                        <strong>Conflicts Found:</strong>
                                        <ul class="mb-0 mt-2">
                                            ${result.conflicts.map(c => `<li>${c.user}: ${this.formatPeriodLabel(c.periodStart, c.periodEnd)} — ${c.error}</li>`).join('')}
                                        </ul>
                                    </div>
                                ` : ''}
                                
                                <div class="mt-3">
                                    <p class="text-muted mb-0">
                                        <i class="fas fa-info-circle me-1"></i>
                                        All assignments are pending approval. Review them in the Schedule Management tab.
                                    </p>
                                </div>
                            </div>
                        </div>
                    `;

                this.updateGenerationStatus('Slot assignments completed successfully!', 'success');
            }

            updateGenerationStatus(message, type = 'info') {
                const container = document.getElementById('generationStatus');
                if (!container) return;

                const alertClass = {
                    success: 'alert-success-modern',
                    danger: 'alert-danger-modern',
                    warning: 'alert-warning-modern',
                    info: 'alert-info-modern'
                }[type] || 'alert-info-modern';

                container.innerHTML = `
                        <div class="alert ${alertClass}">
                            <i class="fas fa-${type === 'success' ? 'check-circle' : type === 'danger' ? 'exclamation-circle' : 'info-circle'} me-2"></i>
                            ${message}
                        </div>
                    `;
            }

            async createShiftSlot() {
                try {
                    this.showLoading(true);

                    const getElementValue = (id) => document.getElementById(id)?.value ?? '';
                    const getNumericValue = (id, fallback, { allowFloat = false, min = null, max = null } = {}) => {
                        const element = document.getElementById(id);
                        const rawValue = element ? element.value : '';
                        const resolvedFallback = (() => {
                            if (fallback !== undefined) {
                                return fallback;
                            }
                            if (element && element.defaultValue !== undefined && element.defaultValue !== '') {
                                const parsedDefault = allowFloat
                                    ? parseFloat(element.defaultValue)
                                    : parseInt(element.defaultValue, 10);
                                if (Number.isFinite(parsedDefault)) {
                                    return parsedDefault;
                                }
                            }
                            return null;
                        })();

                        if (rawValue === '' || rawValue === null || rawValue === undefined) {
                            return resolvedFallback;
                        }

                        const parsed = allowFloat ? parseFloat(rawValue) : parseInt(rawValue, 10);
                        if (!Number.isFinite(parsed)) {
                            return resolvedFallback;
                        }

                        let value = parsed;
                        if (typeof min === 'number' && value < min) {
                            value = min;
                        }
                        if (typeof max === 'number' && value > max) {
                            value = max;
                        }

                        return value;
                    };

                    // Get selected days
                    const selectedDays = [];
                    const dayCheckboxes = ['sunday', 'monday', 'tuesday', 'wednesday', 'thursday', 'friday', 'saturday'];
                    dayCheckboxes.forEach(day => {
                        const checkbox = document.getElementById(day);
                        if (checkbox && checkbox.checked) {
                            const parsedDay = parseInt(checkbox.value, 10);
                            if (!Number.isNaN(parsedDay)) {
                                selectedDays.push(parsedDay);
                            }
                        }
                    });

                    // Enhanced slot data with all new fields (skills removed)
                    const slotData = {
                        // Basic Information
                        name: getElementValue('slotName'),
                        startTime: getElementValue('slotStartTime'),
                        endTime: getElementValue('slotEndTime'),
                        daysOfWeek: selectedDays,
                        department: getElementValue('slotDepartment'),
                        location: getElementValue('slotLocation'),
                        description: getElementValue('slotDescription'),

                        // Capacity & Staffing
                        maxCapacity: getNumericValue('slotCapacity', 10, { min: 1, max: 100 }),
                        minCoverage: getNumericValue('slotMinCoverage', 1, { min: 1 }),
                        priority: getNumericValue('slotPriority', 2, { min: 1, max: 4 }),

                        // Break & Lunch Configuration
                        break1Duration: getNumericValue('slotBreak1Duration', 15, { min: 5, max: 30 }),
                        lunchDuration: getNumericValue('slotLunchDuration', 30, { min: 15, max: 60 }),
                        break2Duration: getNumericValue('slotBreak2Duration', 0, { min: 0, max: 30 }),

                        // Staggered Breaks
                        enableStaggeredBreaks: document.getElementById('enableStaggeredBreaks').checked,
                        breakGroups: getNumericValue('slotBreakGroups', 3, { min: 2, max: 5 }),
                        staggerInterval: getNumericValue('slotStaggerInterval', 15, { min: 10, max: 30 }),
                        minCoveragePct: getNumericValue('slotMinCoveragePct', 70, { min: 50, max: 95 }),

                        // Overtime Configuration
                        enableOvertime: document.getElementById('enableOvertime').checked,
                        maxDailyOT: getNumericValue('slotMaxDailyOT', 0, { allowFloat: true, min: 0 }),
                        maxWeeklyOT: getNumericValue('slotMaxWeeklyOT', 0, { allowFloat: true, min: 0 }),
                        otApproval: getElementValue('slotOTApproval'),
                        otRate: getNumericValue('slotOTRate', 1.5, { allowFloat: true, min: 1 }),
                        otPolicy: getElementValue('slotOTPolicy'),

                        // Advanced Settings (skills removed)
                        allowSwaps: document.getElementById('allowSwaps').checked,
                        weekendPremium: document.getElementById('weekendPremium').checked,
                        holidayPremium: document.getElementById('holidayPremium').checked,
                        autoAssignment: document.getElementById('autoAssignment').checked,
                        restPeriod: getNumericValue('slotRestPeriod', 8, { min: 0 }),
                        notificationLead: getNumericValue('slotNotificationLead', 24, { min: 0 }),
                        handoverTime: getNumericValue('slotHandoverTime', 15, { min: 0 }),

                        // System fields
                        createdBy: this.getCurrentUserId() || 'System'
                    };

                    if (Number.isFinite(slotData.maxCapacity) && Number.isFinite(slotData.minCoverage)) {
                        if (slotData.minCoverage > slotData.maxCapacity) {
                            slotData.minCoverage = slotData.maxCapacity;
                        }
                        if (slotData.minCoverage < 1) {
                            slotData.minCoverage = 1;
                        }
                    }

                    if (!slotData.enableOvertime) {
                        slotData.maxDailyOT = 0;
                        slotData.maxWeeklyOT = 0;
                    }

                    // Enhanced validation
                    const validation = this.validateEnhancedShiftSlot(slotData);
                    if (!validation.isValid) {
                        throw new Error('Validation failed: ' + validation.errors.join(', '));
                    }

                    console.log('Creating enhanced shift slot with data:', slotData);

                    let result;
                    let usedLegacyEndpoint = false;

                    try {
                        result = await this.callServerFunction('clientCreateEnhancedShiftSlot', slotData);
                    } catch (primaryError) {
                        if (this.shouldFallbackToLegacySlotCreation(primaryError)) {
                            console.warn('Enhanced endpoint unavailable, retrying legacy shift slot creation.', primaryError);
                            usedLegacyEndpoint = true;
                            result = await this.callServerFunction('clientCreateShiftSlot', slotData);
                        } else {
                            throw primaryError;
                        }
                    }

                    let normalized = this.normalizeShiftSlotCreationResponse(result);
                    if (!normalized.success && !usedLegacyEndpoint && normalized.needsLegacyFallback) {
                        console.warn('Enhanced endpoint returned an unexpected response. Falling back to legacy shift slot creation.');
                        usedLegacyEndpoint = true;
                        result = await this.callServerFunction('clientCreateShiftSlot', slotData);
                        normalized = this.normalizeShiftSlotCreationResponse(result);
                    }

                    if (normalized.success) {
                        const successMessage = normalized.message || 'Shift slot created successfully!';
                        this.showToast(successMessage, 'success');
                        this.resetShiftSlotForm();
                        await this.loadShiftSlots();
                    } else {
                        if (normalized.needsLegacyFallback) {
                            const confirmed = await this.confirmShiftSlotCreation(slotData);
                            if (confirmed) {
                                const fallbackMessage = 'Shift slot created, but the server did not send a confirmation. The schedule has been refreshed.';
                                console.warn('Shift slot creation confirmed via post-check despite missing server response.');
                                this.showToast(fallbackMessage, 'warning');
                                this.resetShiftSlotForm();
                                await this.loadShiftSlots();
                                return;
                            }
                        }

                        throw new Error(normalized.error || 'Failed to create shift slot');
                    }

                } catch (error) {
                    console.error('❌ Error creating shift slot:', error);
                    this.showToast('Failed to create shift slot: ' + error.message, 'danger');
                } finally {
                    this.showLoading(false);
                }
            }

            shouldFallbackToLegacySlotCreation(error) {
                if (!error) {
                    return false;
                }

                const message = typeof error === 'string' ? error : (error.message || '');
                if (!message) {
                    return false;
                }

                const normalized = message.toLowerCase();
                return normalized.includes('not a function') ||
                    normalized.includes('is not defined') ||
                    normalized.includes('unknown function') ||
                    normalized.includes('cannot call');
            }

            normalizeShiftSlotCreationResponse(rawResult) {
                const coerceString = (value) => {
                    if (value === null || value === undefined) {
                        return '';
                    }
                    return String(value).trim();
                };

                if (rawResult && typeof rawResult === 'object') {
                    if (rawResult.success === true) {
                        return {
                            success: true,
                            message: coerceString(rawResult.message) || coerceString(rawResult.status),
                            data: rawResult,
                            needsLegacyFallback: false
                        };
                    }

                    if (rawResult.success === false) {
                        const errorMessage = coerceString(rawResult.error) || coerceString(rawResult.message) || 'Server reported failure without details';
                        return {
                            success: false,
                            error: errorMessage,
                            data: rawResult,
                            needsLegacyFallback: false
                        };
                    }

                    const potentialMessage = coerceString(rawResult.message || rawResult.status || rawResult.result);
                    if (potentialMessage && potentialMessage.toLowerCase().includes('success')) {
                        return {
                            success: true,
                            message: potentialMessage,
                            data: Object.assign({ success: true }, rawResult),
                            needsLegacyFallback: false
                        };
                    }

                    if (Object.keys(rawResult).length === 0) {
                        return {
                            success: false,
                            error: 'Empty response object received from server',
                            data: rawResult,
                            needsLegacyFallback: true
                        };
                    }

                    return {
                        success: false,
                        error: 'Unexpected response structure from server',
                        data: rawResult,
                        needsLegacyFallback: true
                    };
                }

                if (rawResult === true) {
                    return {
                        success: true,
                        message: 'Shift slot created successfully',
                        data: { success: true },
                        needsLegacyFallback: false
                    };
                }

                if (rawResult === false) {
                    return {
                        success: false,
                        error: 'Server indicated shift slot creation failure',
                        data: { success: false },
                        needsLegacyFallback: false
                    };
                }

                if (typeof rawResult === 'string') {
                    const trimmed = rawResult.trim();
                    if (!trimmed) {
                        return {
                            success: false,
                            error: 'Empty response received from server',
                            data: rawResult,
                            needsLegacyFallback: true
                        };
                    }

                    if (['success', 'ok', 'created', 'done', 'completed'].some(token => trimmed.toLowerCase().includes(token))) {
                        return {
                            success: true,
                            message: trimmed,
                            data: { success: true, message: trimmed },
                            needsLegacyFallback: false
                        };
                    }

                    return {
                        success: false,
                        error: trimmed,
                        data: rawResult,
                        needsLegacyFallback: false
                    };
                }

                if (rawResult === null || rawResult === undefined) {
                    return {
                        success: false,
                        error: 'No response received from server',
                        data: rawResult,
                        needsLegacyFallback: true
                    };
                }

                return {
                    success: false,
                    error: 'Unexpected response type received from server',
                    data: rawResult,
                    needsLegacyFallback: true
                };
            }

            async confirmShiftSlotCreation(slotData) {
                try {
                    const slots = await this.callServerFunction('clientGetAllShiftSlots');
                    if (!Array.isArray(slots)) {
                        return false;
                    }

                    const normalizeString = (value) => (value || '').toString().trim().toLowerCase();
                    const normalizeTime = (value) => (value || '').toString().trim();
                    const normalizeDays = (days) => {
                        if (Array.isArray(days)) {
                            return days.map(day => parseInt(day, 10)).filter(Number.isFinite).sort((a, b) => a - b).join(',');
                        }
                        if (typeof days === 'string') {
                            return days.split(',').map(day => parseInt(day, 10)).filter(Number.isFinite).sort((a, b) => a - b).join(',');
                        }
                        return '';
                    };

                    const expectedName = normalizeString(slotData.name);
                    const expectedStart = normalizeTime(slotData.startTime);
                    const expectedEnd = normalizeTime(slotData.endTime);
                    const expectedDays = normalizeDays(slotData.daysOfWeek);

                    return slots.some(slot => {
                        if (!slot || typeof slot !== 'object') {
                            return false;
                        }

                        const slotName = normalizeString(slot.Name || slot.name);
                        const slotStart = normalizeTime(slot.StartTime || slot.startTime);
                        const slotEnd = normalizeTime(slot.EndTime || slot.endTime);
                        const slotDays = normalizeDays(slot.DaysOfWeekArray || slot.DaysOfWeek || slot.daysOfWeek);

                        return slotName === expectedName &&
                            slotStart === expectedStart &&
                            slotEnd === expectedEnd &&
                            (!!expectedDays ? slotDays === expectedDays : true);
                    });
                } catch (error) {
                    console.warn('Unable to verify shift slot creation after missing response:', error);
                    return false;
                }
            }

            validateEnhancedShiftSlot(slotData) {
                const errors = [];

                // Basic validation
                if (!slotData.name || slotData.name.trim().length < 3) {
                    errors.push('Slot name must be at least 3 characters');
                }

                if (!slotData.startTime || !slotData.endTime) {
                    errors.push('Start time and end time are required');
                }

                if (slotData.daysOfWeek.length === 0) {
                    errors.push('At least one day must be selected');
                }

                // Time validation
                if (slotData.startTime && slotData.endTime) {
                    const start = new Date(`2000-01-01 ${slotData.startTime}`);
                    const end = new Date(`2000-01-01 ${slotData.endTime}`);

                    if (start >= end) {
                        errors.push('End time must be after start time');
                    }

                    const duration = (end - start) / (1000 * 60 * 60); // hours
                    if (!Number.isFinite(duration)) {
                        errors.push('Unable to determine shift duration. Please verify the start and end times.');
                    } else {
                        if (duration < 2) {
                            errors.push('Shift must be at least 2 hours long');
                        }
                        if (duration > 12) {
                            errors.push('Shift cannot be longer than 12 hours');
                        }
                    }
                }

                // Capacity validation
                if (!Number.isFinite(slotData.maxCapacity)) {
                    errors.push('Max capacity is required');
                } else if (slotData.maxCapacity < 1 || slotData.maxCapacity > 100) {
                    errors.push('Max capacity must be between 1 and 100');
                }

                if (!Number.isFinite(slotData.minCoverage)) {
                    errors.push('Minimum coverage is required');
                } else if (slotData.minCoverage < 1) {
                    errors.push('Min coverage must be at least 1');
                } else if (Number.isFinite(slotData.maxCapacity) && slotData.minCoverage > slotData.maxCapacity) {
                    errors.push('Min coverage must be between 1 and max capacity');
                }

                // Break validation
                if (Number.isFinite(slotData.break1Duration) && (slotData.break1Duration < 5 || slotData.break1Duration > 30)) {
                    errors.push('First break duration must be between 5 and 30 minutes');
                }

                if (Number.isFinite(slotData.lunchDuration) && (slotData.lunchDuration < 15 || slotData.lunchDuration > 60)) {
                    errors.push('Lunch duration must be between 15 and 60 minutes');
                }

                if (!Number.isFinite(slotData.minCoveragePct)) {
                    errors.push('Minimum coverage percentage is required');
                } else if (slotData.minCoveragePct < 50 || slotData.minCoveragePct > 95) {
                    errors.push('Minimum coverage percentage must be between 50% and 95%');
                }

                // Overtime validation
                if (slotData.enableOvertime) {
                    if (!Number.isFinite(slotData.maxDailyOT)) {
                        errors.push('Max daily overtime is required when overtime is enabled');
                    } else if (slotData.maxDailyOT < 0.5 || slotData.maxDailyOT > 4) {
                        errors.push('Max daily overtime must be between 0.5 and 4 hours');
                    }

                    if (!Number.isFinite(slotData.maxWeeklyOT)) {
                        errors.push('Max weekly overtime is required when overtime is enabled');
                    } else if (slotData.maxWeeklyOT < 2 || slotData.maxWeeklyOT > 20) {
                        errors.push('Max weekly overtime must be between 2 and 20 hours');
                    }
                }

                return {
                    isValid: errors.length === 0,
                    errors: errors
                };
            }

            resetShiftSlotForm() {
                document.getElementById('shiftSlotForm').reset();

                // Reset checkboxes to weekdays default
                const dayCheckboxes = ['sunday', 'monday', 'tuesday', 'wednesday', 'thursday', 'friday', 'saturday'];
                dayCheckboxes.forEach((day, index) => {
                    const checkbox = document.getElementById(day);
                    if (checkbox) {
                        checkbox.checked = [1,2,3,4,5].includes(index === 0 ? 0 : index);
                    }
                });

                // Reset toggles
                document.getElementById('enableOvertime').checked = false;
                document.getElementById('overtimeConfig').classList.add('d-none');
                document.getElementById('enableStaggeredBreaks').checked = true;
            }

            calculateOptimalBreakTimes() {
                const startTime = document.getElementById('slotStartTime').value;
                const endTime = document.getElementById('slotEndTime').value;

                if (!startTime || !endTime) return;

                const start = new Date(`2000-01-01 ${startTime}`);
                const end = new Date(`2000-01-01 ${endTime}`);
                const durationHours = (end - start) / (1000 * 60 * 60);

                // Suggest optimal break timing based on shift length
                let break1Duration = 15;
                let lunchDuration = 30;
                let break2Duration = 15;

                if (durationHours >= 8) {
                    lunchDuration = 30; // 30-minute lunch for 8+ hour shifts
                } else if (durationHours >= 6) {
                    lunchDuration = 30; // 30-minute lunch for 6-8 hour shifts  
                } else {
                    lunchDuration = 15; // 15-minute break for shorter shifts
                    break2Duration = 0; // No second break for short shifts
                }

                // Update form fields if they haven't been manually changed
                document.getElementById('slotBreak1Duration').value = break1Duration;
                document.getElementById('slotLunchDuration').value = lunchDuration;
                document.getElementById('slotBreak2Duration').value = break2Duration;

                console.log(`Calculated optimal breaks for ${durationHours}h shift: ${break1Duration}m break, ${lunchDuration}m lunch, ${break2Duration}m break`);
            }

            async loadSchedules() {
                try {
                    const filters = {
                        startDate: document.getElementById('filterStartDate')?.value,
                        endDate: document.getElementById('filterEndDate')?.value,
                        userName: document.getElementById('filterUser')?.value,
                        status: document.getElementById('filterStatus')?.value
                    };

                    const result = await this.callServerFunction('clientGetAllSchedules', filters);

                    const { schedules, total, error, errorSeverity, notice } = this.parseSchedulesResponse(result);

                    const safeSchedules = Array.isArray(schedules) ? schedules : [];
                    this.cachedSchedules = safeSchedules;

                    if (error) {
                        const severity = (errorSeverity || 'warning').toLowerCase();
                        if (severity === 'danger' || severity === 'error') {
                            console.error('⚠️ Schedule response issue:', error);
                            this.showToast(`Failed to load schedules: ${error}`, 'danger');
                        } else {
                            console.info('ℹ️ Schedule response notice:', error);
                        }
                    }

                    if (notice) {
                        console.info('ℹ️ Schedule response notice:', notice);
                    }

                    this.displaySchedules(safeSchedules);

                    const totalElement = document.getElementById('totalSchedules');
                    if (totalElement) {
                        const numericTotal = Number(total);
                        const safeTotal = Number.isFinite(numericTotal) && numericTotal >= 0 ? numericTotal : safeSchedules.length;
                        totalElement.textContent = safeTotal;
                    }

                } catch (error) {
                    console.error('❌ Error loading schedules:', error);
                    this.displaySchedules(this.cachedSchedules || []);
                    this.showToast('Failed to load schedules: ' + (error.message || 'Unexpected error'), 'danger');
                    throw error;
                }
            }

            displaySchedules(schedules) {
                const tbody = document.getElementById('schedulesTableBody');
                if (!tbody) return;

                if (schedules.length === 0) {
                    tbody.innerHTML = '<tr><td colspan="8" class="text-center text-muted py-4">No schedules found</td></tr>';
                    return;
                }

                const normalizedSchedules = schedules.map(schedule => this.normalizeScheduleRecord(schedule));

                tbody.innerHTML = normalizedSchedules.map(schedule => `
                        <tr>
                            <td>
                                <input type="checkbox" class="form-check-input schedule-checkbox"
                                      value="${schedule.ID || ''}"
                                      ${schedule.Status === 'PENDING' ? '' : 'disabled'}>
                            </td>
                            <td>${schedule.UserName || 'N/A'}</td>
                            <td>${this.formatSchedulePeriod(schedule)}</td>
                            <td>${schedule.SlotName || 'N/A'}</td>
                            <td>${schedule.StartTime || ''} - ${schedule.EndTime || ''}</td>
                            <td>
                                <span class="status-badge ${this.getStatusBadgeClass(schedule.Status)}">
                                    ${schedule.Status || 'PENDING'}
                                </span>
                            </td>
                            <td>
                                <span class="badge ${this.getPriorityClass(schedule.Priority)}">
                                    ${this.getPriorityText(schedule.Priority)}
                                </span>
                            </td>
                            <td>
                                <div class="btn-group btn-group-sm" role="group">
                                    ${schedule.Status === 'PENDING' ? `
                                        <button class="btn btn-success-modern btn-sm" 
                                                onclick="scheduleManager.approveSchedule('${schedule.ID}')">
                                            <i class="fas fa-check"></i>
                                        </button>
                                        <button class="btn btn-danger-modern btn-sm" 
                                                onclick="scheduleManager.rejectSchedule('${schedule.ID}')">
                                            <i class="fas fa-times"></i>
                                        </button>
                                    ` : ''}
                                    <button class="btn btn-info btn-sm" 
                                            onclick="scheduleManager.viewScheduleDetails('${schedule.ID}')">
                                        <i class="fas fa-eye"></i>
                                    </button>
                                </div>
                            </td>
                        </tr>
                    `).join('');
            }

            parseSchedulesResponse(result) {
                const baseResponse = {
                    schedules: [],
                    total: 0,
                    error: null,
                    errorSeverity: 'warning',
                    notice: null
                };

                if (result == null) {
                    return {
                        ...baseResponse,
                        notice: 'No schedules were returned by the server. Retaining the current table view.'
                    };
                }

                if (Array.isArray(result)) {
                    return {
                        ...baseResponse,
                        schedules: result,
                        total: result.length
                    };
                }

                if (typeof result === 'string') {
                    try {
                        return this.parseSchedulesResponse(JSON.parse(result));
                    } catch (parseError) {
                        return {
                            ...baseResponse,
                            error: result,
                            errorSeverity: 'danger'
                        };
                    }
                }

                if (typeof result === 'object') {
                    const nestedDataSources = [
                        result.schedules,
                        result.Schedules,
                        result.data?.schedules,
                        result.data?.Schedules,
                        result.data?.items,
                        result.data,
                        result.items,
                        result.records,
                        result.payload,
                        result.results,
                        result.response,
                        result.body
                    ];

                    const candidateSource = nestedDataSources.find(source => this.isScheduleArrayLike(source)) ||
                        Object.values(result).find(value => this.isScheduleArrayLike(value)) ||
                        (this.isScheduleArrayLike(result) ? result : null);

                    const normalizedSchedules = this.normalizeScheduleArray(candidateSource);

                    if (normalizedSchedules.length) {
                        const totalCandidates = [
                            result.total,
                            result.count,
                            result.data?.total,
                            candidateSource && typeof candidateSource.length === 'number' ? candidateSource.length : normalizedSchedules.length
                        ];

                        const resolvedTotal = totalCandidates.find(value => Number.isFinite(Number(value)));

                        const severity = result.success === false ? 'danger' : 'warning';

                        return {
                            ...baseResponse,
                            schedules: normalizedSchedules,
                            total: Number.isFinite(Number(resolvedTotal)) ? Number(resolvedTotal) : normalizedSchedules.length,
                            error: result.success === false ? (result.error || result.message || 'Server returned a failure response.') : null,
                            errorSeverity: severity,
                            notice: result.success === true && !normalizedSchedules.length ? 'No schedules matched the selected filters.' : null
                        };
                    }

                    const textualMessage = [result.notice, result.message, result.error, result.warning]
                        .find(value => typeof value === 'string' && value.trim().length);

                    if (textualMessage) {
                        const normalizedMessage = textualMessage.trim();
                        const severityHint = String(
                            result.errorSeverity ||
                            result.severity ||
                            result.status ||
                            result.level ||
                            result.type ||
                            (result.success === false ? 'danger' : '')
                        ).toLowerCase();

                        const dangerKeywords = ['danger', 'error', 'critical', 'severe', 'fail', 'failure'];
                        const isDanger = dangerKeywords.some(keyword => severityHint.includes(keyword));

                        if (isDanger) {
                            return {
                                ...baseResponse,
                                error: normalizedMessage,
                                errorSeverity: 'danger'
                            };
                        }

                        return {
                            ...baseResponse,
                            notice: normalizedMessage
                        };
                    }

                    if (result.success === false) {
                        return {
                            ...baseResponse,
                            error: result.error || result.message || 'Server returned a failure response.',
                            errorSeverity: 'danger'
                        };
                    }

                    if (result.success === true) {
                        return {
                            ...baseResponse,
                            notice: 'The server reported success but did not include schedule details. Displaying the previous data.'
                        };
                    }
                }

                return {
                    ...baseResponse,
                    error: 'Unexpected response format received while loading schedules.',
                    errorSeverity: 'danger'
                };
            }

            isScheduleArrayLike(value) {
                if (!value) {
                    return false;
                }

                if (Array.isArray(value)) {
                    return value.some(item => item && typeof item === 'object');
                }

                if (typeof value === 'object' && typeof value.length === 'number') {
                    return value.length > 0;
                }

                if (typeof value === 'object') {
                    const numericKeys = Object.keys(value).filter(key => /^\d+$/.test(key));
                    return numericKeys.length > 0;
                }

                return false;
            }

            normalizeScheduleArray(source) {
                if (!this.isScheduleArrayLike(source)) {
                    return [];
                }

                let iterable = [];

                if (Array.isArray(source)) {
                    iterable = source;
                } else if (typeof source.length === 'number') {
                    iterable = Array.from({ length: source.length }, (_, index) => source[index]);
                } else {
                    const numericKeys = Object.keys(source)
                        .filter(key => /^\d+$/.test(key))
                        .sort((a, b) => Number(a) - Number(b));
                    iterable = numericKeys.length ? numericKeys.map(key => source[key]) : Object.values(source);
                }

                return iterable
                    .map(item => this.normalizeScheduleRecord(item))
                    .filter(item => item && typeof item === 'object');
            }

            normalizeScheduleRecord(record) {
                if (!record || typeof record !== 'object') {
                    return {};
                }

                const normalized = { ...record };

                const resolveValue = (keys, fallback = '') => {
                    for (const key of keys) {
                        if (!(key in record)) {
                            continue;
                        }

                        const value = record[key];
                        if (value === undefined || value === null) {
                            continue;
                        }

                        if (typeof value === 'string') {
                            const trimmed = value.trim();
                            if (trimmed.length > 0) {
                                return trimmed;
                            }
                            continue;
                        }

                        return value;
                    }
                    return fallback;
                };

                normalized.ID = resolveValue(['ID', 'Id', 'id', 'ScheduleID', 'ScheduleId', 'scheduleID', 'scheduleId', 'Schedule Id']);
                normalized.UserName = resolveValue(['UserName', 'User', 'User Name', 'Agent', 'AgentName', 'Agent Name', 'Name']);
                normalized.Date = resolveValue(['Date', 'date', 'ScheduleDate', 'Schedule Date', 'Day', 'ShiftDate']);
                normalized.PeriodStart = resolveValue(['PeriodStart', 'StartDate', 'AssignmentStart', 'ScheduleStart'], normalized.Date);
                normalized.PeriodEnd = resolveValue(['PeriodEnd', 'EndDate', 'AssignmentEnd', 'ScheduleEnd'], normalized.PeriodStart || normalized.Date);
                normalized.SlotName = resolveValue(['SlotName', 'slotName', 'Slot', 'Slot Name', 'Shift', 'ShiftName', 'Shift Name']);
                normalized.StartTime = resolveValue(['StartTime', 'startTime', 'Start', 'Start Time', 'ShiftStart', 'Shift Start']);
                normalized.EndTime = resolveValue(['EndTime', 'endTime', 'End', 'End Time', 'ShiftEnd', 'Shift End']);
                const statusValue = resolveValue(['Status', 'status', 'ScheduleStatus', 'Schedule Status'], 'PENDING') || 'PENDING';
                normalized.Status = typeof statusValue === 'string' ? statusValue.trim().toUpperCase() : String(statusValue || 'PENDING').toUpperCase();

                const priorityValue = resolveValue(['Priority', 'priority', 'PriorityLevel', 'Priority Level', 'Rank', 'Importance'], 1);
                const numericPriority = Number(priorityValue);
                const safePriority = Number.isFinite(numericPriority) ? numericPriority : 1;
                normalized.Priority = Math.min(Math.max(parseInt(safePriority, 10) || 1, 0), 4);

                if (normalized.ID !== undefined && normalized.ID !== null) {
                    normalized.ID = String(normalized.ID);
                }

                return normalized;
            }

            async loadAttendanceDashboard(force = false) {
                const year = this.getSelectedAttendanceYear();
                if (!Number.isFinite(year)) {
                    console.warn('Unable to resolve attendance year for dashboard rendering.');
                    return;
                }

                if (force || !this.attendanceDashboardData || this.attendanceDashboardYear !== year) {
                    await this.fetchAttendanceDashboardData(year);
                }

                this.initializeAttendanceDashboard();
            }

            async fetchAttendanceDashboardData(year) {
                try {
                    const startDate = `${year}-01-01`;
                    const endDate = `${year}-12-31`;
                    const campaignId = this.getCurrentCampaignId ? this.getCurrentCampaignId() || null : null;
                    const response = await this.callServerFunction('clientGetAttendanceDataRange', startDate, endDate, campaignId);

                    if (!response || response.success !== true) {
                        throw new Error(response?.error || 'Unable to retrieve attendance records.');
                    }

                    const records = Array.isArray(response.records) ? response.records : [];
                    this.attendanceDashboardRecords = records;
                    this.attendanceDashboardYear = year;
                    const filteredRecords = this.filterAttendanceDashboardRecords(records, this.attendanceDashboardUserFilter);
                    this.attendanceDashboardData = this.computeAttendanceDashboard(filteredRecords, year);
                    this.destroyAttendanceDashboardCharts();
                } catch (error) {
                    console.error('Error loading attendance dashboard data:', error);
                    this.attendanceDashboardYear = year;
                    this.attendanceDashboardRecords = [];
                    this.attendanceDashboardData = this.computeAttendanceDashboard([], year);
                    this.destroyAttendanceDashboardCharts();
                    this.showToast('Failed to load attendance dashboard: ' + error.message, 'danger');
                }
            }

            destroyAttendanceDashboardCharts() {
                Object.values(this.attendanceCharts).forEach(chart => {
                    if (chart && typeof chart.destroy === 'function') {
                        chart.destroy();
                    }
                });
                this.attendanceCharts = {};
                this.attendanceDashboardInitialized = false;
            }

            getSelectedAttendanceYear() {
                const yearSelect = document.getElementById('attendanceYear');
                const parsed = yearSelect ? parseInt(yearSelect.value, 10) : NaN;
                if (Number.isFinite(parsed)) {
                    return parsed;
                }
                return new Date().getFullYear();
            }

            computeAttendanceDashboard(records, year) {
                const months = [
                    'January', 'February', 'March', 'April', 'May', 'June',
                    'July', 'August', 'September', 'October', 'November', 'December'
                ];

                const monthStats = months.map(() => ({
                    present: 0,
                    late: 0,
                    absent: 0,
                    sick: 0,
                    vacation: 0,
                    other: 0,
                    total: 0
                }));
                const yearlyTotals = { present: 0, late: 0, absent: 0, sick: 0, vacation: 0, other: 0 };
                const biWeeklyBuckets = new Map();

                const parseDate = (value) => {
                    if (value instanceof Date) {
                        return new Date(value.getTime());
                    }
                    if (typeof value === 'number') {
                        const parsed = new Date(value);
                        return Number.isNaN(parsed.getTime()) ? null : parsed;
                    }
                    if (typeof value === 'string' && value.trim().length > 0) {
                        const parsed = new Date(value);
                        return Number.isNaN(parsed.getTime()) ? null : parsed;
                    }
                    return null;
                };

                const normalizeStatus = (status) => (typeof status === 'string' ? status.trim() : '');

                records.forEach(record => {
                    const date = parseDate(record?.date || record?.Date);
                    if (!(date instanceof Date) || Number.isNaN(date.getTime()) || date.getFullYear() !== year) {
                        return;
                    }

                    const status = normalizeStatus(record?.status || record?.Status || record?.state);
                    if (!status) {
                        return;
                    }

                    const monthIndex = date.getMonth();
                    if (monthIndex < 0 || monthIndex >= months.length) {
                        return;
                    }

                    const category = this.categorizeAttendanceStatus(status);
                    const month = monthStats[monthIndex];
                    if (!month) {
                        return;
                    }

                    if (!Object.prototype.hasOwnProperty.call(month, category)) {
                        month[category] = 0;
                    }
                    month[category] += 1;
                    month.total += 1;

                    if (!Object.prototype.hasOwnProperty.call(yearlyTotals, category)) {
                        yearlyTotals[category] = 0;
                    }
                    yearlyTotals[category] += 1;

                    const bucketInfo = this.getBiWeeklyBucketKey(date);
                    if (!biWeeklyBuckets.has(bucketInfo.key)) {
                        biWeeklyBuckets.set(bucketInfo.key, {
                            label: bucketInfo.label,
                            order: bucketInfo.order,
                            present: 0,
                            total: 0
                        });
                    }
                    const bucket = biWeeklyBuckets.get(bucketInfo.key);
                    if (category === 'present') {
                        bucket.present += 1;
                    }
                    bucket.total += 1;
                });

                const safePercent = (numerator, denominator) => {
                    if (!denominator) {
                        return 0;
                    }
                    return Number(((numerator / denominator) * 100).toFixed(2));
                };

                const monthlyPercent = monthStats.map(stat => safePercent(stat.present, stat.total));
                const monthlyPresent = monthStats.map(stat => stat.present);
                const monthlyAbsent = monthStats.map(stat => stat.absent);
                const monthlyLate = monthStats.map(stat => stat.late);
                const monthlyLeaves = monthStats.map(stat => stat.sick + stat.vacation + stat.other);

                const computeTrend = (values) => values.map((_, index) => {
                    const window = values.slice(Math.max(0, index - 2), index + 1);
                    if (!window.length) {
                        return 0;
                    }
                    const average = window.reduce((sum, value) => sum + value, 0) / window.length;
                    return Number(average.toFixed(2));
                });

                const monthlyPresentTrend = computeTrend(monthlyPresent);
                const monthlyAbsentTrend = computeTrend(monthlyAbsent);

                const yearlyTrends = {
                    punctual: monthStats.map(stat => safePercent(stat.present, stat.total)),
                    late: monthStats.map(stat => safePercent(stat.late, stat.total)),
                    absent: monthStats.map(stat => safePercent(stat.absent, stat.total)),
                    sick: monthStats.map(stat => safePercent(stat.sick, stat.total))
                };

                const monthlyAnalysis = months.map((monthName, index) => {
                    const stat = monthStats[index];
                    const total = stat.total || 0;
                    return {
                        month: monthName,
                        punctual: safePercent(stat.present, total),
                        absent: safePercent(stat.absent, total),
                        late: safePercent(stat.late, total),
                        sick: safePercent(stat.sick, total),
                        vacation: safePercent(stat.vacation + stat.other, total)
                    };
                });

                const yearlyTotalsChart = {
                    punctual: yearlyTotals.present || 0,
                    absent: yearlyTotals.absent || 0,
                    late: yearlyTotals.late || 0,
                    sick: yearlyTotals.sick || 0,
                    vacation: (yearlyTotals.vacation || 0) + (yearlyTotals.other || 0)
                };

                const sortedBiWeekly = Array.from(biWeeklyBuckets.values()).sort((a, b) => a.order - b.order);
                const biWeekly = {
                    labels: sortedBiWeekly.map(bucket => bucket.label),
                    punctual: sortedBiWeekly.map(bucket => safePercent(bucket.present, bucket.total))
                };

                return {
                    year,
                    months,
                    yearlyTrends,
                    monthlyPercent,
                    monthlyPresent,
                    monthlyPresentTrend,
                    monthlyAbsent,
                    monthlyAbsentTrend,
                    monthlyLeaves: {
                        leaves: monthlyLeaves,
                        late: monthlyLate
                    },
                    biWeekly,
                    monthlyAnalysis,
                    yearlyTotals: yearlyTotalsChart
                };
            }

            filterAttendanceDashboardRecords(records, filterValue = this.attendanceDashboardUserFilter) {
                if (!Array.isArray(records)) {
                    return [];
                }

                const normalizedFilterValue = this.normalizeUserIdValue(filterValue);
                if (!normalizedFilterValue) {
                    return records.slice();
                }

                const matchedUser = this.resolveAttendanceDashboardUser(normalizedFilterValue);
                const keySet = new Set();

                if (matchedUser) {
                    [
                        this.normalizePersonKey(matchedUser.UserName || matchedUser.username || ''),
                        this.normalizePersonKey(matchedUser.FullName || matchedUser.fullName || ''),
                        this.normalizePersonKey(matchedUser.Email || matchedUser.email || '')
                    ]
                        .filter(Boolean)
                        .forEach(key => keySet.add(key));
                } else {
                    const fallbackKey = this.normalizePersonKey(normalizedFilterValue);
                    if (fallbackKey) {
                        keySet.add(fallbackKey);
                    }
                }

                if (!keySet.size) {
                    return [];
                }

                return records.filter(record => {
                    const recordKeys = [
                        record?.userName,
                        record?.UserName,
                        record?.user,
                        record?.User,
                        record?.fullName,
                        record?.FullName
                    ]
                        .map(value => this.normalizePersonKey(value))
                        .filter(Boolean);

                    if (!recordKeys.length) {
                        return false;
                    }

                    return recordKeys.some(key => keySet.has(key));
                });
            }

            resolveAttendanceDashboardUser(filterValue) {
                const normalizedValue = this.normalizeUserIdValue(filterValue);
                if (!normalizedValue || !Array.isArray(this.availableUsers)) {
                    return null;
                }

                const matchById = this.availableUsers.find(user => {
                    const userId = this.normalizeUserIdValue(user.ID || user.UserID || user.id || user.userId || user.username);
                    return userId && userId === normalizedValue;
                });

                if (matchById) {
                    return matchById;
                }

                const normalizedName = this.normalizePersonKey(normalizedValue);
                if (!normalizedName) {
                    return null;
                }

                return this.availableUsers.find(user => {
                    const candidates = [
                        this.normalizePersonKey(user.UserName || user.username || ''),
                        this.normalizePersonKey(user.FullName || user.fullName || '')
                    ];
                    return candidates.some(key => key && key === normalizedName);
                }) || null;
            }

            mergeAttendanceDashboardRecords(records, year) {
                const resolvedYear = Number.parseInt(year, 10);
                if (!Array.isArray(records) || records.length === 0 || !Number.isFinite(resolvedYear)) {
                    return false;
                }

                const parseDate = (value) => {
                    if (value instanceof Date) {
                        return new Date(value.getTime());
                    }
                    if (typeof value === 'number') {
                        const parsed = new Date(value);
                        return Number.isNaN(parsed.getTime()) ? null : parsed;
                    }
                    if (typeof value === 'string' && value.trim().length > 0) {
                        const parsed = new Date(value);
                        return Number.isNaN(parsed.getTime()) ? null : parsed;
                    }
                    return null;
                };

                const buildKey = (record) => {
                    const nameKey = this.normalizePersonKey(record?.userName);
                    if (!nameKey || !record?.date) {
                        return null;
                    }
                    return `${nameKey}::${record.date}`;
                };

                const normalizedRecords = records
                    .map(record => {
                        const parsedDate = parseDate(record?.date || record?.Date || record?.timestamp);
                        if (!(parsedDate instanceof Date) || Number.isNaN(parsedDate.getTime())) {
                            return null;
                        }
                        if (parsedDate.getFullYear() !== resolvedYear) {
                            return null;
                        }

                        const userName = record?.userName || record?.UserName || record?.user || record?.User || '';
                        const status = record?.status || record?.Status || record?.state || record?.State || '';
                        if (!userName || !status) {
                            return null;
                        }

                        return {
                            userName,
                            status,
                            date: this.toIsoDateString(parsedDate),
                            notes: record?.notes || record?.Notes || ''
                        };
                    })
                    .filter(Boolean);

                if (!normalizedRecords.length) {
                    return false;
                }

                const existingMap = new Map();
                const existingRecords = Array.isArray(this.attendanceDashboardRecords)
                    ? this.attendanceDashboardRecords
                    : [];

                existingRecords.forEach(record => {
                    const normalized = {
                        userName: record?.userName || record?.UserName || record?.user || record?.User || '',
                        status: record?.status || record?.Status || record?.state || record?.State || '',
                        date: record?.date || record?.Date || '',
                        notes: record?.notes || record?.Notes || ''
                    };
                    const key = buildKey(normalized);
                    if (key) {
                        existingMap.set(key, normalized);
                    }
                });

                let changed = false;
                normalizedRecords.forEach(record => {
                    const key = buildKey(record);
                    if (!key) {
                        return;
                    }

                    const existing = existingMap.get(key);
                    if (!existing || existing.status !== record.status || existing.notes !== record.notes) {
                        existingMap.set(key, record);
                        changed = true;
                    }
                });

                if (!changed) {
                    return false;
                }

                this.attendanceDashboardRecords = Array.from(existingMap.values());

                if (!Number.isFinite(this.attendanceDashboardYear)) {
                    this.attendanceDashboardYear = resolvedYear;
                }

                if (this.attendanceDashboardYear === resolvedYear) {
                    const filteredRecords = this.filterAttendanceDashboardRecords(this.attendanceDashboardRecords, this.attendanceDashboardUserFilter);
                    this.attendanceDashboardData = this.computeAttendanceDashboard(filteredRecords, resolvedYear);
                    this.initializeAttendanceDashboard();
                }

                return true;
            }

            categorizeAttendanceStatus(status) {
                const normalized = (status || '').toString().trim().toLowerCase();
                if (!normalized) {
                    return 'other';
                }
                if (normalized === 'present' || normalized === 'on time' || normalized === 'punctual') {
                    return 'present';
                }
                if (normalized === 'late' || normalized.includes('tardy')) {
                    return 'late';
                }
                if (normalized === 'absent' || normalized.includes('no call no show') || normalized.includes('no-call no-show') || normalized.includes('no show')) {
                    return 'absent';
                }
                if (normalized.includes('sick')) {
                    return 'sick';
                }
                if (normalized.includes('vacation') || normalized.includes('pto') || normalized.includes('holiday')) {
                    return 'vacation';
                }
                if (normalized.includes('bereavement') || normalized.includes('leave') || normalized.includes('loa') || normalized.includes('personal')) {
                    return 'other';
                }
                return 'other';
            }

            getBiWeeklyBucketKey(date) {
                const startDay = Math.floor((date.getDate() - 1) / 14) * 14 + 1;
                const endDay = Math.min(startDay + 13, new Date(date.getFullYear(), date.getMonth() + 1, 0).getDate());
                const monthLabel = date.toLocaleString('en-US', { month: 'short' });
                const label = `${monthLabel} ${startDay}-${endDay}`;
                const order = new Date(date.getFullYear(), date.getMonth(), startDay).getTime();
                const key = `${date.getFullYear()}-${date.getMonth()}-${startDay}`;
                return { key, label, order };
            }

            initializeAttendanceDashboard() {
                if (typeof Chart === 'undefined') {
                    console.warn('Chart.js is not available. Attendance dashboard cannot be initialized.');
                    return;
                }

                const yearlyTrendCanvas = document.getElementById('attendanceYearlyTrendChart');
                if (!yearlyTrendCanvas) {
                    return;
                }

                const palette = {
                    punctual: '#009639',
                    late: '#ffab00',
                    absent: '#de350b',
                    sick: '#0747a6',
                    vacation: '#6366f1'
                };

                const withAlpha = (hex, alpha) => {
                    if (!hex) {
                        return `rgba(0, 0, 0, ${alpha})`;
                    }

                    const sanitized = hex.replace('#', '');
                    const normalized = sanitized.length === 3
                        ? sanitized.split('').map(char => char + char).join('')
                        : sanitized.padEnd(6, '0');

                    const r = parseInt(normalized.substring(0, 2), 16);
                    const g = parseInt(normalized.substring(2, 4), 16);
                    const b = parseInt(normalized.substring(4, 6), 16);

                    return `rgba(${r}, ${g}, ${b}, ${alpha})`;
                };

                const createGradient = (ctx, color) => {
                    const gradient = ctx.createLinearGradient(0, 0, 0, ctx.canvas.height || 300);
                    gradient.addColorStop(0, withAlpha(color, 0.85));
                    gradient.addColorStop(1, withAlpha(color, 0.05));
                    return gradient;
                };

                let data = this.attendanceDashboardData;

                const monthSelect = document.getElementById('attendanceDashboardMonth');
                const userSelect = document.getElementById('attendanceDashboardUser');
                let normalizedFilterValue = this.normalizeUserIdValue(this.attendanceDashboardUserFilter);
                let shouldRecomputeDashboard = false;

                if (userSelect) {
                    const options = Array.from(userSelect.options || []);
                    const hasOption = options.some(option => option.value === (normalizedFilterValue || ''));
                    if (hasOption) {
                        userSelect.value = normalizedFilterValue || '';
                    } else {
                        if (normalizedFilterValue) {
                            this.attendanceDashboardUserFilter = '';
                            normalizedFilterValue = '';
                            shouldRecomputeDashboard = true;
                        }
                        userSelect.value = '';
                    }
                }

                if (shouldRecomputeDashboard) {
                    const yearForRecompute = this.attendanceDashboardYear || this.getSelectedAttendanceYear();
                    if (Number.isFinite(yearForRecompute)) {
                        const filteredRecords = this.filterAttendanceDashboardRecords(this.attendanceDashboardRecords, this.attendanceDashboardUserFilter);
                        data = this.computeAttendanceDashboard(filteredRecords, yearForRecompute);
                        this.attendanceDashboardData = data;
                    } else {
                        data = this.attendanceDashboardData;
                    }
                }

                if (!data || !Array.isArray(data.months)) {
                    console.warn('Attendance dashboard has no data to render.');
                    return;
                }

                if (!this.attendanceDashboardInitialized) {
                    const yearlyTrendCtx = yearlyTrendCanvas.getContext('2d');
                    this.attendanceCharts.yearlyTrend = new Chart(yearlyTrendCtx, {
                        type: 'line',
                        data: {
                            labels: data.months,
                            datasets: [
                                {
                                    label: 'Punctual',
                                    data: data.yearlyTrends.punctual,
                                    borderColor: palette.punctual,
                                    backgroundColor: createGradient(yearlyTrendCtx, palette.punctual),
                                    tension: 0.4,
                                    fill: true,
                                    borderWidth: 3
                                },
                                {
                                    label: 'Late',
                                    data: data.yearlyTrends.late,
                                    borderColor: palette.late,
                                    tension: 0.4,
                                    fill: false,
                                    borderWidth: 2,
                                    borderDash: [6, 6]
                                },
                                {
                                    label: 'Absent',
                                    data: data.yearlyTrends.absent,
                                    borderColor: palette.absent,
                                    tension: 0.4,
                                    fill: false,
                                    borderWidth: 2
                                },
                                {
                                    label: 'Sick',
                                    data: data.yearlyTrends.sick,
                                    borderColor: palette.sick,
                                    tension: 0.4,
                                    fill: false,
                                    borderWidth: 2
                                }
                            ]
                        },
                        options: {
                            responsive: true,
                            maintainAspectRatio: false,
                            plugins: {
                                legend: {
                                    labels: {
                                        color: '#ffffff',
                                        usePointStyle: true
                                    }
                                },
                                tooltip: {
                                    callbacks: {
                                        label: (context) => `${context.dataset.label}: ${context.parsed.y}%`
                                    }
                                }
                            },
                            scales: {
                                x: {
                                    ticks: { color: '#e2e8f0' },
                                    grid: { color: 'rgba(255,255,255,0.1)' }
                                },
                                y: {
                                    ticks: {
                                        color: '#e2e8f0',
                                        callback: (value) => `${value}%`
                                    },
                                    grid: { color: 'rgba(255,255,255,0.1)' }
                                }
                            }
                        }
                    });

                    const monthlyPercentCtx = document.getElementById('attendanceMonthlyPercentChart').getContext('2d');
                    this.attendanceCharts.monthlyPercent = new Chart(monthlyPercentCtx, {
                        type: 'bar',
                        data: {
                            labels: [],
                            datasets: [
                                {
                                    label: 'Attendance Rate (%)',
                                    data: [],
                                    backgroundColor: palette.punctual,
                                    borderRadius: 6,
                                    maxBarThickness: 60
                                }
                            ]
                        },
                        options: {
                            responsive: true,
                            maintainAspectRatio: false,
                            plugins: {
                                legend: { display: false },
                                tooltip: {
                                    callbacks: {
                                        label: (context) => `${context.parsed.y.toFixed(2)}%`
                                    }
                                }
                            },
                            scales: {
                                x: {
                                    ticks: { color: '#e2e8f0' },
                                    grid: { color: 'rgba(255,255,255,0.1)' }
                                },
                                y: {
                                    beginAtZero: true,
                                    ticks: {
                                        color: '#e2e8f0',
                                        callback: (value) => `${value}%`
                                    },
                                    grid: { color: 'rgba(255,255,255,0.1)' }
                                }
                            }
                        }
                    });

                    const presentCtx = document.getElementById('attendanceMonthlyPresentChart').getContext('2d');
                    this.attendanceCharts.monthlyPresent = new Chart(presentCtx, {
                        type: 'bar',
                        data: {
                            labels: data.months,
                            datasets: [
                                {
                                    type: 'bar',
                                    label: 'Present',
                                    data: data.monthlyPresent,
                                    backgroundColor: palette.punctual,
                                    borderRadius: 6,
                                    maxBarThickness: 26
                                },
                                {
                                    type: 'line',
                                    label: 'Trend',
                                    data: data.monthlyPresentTrend,
                                    borderColor: '#2563eb',
                                    borderWidth: 2,
                                    fill: false,
                                    tension: 0.3
                                }
                            ]
                        },
                        options: {
                            responsive: true,
                            maintainAspectRatio: false,
                            plugins: {
                                legend: { display: true, position: 'bottom' }
                            },
                            scales: {
                                x: { grid: { display: false } },
                                y: { beginAtZero: true }
                            }
                        }
                    });

                    const absentCtx = document.getElementById('attendanceMonthlyAbsentChart').getContext('2d');
                    this.attendanceCharts.monthlyAbsent = new Chart(absentCtx, {
                        type: 'bar',
                        data: {
                            labels: data.months,
                            datasets: [
                                {
                                    type: 'bar',
                                    label: 'Absent',
                                    data: data.monthlyAbsent,
                                    backgroundColor: palette.absent,
                                    borderRadius: 6,
                                    maxBarThickness: 26
                                },
                                {
                                    type: 'line',
                                    label: 'Trend',
                                    data: data.monthlyAbsentTrend,
                                    borderColor: '#f97316',
                                    borderWidth: 2,
                                    fill: false,
                                    tension: 0.3
                                }
                            ]
                        },
                        options: {
                            responsive: true,
                            maintainAspectRatio: false,
                            plugins: {
                                legend: { display: true, position: 'bottom' }
                            },
                            scales: {
                                x: { grid: { display: false } },
                                y: { beginAtZero: true }
                            }
                        }
                    });

                    const leavesCtx = document.getElementById('attendanceMonthlyLeavesChart').getContext('2d');
                    this.attendanceCharts.monthlyLeaves = new Chart(leavesCtx, {
                        type: 'bar',
                        data: {
                            labels: data.months,
                            datasets: [
                                {
                                    type: 'bar',
                                    label: 'Leaves',
                                    data: data.monthlyLeaves.leaves,
                                    backgroundColor: palette.vacation,
                                    borderRadius: 6,
                                    maxBarThickness: 26
                                },
                                {
                                    type: 'line',
                                    label: 'Late',
                                    data: data.monthlyLeaves.late,
                                    borderColor: palette.late,
                                    borderWidth: 2,
                                    fill: false,
                                    tension: 0.3
                                }
                            ]
                        },
                        options: {
                            responsive: true,
                            maintainAspectRatio: false,
                            plugins: {
                                legend: { display: true, position: 'bottom' }
                            },
                            scales: {
                                x: { grid: { display: false } },
                                y: { beginAtZero: true }
                            }
                        }
                    });

                    const biWeeklyCtx = document.getElementById('attendanceBiWeeklyChart').getContext('2d');
                    this.attendanceCharts.biWeekly = new Chart(biWeeklyCtx, {
                        type: 'bar',
                        data: {
                            labels: data.biWeekly.labels,
                            datasets: [
                                {
                                    label: 'Punctual',
                                    data: data.biWeekly.punctual,
                                    backgroundColor: palette.punctual,
                                    borderRadius: 6
                                }
                            ]
                        },
                        options: {
                            responsive: true,
                            maintainAspectRatio: false,
                            plugins: {
                                legend: { display: false }
                            },
                            scales: {
                                x: { ticks: { maxRotation: 0, minRotation: 0 } },
                                y: { beginAtZero: true }
                            }
                        }
                    });

                    const monthlyAnalysisCtx = document.getElementById('attendanceMonthlyAnalysisChart').getContext('2d');
                    this.attendanceCharts.monthlyAnalysis = new Chart(monthlyAnalysisCtx, {
                        type: 'bar',
                        data: {
                            labels: data.monthlyAnalysis.map(item => item.month),
                            datasets: [
                                {
                                    label: 'Punctual',
                                    data: data.monthlyAnalysis.map(item => item.punctual),
                                    backgroundColor: palette.punctual,
                                    stack: 'analysis'
                                },
                                {
                                    label: 'Absent',
                                    data: data.monthlyAnalysis.map(item => item.absent),
                                    backgroundColor: palette.absent,
                                    stack: 'analysis'
                                },
                                {
                                    label: 'Late',
                                    data: data.monthlyAnalysis.map(item => item.late),
                                    backgroundColor: palette.late,
                                    stack: 'analysis'
                                },
                                {
                                    label: 'Sick',
                                    data: data.monthlyAnalysis.map(item => item.sick),
                                    backgroundColor: palette.sick,
                                    stack: 'analysis'
                                },
                                {
                                    label: 'Vacation & Other',
                                    data: data.monthlyAnalysis.map(item => item.vacation),
                                    backgroundColor: palette.vacation,
                                    stack: 'analysis'
                                }
                            ]
                        },
                        options: {
                            indexAxis: 'y',
                            responsive: true,
                            maintainAspectRatio: false,
                            plugins: {
                                legend: { position: 'bottom' }
                            },
                            scales: {
                                x: {
                                    stacked: true,
                                    ticks: {
                                        callback: (value) => `${value}%`
                                    }
                                },
                                y: { stacked: true }
                            }
                        }
                    });

                    const yearlyAnalysisCtx = document.getElementById('attendanceYearlyAnalysisChart').getContext('2d');
                    this.attendanceCharts.yearlyAnalysis = new Chart(yearlyAnalysisCtx, {
                        type: 'doughnut',
                        data: {
                            labels: ['Punctual', 'Absent', 'Late', 'Sick', 'Vacation'],
                            datasets: [
                                {
                                    data: [
                                        data.yearlyTotals.punctual,
                                        data.yearlyTotals.absent,
                                        data.yearlyTotals.late,
                                        data.yearlyTotals.sick,
                                        data.yearlyTotals.vacation
                                    ],
                                    backgroundColor: [
                                        palette.punctual,
                                        palette.absent,
                                        palette.late,
                                        palette.sick,
                                        palette.vacation
                                    ],
                                    borderWidth: 2,
                                    hoverOffset: 8
                                }
                            ]
                        },
                        options: {
                            responsive: true,
                            maintainAspectRatio: false,
                            cutout: '65%',
                            plugins: {
                                legend: { position: 'bottom' }
                            }
                        }
                    });

                    if (monthSelect) {
                        if (!monthSelect.dataset.luminaAttendanceMonthListener) {
                            monthSelect.addEventListener('change', (event) => {
                                const value = parseInt(event.target.value, 10);
                                this.updateAttendanceMonthlyPercentChart(Number.isNaN(value) ? 0 : value);
                            });
                            monthSelect.dataset.luminaAttendanceMonthListener = 'true';
                        }

                        let resolvedMonth;
                        if (!monthSelect.dataset.luminaAttendanceMonthDefaultApplied) {
                            const defaultMonth = new Date().getMonth();
                            resolvedMonth = (defaultMonth >= 0 && defaultMonth < data.months.length) ? defaultMonth : 0;
                            monthSelect.dataset.luminaAttendanceMonthDefaultApplied = 'true';
                        } else {
                            const parsed = parseInt(monthSelect.value, 10);
                            resolvedMonth = Number.isNaN(parsed) ? 0 : parsed;
                        }

                        resolvedMonth = Math.min(Math.max(resolvedMonth, 0), data.months.length - 1);
                        monthSelect.value = String(resolvedMonth);
                        this.updateAttendanceMonthlyPercentChart(resolvedMonth);
                    } else {
                        this.updateAttendanceMonthlyPercentChart(0);
                    }

                    if (userSelect && !userSelect.dataset.luminaAttendanceUserListener) {
                        userSelect.addEventListener('change', (event) => {
                            this.handleAttendanceDashboardUserFilterChange(event.target.value);
                        });
                        userSelect.dataset.luminaAttendanceUserListener = 'true';
                    }

                    if (!this.attendanceDashboardResizeHandler) {
                        this.attendanceDashboardResizeHandler = () => this.refreshAttendanceDashboard();
                        window.addEventListener('resize', this.attendanceDashboardResizeHandler);
                    }

                    this.attendanceDashboardInitialized = true;
                } else {
                    this.attendanceCharts.yearlyTrend.data.labels = data.months;
                    this.attendanceCharts.yearlyTrend.data.datasets[0].data = data.yearlyTrends.punctual;
                    this.attendanceCharts.yearlyTrend.data.datasets[1].data = data.yearlyTrends.late;
                    this.attendanceCharts.yearlyTrend.data.datasets[2].data = data.yearlyTrends.absent;
                    this.attendanceCharts.yearlyTrend.data.datasets[3].data = data.yearlyTrends.sick;

                    this.attendanceCharts.monthlyPresent.data.labels = data.months;
                    this.attendanceCharts.monthlyPresent.data.datasets[0].data = data.monthlyPresent;
                    this.attendanceCharts.monthlyPresent.data.datasets[1].data = data.monthlyPresentTrend;

                    this.attendanceCharts.monthlyAbsent.data.labels = data.months;
                    this.attendanceCharts.monthlyAbsent.data.datasets[0].data = data.monthlyAbsent;
                    this.attendanceCharts.monthlyAbsent.data.datasets[1].data = data.monthlyAbsentTrend;

                    this.attendanceCharts.monthlyLeaves.data.labels = data.months;
                    this.attendanceCharts.monthlyLeaves.data.datasets[0].data = data.monthlyLeaves.leaves;
                    this.attendanceCharts.monthlyLeaves.data.datasets[1].data = data.monthlyLeaves.late;

                    this.attendanceCharts.biWeekly.data.labels = data.biWeekly.labels;
                    this.attendanceCharts.biWeekly.data.datasets[0].data = data.biWeekly.punctual;

                    this.attendanceCharts.monthlyAnalysis.data.labels = data.monthlyAnalysis.map(item => item.month);
                    this.attendanceCharts.monthlyAnalysis.data.datasets[0].data = data.monthlyAnalysis.map(item => item.punctual);
                    this.attendanceCharts.monthlyAnalysis.data.datasets[1].data = data.monthlyAnalysis.map(item => item.absent);
                    this.attendanceCharts.monthlyAnalysis.data.datasets[2].data = data.monthlyAnalysis.map(item => item.late);
                    this.attendanceCharts.monthlyAnalysis.data.datasets[3].data = data.monthlyAnalysis.map(item => item.sick);
                    this.attendanceCharts.monthlyAnalysis.data.datasets[4].data = data.monthlyAnalysis.map(item => item.vacation);

                    this.attendanceCharts.yearlyAnalysis.data.datasets[0].data = [
                        data.yearlyTotals.punctual,
                        data.yearlyTotals.absent,
                        data.yearlyTotals.late,
                        data.yearlyTotals.sick,
                        data.yearlyTotals.vacation
                    ];

                    const selectedMonth = monthSelect ? parseInt(monthSelect.value, 10) : 0;
                    this.updateAttendanceMonthlyPercentChart(Number.isNaN(selectedMonth) ? 0 : selectedMonth);

                    this.refreshAttendanceDashboard();
                }
            }

            updateAttendanceMonthlyPercentChart(monthIndex) {
                const chart = this.attendanceCharts.monthlyPercent;
                const valueDisplay = document.getElementById('attendanceMonthlyPercentValue');
                const data = this.attendanceDashboardData;

                if (!chart || !data) {
                    return;
                }

                const safeIndex = Math.min(Math.max(monthIndex, 0), data.months.length - 1);
                const monthName = data.months[safeIndex];
                const percentValue = data.monthlyPercent[safeIndex] || 0;

                chart.data.labels = [monthName];
                chart.data.datasets[0].data = [percentValue];
                chart.update();

                if (valueDisplay) {
                    valueDisplay.textContent = `${percentValue.toFixed(2)}%`;
                }
            }

            handleAttendanceDashboardUserFilterChange(rawValue) {
                const normalizedValue = this.normalizeUserIdValue(rawValue);
                this.attendanceDashboardUserFilter = normalizedValue || '';

                const userSelect = document.getElementById('attendanceDashboardUser');
                if (userSelect) {
                    const options = Array.from(userSelect.options || []);
                    const hasOption = options.some(option => option.value === (this.attendanceDashboardUserFilter || ''));
                    userSelect.value = hasOption ? (this.attendanceDashboardUserFilter || '') : '';
                    if (!hasOption && this.attendanceDashboardUserFilter) {
                        this.attendanceDashboardUserFilter = '';
                    }
                }

                const year = this.attendanceDashboardYear || this.getSelectedAttendanceYear();
                if (!Number.isFinite(year)) {
                    return;
                }

                const filteredRecords = this.filterAttendanceDashboardRecords(this.attendanceDashboardRecords, this.attendanceDashboardUserFilter);
                this.attendanceDashboardData = this.computeAttendanceDashboard(filteredRecords, year);
                this.initializeAttendanceDashboard();
            }

            refreshAttendanceDashboard() {
                Object.values(this.attendanceCharts).forEach(chart => {
                    if (chart && typeof chart.resize === 'function') {
                        chart.resize();
                    }
                    if (chart && typeof chart.update === 'function') {
                        chart.update('none');
                    }
                });
            }

            async loadAttendanceCalendar() {
                try {
                    await this.ensureScheduleContext();

                    const monthInput = document.getElementById('attendanceMonth');
                    const yearInput = document.getElementById('attendanceYear');
                    const monthValue = monthInput ? monthInput.value : '';
                    const yearValue = yearInput ? yearInput.value : '';
                    const monthContext = this.resolveAttendanceMonthContext(monthValue, yearValue);

                    const container = document.getElementById('attendanceCalendarContainer');
                    this.updateStatusLegendCard();
                    container.innerHTML = this.renderAttendanceCalendarLoading(monthContext.label);

                    const managerId = this.getCurrentUserId();
                    const campaignId = this.getCurrentCampaignId() || null;

                    const [attendanceUsersRaw, scheduleUsersRaw] = await Promise.all([
                        this.callServerFunction('clientGetAttendanceUsers', managerId, campaignId),
                        Array.isArray(this.availableUsers) && this.availableUsers.length
                            ? Promise.resolve(this.availableUsers)
                            : this.callServerFunction('clientGetScheduleUsers', managerId, campaignId)
                    ]);

                    const scheduleUsers = Array.isArray(scheduleUsersRaw) ? scheduleUsersRaw : [];

                    if (!Array.isArray(this.availableUsers) || !this.availableUsers.length) {
                        this.availableUsers = scheduleUsers.slice();
                    }

                    const employedScheduleUsers = this.filterScheduleUsersByEmployment(
                        scheduleUsers,
                        monthContext.year,
                        monthContext.month
                    );

                    console.log(
                        '📅 Filtering attendance calendar to %d/%d employed users for %s',
                        employedScheduleUsers.length,
                        scheduleUsers.length,
                        monthContext.label
                    );

                    if (!employedScheduleUsers.length) {
                        container.innerHTML = this.renderNoEligibleAttendanceUsersState(monthContext.label);
                        return;
                    }

                    const employmentKeyLookup = this.buildEmploymentKeyLookup(employedScheduleUsers);

                    const combinedUsers = [];
                    const seenUserKeys = new Set();

                    const appendUserName = (name) => {
                        const normalized = this.normalizePersonKey(name);
                        if (!normalized || seenUserKeys.has(normalized) || !employmentKeyLookup.has(normalized)) {
                            return;
                        }
                        combinedUsers.push(name);
                        seenUserKeys.add(normalized);
                    };

                    employedScheduleUsers.forEach(user => {
                        if (!user) {
                            return;
                        }
                        appendUserName(user.UserName || user.FullName || user.Email);
                    });

                    if (Array.isArray(attendanceUsersRaw)) {
                        attendanceUsersRaw.forEach(name => appendUserName(name));
                    }

                    if (!combinedUsers.length) {
                        container.innerHTML = this.renderNoEligibleAttendanceUsersState(monthContext.label);
                        return;
                    }

                    const userEntries = this.buildAttendanceUserEntries(combinedUsers, employedScheduleUsers);
<<<<<<< HEAD

                    let attendanceRecords = [];
                    try {
                        const attendanceResponse = await this.callServerFunction(
                            'clientGetAttendanceDataRange',
                            monthContext.startDate,
                            monthContext.endDate,
                            campaignId
                        );
                        if (attendanceResponse && attendanceResponse.success) {
                            attendanceRecords = Array.isArray(attendanceResponse.records) ? attendanceResponse.records : [];
                        } else {
                            console.warn('Attendance data range request returned an error:', attendanceResponse?.error);
                        }
                    } catch (attendanceError) {
                        console.error('Unable to load attendance statuses for calendar:', attendanceError);
                    }

                    this.attendanceCalendarRecords = attendanceRecords;
                    this.mergeAttendanceDashboardRecords(attendanceRecords, monthContext.year);
                    const attendanceMap = this.buildAttendanceRecordMap(attendanceRecords);

                    const calendar = this.generateAttendanceCalendarGrid(
                        userEntries,
                        monthContext.year,
                        monthContext.month,
                        monthContext.daysInMonth,
                        attendanceMap
                    );
=======

                    let attendanceRecords = [];
                    try {
                        const attendanceResponse = await this.callServerFunction(
                            'clientGetAttendanceDataRange',
                            monthContext.startDate,
                            monthContext.endDate,
                            campaignId
                        );
                        if (attendanceResponse && attendanceResponse.success) {
                            attendanceRecords = Array.isArray(attendanceResponse.records) ? attendanceResponse.records : [];
                        } else {
                            console.warn('Attendance data range request returned an error:', attendanceResponse?.error);
                        }
                    } catch (attendanceError) {
                        console.error('Unable to load attendance statuses for calendar:', attendanceError);
                    }

                    this.attendanceCalendarRecords = attendanceRecords;
                    this.mergeAttendanceDashboardRecords(attendanceRecords, monthContext.year);
                    const attendanceMap = this.buildAttendanceRecordMap(attendanceRecords);

                    const calendar = this.generateAttendanceCalendarGrid(
                        userEntries,
                        monthContext.year,
                        monthContext.month,
                        monthContext.daysInMonth,
                        attendanceMap
                    );

            buildEmploymentKeyLookup(users = []) {
                const lookup = new Set();

                if (!Array.isArray(users) || !users.length) {
                    return lookup;
                }

                users.forEach(user => {
                    this.collectUserIdentityKeys(user).forEach(key => lookup.add(key));
                });

                return lookup;
            }

            collectUserIdentityKeys(user) {
                if (!user) {
                    return [];
                }

                const identityValues = [
                    user.UserName,
                    user.FullName,
                    user.Email
                ];

                return identityValues
                    .map(value => this.normalizePersonKey(value))
                    .filter(Boolean);
            }

            resolveAttendanceMonthContext(monthValue, yearValue) {
                const now = new Date();
                const parsedMonth = parseInt(monthValue, 10);
                const parsedYear = parseInt(yearValue, 10);

                const month = Number.isFinite(parsedMonth) && parsedMonth >= 1 && parsedMonth <= 12
                    ? parsedMonth
                    : now.getMonth() + 1;
                const year = Number.isFinite(parsedYear) ? parsedYear : now.getFullYear();
                const daysInMonth = new Date(year, month, 0).getDate();
                const startDate = `${year}-${String(month).padStart(2, '0')}-01`;
                const endDate = `${year}-${String(month).padStart(2, '0')}-${String(daysInMonth).padStart(2, '0')}`;
                const monthName = this.getMonthName(month) || `Month ${month}`;
                const label = `${monthName} ${year}`.trim();

                return {
                    month,
                    year,
                    daysInMonth,
                    startDate,
                    endDate,
                    label
                };
            }

            renderAttendanceCalendarLoading(monthLabel) {
                const safeLabel = this.escapeHtml(monthLabel || '');
                return `
                        <div class="text-center py-5">
                            <div class="loading-spinner mx-auto mb-3"></div>
                            <p>Loading attendance calendar for ${safeLabel}...</p>
                        </div>
                    `;
            }

            renderNoEligibleAttendanceUsersState(monthLabel) {
                const safeLabel = this.escapeHtml(monthLabel || '');
                return `
                        <div class="text-center py-5 text-muted">
                            <i class="fas fa-user-clock fa-3x mb-3 opacity-50"></i>
                            <h5>No Eligible Users</h5>
                            <p>No users were employed during ${safeLabel}.</p>
                            <p>Adjust the selected month or review employment dates.</p>
                        </div>
                    `;
            }

            filterScheduleUsersByEmployment(users, year, month) {
                if (!Array.isArray(users) || !users.length) {
                    return [];
                }

                return users.filter(user => this.isUserEmployedDuringMonth(user, year, month));
            }

            buildEmploymentKeyLookup(users = []) {
                const lookup = new Set();

                if (!Array.isArray(users) || !users.length) {
                    return lookup;
                }

                users.forEach(user => {
                    this.collectUserIdentityKeys(user).forEach(key => lookup.add(key));
                });
>>>>>>> 6617e5ba

                return lookup;
            }

            collectUserIdentityKeys(user) {
                if (!user) {
                    return [];
                }

                const identityValues = [
                    user.UserName,
                    user.FullName,
                    user.Email
                ];

                return identityValues
                    .map(value => this.normalizePersonKey(value))
                    .filter(Boolean);
            }

            resolveAttendanceMonthContext(monthValue, yearValue) {
                const now = new Date();
                const parsedMonth = parseInt(monthValue, 10);
                const parsedYear = parseInt(yearValue, 10);

                const month = Number.isFinite(parsedMonth) && parsedMonth >= 1 && parsedMonth <= 12
                    ? parsedMonth
                    : now.getMonth() + 1;
                const year = Number.isFinite(parsedYear) ? parsedYear : now.getFullYear();
                const daysInMonth = new Date(year, month, 0).getDate();
                const startDate = `${year}-${String(month).padStart(2, '0')}-01`;
                const endDate = `${year}-${String(month).padStart(2, '0')}-${String(daysInMonth).padStart(2, '0')}`;
                const monthName = this.getMonthName(month) || `Month ${month}`;
                const label = `${monthName} ${year}`.trim();

                return {
                    month,
                    year,
                    daysInMonth,
                    startDate,
                    endDate,
                    label
                };
            }

            renderAttendanceCalendarLoading(monthLabel) {
                const safeLabel = this.escapeHtml(monthLabel || '');
                return `
                        <div class="text-center py-5">
                            <div class="loading-spinner mx-auto mb-3"></div>
                            <p>Loading attendance calendar for ${safeLabel}...</p>
                        </div>
                    `;
            }

            renderNoEligibleAttendanceUsersState(monthLabel) {
                const safeLabel = this.escapeHtml(monthLabel || '');
                return `
                        <div class="text-center py-5 text-muted">
                            <i class="fas fa-user-clock fa-3x mb-3 opacity-50"></i>
                            <h5>No Eligible Users</h5>
                            <p>No users were employed during ${safeLabel}.</p>
                            <p>Adjust the selected month or review employment dates.</p>
                        </div>
                    `;
            }

            filterScheduleUsersByEmployment(users, year, month) {
                if (!Array.isArray(users) || !users.length) {
                    return [];
                }

                return users.filter(user => this.isUserEmployedDuringMonth(user, year, month));
            }

            buildEmploymentKeyLookup(users = []) {
                const lookup = new Set();

                if (!Array.isArray(users) || !users.length) {
                    return lookup;
                }

                users.forEach(user => {
                    this.collectUserIdentityKeys(user).forEach(key => lookup.add(key));
                });

                return lookup;
            }

            collectUserIdentityKeys(user) {
                if (!user) {
                    return [];
                }

                const identityValues = [
                    user.UserName,
                    user.FullName,
                    user.Email
                ];

                return identityValues
                    .map(value => this.normalizePersonKey(value))
                    .filter(Boolean);
            }

            buildAttendanceUserEntries(userNames = [], scheduleUsers = []) {
                const metadataIndex = new Map();

                scheduleUsers.forEach(user => {
                    if (!user) {
                        return;
                    }

                    const userName = (user.UserName || '').toString().trim();
                    const fullName = (user.FullName || '').toString().trim();
                    const email = (user.Email || '').toString().trim();

                    const metadata = {
                        userName,
                        fullName,
                        email
                    };

                    [userName, fullName, email].forEach(value => {
                        const key = this.normalizePersonKey(value);
                        if (key && !metadataIndex.has(key)) {
                            metadataIndex.set(key, metadata);
                        }
                    });
                });

                return userNames.map(name => {
                    const normalizedName = this.normalizePersonKey(name);
                    const metadata = normalizedName ? metadataIndex.get(normalizedName) : null;

                    const recordKeySet = new Set();
                    if (metadata) {
                        [metadata.userName, metadata.fullName, metadata.email].forEach(value => {
                            const key = this.normalizePersonKey(value);
                            if (key) {
                                recordKeySet.add(key);
                            }
                        });
                    }
                    if (normalizedName) {
                        recordKeySet.add(normalizedName);
                    }

                    const identifier = metadata && metadata.userName ? metadata.userName : name;
                    const displayName = metadata && metadata.fullName
                        ? metadata.fullName
                        : (metadata && metadata.userName ? metadata.userName : name);

                    return {
                        identifier,
                        displayName,
                        original: name,
                        recordKeys: Array.from(recordKeySet)
                    };
                });
            }

            isUserEmployedDuringMonth(user, year, month) {
                if (!user) {
                    return false;
                }

                const normalizedMonth = Number(month);
                const normalizedYear = Number(year);
                if (!Number.isFinite(normalizedMonth) || !Number.isFinite(normalizedYear)) {
                    return false;
                }

                const monthStart = new Date(normalizedYear, normalizedMonth - 1, 1);
                monthStart.setHours(0, 0, 0, 0);
                const monthEnd = new Date(normalizedYear, normalizedMonth, 0);
                monthEnd.setHours(23, 59, 59, 999);
                const monthStartTime = monthStart.getTime();
                const monthEndTime = monthEnd.getTime();

                const hireIso = this.resolveEmploymentIsoDate(user, [
                    'HireDate',
                    'hireDate',
<<<<<<< HEAD
                    'Hire_Date',
                    'hire_date',
                    'Hire Date',
                    'hire date',
                    'DateHired',
                    'dateHired',
                    'Date Hired',
                    'date hired',
                    'OnboardDate',
                    'onboardDate',
                    'Onboard Date',
                    'onboard date',
                    'EmploymentStart',
                    'employmentStart',
                    'Employment Start',
                    'employment start',
                    'EmploymentStartDate',
                    'employmentStartDate',
                    'Employment Start Date',
                    'employment start date',
                    'StartDate',
                    'startDate',
                    'Start Date',
                    'start date',
                    'Start_Date',
                    'start_date',
                    'OriginalHireDate',
                    'originalHireDate',
                    'Original_Hire_Date',
                    'original_hire_date',
                    'Original Hire Date',
                    'original hire date',
                    'RehireDate',
                    'rehireDate',
                    'Rehire_Date',
                    'rehire_date',
                    'Rehire Date',
                    'rehire date'
=======
                    'EmploymentStart',
                    'employmentStart',
                    'EmploymentStartDate',
                    'employmentStartDate',
                    'StartDate',
                    'startDate',
                    'Start_Date',
                    'start_date',
                    'DateHired',
                    'dateHired',
                    'Hire_Date',
                    'hire_date',
                    'OnboardDate',
                    'onboardDate'
>>>>>>> 6617e5ba
                ]);
                const terminationIso = this.resolveEmploymentIsoDate(user, [
                    'TerminationDate',
                    'terminationDate',
<<<<<<< HEAD
                    'Termination Date',
                    'termination date',
                    'EndDate',
                    'endDate',
                    'End Date',
                    'end date',
=======
                    'EndDate',
                    'endDate',
>>>>>>> 6617e5ba
                    'End_Date',
                    'end_date',
                    'EmploymentEnd',
                    'employmentEnd',
<<<<<<< HEAD
                    'Employment End',
                    'employment end',
                    'EmploymentEndDate',
                    'employmentEndDate',
                    'Employment End Date',
                    'employment end date',
                    'DateOfTermination',
                    'dateOfTermination',
                    'Date Of Termination',
                    'date of termination',
=======
                    'EmploymentEndDate',
                    'employmentEndDate',
                    'DateOfTermination',
                    'dateOfTermination',
>>>>>>> 6617e5ba
                    'Termination',
                    'termination',
                    'Termination_Date',
                    'termination_date',
<<<<<<< HEAD
                    'Termination Date',
                    'termination date',
                    'SeparationDate',
                    'separationDate',
                    'Separation Date',
                    'separation date',
                    'Separation_Date',
                    'separation_date',
                    'LastWorkingDate',
                    'lastWorkingDate',
                    'Last Working Date',
                    'last working date'
=======
                    'SeparationDate',
                    'separationDate',
                    'LastWorkingDate',
                    'lastWorkingDate'
>>>>>>> 6617e5ba
                ]);

                const hireDate = this.parseIsoDateToLocal(hireIso);
                if (hireDate && hireDate.getTime() > monthEndTime) {
                    return false;
                }

                const terminationDate = this.parseIsoDateToLocal(terminationIso);
                if (terminationDate && terminationDate.getTime() < monthStartTime) {
                    return false;
                }

                return true;
            }

            parseIsoDateToLocal(isoDate) {
                if (typeof isoDate !== 'string' || !/^\d{4}-\d{2}-\d{2}$/.test(isoDate)) {
                    return null;
                }

                const [yearStr, monthStr, dayStr] = isoDate.split('-');
                const year = parseInt(yearStr, 10);
                const month = parseInt(monthStr, 10);
                const day = parseInt(dayStr, 10);

                if (!Number.isFinite(year) || !Number.isFinite(month) || !Number.isFinite(day)) {
                    return null;
                }

                const date = new Date(year, month - 1, day);
                return Number.isNaN(date.getTime()) ? null : date;
            }

<<<<<<< HEAD
            resolveEmploymentIsoDate(user, fieldNames = [], visited = new Set()) {
=======
            resolveEmploymentIsoDate(user, fieldNames = []) {
>>>>>>> 6617e5ba
                if (!user || !Array.isArray(fieldNames) || !fieldNames.length) {
                    return '';
                }

<<<<<<< HEAD
                if (visited.has(user)) {
                    return '';
                }
                visited.add(user);

=======
>>>>>>> 6617e5ba
                for (let index = 0; index < fieldNames.length; index++) {
                    const fieldName = fieldNames[index];
                    if (!fieldName) {
                        continue;
                    }

                    const rawValue = user[fieldName];
                    const normalized = this.normalizeAttendanceDateValue(rawValue);
                    if (normalized) {
                        return normalized;
                    }
                }

<<<<<<< HEAD
                const nestedSources = [
                    user.Employment,
                    user.employment,
                    user.EmploymentDetails,
                    user.employmentDetails,
                    user.EmploymentInfo,
                    user.employmentInfo,
                    user.HRProfile,
                    user.hrProfile,
                    user.HrProfile
                ];

                for (let index = 0; index < nestedSources.length; index++) {
                    const nested = nestedSources[index];
                    if (!nested || typeof nested !== 'object') {
                        continue;
                    }

                    const normalized = this.resolveEmploymentIsoDate(nested, fieldNames, visited);
                    if (normalized) {
                        return normalized;
                    }
                }

=======
>>>>>>> 6617e5ba
                return '';
            }

            renderAttendanceLegend() {
                if (!Array.isArray(this.attendanceStatusLegend) || this.attendanceStatusLegend.length === 0) {
                    return '';
                }

                return this.attendanceStatusLegend.map(item => {
                    const code = this.escapeHtml(item.code || '-');
                    const label = this.escapeHtml(item.label || '');
                    const className = item.className || 'attendance-calendar__status--other';
                    return `
                        <div class="attendance-calendar__legend-item">
                            <span class="attendance-calendar__status ${className}">${code}</span>
                            <span>${label}</span>
                        </div>
                    `;
                }).join('');
            }

            updateStatusLegendCard() {
                const container = document.getElementById('attendanceStatusLegendCard');
                if (!container) {
                    return;
                }

                const legendHtml = this.renderAttendanceLegend();
                if (legendHtml) {
                    container.innerHTML = legendHtml;
                } else {
                    container.innerHTML = '<div class="text-muted small">No attendance statuses configured.</div>';
                }
            }

            resolveAttendanceRecord(recordKeys, dateStr, attendanceMap) {
                if (!Array.isArray(recordKeys) || !dateStr || !attendanceMap) {
                    return null;
                }

                for (let i = 0; i < recordKeys.length; i++) {
                    const key = `${recordKeys[i]}::${dateStr}`;
                    if (attendanceMap.has(key)) {
                        return attendanceMap.get(key);
                    }
                }

                return null;
            }

            generateAttendanceCalendarGrid(userEntries, year, month, daysInMonth, attendanceMap = new Map()) {
                const monthDate = new Date(year, month - 1, 1);
                const monthName = monthDate.toLocaleDateString('en-US', { month: 'long' }).toUpperCase();
                const monthLabel = `${monthName} - ${year}`;
                const safeMonthLabel = this.escapeHtml(monthLabel);
                const participantLabel = `${userEntries.length} Participant${userEntries.length === 1 ? '' : 's'}`;

                let html = `
                        <div class="attendance-calendar">
                            <div class="attendance-calendar__header">
                                <div class="attendance-calendar__header-top">
                                    <div class="attendance-calendar__period">
                                        <span class="attendance-calendar__period-label">${safeMonthLabel}</span>
                                        <span class="attendance-calendar__period-subtitle">${this.escapeHtml(participantLabel)}</span>
                                    </div>
                                </div>
                            </div>
                            <div class="attendance-calendar__table-wrapper">
                                <table class="attendance-calendar__table">
                                    <thead>
                                        <tr>
                                            <th scope="col" class="attendance-calendar__participant-header">Participants</th>
                    `;

                for (let day = 1; day <= daysInMonth; day++) {
                    const date = new Date(year, month - 1, day);
                    const dayName = date.toLocaleDateString('en-US', { weekday: 'short' });
                    const isWeekend = date.getDay() === 0 || date.getDay() === 6;
                    html += `
                                            <th scope="col" class="${isWeekend ? 'attendance-calendar__day attendance-calendar__cell--weekend' : 'attendance-calendar__day'}">
                                                <span class="attendance-calendar__day-number">${day}</span>
                                                <span class="attendance-calendar__day-name">${this.escapeHtml(dayName)}</span>
                                            </th>
                    `;
                }

                html += `
                                        </tr>
                                    </thead>
                                    <tbody>
                    `;

                userEntries.forEach(entry => {
                    const safeDisplay = this.escapeHtml(entry.displayName || entry.identifier || '');
                    const clickIdentifier = this.escapeForInlineEvent(entry.identifier || entry.original || '');
                    const clickDisplay = this.escapeForInlineEvent(entry.displayName || entry.identifier || '');

                    html += `
                                        <tr>
                                            <th scope="row" class="attendance-calendar__participant-cell">
                                                <span class="attendance-calendar__participant-name" title="${safeDisplay}">${safeDisplay}</span>
                                            </th>
                    `;

                    for (let day = 1; day <= daysInMonth; day++) {
                        const dateStr = `${year}-${month.toString().padStart(2, '0')}-${day.toString().padStart(2, '0')}`;
                        const date = new Date(year, month - 1, day);
                        const isWeekend = date.getDay() === 0 || date.getDay() === 6;
                        const record = this.resolveAttendanceRecord(entry.recordKeys, dateStr, attendanceMap);
                        const badge = record ? this.getAttendanceStatusBadge(record.status) : null;
                        const badgeLabel = badge ? this.escapeHtml(badge.label) : 'Unmarked';
                        const statusClass = badge ? `attendance-calendar__status ${badge.className}` : 'attendance-calendar__status attendance-calendar__status--empty';
                        const badgeCode = badge && badge.code && badge.code !== '-' ? badge.code : '';
                        const statusContent = badgeCode ? this.escapeHtml(badgeCode) : '&#8211;';
                        const safeIdentifierAttr = this.escapeHtml(entry.identifier || entry.original || '');
                        const safeDateAttr = this.escapeHtml(dateStr);
                        const safeStatusAttr = badge ? this.escapeHtml(record?.status || '') : '';
                        const statusCodeAttr = badgeCode ? this.escapeHtml(badgeCode) : '';

                        html += `
                                            <td class="${isWeekend ? 'attendance-calendar__cell attendance-calendar__cell--weekend' : 'attendance-calendar__cell'}"
                                                data-attendance-user="${safeIdentifierAttr}"
                                                data-attendance-date="${safeDateAttr}"
                                                data-attendance-status="${safeStatusAttr}"
                                                data-attendance-status-code="${statusCodeAttr}"
                                                onclick="scheduleManager.showAttendanceContextMenu(event, '${clickIdentifier}', '${dateStr}', '${clickDisplay}')"
                                                oncontextmenu="scheduleManager.showAttendanceContextMenu(event, '${clickIdentifier}', '${dateStr}', '${clickDisplay}')"
                                                title="Right-click or tap to mark attendance for ${safeDisplay} on ${dateStr}">
                                                <span class="${statusClass}" title="${badgeLabel}">${statusContent}</span>
                                            </td>
                        `;
                    }

                    html += `
                                        </tr>
                    `;
                });

                html += `
                                    </tbody>
                                </table>
                            </div>
                        </div>
                    `;

                return html;
            }

            buildAttendanceRecordMap(records) {
                const map = new Map();

                if (!Array.isArray(records)) {
                    return map;
                }

                records.forEach(record => {
                    const userNameRaw = record?.userName || record?.UserName || record?.user || record?.User || '';
                    const statusRaw = record?.status || record?.Status || record?.state || record?.State || '';
                    const userName = typeof userNameRaw === 'string' ? userNameRaw.trim() : String(userNameRaw || '').trim();
                    const status = typeof statusRaw === 'string' ? statusRaw.trim() : String(statusRaw || '').trim();
                    const rawDate = record?.date || record?.Date || record?.timestamp;

                    const date = rawDate instanceof Date ? new Date(rawDate.getTime()) : (rawDate ? new Date(rawDate) : null);
                    const isoDate = this.toIsoDateString(date);
                    const userKey = this.normalizePersonKey(userName);

                    if (!userKey || !isoDate || !status) {
                        return;
                    }

                    const key = `${userKey}::${isoDate}`;
                    map.set(key, {
                        status,
                        userName,
                        date: isoDate
                    });
                });

                return map;
            }

            getAttendanceStatusBadge(status) {
                const normalizedOriginal = (status || '').toString().trim();
                const normalizedKey = this.normalizeAttendanceStatusKey(normalizedOriginal);

                if (!normalizedKey) {
                    return this.attendanceStatusBadges.empty;
                }

                if (this.attendanceStatusBadgeIndex && this.attendanceStatusBadgeIndex.has(normalizedKey)) {
                    return this.attendanceStatusBadgeIndex.get(normalizedKey);
                }

                const keywordChecks = [
                    { match: ['present', 'on time', 'punctual'], badge: this.attendanceStatusBadges.present },
                    { match: ['bereavement'], badge: this.attendanceStatusBadges.bereavement },
                    { match: ['absent', 'no show'], badge: this.attendanceStatusBadges.absent },
                    { match: ['late', 'tardy'], badge: this.attendanceStatusBadges.late },
                    { match: ['no call', 'no show'], badge: this.attendanceStatusBadges.ncns },
                    { match: ['vacation', 'pto', 'paid time off'], badge: this.attendanceStatusBadges.vacation },
                    { match: ['sick', 'illness', 'medical'], badge: this.attendanceStatusBadges.sick },
                    { match: ['leave of absence', 'loa'], badge: this.attendanceStatusBadges.loa },
                    { match: ['personal'], badge: this.attendanceStatusBadges.personal },
                    { match: ['training', 'workshop', 'session', 'class'], badge: this.attendanceStatusBadges.training }
                ];

                for (const { match, badge } of keywordChecks) {
                    if (!Array.isArray(match) || !badge) {
                        continue;
                    }

                    const isMatch = match.some(keyword => normalizedKey.includes(this.normalizeAttendanceStatusKey(keyword)));
                    if (isMatch) {
                        return badge;
                    }
                }

                const fallbackCode = normalizedOriginal ? normalizedOriginal.substring(0, 3).toUpperCase() : '?';
                return {
                    code: fallbackCode,
                    className: 'attendance-calendar__status--other',
                    label: normalizedOriginal || 'Other'
                };
            }

            ensureAttendanceContextMenu() {
                if (this.attendanceContextMenu) {
                    return this.attendanceContextMenu;
                }

                const menu = document.createElement('div');
                menu.className = 'attendance-context-menu';
                menu.setAttribute('role', 'menu');
                menu.setAttribute('aria-hidden', 'true');

                const list = document.createElement('ul');
                list.className = 'attendance-context-menu__list';

                this.attendanceStatusOptions.forEach(option => {
                    const listItem = document.createElement('li');
                    listItem.setAttribute('role', 'none');
                    const button = document.createElement('button');
                    button.type = 'button';
                    button.className = 'attendance-context-menu__item';
                    button.dataset.status = option.value;
                    button.setAttribute('role', 'menuitem');
                    if (option.description) {
                        button.title = option.description;
                    }
                    button.innerHTML = `
                        <span class="attendance-context-menu__code ${option.className}">${option.code}</span>
                        <span class="attendance-context-menu__text">${this.escapeHtml(option.label)}</span>
                    `;
                    listItem.appendChild(button);
                    list.appendChild(listItem);
                });

                list.addEventListener('click', (event) => {
                    const button = event.target.closest('button[data-status]');
                    if (!button) {
                        return;
                    }

                    const status = button.dataset.status;
                    const target = this.attendanceContextMenuTarget;
                    this.hideAttendanceContextMenu();

                    if (target) {
                        this.setAttendanceStatus(target.userName, target.date, status, target.displayName, target.cellElement);
                    }
                });

                menu.appendChild(list);

                document.body.appendChild(menu);
                this.attendanceContextMenu = menu;
                return menu;
            }

            showAttendanceContextMenu(event, userName, date, displayName = null) {
                if (!userName || !date) {
                    return;
                }

                if (event) {
                    event.preventDefault();
                    event.stopPropagation();
                }

                this.hideAttendanceContextMenu();

                const menu = this.ensureAttendanceContextMenu();
                const cellElement = (event && event.currentTarget instanceof HTMLElement)
                    ? event.currentTarget
                    : (event?.target?.closest?.('td') || null);

                this.attendanceContextMenuTarget = {
                    userName,
                    date,
                    displayName: displayName || userName,
                    cellElement: cellElement instanceof HTMLElement ? cellElement : null
                };

                menu.style.visibility = 'hidden';
                menu.style.display = 'block';
                menu.classList.add('visible');
                menu.setAttribute('aria-hidden', 'false');

                const anchorRect = event?.currentTarget?.getBoundingClientRect?.();
                const pointerX = event?.clientX ?? (anchorRect ? anchorRect.left : window.innerWidth / 2);
                const pointerY = event?.clientY ?? (anchorRect ? anchorRect.bottom : window.innerHeight / 2);

                if (anchorRect) {
                    const anchorWidth = Math.max(140, Math.round(anchorRect.width));
                    menu.style.minWidth = `${anchorWidth}px`;
                } else {
                    menu.style.minWidth = '140px';
                }

                let left = anchorRect ? anchorRect.left : pointerX;
                let top = anchorRect ? anchorRect.bottom + 2 : pointerY;

                const rect = menu.getBoundingClientRect();

                if (left + rect.width > window.innerWidth - 12) {
                    left = window.innerWidth - rect.width - 12;
                }

                if (top + rect.height > window.innerHeight - 12) {
                    if (anchorRect && (anchorRect.top - rect.height - 8) >= 12) {
                        top = anchorRect.top - rect.height - 8;
                    } else {
                        top = window.innerHeight - rect.height - 12;
                    }
                }

                left = Math.max(12, left);
                top = Math.max(12, top);

                menu.style.left = `${left}px`;
                menu.style.top = `${top}px`;
                menu.style.visibility = 'visible';

                if (this.attendanceContextMenuFocusTimer) {
                    cancelAnimationFrame(this.attendanceContextMenuFocusTimer);
                }

                this.attendanceContextMenuFocusTimer = requestAnimationFrame(() => {
                    this.attendanceContextMenuFocusTimer = null;
                    const firstItem = menu.querySelector('button.attendance-context-menu__item');
                    if (firstItem) {
                        firstItem.focus({ preventScroll: true });
                    }
                });

                if (!this.attendanceContextMenuOutsideHandler) {
                    this.attendanceContextMenuOutsideHandler = (evt) => {
                        if (!this.attendanceContextMenu?.contains(evt.target)) {
                            this.hideAttendanceContextMenu();
                        }
                    };
                }

                if (!this.attendanceContextMenuKeyHandler) {
                    this.attendanceContextMenuKeyHandler = (evt) => {
                        if (evt.key === 'Escape') {
                            this.hideAttendanceContextMenu();
                        }
                    };
                }

                document.addEventListener('click', this.attendanceContextMenuOutsideHandler);
                document.addEventListener('contextmenu', this.attendanceContextMenuOutsideHandler);
                document.addEventListener('keydown', this.attendanceContextMenuKeyHandler);
            }

            hideAttendanceContextMenu() {
                if (!this.attendanceContextMenu) {
                    return;
                }

                this.attendanceContextMenu.classList.remove('visible');
                this.attendanceContextMenu.style.display = 'none';
                this.attendanceContextMenu.style.visibility = '';
                this.attendanceContextMenu.style.left = '';
                this.attendanceContextMenu.style.top = '';
                this.attendanceContextMenu.style.minWidth = '';
                this.attendanceContextMenu.setAttribute('aria-hidden', 'true');
                this.attendanceContextMenuTarget = null;

                if (this.attendanceContextMenuOutsideHandler) {
                    document.removeEventListener('click', this.attendanceContextMenuOutsideHandler);
                    document.removeEventListener('contextmenu', this.attendanceContextMenuOutsideHandler);
                }

                if (this.attendanceContextMenuKeyHandler) {
                    document.removeEventListener('keydown', this.attendanceContextMenuKeyHandler);
                }

                if (this.attendanceContextMenuFocusTimer) {
                    cancelAnimationFrame(this.attendanceContextMenuFocusTimer);
                    this.attendanceContextMenuFocusTimer = null;
                }
            }

            async setAttendanceStatus(userName, date, status, displayName = null, cellElement = null) {
                const trimmedStatus = (status || '').toString().trim();
                if (!trimmedStatus) {
                    return;
                }

                const displayValue = displayName || userName;
                const resolvedCell = cellElement instanceof HTMLElement ? cellElement : null;

                try {
                    const result = await this.callServerFunction('clientMarkAttendanceStatus', userName, date, trimmedStatus);
                    if (result && result.success) {
                        this.showToast(`Marked ${displayValue} as ${trimmedStatus} on ${date}`, 'success');
                        this.updateAttendanceRecordCache(userName, date, trimmedStatus);
                        this.updateAttendanceCalendarCell(userName, date, trimmedStatus, resolvedCell);
                    } else {
                        throw new Error(result?.error || 'Failed to mark attendance');
                    }
                } catch (error) {
                    console.error('Error marking attendance:', error);
                    this.showToast('Failed to mark attendance: ' + error.message, 'danger');
                }
            }

            updateAttendanceRecordCache(userName, date, status) {
                const isoDate = this.normalizeAttendanceDateValue(date);
                const normalizedUser = this.normalizePersonKey(userName);

                if (!isoDate || !normalizedUser) {
                    return;
                }

                if (!Array.isArray(this.attendanceCalendarRecords)) {
                    this.attendanceCalendarRecords = [];
                }

                let updated = false;
                for (let i = 0; i < this.attendanceCalendarRecords.length; i++) {
                    const record = this.attendanceCalendarRecords[i];
                    const recordUser = record?.userName || record?.UserName || record?.user || record?.User || '';
                    const recordDate = record?.date || record?.Date || record?.timestamp || record?.Timestamp || '';
                    const recordUserKey = this.normalizePersonKey(recordUser);
                    const recordDateIso = this.normalizeAttendanceDateValue(recordDate);

                    if (recordUserKey === normalizedUser && recordDateIso === isoDate) {
                        this.attendanceCalendarRecords[i] = Object.assign({}, record, {
                            status,
                            Status: status,
                            date: isoDate,
                            Date: isoDate
                        });
                        updated = true;
                        break;
                    }
                }

                if (!updated) {
                    this.attendanceCalendarRecords.push({
                        userName,
                        UserName: userName,
                        date: isoDate,
                        Date: isoDate,
                        status,
                        Status: status
                    });
                }
            }

            updateAttendanceCalendarCell(userName, date, status, cellElement = null) {
                const isoDate = this.normalizeAttendanceDateValue(date);
                const normalizedUser = this.normalizePersonKey(userName);

                if (!isoDate || !normalizedUser) {
                    return;
                }

                if (typeof document === 'undefined') {
                    return;
                }

                let cell = null;

                if (cellElement && cellElement instanceof HTMLElement) {
                    cell = cellElement.closest('[data-attendance-user][data-attendance-date]');
                }

                if (!cell) {
                    const candidateCells = document.querySelectorAll(`[data-attendance-date="${isoDate}"]`);
                    cell = Array.from(candidateCells).find(candidate => {
                        const rawUser = candidate.getAttribute('data-attendance-user') || '';
                        return this.normalizePersonKey(rawUser) === normalizedUser;
                    }) || null;
                }

                if (!cell) {
                    return;
                }

                const badge = this.getAttendanceStatusBadge(status);
                const statusSpan = cell.querySelector('.attendance-calendar__status');

                if (!statusSpan || !badge) {
                    return;
                }

                const trimmedStatus = (status || '').toString().trim();
                const classes = ['attendance-calendar__status'];
                if (badge.className) {
                    classes.push(badge.className);
                }

                statusSpan.className = classes.join(' ');
                const displayCode = badge.code && badge.code !== '-' ? badge.code : '–';
                statusSpan.textContent = displayCode;
                statusSpan.setAttribute('title', badge.label || '');

                if (trimmedStatus) {
                    cell.setAttribute('data-attendance-status', trimmedStatus);
                    if (badge.code && badge.code !== '-') {
                        cell.setAttribute('data-attendance-status-code', badge.code);
                    } else {
                        cell.removeAttribute('data-attendance-status-code');
                    }
                } else {
                    cell.removeAttribute('data-attendance-status');
                    cell.removeAttribute('data-attendance-status-code');
                }
            }

            normalizeAttendanceDateValue(value) {
                if (!value) {
                    return '';
                }

                if (value instanceof Date) {
                    return this.toIsoDateString(value);
                }

                if (Array.isArray(value)) {
                    for (let index = 0; index < value.length; index++) {
                        const candidate = this.normalizeAttendanceDateValue(value[index]);
                        if (candidate) {
                            return candidate;
                        }
                    }
                    return '';
                }

                if (value && typeof value === 'object') {
                    const objectCandidates = [
                        value.iso,
                        value.ISO,
                        value.date,
                        value.Date,
                        value.value,
                        value.Value,
                        value.start,
                        value.Start,
                        value.startDate,
                        value.StartDate,
                        value.end,
                        value.End,
                        value.endDate,
                        value.EndDate,
                        value.timestamp,
                        value.Timestamp,
                        value.time,
                        value.Time
                    ];

                    for (let index = 0; index < objectCandidates.length; index++) {
                        const candidate = this.normalizeAttendanceDateValue(objectCandidates[index]);
                        if (candidate) {
                            return candidate;
                        }
                    }

                    if (Number.isFinite(value.year) && Number.isFinite(value.month) && Number.isFinite(value.day)) {
                        const composed = new Date(value.year, value.month - 1, value.day);
                        if (!Number.isNaN(composed.getTime())) {
                            return this.toIsoDateString(composed);
                        }
                    }

                    return '';
                }

                if (typeof value === 'string') {
                    const trimmed = value.trim();
                    if (!trimmed) {
                        return '';
                    }

                    if (/^\d{4}-\d{2}-\d{2}$/.test(trimmed)) {
                        return trimmed;
                    }

                    const isoWithTimeMatch = trimmed.match(/^(\d{4}-\d{2}-\d{2})[T\s]/);
                    if (isoWithTimeMatch && isoWithTimeMatch[1]) {
                        return isoWithTimeMatch[1];
                    }

                    const parsedStringDate = new Date(trimmed);
                    if (!Number.isNaN(parsedStringDate.getTime())) {
                        return this.toIsoDateString(parsedStringDate);
                    }

                    return '';
                }

                const parsedDate = new Date(value);
                if (!Number.isNaN(parsedDate.getTime())) {
                    return this.toIsoDateString(parsedDate);
                }

                return '';
            }

            normalizeAttendanceStatusKey(value) {
                const raw = (value || '').toString().trim().toLowerCase();
                if (!raw) {
                    return '';
                }

                return raw
                    .replace(/[^a-z0-9]+/g, ' ')
                    .replace(/\s+/g, ' ')
                    .trim();
            }

            async markAttendance(userName, date, displayName = null, status = null) {
                if (!status) {
                    this.showAttendanceContextMenu(null, userName, date, displayName);
                    return;
                }

                await this.setAttendanceStatus(userName, date, status, displayName, null);
            }

            async handleScheduleImport() {
                try {
                    this.showLoading(true);

                    const startDate = document.getElementById('importStartDate')?.value;
                    const endDate = document.getElementById('importEndDate')?.value;
                    const sourceMonth = parseInt(document.getElementById('importMonth')?.value, 10);
                    const sourceYear = parseInt(document.getElementById('importYear')?.value, 10);
                    const replaceExisting = document.getElementById('importReplace')?.checked === true;
                    const fileInput = document.getElementById('scheduleFile');
                    const file = fileInput?.files?.[0];
                    const googleSheetUrl = document.getElementById('googleSheetUrl')?.value?.trim();
                    const googleSheetTab = document.getElementById('googleSheetTab')?.value?.trim();
                    const googleSheetRange = document.getElementById('googleSheetRange')?.value?.trim();

                    if (!file && !googleSheetUrl) {
                        throw new Error('Please select a schedule file or provide a Google Sheets link to import.');
                    }
                    if (!startDate) {
                        throw new Error('Please select the starting date.');
                    }
                    if (!endDate) {
                        throw new Error('Please select the ending date.');
                    }

                    const rangeValidation = this.validateImportDateRange(startDate, endDate);
                    if (!rangeValidation.valid) {
                        throw new Error(rangeValidation.message || 'Please provide a valid date range.');
                    }
                    if (!sourceMonth || Number.isNaN(sourceMonth)) {
                        throw new Error('Please select the source month.');
                    }
                    if (!sourceYear || Number.isNaN(sourceYear)) {
                        throw new Error('Please provide the source year.');
                    }

                    const options = {
                        startDate,
                        endDate,
                        sourceMonth,
                        sourceYear,
                        fileName: file?.name || ''
                    };

                    let parseResult = { schedules: [], summary: null };
                    let googleSheetMetadata = null;

                    if (file) {
                        parseResult = await this.parseScheduleFile(file, options);
                    } else if (googleSheetUrl) {
                        googleSheetMetadata = await this.fetchGoogleSheetRows({
                            url: googleSheetUrl,
                            sheetName: googleSheetTab || undefined,
                            range: googleSheetRange || undefined
                        });

                        if (!googleSheetMetadata || !Array.isArray(googleSheetMetadata.rows)) {
                            throw new Error('The Google Sheets link did not return any data to import.');
                        }

                        if (googleSheetMetadata.spreadsheetName) {
                            options.fileName = googleSheetMetadata.sheetName
                                ? `${googleSheetMetadata.spreadsheetName} — ${googleSheetMetadata.sheetName}`
                                : googleSheetMetadata.spreadsheetName;
                        } else {
                            options.fileName = 'Google Sheets Import';
                        }

                        parseResult = this.transformScheduleRows(googleSheetMetadata.rows, options || {});
                        this.pendingImportSchedules = parseResult.schedules;
                        this.pendingImportSummary = parseResult.summary;
                    }

                    const schedules = parseResult && Array.isArray(parseResult.schedules)
                        ? parseResult.schedules
                        : [];
                    const summary = parseResult ? parseResult.summary : null;

                    if (!schedules.length) {
                        this.renderImportPreview([], options, summary);
                        this.showToast('No schedules were detected in the provided data.', 'warning');
                        return;
                    }

                    this.renderImportPreview(schedules, options, summary);

                    const importDays = summary?.dayCount ?? this.countDaysInRange(startDate, endDate);
                    const dateStartLabel = summary?.startDate ? this.formatDate(summary.startDate) : this.formatDate(startDate);
                    const dateEndLabel = summary?.endDate ? this.formatDate(summary.endDate) : this.formatDate(endDate);
                    const message = `Import ${schedules.length} schedule${schedules.length === 1 ? '' : 's'} covering ${importDays} day${importDays === 1 ? '' : 's'} from ${dateStartLabel} to ${dateEndLabel}?`;
                    if (!confirm(message)) {
                        return;
                    }

                    const payload = {
                        metadata: {
                            startDate,
                            endDate,
                            dayCount: summary?.dayCount ?? importDays,
                            sourceMonth,
                            sourceYear,
                            fileName: options.fileName || file?.name || '',
                            importedBy: this.getCurrentUserId(),
                            replaceExisting,
                            summary,
                            sourceType: file ? 'FILE_UPLOAD' : 'GOOGLE_SHEET'
                        },
                        schedules
                    };

                    if (!file && googleSheetMetadata) {
                        payload.metadata.googleSheet = {
                            url: googleSheetUrl,
                            sheetName: googleSheetMetadata.sheetName || '',
                            spreadsheetName: googleSheetMetadata.spreadsheetName || '',
                            range: googleSheetMetadata.range || '',
                            sheetId: googleSheetMetadata.sheetId || '',
                            rowCount: googleSheetMetadata.rowCount || 0,
                            columnCount: googleSheetMetadata.columnCount || 0
                        };
                    }

                    const result = await this.callServerFunction('clientImportSchedules', payload);

                    if (result && result.success) {
                        this.lastImportResult = result;
                        this.showToast(`Imported ${result.importedCount} schedule${result.importedCount === 1 ? '' : 's'} successfully!`, 'success');
                        this.renderImportSummary(result);

                        const fileControl = document.getElementById('scheduleFile');
                        if (fileControl) {
                            fileControl.value = '';
                        }
                        if (!file && googleSheetUrl) {
                            const googleSheetStatus = document.getElementById('googleSheetStatus');
                            if (googleSheetStatus) {
                                googleSheetStatus.textContent = 'Google Sheets import completed successfully.';
                            }
                        }
                        this.updateImportFileName();

                        await this.loadSchedules();
                    } else {
                        throw new Error(result?.error || 'Failed to import schedules.');
                    }
                } catch (error) {
                    console.error('❌ Schedule import failed:', error);
                    this.showToast('Schedule import failed: ' + error.message, 'danger');
                } finally {
                    this.showLoading(false);
                }
            }

            async parseScheduleFile(file, options) {
                const text = await this.readFileAsText(file);
                const rows = this.parseCsv(text);
                if (!rows || rows.length === 0) {
                    return {
                        schedules: [],
                        summary: {
                            totalRows: 0,
                            totalShifts: 0,
                            skippedEntries: 0,
                            totalAgents: 0,
                            totalAssignments: 0,
                            weekCount: 0,
                            startDate: '',
                            endDate: '',
                            duplicatesSkipped: 0,
                            agentsWithoutSchedules: []
                        }
                    };
                }

                const result = this.transformScheduleRows(rows, options || {});
                this.pendingImportSchedules = result.schedules;
                this.pendingImportSummary = result.summary;
                return result;
            }

            async fetchGoogleSheetRows(requestOptions = {}) {
                try {
                    const payload = typeof requestOptions === 'string'
                        ? { url: requestOptions }
                        : (requestOptions || {});

                    const result = await this.callServerFunction('clientFetchScheduleSheetData', payload);
                    if (!result || result.success !== true) {
                        throw new Error(result?.error || 'Unable to retrieve data from Google Sheets.');
                    }

                    return result;
                } catch (error) {
                    console.error('❌ Error fetching Google Sheet data:', error);
                    throw error;
                }
            }

            readFileAsText(file) {
                return new Promise((resolve, reject) => {
                    try {
                        const reader = new FileReader();
                        reader.onload = () => resolve(reader.result);
                        reader.onerror = () => reject(new Error('Unable to read the selected file.'));
                        reader.readAsText(file);
                    } catch (error) {
                        reject(error);
                    }
                });
            }

            parseCsv(text) {
                if (!text) {
                    return [];
                }

                const rows = [];
                let current = '';
                let inQuotes = false;
                let row = [];

                for (let i = 0; i < text.length; i++) {
                    const char = text[i];

                    if (char === '"') {
                        if (inQuotes && text[i + 1] === '"') {
                            current += '"';
                            i++;
                        } else {
                            inQuotes = !inQuotes;
                        }
                    } else if ((char === ',' || char === '\t') && !inQuotes) {
                        row.push(current);
                        current = '';
                    } else if ((char === '\n' || char === '\r') && !inQuotes) {
                        if (char === '\r' && text[i + 1] === '\n') {
                            i++;
                        }
                        row.push(current);
                        rows.push(row);
                        row = [];
                        current = '';
                    } else {
                        current += char;
                    }
                }

                if (current.length > 0 || row.length > 0) {
                    row.push(current);
                    rows.push(row);
                }

                return rows.map(columns => columns.map(value => {
                    if (value === null || value === undefined) {
                        return '';
                    }
                    return value.toString().replace(/\uFEFF/g, '');
                }));
            }

            transformScheduleRows(rows, options = {}) {
                const cleanedRows = rows
                    .map(row => row.map(cell => this.normalizeCellValue(cell)))
                    .filter(row => row.some(cell => cell !== ''));

                const summary = {
                    totalRows: Math.max(cleanedRows.length - 1, 0),
                    totalShifts: 0,
                    totalAssignments: 0,
                    skippedEntries: 0,
                    totalAgents: 0,
                    dayCount: 0,
                    startDate: '',
                    endDate: '',
                    duplicatesSkipped: 0,
                    agentsWithoutSchedules: [],
                    sourceMonth: options.sourceMonth,
                    sourceYear: options.sourceYear
                };

                if (cleanedRows.length <= 1) {
                    return { schedules: [], summary };
                }

                const headerRow = cleanedRows[0];
                const headerKeys = headerRow.map(value => this.normalizeHeaderKey(value));

                const dayColumns = [];
                headerKeys.forEach((key, index) => {
                    if (!key) return;
                    if (key.startsWith('sun')) dayColumns.push({ index, dayOfWeek: 0, label: headerRow[index] || 'Sunday' });
                    else if (key.startsWith('mon')) dayColumns.push({ index, dayOfWeek: 1, label: headerRow[index] || 'Monday' });
                    else if (key.startsWith('tue')) dayColumns.push({ index, dayOfWeek: 2, label: headerRow[index] || 'Tuesday' });
                    else if (key.startsWith('wed')) dayColumns.push({ index, dayOfWeek: 3, label: headerRow[index] || 'Wednesday' });
                    else if (key.startsWith('thu')) dayColumns.push({ index, dayOfWeek: 4, label: headerRow[index] || 'Thursday' });
                    else if (key.startsWith('fri')) dayColumns.push({ index, dayOfWeek: 5, label: headerRow[index] || 'Friday' });
                    else if (key.startsWith('sat')) dayColumns.push({ index, dayOfWeek: 6, label: headerRow[index] || 'Saturday' });
                });

                if (dayColumns.length === 0) {
                    throw new Error('The importer could not find any day columns (Sunday through Saturday).');
                }

                const dayColumnIndexes = new Set(dayColumns.map(column => column.index));

                let agentColumnIndex = headerKeys.findIndex(key => key.includes('agent') || key.includes('employee') || key.includes('name'));
                if (agentColumnIndex === -1 || dayColumnIndexes.has(agentColumnIndex)) {
                    agentColumnIndex = headerKeys.findIndex((key, index) => !dayColumnIndexes.has(index));
                }

                if (agentColumnIndex === -1) {
                    throw new Error('The importer could not identify an agent column in the uploaded file or sheet.');
                }

                const slotIndex = headerKeys.findIndex((key, index) => {
                    if (dayColumnIndexes.has(index)) {
                        return false;
                    }
                    if (index === agentColumnIndex) {
                        return false;
                    }
                    return key.includes('slot') || key.includes('shift') || key.includes('time');
                });
                const effectiveSlotIndex = slotIndex !== -1 ? slotIndex : -1;

                const dateRange = this.generateDateRange(options.startDate, options.endDate);
                if (dateRange.length === 0) {
                    throw new Error('Please provide a valid start and end date to import the monthly schedule.');
                }

                const dayColumnMap = new Map();
                dayColumns.forEach(column => {
                    if (!dayColumnMap.has(column.dayOfWeek)) {
                        dayColumnMap.set(column.dayOfWeek, column);
                    }
                });

                const relevantDates = dateRange.filter(dateInfo => dayColumnMap.has(dateInfo.dayOfWeek));
                if (relevantDates.length === 0) {
                    throw new Error('The importer could not match the selected dates to any day columns in the file.');
                }

                summary.dayCount = relevantDates.length;

                const excludedColumns = new Set(dayColumnIndexes);
                if (agentColumnIndex !== -1) {
                    excludedColumns.add(agentColumnIndex);
                }
                if (effectiveSlotIndex !== -1) {
                    excludedColumns.add(effectiveSlotIndex);
                }

                const breakColumns = this.identifyBreakAndLunchColumns(headerKeys, excludedColumns);

                const schedules = [];
                const agentSet = new Set();
                const seenAssignments = new Set();

                cleanedRows.slice(1).forEach((row, rowIndex) => {
                    const agentName = agentColumnIndex !== -1 ? this.normalizeCellValue(row[agentColumnIndex]) : '';
                    if (!agentName) {
                        summary.skippedEntries++;
                        return;
                    }

                    const agentKey = this.normalizePersonKey(agentName);
                    const slotCellValue = effectiveSlotIndex !== -1 ? this.normalizeCellValue(row[effectiveSlotIndex]) : '';
                    const slotRange = this.parseTimeRange(slotCellValue);
                    const baseSlotLabel = slotRange?.label || slotCellValue || '';

                    const break1Times = this.extractTimeWindowFromRow(row, breakColumns.break1);
                    const lunchTimes = this.extractTimeWindowFromRow(row, breakColumns.lunch);
                    const break2Times = this.extractTimeWindowFromRow(row, breakColumns.break2);

                    let rowAssignments = 0;
                    let agentHasSchedule = false;

                    relevantDates.forEach(dateInfo => {
                        const dayColumn = dayColumnMap.get(dateInfo.dayOfWeek);
                        if (!dayColumn) {
                            return;
                        }

                        const cellValue = this.normalizeCellValue(row[dayColumn.index]);
                        if (!cellValue) {
                            return;
                        }

                        if (this.isSkippableAssignmentValue(cellValue)) {
                            summary.skippedEntries++;
                            return;
                        }

                        const assignmentRange = this.parseTimeRange(cellValue) || slotRange;
                        const slotLabel = (assignmentRange?.label || baseSlotLabel || cellValue || `Imported Slot ${rowIndex + 1}`).trim();
                        const date = dateInfo.iso;
                        const assignmentKey = `${agentKey}::${date}`;
                        if (seenAssignments.has(assignmentKey)) {
                            summary.duplicatesSkipped++;
                            return;
                        }

                        seenAssignments.add(assignmentKey);
                        agentSet.add(agentKey);
                        agentHasSchedule = true;

                        const schedule = {
                            UserName: agentName,
                            Date: date,
                            StartTime: assignmentRange?.start || '',
                            EndTime: assignmentRange?.end || '',
                            SlotName: slotLabel,
                            Status: 'PENDING',
                            SourceDayLabel: dayColumn.label || '',
                            SourceMonth: options.sourceMonth,
                            SourceYear: options.sourceYear,
                            SourceCell: cellValue
                        };

                        if (slotCellValue && !slotRange && slotCellValue !== cellValue) {
                            schedule.Notes = `Slot: ${slotCellValue}`;
                        }

                        if (break1Times.start) {
                            schedule.BreakStart = break1Times.start;
                        }
                        if (break1Times.end) {
                            schedule.BreakEnd = break1Times.end;
                        }
                        if (lunchTimes.start) {
                            schedule.LunchStart = lunchTimes.start;
                        }
                        if (lunchTimes.end) {
                            schedule.LunchEnd = lunchTimes.end;
                        }
                        if (break2Times.start) {
                            schedule.Break2Start = break2Times.start;
                        }
                        if (break2Times.end) {
                            schedule.Break2End = break2Times.end;
                        }

                        schedules.push(schedule);
                        summary.totalShifts++;
                        summary.totalAssignments++;
                        rowAssignments++;
                    });

                    if (!agentHasSchedule) {
                        if (!summary.agentsWithoutSchedules.includes(agentName)) {
                            summary.agentsWithoutSchedules.push(agentName);
                        }
                    } else if (rowAssignments === 0 && baseSlotLabel) {
                        if (!summary.agentsWithoutSchedules.includes(agentName)) {
                            summary.agentsWithoutSchedules.push(agentName);
                        }
                    }
                });

                if (schedules.length > 0) {
                    const dates = schedules
                        .map(item => new Date(item.Date))
                        .filter(date => !isNaN(date.getTime()));

                    if (dates.length > 0) {
                        const minDate = new Date(Math.min.apply(null, dates));
                        const maxDate = new Date(Math.max.apply(null, dates));
                        summary.startDate = this.toIsoDateString(minDate);
                        summary.endDate = this.toIsoDateString(maxDate);
                    }
                } else if (relevantDates.length > 0) {
                    summary.startDate = relevantDates[0].iso;
                    summary.endDate = relevantDates[relevantDates.length - 1].iso;
                }

                if (!summary.weekCount || summary.weekCount < 0) {
                    const weekSpanStart = summary.startDate || options.startDate || (relevantDates[0]?.iso ?? '');
                    const weekSpanEnd = summary.endDate || options.endDate || (relevantDates[relevantDates.length - 1]?.iso ?? '');
                    summary.weekCount = this.calculateWeekSpanCount(weekSpanStart, weekSpanEnd, options.startDate, options.endDate);
                }

                summary.totalAgents = agentSet.size;
                return { schedules, summary };
            }

            validateImportDateRange(startDate, endDate) {
                if (!startDate || !endDate) {
                    return { valid: false, message: 'Start and end dates are required.' };
                }

                const start = new Date(startDate);
                const end = new Date(endDate);

                if (isNaN(start.getTime()) || isNaN(end.getTime())) {
                    return { valid: false, message: 'Invalid date selection. Please use valid dates.' };
                }

                if (end < start) {
                    return { valid: false, message: 'The ending date must be the same as or after the starting date.' };
                }

                return { valid: true };
            }

            resolveDateInput(value) {
                if (value === undefined || value === null || value === '') {
                    return null;
                }

                if (value instanceof Date) {
                    const clone = new Date(value);
                    return isNaN(clone.getTime()) ? null : clone;
                }

                if (typeof value === 'object' && value.iso) {
                    return this.resolveDateInput(value.iso);
                }

                if (typeof value === 'number' && !Number.isNaN(value)) {
                    const asDate = new Date(value);
                    return isNaN(asDate.getTime()) ? null : asDate;
                }

                const parsed = new Date(value);
                return isNaN(parsed.getTime()) ? null : parsed;
            }

            countDaysInRange(startDate, endDate) {
                const start = this.resolveDateInput(startDate);
                const end = this.resolveDateInput(endDate);

                if (!start || !end || end < start) {
                    return 0;
                }

                const diff = Math.floor((end - start) / (24 * 60 * 60 * 1000)) + 1;
                return diff > 0 ? diff : 0;
            }

            calculateWeekSpanCount(startDate, endDate, minDate, maxDate) {
                let start = this.resolveDateInput(startDate) || this.resolveDateInput(minDate);
                let end = this.resolveDateInput(endDate) || this.resolveDateInput(maxDate);

                if (!start || !end || end < start) {
                    return 0;
                }

                const diff = Math.floor((end - start) / (24 * 60 * 60 * 1000)) + 1;
                return diff > 0 ? Math.ceil(diff / 7) : 0;
            }

            generateDateRange(startDate, endDate) {
                const start = this.resolveDateInput(startDate);
                const end = this.resolveDateInput(endDate);

                if (!start || !end || end < start) {
                    return [];
                }

                const dates = [];
                const cursor = new Date(start.getTime());

                while (cursor <= end) {
                    dates.push({
                        iso: this.toIsoDateString(cursor),
                        dayOfWeek: cursor.getDay()
                    });
                    cursor.setDate(cursor.getDate() + 1);
                }

                return dates;
            }

            extractAgentNames(cellValue) {
                if (!cellValue) {
                    return [];
                }

                const parts = cellValue
                    .split(/[,&;\/\n]+/)
                    .map(part => part.trim())
                    .filter(part => part);

                return parts.filter(part => !this.isSkippableAssignmentValue(part));
            }

            isSkippableAssignmentValue(value) {
                const normalized = value.toLowerCase().replace(/[^a-z]/g, '');
                if (!normalized) {
                    return true;
                }

                const skipValues = new Set(['off', 'na', 'none', 'vacation', 'holiday', 'leave', 'pto']);
                if (skipValues.has(normalized)) {
                    return true;
                }

                return Array.from(skipValues).some(keyword => normalized.startsWith(keyword));
            }

            normalizePersonKey(value) {
                return (value || '').toString().trim().toLowerCase().replace(/\s+/g, ' ');
            }

            normalizeCellValue(value) {
                if (value === undefined || value === null) {
                    return '';
                }
                return value.toString().replace(/\uFEFF/g, '').trim();
            }

            normalizeHeaderKey(value) {
                return this.normalizeCellValue(value).toLowerCase().replace(/[^a-z0-9]/g, '');
            }

            parseTimeRange(value) {
                if (value === undefined || value === null) {
                    return null;
                }

                const raw = value.toString().trim();
                if (!raw) return null;
                if (/^(n\/a|na|off|-|none)$/i.test(raw)) {
                    return null;
                }

                const normalizedRaw = raw
                    .replace(/[–—]/g, '-')
                    .replace(/\bto\b/gi, '-')
                    .replace(/\s+-\s+/g, ' - ');

                const dashIndex = normalizedRaw.indexOf('-');
                if (dashIndex === -1) {
                    return null;
                }

                const start = normalizedRaw.slice(0, dashIndex).trim();
                const endSegment = normalizedRaw.slice(dashIndex + 1).trim();
                const end = endSegment.split(/[(/]/)[0].trim();

                if (!start || !end) {
                    return null;
                }

                return { start, end, label: raw };
            }

            identifyBreakAndLunchColumns(headerKeys, excludedColumns = new Set()) {
                const findIndex = (keywords) => {
                    return headerKeys.findIndex((key, index) => {
                        if (excludedColumns.has(index)) {
                            return false;
                        }

                        return keywords.some(keyword => key.includes(keyword));
                    });
                };

                const break1RangeIndex = findIndex(['break1', 'firstbreak']);
                const break1StartIndex = findIndex(['break1start', 'startbreak1', 'firstbreakstart']);
                const break1EndIndex = findIndex(['break1end', 'endbreak1', 'firstbreakend']);

                let genericBreakIndex = -1;
                if (break1RangeIndex === -1) {
                    genericBreakIndex = headerKeys.findIndex((key, index) => {
                        if (excludedColumns.has(index)) {
                            return false;
                        }

                        const matchesBreak = key.includes('break');
                        const isBreak2 = key.includes('break2') || key.includes('secondbreak');
                        return matchesBreak && !isBreak2;
                    });
                }

                const lunchRangeIndex = findIndex(['lunch']);
                const lunchStartIndex = findIndex(['lunchstart', 'startlunch']);
                const lunchEndIndex = findIndex(['lunchend', 'endlunch']);

                const break2RangeIndex = findIndex(['break2', 'secondbreak']);
                const break2StartIndex = findIndex(['break2start', 'startbreak2', 'secondbreakstart']);
                const break2EndIndex = findIndex(['break2end', 'endbreak2', 'secondbreakend']);

                return {
                    break1: {
                        range: break1RangeIndex !== -1 ? break1RangeIndex : genericBreakIndex,
                        start: break1StartIndex,
                        end: break1EndIndex
                    },
                    lunch: {
                        range: lunchRangeIndex,
                        start: lunchStartIndex,
                        end: lunchEndIndex
                    },
                    break2: {
                        range: break2RangeIndex,
                        start: break2StartIndex,
                        end: break2EndIndex
                    }
                };
            }

            extractTimeWindowFromRow(row, columnConfig = {}) {
                if (!columnConfig || Object.keys(columnConfig).length === 0) {
                    return { start: '', end: '' };
                }

                const rangeValue = columnConfig.range !== undefined && columnConfig.range !== -1
                    ? this.normalizeCellValue(row[columnConfig.range])
                    : '';
                const startValue = columnConfig.start !== undefined && columnConfig.start !== -1
                    ? this.normalizeCellValue(row[columnConfig.start])
                    : '';
                const endValue = columnConfig.end !== undefined && columnConfig.end !== -1
                    ? this.normalizeCellValue(row[columnConfig.end])
                    : '';

                let start = '';
                let end = '';

                const applyRange = (value) => {
                    if (!value) {
                        return false;
                    }

                    if (this.isSkippableAssignmentValue(value)) {
                        return false;
                    }

                    const parsed = this.parseTimeRange(value);
                    if (parsed) {
                        start = start || parsed.start;
                        end = end || parsed.end;
                        return true;
                    }

                    if (!start) {
                        start = value;
                    }

                    return false;
                };

                applyRange(rangeValue);

                if (!start && startValue) {
                    if (!applyRange(startValue)) {
                        start = startValue || start;
                    }
                }

                if (!end && endValue) {
                    if (!applyRange(endValue)) {
                        end = endValue || end;
                    }
                }

                if (!end && rangeValue && start && rangeValue !== start && !this.isSkippableAssignmentValue(rangeValue)) {
                    const normalized = rangeValue.replace(start, '').replace(/[–—]/g, '-');
                    const parts = normalized.split('-').map(part => part.trim()).filter(Boolean);
                    if (parts.length > 0) {
                        end = parts[parts.length - 1];
                    }
                }

                return {
                    start: start || '',
                    end: end || ''
                };
            }

            toIsoDateString(date) {
                if (!(date instanceof Date) || isNaN(date.getTime())) {
                    return '';
                }

                const local = new Date(date.getTime() - date.getTimezoneOffset() * 60000);
                return local.toISOString().split('T')[0];
            }

            renderImportPreview(schedules, options = {}, summary = {}) {
                const container = document.getElementById('importPreview');
                if (!container) return;

                if (!Array.isArray(schedules) || schedules.length === 0) {
                    container.innerHTML = `
                        <div class="alert alert-warning-modern">
                            <i class="fas fa-info-circle me-2"></i>No schedules detected in the provided data.
                        </div>
                    `;
                    this.pendingImportSchedules = [];
                    this.pendingImportSummary = summary;
                    return;
                }

                this.pendingImportSchedules = schedules;
                this.pendingImportSummary = summary;

                const total = schedules.length;
                const sample = schedules.slice(0, Math.min(total, 10));
                const monthName = this.getMonthName(options.sourceMonth);
                const dateRange = summary?.startDate && summary?.endDate
                    ? `${this.formatDate(summary.startDate)} - ${this.formatDate(summary.endDate)}`
                    : '';
                const startDateLabel = this.formatDate(options.startDate);
                const endDateLabel = this.formatDate(options.endDate);
                const fallbackRange = startDateLabel && endDateLabel
                    ? `${startDateLabel} - ${endDateLabel}`
                    : (startDateLabel || endDateLabel || '');
                const dayCount = summary?.dayCount ?? this.countDaysInRange(options.startDate, options.endDate);

                container.innerHTML = `
                    <div class="alert alert-info-modern">
                        <div class="d-flex flex-wrap gap-3">
                            <span><strong>Date range:</strong> ${dateRange || fallbackRange || 'N/A'}</span>
                            <span><strong>Source month:</strong> ${monthName || 'N/A'} ${options.sourceYear || ''}</span>
                            <span><strong>Days covered:</strong> ${dayCount}</span>
                            <span><strong>Assignments:</strong> ${total}</span>
                            <span><strong>Unique agents:</strong> ${summary?.totalAgents ?? 0}</span>
                        </div>
                        ${summary?.skippedEntries ? `<div class="mt-2 text-warning"><i class="fas fa-exclamation-triangle me-2"></i>${summary.skippedEntries} cell${summary.skippedEntries === 1 ? '' : 's'} skipped.</div>` : ''}
                        ${summary?.duplicatesSkipped ? `<div class="mt-2 text-warning"><i class="fas fa-clone me-2"></i>${summary.duplicatesSkipped} duplicate assignment${summary.duplicatesSkipped === 1 ? '' : 's'} skipped.</div>` : ''}
                    </div>
                    <div class="table-responsive">
                        <table class="table table-modern table-sm">
                            <thead>
                                <tr>
                                    <th>Agent</th>
                                    <th>Date</th>
                                    <th>Slot</th>
                                    <th>Start</th>
                                    <th>End</th>
                                </tr>
                            </thead>
                            <tbody>
                                ${sample.map(item => `
                                    <tr>
                                        <td>${item.UserName}</td>
                                        <td>${this.formatDate(item.Date)}</td>
                                        <td>${item.SlotName || ''}</td>
                                        <td>${item.StartTime || ''}</td>
                                        <td>${item.EndTime || ''}</td>
                                    </tr>
                                `).join('')}
                            </tbody>
                        </table>
                    </div>
                    <p class="text-muted small mb-0">Showing first ${sample.length} of ${total} schedule entries detected.</p>
                    ${summary?.agentsWithoutSchedules && summary.agentsWithoutSchedules.length ? `
                        <div class="alert alert-warning-modern mt-3">
                            <strong>Heads up:</strong> ${summary.agentsWithoutSchedules.length} agent${summary.agentsWithoutSchedules.length === 1 ? '' : 's'} had no scheduled days: ${summary.agentsWithoutSchedules.join(', ')}.
                        </div>
                    ` : ''}
                `;
            }

            renderImportSummary(result) {
                const container = document.getElementById('importSummary');
                if (!container) return;

                if (!result || !result.success) {
                    container.innerHTML = '';
                    return;
                }

                const range = result.range?.start && result.range?.end
                    ? `${this.formatDate(result.range.start)} - ${this.formatDate(result.range.end)}`
                    : (result.range?.start ? this.formatDate(result.range.start) : '');

                const metadata = result.metadata || {};
                const daysCovered = metadata?.summary?.dayCount ?? metadata.dayCount ?? '';
                const startDateLabel = metadata.startDate ? this.formatDate(metadata.startDate) : '';
                const endDateLabel = metadata.endDate ? this.formatDate(metadata.endDate) : '';
                const googleSheetMeta = metadata.googleSheet || null;
                const sourceLabel = googleSheetMeta
                    ? `${googleSheetMeta.spreadsheetName || 'Google Sheet'}${googleSheetMeta.sheetName ? ` — ${googleSheetMeta.sheetName}` : ''}`
                    : (metadata.fileName || '');

                container.innerHTML = `
                    <div class="alert alert-success-modern">
                        <h6 class="mb-2"><i class="fas fa-check-circle me-2"></i>Import Complete</h6>
                        <ul class="mb-0">
                            <li><strong>Imported:</strong> ${result.importedCount}</li>
                            <li><strong>Replaced:</strong> ${result.replacedCount || 0}</li>
                            <li><strong>Total schedules now:</strong> ${result.totalAfterImport ?? 'N/A'}</li>
                            ${sourceLabel ? `<li><strong>Source:</strong> ${sourceLabel}${googleSheetMeta?.range ? ` (${googleSheetMeta.range})` : ''}</li>` : ''}
                            ${metadata.sourceType === 'GOOGLE_SHEET' && googleSheetMeta?.url ? `<li><strong>Sheet link:</strong> <a href="${googleSheetMeta.url}" target="_blank" rel="noopener">Open in Google Sheets</a></li>` : ''}
                            ${range ? `<li><strong>Date range affected:</strong> ${range}</li>` : ''}
                            ${daysCovered ? `<li><strong>Days covered:</strong> ${daysCovered}</li>` : ''}
                            ${startDateLabel && endDateLabel ? `<li><strong>Date span:</strong> ${startDateLabel} - ${endDateLabel}</li>` : ''}
                        </ul>
                    </div>
                `;
            }

            clearImportPreview() {
                const container = document.getElementById('importPreview');
                if (container) {
                    container.innerHTML = '';
                }
                this.pendingImportSchedules = [];
                this.pendingImportSummary = null;
            }

            clearImportSummary() {
                const container = document.getElementById('importSummary');
                if (container) {
                    container.innerHTML = '';
                }
            }

            handleScheduleFileSelect(event) {
                const file = event?.target?.files?.[0];
                this.updateImportFileName(file?.name || '');
                this.clearImportPreview();
                this.clearImportSummary();
                if (file) {
                    const googleSheetUrl = document.getElementById('googleSheetUrl');
                    if (googleSheetUrl) {
                        googleSheetUrl.value = '';
                    }
                    const status = document.getElementById('googleSheetStatus');
                    if (status) {
                        status.textContent = '';
                    }
                }
            }

            handleGoogleSheetUrlChange(event) {
                const urlValue = event?.target?.value?.trim();
                const fileInput = document.getElementById('scheduleFile');
                if (urlValue && fileInput) {
                    fileInput.value = '';
                }
                const status = document.getElementById('googleSheetStatus');
                if (status) {
                    status.textContent = urlValue ? 'Using Google Sheets link for this import.' : '';
                }
                this.updateImportFileName();
                this.clearImportPreview();
                this.clearImportSummary();
            }

            updateImportFileName(fileName) {
                const label = document.getElementById('importFileName');
                if (!label) return;

                if (fileName) {
                    label.textContent = `Selected file: ${fileName}`;
                    return;
                }

                const googleSheetUrl = document.getElementById('googleSheetUrl');
                if (googleSheetUrl && googleSheetUrl.value.trim()) {
                    label.textContent = 'Importing from the provided Google Sheets link.';
                } else {
                    label.textContent = 'Upload a CSV export of the schedule grid or provide a Google Sheets link.';
                }
            }

            getMonthName(monthNumber) {
                const months = [
                    'January', 'February', 'March', 'April', 'May', 'June',
                    'July', 'August', 'September', 'October', 'November', 'December'
                ];

                const index = Number(monthNumber) - 1;
                return months[index] || '';
            }

            async importHolidays() {
                try {
                    this.showLoading(true);

                    const countryCode = document.getElementById('holidayCountry').value;
                    const year = document.getElementById('holidayYear').value;

                    if (!countryCode || !year) {
                        throw new Error('Please select both country and year');
                    }

                    const result = await this.callServerFunction('clientGetCountryHolidays', countryCode, year);

                    if (result && result.success) {
                        const countryNames = {
                            'JM': 'Jamaica',
                            'US': 'United States',
                            'DO': 'Dominican Republic',
                            'PH': 'Philippines'
                        };

                        const countryName = countryNames[countryCode] || countryCode;
                        const priority = result.isPrimary ? ' (PRIMARY)' : '';

                        this.showToast(
                            `Successfully loaded ${result.holidays.length} holidays for ${countryName} ${year}${priority}`,
                            'success'
                        );

                        // Display holidays
                        this.displayHolidayPreview(result.holidays, countryName, year, result.isPrimary);

                    } else {
                        throw new Error(result?.error || 'Failed to load holidays');
                    }

                } catch (error) {
                    console.error('❌ Error importing holidays:', error);
                    this.showToast('Failed to import holidays: ' + error.message, 'danger');
                } finally {
                    this.showLoading(false);
                }
            }

            displayHolidayPreview(holidays, countryName, year, isPrimary) {
                const container = document.getElementById('holidayPreview');
                if (!container) return;

                container.style.display = 'block';
                container.innerHTML = `
                        <div class="alert ${isPrimary ? 'alert-success' : 'alert-info'}-modern">
                            <h6>
                                <i class="fas fa-calendar-day me-2"></i>
                                ${countryName} Holidays ${year} ${isPrimary ? '(PRIMARY - Takes Precedence)' : ''}
                            </h6>
                            <div class="row">
                                ${holidays.map(holiday => `
                                    <div class="col-md-6 mb-1">
                                        <small>
                                            <strong>${holiday.name}</strong> - ${this.formatDate(holiday.date)}
                                        </small>
                                    </div>
                                `).join('')}
                            </div>
                            <div class="mt-2">
                                <button class="btn btn-success-modern btn-sm btn-modern" onclick="scheduleManager.applyHolidays('${countryName}', '${year}')">
                                    <i class="fas fa-check me-1"></i>Apply These Holidays
                                </button>
                            </div>
                        </div>
                    `;
            }

            async applyHolidays(countryName, year) {
                this.showToast(`Applied ${countryName} holidays for ${year} to the system`, 'success');
                await this.refreshHolidays();
            }

            async refreshHolidays() {
                const container = document.getElementById('currentHolidays');
                if (!container) return;

                container.innerHTML = `
                        <div class="text-center py-4">
                            <div class="loading-spinner mx-auto mb-3"></div>
                            <p class="text-muted">Loading current holidays...</p>
                        </div>
                    `;

                // Simulate loading current holidays
                setTimeout(() => {
                    container.innerHTML = `
                            <div class="alert alert-info-modern">
                                <h6><i class="fas fa-info-circle me-2"></i>Holiday System Ready</h6>
                                <p class="mb-0">
                                    The holiday system is configured for Jamaica (primary), United States, Dominican Republic, and Philippines. 
                                    Import holidays using the form above to populate the system.
                                </p>
                            </div>
                        `;
                }, 1000);
            }

            onTabChange(target) {
                switch (target) {
                    case '#attendance':
                        this.loadAttendanceCalendar();
                        break;
                    case '#attendance-dashboard':
                        this.loadAttendanceDashboard(true);
                        break;
                    case '#dashboard':
                        this.refreshDashboard();
                        break;
                    case '#shifts':
                        this.loadShiftSlots();
                        break;
                    case '#holidays':
                        this.refreshHolidays();
                        break;
                    case '#import':
                        const manualManager = this.manualShiftManager
                            || (typeof window !== 'undefined' ? window.manualShiftManager : null);
                        if (manualManager && typeof manualManager.renderUserList === 'function') {
                            manualManager.renderUserList();
                        }
                        break;
                }
            }

            async approveSchedule(scheduleId) {
                try {
                    this.showLoading(true);
                    const result = await this.callServerFunction('clientApproveSchedules', [scheduleId], this.getCurrentUserId());

                    if (result && result.success) {
                        this.showToast('Schedule approved successfully!', 'success');
                        await this.loadSchedules();
                    } else {
                        throw new Error(result?.error || 'Failed to approve schedule');
                    }
                } catch (error) {
                    console.error('Error approving schedule:', error);
                    this.showToast('Failed to approve schedule: ' + error.message, 'danger');
                } finally {
                    this.showLoading(false);
                }
            }

            async rejectSchedule(scheduleId) {
                try {
                    const reason = prompt('Please provide a reason for rejection (optional):');
                    this.showLoading(true);

                    const result = await this.callServerFunction('clientRejectSchedules', [scheduleId], this.getCurrentUserId(), reason || '');

                    if (result && result.success) {
                        this.showToast('Schedule rejected successfully!', 'success');
                        await this.loadSchedules();
                    } else {
                        throw new Error(result?.error || 'Failed to reject schedule');
                    }
                } catch (error) {
                    console.error('Error rejecting schedule:', error);
                    this.showToast('Failed to reject schedule: ' + error.message, 'danger');
                } finally {
                    this.showLoading(false);
                }
            }

            viewScheduleDetails(scheduleId) {
                this.showToast('Schedule details view - coming soon!', 'info');
                console.log('Viewing schedule details for:', scheduleId);
            }

            async callServerFunction(functionName, ...params) {
                try {
                    console.log(`📞 Calling backend function: ${functionName}`, params);

                    return new Promise((resolve, reject) => {
                        if (typeof google !== 'undefined' && google.script && google.script.run) {
                            google.script.run
                                .withSuccessHandler((result) => {
                                    console.log(`✅ Backend response for ${functionName}:`, result);
                                    resolve(result);
                                })
                                .withFailureHandler((error) => {
                                    console.error(`❌ Backend error for ${functionName}:`, error);
                                    reject(new Error(error.message || error.toString()));
                                })
                                [functionName](...params);
                        } else {
                            // Google Apps Script not available
                            reject(new Error('Google Apps Script not available. Please ensure this is running in the correct environment.'));
                        }
                    });
                } catch (error) {
                    console.error(`❌ Error calling ${functionName}:`, error);
                    throw error;
                }
            }

            // Utility methods
            getCurrentUserId() {
                const resolvedId = this.normalizeUserIdValue(this.resolvedManagerId);
                if (resolvedId) {
                    return resolvedId;
                }

                const potentialIds = [
                    this.currentUser?.ID,
                    this.currentUser?.Id,
                    this.currentUser?.id,
                    this.currentUser?.UserID,
                    this.currentUser?.UserId
                ]
                    .map(id => this.normalizeUserIdValue(id))
                    .filter(id => id);

                return potentialIds.length > 0 ? potentialIds[0] : 'system-user';
            }

            getCurrentCampaignId() {
                const resolvedCampaign = this.normalizeCampaignIdValue(this.resolvedCampaignId);
                if (resolvedCampaign) {
                    return resolvedCampaign;
                }

                const candidateValues = [
                    this.currentUser?.CampaignID,
                    this.currentUser?.campaignID,
                    this.currentUser?.CampaignId,
                    this.currentUser?.campaignId,
                    this.currentUser?.Campaign,
                    typeof document !== 'undefined' ? document.documentElement?.getAttribute('data-campaign-id') : null,
                    typeof document !== 'undefined' ? document.documentElement?.dataset?.campaignId : null,
                    typeof document !== 'undefined' ? document.body?.getAttribute('data-campaign-id') : null,
                    typeof document !== 'undefined' ? document.body?.dataset?.campaignId : null,
                    typeof window !== 'undefined' ? window.__layoutCampaignId : null,
                    typeof window !== 'undefined' ? window.__LAYOUT_CAMPAIGN_ID : null,
                    typeof window !== 'undefined' ? window.__LAYOUT_CAMPAIGNID : null,
                    typeof window !== 'undefined' ? window.__absorbedBannerData?.campaignId : null,
                    typeof window !== 'undefined' ? window.__absorbedBannerData?.campaignID : null
                ];

                for (const value of candidateValues) {
                    const normalized = this.normalizeCampaignIdValue(value);
                    if (normalized) {
                        return normalized;
                    }
                }

                const sidebarCampaign = document.querySelector('[data-campaign-id]')?.getAttribute('data-campaign-id');
                const normalizedSidebarCampaign = this.normalizeCampaignIdValue(sidebarCampaign);
                if (normalizedSidebarCampaign) {
                    return normalizedSidebarCampaign;
                }

                return '';
            }

            normalizeCampaignIdValue(value) {
                if (value === null || typeof value === 'undefined') {
                    return '';
                }

                if (Array.isArray(value)) {
                    for (const candidate of value) {
                        const normalizedCandidate = this.normalizeCampaignIdValue(candidate);
                        if (normalizedCandidate) {
                            return normalizedCandidate;
                        }
                    }
                    return '';
                }

                if (typeof value === 'object') {
                    const objectCandidates = [value.ID, value.Id, value.id, value.campaignId, value.CampaignID, value.value];
                    for (const candidate of objectCandidates) {
                        const normalizedCandidate = this.normalizeCampaignIdValue(candidate);
                        if (normalizedCandidate) {
                            return normalizedCandidate;
                        }
                    }
                    return '';
                }

                const text = String(value).trim();
                if (!text || text.toLowerCase() === 'undefined' || text.toLowerCase() === 'null') {
                    return '';
                }

                return text;
            }

            normalizeUserIdValue(value) {
                if (value === null || typeof value === 'undefined') {
                    return '';
                }

                const text = String(value).trim();
                if (!text || text.toLowerCase() === 'undefined' || text.toLowerCase() === 'null') {
                    return '';
                }

                return text;
            }

            escapeHtml(value) {
                if (value === null || typeof value === 'undefined') {
                    return '';
                }

                return String(value)
                    .replace(/&/g, '&amp;')
                    .replace(/</g, '&lt;')
                    .replace(/>/g, '&gt;')
                    .replace(/"/g, '&quot;')
                    .replace(/'/g, '&#39;');
            }

            escapeForInlineEvent(value) {
                if (value === null || typeof value === 'undefined') {
                    return '';
                }

                return String(value)
                    .replace(/\\/g, '\\\\')
                    .replace(/'/g, "\\'")
                    .replace(/"/g, '\\"')
                    .replace(/\r/g, '\\r')
                    .replace(/\n/g, '\\n');
            }

            formatSchedulePeriod(schedule) {
                if (!schedule || typeof schedule !== 'object') {
                    return '';
                }

                const start = schedule.PeriodStart || schedule.Date;
                const end = schedule.PeriodEnd || schedule.Date || start;

                if (!start && !end) {
                    return '';
                }

                if (!end || start === end) {
                    return this.formatDate(start);
                }

                return this.formatPeriodLabel(start, end);
            }

            formatDate(dateStr) {
                try {
                    return dateStr ? new Date(dateStr).toLocaleDateString() : '';
                } catch (error) {
                    return dateStr;
                }
            }

            formatPeriodLabel(start, end) {
                const resolvedStart = start || end;
                const resolvedEnd = end || start;

                if (!resolvedStart && !resolvedEnd) {
                    return '';
                }

                const startLabel = this.formatDate(resolvedStart);
                const endLabel = this.formatDate(resolvedEnd);

                if (!resolvedEnd || startLabel === endLabel) {
                    return startLabel;
                }

                return `${startLabel} - ${endLabel}`;
            }

            formatDateTime(dateValue) {
                if (!dateValue) {
                    return '';
                }

                try {
                    const date = new Date(dateValue);
                    if (isNaN(date.getTime())) {
                        return String(dateValue);
                    }

                    return date.toLocaleString(undefined, {
                        year: 'numeric',
                        month: 'short',
                        day: 'numeric',
                        hour: '2-digit',
                        minute: '2-digit'
                    });
                } catch (error) {
                    console.warn('Unable to format date time value:', dateValue, error);
                    return String(dateValue);
                }
            }

            formatTimeValue(timeValue) {
                if (!timeValue && timeValue !== 0) {
                    return '';
                }

                try {
                    if (typeof timeValue === 'string') {
                        if (/^\d{1,2}:\d{2}(:\d{2})?$/.test(timeValue)) {
                            const [hours, minutes] = timeValue.split(':');
                            const date = new Date();
                            date.setHours(parseInt(hours, 10), parseInt(minutes, 10), 0, 0);
                            return date.toLocaleTimeString([], { hour: '2-digit', minute: '2-digit' });
                        }

                        const parsed = new Date(timeValue);
                        if (!isNaN(parsed.getTime())) {
                            return parsed.toLocaleTimeString([], { hour: '2-digit', minute: '2-digit' });
                        }

                        return timeValue;
                    }

                    if (timeValue instanceof Date) {
                        return timeValue.toLocaleTimeString([], { hour: '2-digit', minute: '2-digit' });
                    }

                    if (typeof timeValue === 'number') {
                        if (timeValue >= 0 && timeValue < 1) {
                            const totalMinutes = Math.round(timeValue * 24 * 60);
                            const hours = Math.floor(totalMinutes / 60).toString().padStart(2, '0');
                            const minutes = (totalMinutes % 60).toString().padStart(2, '0');
                            return `${hours}:${minutes}`;
                        }

                        const date = new Date(timeValue);
                        if (!isNaN(date.getTime())) {
                            return date.toLocaleTimeString([], { hour: '2-digit', minute: '2-digit' });
                        }
                    }

                    return String(timeValue);
                } catch (error) {
                    console.warn('Unable to format time value:', timeValue, error);
                    return String(timeValue);
                }
            }

            formatDaysOfWeek(daysArray) {
                const dayNames = ['Sun', 'Mon', 'Tue', 'Wed', 'Thu', 'Fri', 'Sat'];
                return Array.isArray(daysArray) ?
                    daysArray.map(day => dayNames[day] || day).join(', ') :
                    'Mon-Fri';
            }

            getStatusBadgeClass(status) {
                switch (status) {
                    case 'APPROVED': return 'status-approved';
                    case 'REJECTED': return 'status-rejected';
                    default: return 'status-pending';
                }
            }

            getPriorityClass(priority) {
                switch (priority) {
                    case 4: return 'bg-danger text-white';
                    case 3: return 'bg-warning text-dark';
                    case 2: return 'bg-primary text-white';
                    default: return 'bg-secondary text-white';
                }
            }

            getPriorityText(priority) {
                switch (priority) {
                    case 4: return 'Critical';
                    case 3: return 'High';
                    case 2: return 'Normal';
                    default: return 'Low';
                }
            }

            getInsightIcon(type) {
                switch (type) {
                    case 'coverage': return 'chart-area';
                    case 'fairness': return 'balance-scale';
                    case 'compliance': return 'shield-alt';
                    case 'insight': return 'lightbulb';
                    case 'positive': return 'thumbs-up';
                    case 'warning': return 'exclamation-triangle';
                    case 'critical': return 'exclamation-circle';
                    default: return 'info-circle';
                }
            }
        }

        // Global functions for button clicks
        window.scheduleManager = null;

        function runSystemDiagnostics() {
            if (window.scheduleManager) {
                window.scheduleManager.showToast('System diagnostics: All systems operational', 'success');
            }
        }

        function refreshAllData() {
            if (window.scheduleManager) {
                window.scheduleManager.loadInitialData();
            }
        }

        function refreshSchedules() {
            if (window.scheduleManager) {
                window.scheduleManager.loadSchedules()
                    .then(() => window.scheduleManager.showToast('Schedules refreshed', 'success'))
                    .catch(error => {
                        console.error('❌ Failed to refresh schedules:', error);
                        window.scheduleManager.showToast('Failed to refresh schedules. Please try again.', 'danger');
                    });
            }
        }

        function refreshShiftSlots() {
            if (window.scheduleManager) {
                window.scheduleManager.loadShiftSlots();
            }
        }

        function refreshDashboard() {
            if (window.scheduleManager) {
                window.scheduleManager.refreshDashboard();
            }
        }

        function refreshUsers() {
            if (window.scheduleManager) {
                window.scheduleManager.loadUsers();
            }
        }

        function loadAttendanceCalendar() {
            if (window.scheduleManager) {
                window.scheduleManager.loadAttendanceCalendar();
            }
        }

        function applyScheduleFilters() {
            if (window.scheduleManager) {
                window.scheduleManager.loadSchedules()
                    .then(() => window.scheduleManager.showToast('Filters applied', 'success'))
                    .catch(error => {
                        console.error('❌ Failed to apply schedule filters:', error);
                        window.scheduleManager.showToast('Failed to apply filters. Please try again.', 'danger');
                    });
            }
        }

        function previewSchedules() {
            if (window.scheduleManager) {
                window.scheduleManager.showToast('Schedule preview - coming soon!', 'info');
            }
        }

        function generateThisWeek() {
            if (window.scheduleManager) {
                window.scheduleManager.generateSchedules();
            }
        }

        function generateNextWeek() {
            if (window.scheduleManager) {
                window.scheduleManager.generateSchedules();
            }
        }

        function bulkApproveSchedules() {
            if (window.scheduleManager) {
                window.scheduleManager.showToast('Bulk approve functionality - coming soon!', 'info');
            }
        }

        function markBulkAttendance() {
            if (window.scheduleManager) {
                window.scheduleManager.showToast('Bulk attendance marking - coming soon!', 'info');
            }
        }

        function quickMarkAttendance() {
            if (window.scheduleManager) {
                window.scheduleManager.showToast('Quick attendance marking - coming soon!', 'info');
            }
        }

        function exportAttendanceReport() {
            if (window.scheduleManager) {
                window.scheduleManager.showToast('Report export - coming soon!', 'info');
            }
        }

        function previewHolidays() {
            if (window.scheduleManager) {
                window.scheduleManager.showToast('Holiday preview - coming soon!', 'info');
            }
        }

        function assignManagerUsers() {
            if (window.scheduleManager) {
                window.scheduleManager.showToast('Manager assignment - coming soon!', 'info');
            }
        }

        function editShiftSlot(slotId) {
            if (window.scheduleManager) {
                window.scheduleManager.showToast('Edit shift slot #' + slotId, 'info');
            }
        }

        function previewShiftSlot() {
            if (window.scheduleManager) {
                const slotName = document.getElementById('slotName').value || 'Unnamed Shift';
                const startTime = document.getElementById('slotStartTime').value;
                const endTime = document.getElementById('slotEndTime').value;
                const enableOT = document.getElementById('enableOvertime').checked;
                const enableStaggered = document.getElementById('enableStaggeredBreaks').checked;

                const preview = `
                        <strong>${slotName}</strong><br>
                        Time: ${startTime} - ${endTime}<br>
                        Overtime: ${enableOT ? 'Enabled' : 'Disabled'}<br>
                        Staggered Breaks: ${enableStaggered ? 'Enabled' : 'Disabled'}
                    `;

                window.scheduleManager.showToast(`Shift Preview: ${preview}`, 'info');
            }
        }

        function createDefaultShifts() {
            if (window.scheduleManager) {
                window.scheduleManager.showToast('Creating default shift templates...', 'info');
                // This would call a backend function to create standard shifts
                setTimeout(() => {
                    window.scheduleManager.showToast('Default shifts created successfully!', 'success');
                    if (window.scheduleManager) {
                        window.scheduleManager.loadShiftSlots();
                    }
                }, 2000);
            }
        }

        function bulkEditShifts() {
            if (window.scheduleManager) {
                window.scheduleManager.showToast('Bulk edit functionality - coming soon!', 'info');
            }
        }

        function exportShiftSchedule() {
            if (window.scheduleManager) {
                window.scheduleManager.showToast('Shift schedule export - coming soon!', 'info');
            }
        }

        function validateShiftCoverage() {
            if (window.scheduleManager) {
                window.scheduleManager.showLoading(true);
                setTimeout(() => {
                    window.scheduleManager.showLoading(false);
                    window.scheduleManager.showToast('Shift coverage validated - all schedules have adequate coverage', 'success');
                }, 1500);
            }
        }

        // Manual shift assignment manager for the Schedule Management import tab
        class ManualShiftAssignmentManager {
            constructor(scheduleManager) {
                this.scheduleManager = scheduleManager || null;

                this.form = document.getElementById('manualShiftForm');
                this.feedbackArea = document.getElementById('feedbackArea');
                this.dateInput = document.getElementById('assignmentDate');
                this.startTimeInput = document.getElementById('startTime');
                this.endTimeInput = document.getElementById('endTime');
                this.sourceMonthSelect = document.getElementById('sourceMonth');
                this.sourceYearSelect = document.getElementById('sourceYear');
                this.slotLabelInput = document.getElementById('slotLabel');
                this.notesInput = document.getElementById('additionalNotes');
                this.replaceExistingToggle = document.getElementById('replaceExisting');
                this.userSearchInput = document.getElementById('userSearch');
                this.selectAllToggle = document.getElementById('selectAllUsers');
                this.userList = document.getElementById('userList');
                this.userLoadingState = document.getElementById('userLoadingState');
                this.selectedCountLabel = document.getElementById('selectedUserCount');
                this.totalCountLabel = document.getElementById('totalUserCount');
                this.clearSelectionBtn = document.getElementById('clearSelection');
                this.submitButton = document.getElementById('submitManualShift');
                this.activityLog = document.getElementById('activityLog');
                this.activityEmptyState = document.getElementById('activityEmptyState');

                this.users = [];
                this.userMap = new Map();
                this.selectedUserIds = new Set();

                if (this.form) {
                    this.form.addEventListener('submit', (event) => this.handleSubmit(event));
                }
                this.userSearchInput?.addEventListener('input', () => this.renderUserList());
                this.selectAllToggle?.addEventListener('change', () => this.toggleSelectAll());
                this.clearSelectionBtn?.addEventListener('click', () => this.clearSelection());

                if (this.scheduleManager && typeof this.scheduleManager === 'object') {
                    this.scheduleManager.manualShiftManager = this;
                }

                this.populateSourceYears();
                this.setDefaultDate();

                const initialUsers = this.scheduleManager && Array.isArray(this.scheduleManager.availableUsers)
                    ? this.scheduleManager.availableUsers
                    : [];
                if (initialUsers.length) {
                    this.setUsers(initialUsers);
                } else {
                    this.setUserLoading(true);
                }
            }

            populateSourceYears() {
                if (!this.sourceYearSelect) {
                    return;
                }

                const currentYear = new Date().getFullYear();
                const earliestYear = 2023;
                const endYear = currentYear + 2;
                const existingValues = new Set(Array.from(this.sourceYearSelect.options).map(option => option.value));

                for (let year = currentYear; year >= earliestYear; year--) {
                    if (!existingValues.has(String(year))) {
                        this.appendYearOption(year);
                    }
                }
                for (let year = currentYear + 1; year <= endYear; year++) {
                    if (!existingValues.has(String(year))) {
                        this.appendYearOption(year);
                    }
                }
            }

            appendYearOption(year) {
                if (!this.sourceYearSelect) {
                    return;
                }
                const option = document.createElement('option');
                option.value = String(year);
                option.textContent = String(year);
                this.sourceYearSelect.appendChild(option);
            }

            setDefaultDate() {
                if (!this.dateInput || this.dateInput.value) {
                    return;
                }
                const today = new Date();
                this.dateInput.value = today.toISOString().split('T')[0];
            }

            setUsers(users) {
                if (!Array.isArray(users)) {
                    users = [];
                }

                const normalized = users
                    .filter(user => user && (user.ID || user.UserName || user.FullName))
                    .map(user => {
                        const id = this.normalizeUserId(user.ID || user.UserID || user.id || user.userId);
                        return {
                            ID: id,
                            UserName: user.UserName || user.username || '',
                            FullName: user.FullName || user.fullName || user.UserName || '',
                            Email: user.Email || user.email || '',
                            campaignName: user.campaignName || user.CampaignName || user.Campaign || ''
                        };
                    })
                    .filter(user => user.ID);

                this.users = normalized;
                this.userMap.clear();
                normalized.forEach(user => this.userMap.set(user.ID, user));

                const retainedSelections = new Set();
                this.selectedUserIds.forEach(id => {
                    if (this.userMap.has(id)) {
                        retainedSelections.add(id);
                    }
                });
                this.selectedUserIds = retainedSelections;

                if (this.totalCountLabel) {
                    this.totalCountLabel.textContent = String(this.users.length);
                }

                this.setUserLoading(false);
                this.renderUserList();
            }

            normalizeUserId(value) {
                if (value === null || typeof value === 'undefined') {
                    return '';
                }
                if (typeof value === 'object') {
                    if (value.ID || value.id) {
                        return this.normalizeUserId(value.ID || value.id);
                    }
                    return '';
                }
                return String(value).trim();
            }

            setUserLoading(isLoading) {
                if (this.userLoadingState) {
                    this.userLoadingState.style.display = isLoading ? 'flex' : 'none';
                }
            }

            getFilteredUsers() {
                const term = this.userSearchInput?.value.trim().toLowerCase() || '';
                if (!term) {
                    return this.users;
                }

                return this.users.filter(user => {
                    const name = (user.FullName || user.UserName || '').toLowerCase();
                    const email = (user.Email || '').toLowerCase();
                    const campaign = (user.campaignName || '').toLowerCase();
                    return name.includes(term) || email.includes(term) || campaign.includes(term);
                });
            }

            renderUserList() {
                if (!this.userList) {
                    return;
                }

                const filteredUsers = this.getFilteredUsers();
                this.userList.innerHTML = '';

                if (!filteredUsers.length) {
                    const emptyState = document.createElement('div');
                    emptyState.className = 'user-list-empty';
                    emptyState.textContent = this.users.length
                        ? 'No users match your search.'
                        : 'No eligible users were found.';
                    this.userList.appendChild(emptyState);
                    this.updateSelectionCounters();
                    if (this.selectAllToggle) {
                        this.selectAllToggle.checked = false;
                        this.selectAllToggle.disabled = this.users.length === 0;
                    }
                    return;
                }

                const fragment = document.createDocumentFragment();
                filteredUsers.forEach(user => {
                    const userId = user.ID;
                    const isChecked = this.selectedUserIds.has(userId);

                    const item = document.createElement('label');
                    item.className = 'user-list-item';

                    const checkbox = document.createElement('input');
                    checkbox.type = 'checkbox';
                    checkbox.className = 'form-check-input';
                    checkbox.checked = isChecked;
                    checkbox.dataset.userId = userId;
                    checkbox.addEventListener('change', (event) => this.toggleUser(event));

                    const details = document.createElement('div');
                    details.style.flex = '1';

                    const name = document.createElement('div');
                    name.className = 'user-name';
                    name.textContent = user.FullName || user.UserName || 'Unnamed User';
                    details.appendChild(name);

                    const metaParts = [];
                    if (user.UserName && user.FullName && user.UserName !== user.FullName) {
                        metaParts.push(user.UserName);
                    }
                    if (user.Email) {
                        metaParts.push(user.Email);
                    }
                    if (user.campaignName) {
                        metaParts.push(user.campaignName);
                    }
                    if (metaParts.length) {
                        const meta = document.createElement('div');
                        meta.className = 'user-meta';
                        meta.textContent = metaParts.join(' • ');
                        details.appendChild(meta);
                    }

                    item.appendChild(checkbox);
                    item.appendChild(details);
                    fragment.appendChild(item);
                });

                this.userList.appendChild(fragment);
                this.updateSelectionCounters();
                this.syncSelectAllState(filteredUsers);
                if (this.selectAllToggle) {
                    this.selectAllToggle.disabled = false;
                }
            }

            toggleUser(event) {
                const checkbox = event.target;
                const userId = checkbox?.dataset?.userId;
                if (!userId) {
                    return;
                }

                if (checkbox.checked) {
                    this.selectedUserIds.add(userId);
                } else {
                    this.selectedUserIds.delete(userId);
                }

                this.updateSelectionCounters();
                this.syncSelectAllState();
            }

            toggleSelectAll() {
                const shouldSelectAll = this.selectAllToggle?.checked;
                const filteredUsers = this.getFilteredUsers();
                if (typeof shouldSelectAll !== 'boolean') {
                    return;
                }

                filteredUsers.forEach(user => {
                    if (!user || !user.ID) {
                        return;
                    }
                    if (shouldSelectAll) {
                        this.selectedUserIds.add(user.ID);
                    } else {
                        this.selectedUserIds.delete(user.ID);
                    }
                });

                this.renderUserList();
            }

            syncSelectAllState(filteredUsers = this.getFilteredUsers()) {
                if (!this.selectAllToggle) {
                    return;
                }

                if (!filteredUsers.length) {
                    this.selectAllToggle.checked = false;
                    return;
                }

                const allSelected = filteredUsers.every(user => this.selectedUserIds.has(user.ID));
                this.selectAllToggle.checked = allSelected && filteredUsers.length > 0;
            }

            clearSelection(options = {}) {
                this.selectedUserIds.clear();
                this.renderUserList();
                if (!options.silent) {
                    this.showFeedback('User selection cleared.', 'info');
                }
            }

            updateSelectionCounters() {
                if (this.selectedCountLabel) {
                    this.selectedCountLabel.textContent = String(this.selectedUserIds.size);
                }
                if (this.totalCountLabel) {
                    this.totalCountLabel.textContent = String(this.users.length);
                }
            }

            async handleSubmit(event) {
                event.preventDefault();

                if (!this.form || !this.submitButton) {
                    return;
                }

                const selectedIds = Array.from(this.selectedUserIds);
                if (!selectedIds.length) {
                    this.showFeedback('Select at least one user before adding shift slots.', 'warning');
                    return;
                }

                const dateValue = this.dateInput?.value;
                const startTimeValue = this.startTimeInput?.value;
                const endTimeValue = this.endTimeInput?.value;

                if (!dateValue || !startTimeValue || !endTimeValue) {
                    this.showFeedback('Date, start time, and end time are required.', 'danger');
                    return;
                }

                if (startTimeValue >= endTimeValue) {
                    this.showFeedback('End time must be later than start time.', 'warning');
                    return;
                }

                const slotLabelValue = this.slotLabelInput?.value.trim() || '';
                const notesValue = this.notesInput?.value.trim() || '';
                const sourceMonthValue = this.sourceMonthSelect?.value || '';
                const sourceYearValue = this.sourceYearSelect?.value || '';
                const sourceMonthNumber = sourceMonthValue ? Number(sourceMonthValue) : null;
                const sourceYearNumber = sourceYearValue ? Number(sourceYearValue) : null;
                const replaceExisting = !!this.replaceExistingToggle?.checked;

                const payload = {
                    date: dateValue,
                    startTime: startTimeValue,
                    endTime: endTimeValue,
                    slotLabel: slotLabelValue,
                    notes: notesValue,
                    sourceMonth: Number.isFinite(sourceMonthNumber) ? sourceMonthNumber : null,
                    sourceYear: Number.isFinite(sourceYearNumber) ? sourceYearNumber : null,
                    replaceExisting,
                    users: selectedIds
                };

                const originalButtonContent = this.submitButton.innerHTML;
                this.submitButton.disabled = true;
                this.submitButton.innerHTML = '<span class="spinner-border spinner-border-sm me-2" role="status" aria-hidden="true"></span>Saving...';

                try {
                    const result = await this.callServerFunction('clientAddManualShiftSlots', payload);
                    if (result && result.success) {
                        const message = result.message || 'Shift slots added successfully.';
                        this.showFeedback(message, 'success');
                        this.appendActivity(result);

                        if (!replaceExisting) {
                            this.clearSelection({ silent: true });
                        }

                        if (this.scheduleManager && typeof this.scheduleManager.loadSchedules === 'function') {
                            this.scheduleManager.loadSchedules().catch(error => {
                                console.warn('Unable to refresh schedules after manual assignment:', error);
                            });
                        }
                    } else {
                        const errorMessage = (result && result.error) || 'Unable to add shift slots.';
                        this.showFeedback(errorMessage, 'danger');
                    }

                    if (result && Array.isArray(result.failed) && result.failed.length) {
                        const skippedNames = result.failed.map(item => item.userName || item.userId || 'Unknown').join(', ');
                        this.showFeedback(`Skipped ${result.failed.length} user(s): ${skippedNames}`, 'warning');
                    }
                } catch (error) {
                    console.error('Manual shift slot assignment failed:', error);
                    this.showFeedback(error.message || 'An unexpected error occurred while saving shift slots.', 'danger');
                } finally {
                    this.submitButton.disabled = false;
                    this.submitButton.innerHTML = originalButtonContent;
                }
            }

            appendActivity(result) {
                if (!this.activityLog) {
                    return;
                }

                if (this.activityEmptyState) {
                    this.activityEmptyState.remove();
                    this.activityEmptyState = null;
                }

                if (!result || !Array.isArray(result.details) || !result.details.length) {
                    return;
                }

                const entry = document.createElement('div');
                entry.className = 'activity-entry';

                const userNames = result.details.map(detail => detail.userName || detail.userId || 'Unknown').join(', ');
                const slotName = result.details[0]?.slotName || 'Manual Shift';
                const dateLabel = result.details[0]?.date || this.dateInput?.value || '';
                const timeLabel = `${result.details[0]?.startTime || this.startTimeInput?.value || ''} - ${result.details[0]?.endTime || this.endTimeInput?.value || ''}`;
                const timestamp = new Date().toLocaleString();

                entry.innerHTML = `
                    <strong>${this.escapeHtml(slotName)}</strong>
                    <div>${this.escapeHtml(userNames)}</div>
                    <div class="activity-meta">
                        <i class="far fa-calendar-alt me-1"></i>${this.escapeHtml(dateLabel)}
                        &nbsp;•&nbsp;
                        <i class="far fa-clock me-1"></i>${this.escapeHtml(timeLabel)}
                        &nbsp;•&nbsp;
                        Recorded ${this.escapeHtml(timestamp)}
                    </div>
                `;

                this.activityLog.prepend(entry);

                const maxEntries = 8;
                while (this.activityLog.children.length > maxEntries) {
                    this.activityLog.removeChild(this.activityLog.lastElementChild);
                }
            }

            showFeedback(message, type) {
                if (!this.feedbackArea) {
                    return;
                }

                const icons = {
                    success: 'fas fa-check-circle',
                    danger: 'fas fa-exclamation-triangle',
                    warning: 'fas fa-exclamation-circle',
                    info: 'fas fa-info-circle'
                };

                const alert = document.createElement('div');
                alert.className = `alert-modern alert-${type}-modern`;
                alert.innerHTML = `
                    <i class="${icons[type] || icons.info}"></i>
                    <div>
                        <p>${this.escapeHtml(message)}</p>
                    </div>
                    <button type="button" class="alert-close" aria-label="Dismiss" title="Dismiss alert">&times;</button>
                `;

                alert.querySelector('.alert-close')?.addEventListener('click', () => alert.remove());

                this.feedbackArea.prepend(alert);

                const timeout = type === 'info' ? 3500 : 6000;
                setTimeout(() => {
                    alert.style.opacity = '0';
                    alert.style.transform = 'translateY(-6px)';
                    setTimeout(() => alert.remove(), 250);
                }, timeout);
            }

            escapeHtml(value) {
                const div = document.createElement('div');
                div.textContent = value || '';
                return div.innerHTML;
            }

            callServerFunction(functionName, ...args) {
                if (this.scheduleManager && typeof this.scheduleManager.callServerFunction === 'function') {
                    return this.scheduleManager.callServerFunction(functionName, ...args);
                }

                return new Promise((resolve, reject) => {
                    if (typeof google !== 'undefined' && google.script && google.script.run) {
                        google.script.run
                            .withSuccessHandler(resolve)
                            .withFailureHandler(reject)
                            [functionName](...args);
                    } else {
                        reject(new Error('Google Apps Script not available.'));
                    }
                });
            }
        }

        // Initialize when DOM is ready
        document.addEventListener('DOMContentLoaded', () => {
            window.scheduleManager = new LuminaScheduleManager();
            window.manualShiftManager = new ManualShiftAssignmentManager(window.scheduleManager);
            if (window.scheduleManager) {
                window.scheduleManager.manualShiftManager = window.manualShiftManager;
            }
            window.calculateWeekSpanCount = (startDate, endDate, minDate, maxDate) => {
                if (window.scheduleManager && typeof window.scheduleManager.calculateWeekSpanCount === 'function') {
                    return window.scheduleManager.calculateWeekSpanCount(startDate, endDate, minDate, maxDate);
                }

                const resolveDate = (value) => {
                    if (value === undefined || value === null || value === '') {
                        return null;
                    }

                    if (value instanceof Date) {
                        const clone = new Date(value);
                        return isNaN(clone.getTime()) ? null : clone;
                    }

                    if (typeof value === 'object' && value.iso) {
                        return resolveDate(value.iso);
                    }

                    if (typeof value === 'number' && !Number.isNaN(value)) {
                        const fromNumber = new Date(value);
                        return isNaN(fromNumber.getTime()) ? null : fromNumber;
                    }

                    const parsed = new Date(value);
                    return isNaN(parsed.getTime()) ? null : parsed;
                };

                const start = resolveDate(startDate) || resolveDate(minDate);
                const end = resolveDate(endDate) || resolveDate(maxDate);
                if (!start || !end || end < start) {
                    return 0;
                }

                const diff = Math.floor((end - start) / (24 * 60 * 60 * 1000)) + 1;
                return diff > 0 ? Math.ceil(diff / 7) : 0;
            };
            console.log('✅ LUMINA Schedule Management System v4.0 - Modern Edition initialized');
        });
    </script>
  </body>
</html><|MERGE_RESOLUTION|>--- conflicted
+++ resolved
@@ -5625,7 +5625,6 @@
                     }
 
                     const userEntries = this.buildAttendanceUserEntries(combinedUsers, employedScheduleUsers);
-<<<<<<< HEAD
 
                     let attendanceRecords = [];
                     try {
@@ -5655,47 +5654,6 @@
                         monthContext.daysInMonth,
                         attendanceMap
                     );
-=======
-
-                    let attendanceRecords = [];
-                    try {
-                        const attendanceResponse = await this.callServerFunction(
-                            'clientGetAttendanceDataRange',
-                            monthContext.startDate,
-                            monthContext.endDate,
-                            campaignId
-                        );
-                        if (attendanceResponse && attendanceResponse.success) {
-                            attendanceRecords = Array.isArray(attendanceResponse.records) ? attendanceResponse.records : [];
-                        } else {
-                            console.warn('Attendance data range request returned an error:', attendanceResponse?.error);
-                        }
-                    } catch (attendanceError) {
-                        console.error('Unable to load attendance statuses for calendar:', attendanceError);
-                    }
-
-                    this.attendanceCalendarRecords = attendanceRecords;
-                    this.mergeAttendanceDashboardRecords(attendanceRecords, monthContext.year);
-                    const attendanceMap = this.buildAttendanceRecordMap(attendanceRecords);
-
-                    const calendar = this.generateAttendanceCalendarGrid(
-                        userEntries,
-                        monthContext.year,
-                        monthContext.month,
-                        monthContext.daysInMonth,
-                        attendanceMap
-                    );
-
-            buildEmploymentKeyLookup(users = []) {
-                const lookup = new Set();
-
-                if (!Array.isArray(users) || !users.length) {
-                    return lookup;
-                }
-
-                users.forEach(user => {
-                    this.collectUserIdentityKeys(user).forEach(key => lookup.add(key));
-                });
 
                 return lookup;
             }
@@ -5781,92 +5739,6 @@
                 users.forEach(user => {
                     this.collectUserIdentityKeys(user).forEach(key => lookup.add(key));
                 });
->>>>>>> 6617e5ba
-
-                return lookup;
-            }
-
-            collectUserIdentityKeys(user) {
-                if (!user) {
-                    return [];
-                }
-
-                const identityValues = [
-                    user.UserName,
-                    user.FullName,
-                    user.Email
-                ];
-
-                return identityValues
-                    .map(value => this.normalizePersonKey(value))
-                    .filter(Boolean);
-            }
-
-            resolveAttendanceMonthContext(monthValue, yearValue) {
-                const now = new Date();
-                const parsedMonth = parseInt(monthValue, 10);
-                const parsedYear = parseInt(yearValue, 10);
-
-                const month = Number.isFinite(parsedMonth) && parsedMonth >= 1 && parsedMonth <= 12
-                    ? parsedMonth
-                    : now.getMonth() + 1;
-                const year = Number.isFinite(parsedYear) ? parsedYear : now.getFullYear();
-                const daysInMonth = new Date(year, month, 0).getDate();
-                const startDate = `${year}-${String(month).padStart(2, '0')}-01`;
-                const endDate = `${year}-${String(month).padStart(2, '0')}-${String(daysInMonth).padStart(2, '0')}`;
-                const monthName = this.getMonthName(month) || `Month ${month}`;
-                const label = `${monthName} ${year}`.trim();
-
-                return {
-                    month,
-                    year,
-                    daysInMonth,
-                    startDate,
-                    endDate,
-                    label
-                };
-            }
-
-            renderAttendanceCalendarLoading(monthLabel) {
-                const safeLabel = this.escapeHtml(monthLabel || '');
-                return `
-                        <div class="text-center py-5">
-                            <div class="loading-spinner mx-auto mb-3"></div>
-                            <p>Loading attendance calendar for ${safeLabel}...</p>
-                        </div>
-                    `;
-            }
-
-            renderNoEligibleAttendanceUsersState(monthLabel) {
-                const safeLabel = this.escapeHtml(monthLabel || '');
-                return `
-                        <div class="text-center py-5 text-muted">
-                            <i class="fas fa-user-clock fa-3x mb-3 opacity-50"></i>
-                            <h5>No Eligible Users</h5>
-                            <p>No users were employed during ${safeLabel}.</p>
-                            <p>Adjust the selected month or review employment dates.</p>
-                        </div>
-                    `;
-            }
-
-            filterScheduleUsersByEmployment(users, year, month) {
-                if (!Array.isArray(users) || !users.length) {
-                    return [];
-                }
-
-                return users.filter(user => this.isUserEmployedDuringMonth(user, year, month));
-            }
-
-            buildEmploymentKeyLookup(users = []) {
-                const lookup = new Set();
-
-                if (!Array.isArray(users) || !users.length) {
-                    return lookup;
-                }
-
-                users.forEach(user => {
-                    this.collectUserIdentityKeys(user).forEach(key => lookup.add(key));
-                });
 
                 return lookup;
             }
@@ -5965,7 +5837,6 @@
                 const hireIso = this.resolveEmploymentIsoDate(user, [
                     'HireDate',
                     'hireDate',
-<<<<<<< HEAD
                     'Hire_Date',
                     'hire_date',
                     'Hire Date',
@@ -6004,42 +5875,20 @@
                     'rehire_date',
                     'Rehire Date',
                     'rehire date'
-=======
-                    'EmploymentStart',
-                    'employmentStart',
-                    'EmploymentStartDate',
-                    'employmentStartDate',
-                    'StartDate',
-                    'startDate',
-                    'Start_Date',
-                    'start_date',
-                    'DateHired',
-                    'dateHired',
-                    'Hire_Date',
-                    'hire_date',
-                    'OnboardDate',
-                    'onboardDate'
->>>>>>> 6617e5ba
                 ]);
                 const terminationIso = this.resolveEmploymentIsoDate(user, [
                     'TerminationDate',
                     'terminationDate',
-<<<<<<< HEAD
                     'Termination Date',
                     'termination date',
                     'EndDate',
                     'endDate',
                     'End Date',
                     'end date',
-=======
-                    'EndDate',
-                    'endDate',
->>>>>>> 6617e5ba
                     'End_Date',
                     'end_date',
                     'EmploymentEnd',
                     'employmentEnd',
-<<<<<<< HEAD
                     'Employment End',
                     'employment end',
                     'EmploymentEndDate',
@@ -6050,17 +5899,10 @@
                     'dateOfTermination',
                     'Date Of Termination',
                     'date of termination',
-=======
-                    'EmploymentEndDate',
-                    'employmentEndDate',
-                    'DateOfTermination',
-                    'dateOfTermination',
->>>>>>> 6617e5ba
                     'Termination',
                     'termination',
                     'Termination_Date',
                     'termination_date',
-<<<<<<< HEAD
                     'Termination Date',
                     'termination date',
                     'SeparationDate',
@@ -6073,12 +5915,6 @@
                     'lastWorkingDate',
                     'Last Working Date',
                     'last working date'
-=======
-                    'SeparationDate',
-                    'separationDate',
-                    'LastWorkingDate',
-                    'lastWorkingDate'
->>>>>>> 6617e5ba
                 ]);
 
                 const hireDate = this.parseIsoDateToLocal(hireIso);
@@ -6112,23 +5948,16 @@
                 return Number.isNaN(date.getTime()) ? null : date;
             }
 
-<<<<<<< HEAD
             resolveEmploymentIsoDate(user, fieldNames = [], visited = new Set()) {
-=======
-            resolveEmploymentIsoDate(user, fieldNames = []) {
->>>>>>> 6617e5ba
                 if (!user || !Array.isArray(fieldNames) || !fieldNames.length) {
                     return '';
                 }
 
-<<<<<<< HEAD
                 if (visited.has(user)) {
                     return '';
                 }
                 visited.add(user);
 
-=======
->>>>>>> 6617e5ba
                 for (let index = 0; index < fieldNames.length; index++) {
                     const fieldName = fieldNames[index];
                     if (!fieldName) {
@@ -6142,7 +5971,6 @@
                     }
                 }
 
-<<<<<<< HEAD
                 const nestedSources = [
                     user.Employment,
                     user.employment,
@@ -6167,8 +5995,6 @@
                     }
                 }
 
-=======
->>>>>>> 6617e5ba
                 return '';
             }
 
