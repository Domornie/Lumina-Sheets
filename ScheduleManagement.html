    <?!= includeOnce('ResponsiveStyles') ?>
<?!= include("layout", {
  baseUrl: baseUrl,
  scriptUrl: scriptUrl,
  user: user,
  currentPage: currentPage || 'schedulemanagement'
}) ?>
<!-- Bootstrap CSS -->
<link href="https://cdn.jsdelivr.net/npm/bootstrap@5.3.3/dist/css/bootstrap.min.css" rel="stylesheet">
<!-- Font Awesome -->
<link href="https://cdnjs.cloudflare.com/ajax/libs/font-awesome/6.4.0/css/all.min.css" rel="stylesheet">
<!-- Chart.js -->
<script src="https://cdn.jsdelivr.net/npm/chart.js"></script>

<style>
    :root {
        --primary: #0052cc;
        --primary-dark: #003d99;
        --primary-light: rgba(0, 82, 204, 0.1);
        --success: #00875a;
        --warning: #ffab00;
        --danger: #de350b;
        --info: #0747a6;
        --light: #f8fafc;
        --dark: #1e293b;
        --jamaica-green: #009639;
        --jamaica-gold: #ffda44;
        --border-radius: 12px;
        --border-radius-sm: 8px;
        --border-radius-lg: 16px;
        --shadow-sm: 0 2px 4px rgba(0, 0, 0, 0.05);
        --shadow: 0 4px 12px rgba(0, 0, 0, 0.08);
        --shadow-lg: 0 8px 24px rgba(0, 0, 0, 0.12);
        --spacing-xs: 0.5rem;
        --spacing-sm: 1rem;
        --spacing-md: 1.5rem;
        --spacing-lg: 2rem;
        --spacing-xl: 3rem;
    }

    * {
        box-sizing: border-box;
    }

    body {
        font-family: -apple-system, BlinkMacSystemFont, 'Segoe UI', system-ui, sans-serif;
        background: linear-gradient(135deg, #f1f5f9 0%, #e2e8f0 100%);
        min-height: 100vh;
        line-height: 1.6;
        color: var(--dark);
    }

    /* Header Styles */
    .app-header {
        background: linear-gradient(135deg, var(--jamaica-green) 0%, var(--primary) 100%);
        color: white;
        padding: var(--spacing-lg) 0;
        margin-bottom: var(--spacing-lg);
        position: relative;
        overflow: hidden;
    }

    .app-header::before {
        content: '';
        position: absolute;
        top: 0;
        left: 0;
        right: 0;
        bottom: 0;
        background: url('data:image/svg+xml,<svg xmlns="http://www.w3.org/2000/svg" viewBox="0 0 100 100"><defs><pattern id="grid" width="10" height="10" patternUnits="userSpaceOnUse"><path d="M 10 0 L 0 0 0 10" fill="none" stroke="rgba(255,255,255,0.1)" stroke-width="0.5"/></pattern></defs><rect width="100" height="100" fill="url(%23grid)"/></svg>');
        opacity: 0.3;
    }

    .app-header .container-fluid {
        position: relative;
        z-index: 1;
    }

    .app-title {
        font-size: 2.5rem;
        font-weight: 700;
        margin-bottom: var(--spacing-xs);
        text-shadow: 0 2px 4px rgba(0, 0, 0, 0.1);
    }

    .app-subtitle {
        font-size: 1.1rem;
        opacity: 0.9;
        margin-bottom: 0;
    }

    /* Modern Card System */
    .modern-card {
        background: white;
        border-radius: var(--border-radius);
        border: 1px solid #e2e8f0;
        box-shadow: var(--shadow);
        transition: all 0.3s cubic-bezier(0.4, 0, 0.2, 1);
        overflow: hidden;
    }

    .modern-card:hover {
        box-shadow: var(--shadow-lg);
        transform: translateY(-2px);
    }

    .modern-card-header {
        background: linear-gradient(135deg, white 0%, #f8fafc 100%);
        padding: var(--spacing-md);
        border-bottom: 1px solid #e2e8f0;
        display: flex;
        align-items: center;
        justify-content: space-between;
    }

    .modern-card-title {
        font-size: 1.125rem;
        font-weight: 600;
        color: var(--dark);
        margin: 0;
        display: flex;
        align-items: center;
        gap: var(--spacing-xs);
    }

    .modern-card-body {
        padding: var(--spacing-md);
    }

    /* Attendance Calendar */
    .attendance-calendar {
        background: linear-gradient(135deg, #ffffff 0%, #f3f7ff 100%);
        border-radius: var(--border-radius);
        border: 1px solid #dbe3f4;
        box-shadow: var(--shadow);
        overflow: hidden;
    }

    .attendance-calendar__header {
        display: flex;
        flex-direction: column;
        gap: var(--spacing-sm);
        padding: var(--spacing-md);
        background: linear-gradient(135deg, rgba(0, 82, 204, 0.08) 0%, rgba(0, 150, 57, 0.08) 100%);
        border-bottom: 1px solid rgba(13, 86, 176, 0.15);
    }

    .attendance-calendar__header-top {
        display: flex;
        flex-wrap: wrap;
        gap: var(--spacing-sm);
        justify-content: space-between;
        align-items: center;
    }

    .attendance-calendar__period {
        display: flex;
        flex-direction: column;
        gap: 0.25rem;
    }

    .attendance-calendar__period-label {
        font-size: 1.5rem;
        font-weight: 700;
        letter-spacing: 0.08em;
        color: var(--primary-dark);
    }

    .attendance-calendar__period-subtitle {
        font-size: 0.875rem;
        text-transform: uppercase;
        color: rgba(14, 53, 102, 0.75);
        letter-spacing: 0.12em;
    }

    .attendance-calendar__legend {
        display: grid;
        grid-template-columns: repeat(auto-fit, minmax(140px, 1fr));
        gap: 0.5rem;
    }

    .attendance-calendar__legend-item {
        display: flex;
        align-items: center;
        gap: 0.5rem;
        padding: 0.5rem 0.75rem;
        background: rgba(255, 255, 255, 0.75);
        border: 1px solid rgba(13, 86, 176, 0.1);
        border-radius: var(--border-radius-sm);
        font-size: 0.85rem;
        color: #0f2a56;
        box-shadow: 0 2px 4px rgba(15, 42, 86, 0.05);
    }

    .attendance-calendar__status {
        display: inline-flex;
        align-items: center;
        justify-content: center;
        min-width: 2.25rem;
        height: 2rem;
        border-radius: 0.5rem;
        font-weight: 700;
        font-size: 0.9rem;
        letter-spacing: 0.05em;
        box-shadow: inset 0 -2px 0 rgba(0, 0, 0, 0.15);
        color: #fff;
        text-transform: uppercase;
    }

    .attendance-calendar__status--present { background: #2f9d63; }
    .attendance-calendar__status--absent { background: #d64545; }
    .attendance-calendar__status--late { background: #f29f3f; color: #3f2a00; }
    .attendance-calendar__status--sick { background: #2a8bdc; }
    .attendance-calendar__status--vacation { background: #4b6cb7; }
    .attendance-calendar__status--bereavement { background: #4a5568; }
    .attendance-calendar__status--loa { background: #6b46c1; }
    .attendance-calendar__status--personal { background: #0f172a; }
    .attendance-calendar__status--training { background: #1f9d8f; }
    .attendance-calendar__status--ncns { background: #8b1a1a; }
    .attendance-calendar__status--other {
        background: linear-gradient(135deg, #94a3b8 0%, #64748b 100%);
    }

    .attendance-calendar__status--empty {
        background: #e2e8f0;
        color: #475569;
        box-shadow: none;
    }

    .attendance-calendar__table-wrapper {
        overflow-x: auto;
        padding: var(--spacing-md);
        background: rgba(255, 255, 255, 0.9);
    }

    .attendance-calendar__table {
        width: 100%;
        border-collapse: separate;
        border-spacing: 0;
        min-width: 960px;
        font-size: 0.875rem;
        box-shadow: 0 1px 3px rgba(15, 42, 86, 0.1);
    }

    .attendance-calendar__table thead th {
        background: linear-gradient(135deg, rgba(0, 82, 204, 0.12) 0%, rgba(0, 150, 57, 0.12) 100%);
        color: #0f2a56;
        text-align: center;
        padding: 0.75rem 0.5rem;
        font-weight: 600;
        border-bottom: 2px solid rgba(13, 86, 176, 0.35);
        border-right: 1px solid rgba(13, 86, 176, 0.1);
        position: sticky;
        top: 0;
        z-index: 2;
    }

    .attendance-calendar__table thead th:first-child {
        text-align: left;
        padding-left: 1rem;
        border-right: 2px solid rgba(13, 86, 176, 0.25);
    }

    .attendance-calendar__participant-header {
        width: 220px;
        min-width: 200px;
    }

    .attendance-calendar__day {
        min-width: 48px;
    }

    .attendance-calendar__day-number {
        display: block;
        font-size: 1rem;
        font-weight: 700;
    }

    .attendance-calendar__day-name {
        display: block;
        font-size: 0.75rem;
        text-transform: uppercase;
        letter-spacing: 0.08em;
        color: rgba(15, 42, 86, 0.7);
    }

    .attendance-calendar__table tbody th {
        position: sticky;
        left: 0;
        background: #f8fafc;
        border-right: 2px solid rgba(13, 86, 176, 0.1);
        padding: 0.75rem 1rem;
        font-weight: 600;
        color: #0f2a56;
        vertical-align: middle;
        z-index: 1;
    }

    .attendance-calendar__participant-name {
        display: flex;
        align-items: center;
        gap: 0.5rem;
        font-size: 0.95rem;
        white-space: nowrap;
    }

    .attendance-calendar__table td {
        text-align: center;
        padding: 0.4rem 0.35rem;
        border-right: 1px solid rgba(13, 86, 176, 0.08);
        border-bottom: 1px solid rgba(13, 86, 176, 0.08);
        background: rgba(255, 255, 255, 0.9);
        cursor: pointer;
        transition: transform 0.2s ease, box-shadow 0.2s ease;
    }

    .attendance-calendar__cell {
        position: relative;
    }

    .attendance-calendar__table td:hover {
        transform: translateY(-2px);
        box-shadow: 0 6px 12px rgba(15, 42, 86, 0.15);
    }

    .attendance-calendar__cell--weekend {
        background: rgba(229, 231, 235, 0.6);
    }

    .attendance-calendar__table tbody tr:nth-child(odd) td {
        background: rgba(248, 250, 252, 0.85);
    }

    .attendance-calendar__table tbody tr:nth-child(even) td {
        background: rgba(255, 255, 255, 0.95);
    }

    .attendance-calendar__table tbody tr:nth-child(odd) td.attendance-calendar__cell--weekend,
    .attendance-calendar__table tbody tr:nth-child(even) td.attendance-calendar__cell--weekend {
        background: rgba(229, 231, 235, 0.6);
    }

    .attendance-calendar__table tbody tr:hover td {
        background: rgba(214, 230, 255, 0.4);
    }

    .attendance-context-menu {
        position: fixed;
        z-index: 9999;
        display: none;
        min-width: 140px;
        background: #ffffff;
        border: 1px solid rgba(15, 23, 42, 0.15);
        border-radius: 6px;
        box-shadow: 0 6px 18px rgba(15, 23, 42, 0.18);
        padding: 0.25rem 0;
        color: #0f172a;
        user-select: none;
    }

    .attendance-context-menu.visible {
        display: block;
    }

    .attendance-context-menu__list {
        list-style: none;
        margin: 0;
        padding: 0;
    }

    .attendance-context-menu__item {
        width: 100%;
        display: flex;
        align-items: center;
        gap: 0.5rem;
        padding: 0.35rem 0.75rem;
        background: transparent;
        border: none;
        color: inherit;
        font-size: 0.85rem;
        text-align: left;
        cursor: pointer;
        transition: background 0.15s ease;
    }

    .attendance-context-menu__item:hover,
    .attendance-context-menu__item:focus {
        background: rgba(59, 130, 246, 0.12);
        outline: none;
    }

    .attendance-context-menu__code {
        display: inline-flex;
        align-items: center;
        justify-content: center;
        width: 1.75rem;
        height: 1.75rem;
        border-radius: 0.375rem;
        font-weight: 600;
        font-size: 0.85rem;
        text-transform: uppercase;
        color: #ffffff;
    }

    .attendance-context-menu__text {
        flex: 1;
        line-height: 1.2;
        white-space: nowrap;
    }

    @media (max-width: 992px) {
        .attendance-calendar__legend {
            grid-template-columns: repeat(auto-fit, minmax(120px, 1fr));
        }

        .attendance-calendar__table {
            min-width: 720px;
        }
    }

    @media (max-width: 576px) {
        .attendance-calendar__header {
            padding: var(--spacing-sm);
        }

        .attendance-calendar__period-label {
            font-size: 1.25rem;
        }

        .attendance-calendar__table-wrapper {
            padding: var(--spacing-sm);
        }
    }

    /* Navigation Tabs */
    .modern-nav {
        background: white;
        border-radius: var(--border-radius);
        padding: var(--spacing-xs);
        box-shadow: var(--shadow);
        margin-bottom: var(--spacing-lg);
        border: 1px solid #e2e8f0;
    }

    .modern-nav .nav-link {
        border: none;
        background: transparent;
        color: var(--dark);
        font-weight: 500;
        padding: var(--spacing-sm) var(--spacing-md);
        border-radius: var(--border-radius-sm);
        transition: all 0.2s ease;
        margin: 2px;
        white-space: nowrap;
    }

    .modern-nav .nav-link:hover {
        color: var(--primary);
        background: var(--primary-light);
    }

    .modern-nav .nav-link.active {
        color: white;
        background: linear-gradient(135deg, var(--primary) 0%, var(--primary-dark) 100%);
        box-shadow: var(--shadow);
    }

    /* Button System */
    .btn-modern {
        border-radius: var(--border-radius-sm);
        font-weight: 500;
        padding: 0.75rem 1.5rem;
        border: none;
        transition: all 0.2s ease;
        display: inline-flex;
        align-items: center;
        gap: var(--spacing-xs);
        text-decoration: none;
        position: relative;
        overflow: hidden;
    }

    .btn-modern:hover {
        transform: translateY(-1px);
        box-shadow: var(--shadow);
    }

    .btn-modern:active {
        transform: translateY(0);
    }

    .btn-primary-modern {
        background: linear-gradient(135deg, var(--primary) 0%, var(--primary-dark) 100%);
        color: white;
    }

    .btn-success-modern {
        background: linear-gradient(135deg, var(--success) 0%, var(--jamaica-green) 100%);
        color: white;
    }

    .btn-warning-modern {
        background: linear-gradient(135deg, var(--warning) 0%, #e6930e 100%);
        color: white;
    }

    .btn-danger-modern {
        background: linear-gradient(135deg, var(--danger) 0%, #c4320a 100%);
        color: white;
    }

    .btn-outline-modern {
        background: white;
        border: 2px solid var(--primary);
        color: var(--primary);
    }

    .btn-outline-modern:hover {
        background: var(--primary);
        color: white;
    }

    /* Metric Cards */
    .metric-card {
        background: white;
        border-radius: var(--border-radius);
        padding: var(--spacing-md);
        text-align: center;
        border: 1px solid #e2e8f0;
        box-shadow: var(--shadow-sm);
        transition: all 0.3s ease;
        height: 100%;
    }

    .metric-card:hover {
        transform: translateY(-4px);
        box-shadow: var(--shadow);
    }

    .metric-number {
        font-size: 2.5rem;
        font-weight: 700;
        line-height: 1;
        margin-bottom: var(--spacing-xs);
    }

    .metric-label {
        font-size: 0.875rem;
        color: #64748b;
        text-transform: uppercase;
        font-weight: 600;
        letter-spacing: 0.5px;
    }

    /* Status Badges */
    .status-badge {
        padding: 0.375rem 0.875rem;
        border-radius: 20px;
        font-size: 0.75rem;
        font-weight: 600;
        text-transform: uppercase;
        letter-spacing: 0.5px;
        border: 2px solid;
    }

    .status-pending {
        background: rgba(255, 171, 0, 0.1);
        color: var(--warning);
        border-color: var(--warning);
    }

    .status-approved {
        background: rgba(0, 135, 90, 0.1);
        color: var(--success);
        border-color: var(--success);
    }

    .status-rejected {
        background: rgba(222, 53, 11, 0.1);
        color: var(--danger);
        border-color: var(--danger);
    }

    /* Form Controls */
    .form-control-modern {
        border: 2px solid #e2e8f0;
        border-radius: var(--border-radius-sm);
        padding: 0.75rem 1rem;
        transition: all 0.2s ease;
        font-size: 0.95rem;
    }

    .form-control-modern:focus {
        border-color: var(--primary);
        box-shadow: 0 0 0 3px rgba(0, 82, 204, 0.1);
        outline: none;
    }

    .form-label-modern {
        font-weight: 600;
        color: var(--dark);
        margin-bottom: var(--spacing-xs);
        display: block;
    }

    /* Table Styles */
    .table-modern {
        background: white;
        border-radius: var(--border-radius);
        overflow: hidden;
        box-shadow: var(--shadow-sm);
        border: 1px solid #e2e8f0;
    }

    .table-modern thead th {
        background: linear-gradient(135deg, #f8fafc 0%, #f1f5f9 100%);
        border: none;
        font-weight: 600;
        color: var(--dark);
        text-transform: uppercase;
        font-size: 0.75rem;
        letter-spacing: 0.5px;
        padding: var(--spacing-sm) var(--spacing-md);
    }

    .table-modern tbody td {
        padding: var(--spacing-sm) var(--spacing-md);
        border-bottom: 1px solid #f1f5f9;
        vertical-align: middle;
    }

    .table-modern tbody tr:hover {
        background: linear-gradient(135deg, rgba(0, 82, 204, 0.02) 0%, rgba(0, 150, 57, 0.02) 100%);
    }

    /* Days Selector */
    .days-selector {
        display: flex;
        gap: var(--spacing-xs);
        flex-wrap: wrap;
    }

    .day-checkbox {
        position: relative;
    }

    .day-checkbox input[type="checkbox"] {
        display: none;
    }

    .day-checkbox label {
        display: block;
        padding: 0.625rem 1rem;
        background: white;
        border: 2px solid #e2e8f0;
        border-radius: var(--border-radius-sm);
        cursor: pointer;
        transition: all 0.2s ease;
        font-weight: 500;
        font-size: 0.875rem;
        min-width: 3rem;
        text-align: center;
    }

    .day-checkbox input[type="checkbox"]:checked + label {
        background: var(--primary);
        color: white;
        border-color: var(--primary);
        transform: translateY(-1px);
        box-shadow: var(--shadow);
    }

    /* Responsive Design */
    @media (max-width: 768px) {
        .app-title {
            font-size: 2rem;
        }

        .modern-nav .nav-link {
            padding: var(--spacing-xs) var(--spacing-sm);
            font-size: 0.875rem;
        }

        .metric-number {
            font-size: 2rem;
        }

        .modern-card-body {
            padding: var(--spacing-sm);
        }
    }

    /* Priority Classes */
    .priority-low { color: #64748b; }
    .priority-normal { color: var(--primary); }
    .priority-high { color: var(--warning); }
    .priority-critical { color: var(--danger); }

    /* Status Indicators */
    .status-indicator {
        width: 24px;
        height: 24px;
        border-radius: 4px;
        display: inline-flex;
        align-items: center;
        justify-content: center;
        font-weight: 600;
        font-size: 0.7rem;
        color: white;
    }

    .status-present { background: var(--success); }
    .status-absent { background: var(--danger); }
    .status-late { background: var(--warning); color: #333; }
    .status-sick { background: var(--info); }
    .status-vacation { background: #6366f1; }

    /* Insight Cards */
    .insight-card {
        background: white;
        border-radius: var(--border-radius-sm);
        padding: var(--spacing-md);
        margin-bottom: var(--spacing-sm);
        border-left: 4px solid;
        box-shadow: var(--shadow-sm);
        border: 1px solid #e2e8f0;
    }

    .insight-positive { border-left-color: var(--success); }
    .insight-warning { border-left-color: var(--warning); }
    .insight-critical { border-left-color: var(--danger); }
    .insight-neutral { border-left-color: var(--info); }

    /* Container Spacing */
    .container-fluid {
        padding-left: var(--spacing-md);
        padding-right: var(--spacing-md);
    }

    /* Gap Utilities */
    .gap-xs { gap: var(--spacing-xs) !important; }
    .gap-sm { gap: var(--spacing-sm) !important; }
    .gap-md { gap: var(--spacing-md) !important; }
    .gap-lg { gap: var(--spacing-lg) !important; }

    /* Attendance Dashboard */
    .attendance-dashboard {
        display: flex;
        flex-direction: column;
        gap: var(--spacing-md);
    }

    .attendance-panel {
        background: white;
        border-radius: var(--border-radius-sm);
        padding: var(--spacing-sm);
        border: 1px solid #e2e8f0;
        box-shadow: var(--shadow-sm);
        height: 100%;
    }

    .attendance-panel-dark {
        background: linear-gradient(135deg, #002b63 0%, #0b3b91 100%);
        color: white;
        border-color: transparent;
        box-shadow: var(--shadow);
    }

    .attendance-panel-title {
        font-size: 0.95rem;
        font-weight: 600;
        margin-bottom: var(--spacing-xs);
        color: inherit;
        text-transform: uppercase;
        letter-spacing: 0.5px;
    }

    .attendance-panel-subtitle {
        font-size: 0.8rem;
        opacity: 0.85;
    }

    .attendance-chart {
        position: relative;
        height: 200px;
    }

    .attendance-chart.tall {
        height: 260px;
    }

    .attendance-chart.small {
        height: 140px;
    }

    .attendance-percentage-value {
        font-size: 1.75rem;
        font-weight: 700;
        text-align: center;
        margin-top: var(--spacing-xs);
    }

    .attendance-panel-dark .attendance-percentage-value {
        color: var(--jamaica-gold);
    }

    .attendance-panel-actions {
        display: flex;
        gap: var(--spacing-xs);
        align-items: center;
    }

    .attendance-panel-actions select {
        background: rgba(255, 255, 255, 0.15);
        color: inherit;
        border: 1px solid rgba(255, 255, 255, 0.3);
    }

    .attendance-panel-actions select option {
        color: #0f172a;
    }

    @media (max-width: 991px) {
        .attendance-panel-actions {
            flex-wrap: wrap;
            justify-content: flex-end;
        }

        .attendance-chart.tall,
        .attendance-chart {
            height: 220px;
        }
    }

    /* Chart Container */
    .chart-container {
        position: relative;
        height: 300px;
        padding: var(--spacing-sm);
    }

    /* Enhanced hover effects */
    .interactive-item {
        transition: all 0.2s ease;
    }

    .interactive-item:hover {
        transform: translateY(-1px);
        box-shadow: var(--shadow);
    }

    /* Header Action Buttons */
    .header-actions {
        display: flex;
        gap: var(--spacing-sm);
        flex-wrap: wrap;
    }

    .header-actions .btn {
        background: rgba(255, 255, 255, 0.2);
        border: 2px solid rgba(255, 255, 255, 0.3);
        color: white;
        backdrop-filter: blur(10px);
    }

    .header-actions .btn:hover {
        background: rgba(255, 255, 255, 0.3);
        transform: translateY(-1px);
    }

    /* Tab Content Spacing */
    .tab-pane {
        animation: fadeIn 0.3s ease-in;
    }

    @keyframes fadeIn {
        from { opacity: 0; transform: translateY(10px); }
        to { opacity: 1; transform: translateY(0); }
    }
</style>

<!-- Header -->
<header class="app-header">
    <div class="container-fluid">
        <div class="row align-items-center">
            <div class="col-lg-4 text-lg-end mt-3 mt-lg-0">
                <div class="header-actions">
                    <button class="btn btn-modern" onclick="runSystemDiagnostics()">
                        <i class="fas fa-heartbeat"></i>
                        System Health
                    </button>
                    <button class="btn btn-modern" onclick="refreshAllData()">
                        <i class="fas fa-sync"></i>
                        Refresh All
                    </button>
                </div>
            </div>
        </div>
    </div>
</header>

<div class="container-fluid">
    <!-- System Status Alert -->
    <div id="systemStatus" class="d-none"></div>

    <!-- Main Navigation -->
    <nav class="modern-nav">
        <ul class="nav nav-pills justify-content-center" id="mainTabs" role="tablist">
            <li class="nav-item" role="presentation">
                <button class="nav-link active" id="dashboard-tab" data-bs-toggle="pill" data-bs-target="#dashboard" type="button" role="tab">
                    <i class="fas fa-tachometer-alt"></i>
                    <span class="d-none d-sm-inline ms-2">AI Dashboard</span>
                </button>
            </li>
            <li class="nav-item" role="presentation">
                <button class="nav-link" id="attendance-tab" data-bs-toggle="pill" data-bs-target="#attendance" type="button" role="tab">
                    <i class="fas fa-calendar-check"></i>
                    <span class="d-none d-sm-inline ms-2">Attendance Calendar</span>
                </button>
            </li>
            <li class="nav-item" role="presentation">
                <button class="nav-link" id="attendance-dashboard-tab" data-bs-toggle="pill" data-bs-target="#attendance-dashboard" type="button" role="tab">
                    <i class="fas fa-chart-pie"></i>
                    <span class="d-none d-sm-inline ms-2">Attendance Dashboard</span>
                </button>
            </li>
            <li class="nav-item" role="presentation">
                <button class="nav-link" id="generation-tab" data-bs-toggle="pill" data-bs-target="#generation" type="button" role="tab">
                    <i class="fas fa-calendar-plus"></i>
                    <span class="d-none d-sm-inline ms-2">Generate</span>
                </button>
            </li>
            <li class="nav-item" role="presentation">
                <button class="nav-link" id="management-tab" data-bs-toggle="pill" data-bs-target="#management" type="button" role="tab">
                    <i class="fas fa-tasks"></i>
                    <span class="d-none d-sm-inline ms-2">Manage</span>
                </button>
            </li>
            <li class="nav-item" role="presentation">
                <button class="nav-link" id="import-tab" data-bs-toggle="pill" data-bs-target="#import" type="button" role="tab">
                    <i class="fas fa-file-import"></i>
                    <span class="d-none d-sm-inline ms-2">Import</span>
                </button>
            </li>
            <li class="nav-item" role="presentation">
                <button class="nav-link" id="shifts-tab" data-bs-toggle="pill" data-bs-target="#shifts" type="button" role="tab">
                    <i class="fas fa-clock"></i>
                    <span class="d-none d-sm-inline ms-2">Shifts</span>
                </button>
            </li>
            <li class="nav-item" role="presentation">
                <button class="nav-link" id="holidays-tab" data-bs-toggle="pill" data-bs-target="#holidays" type="button" role="tab">
                    <i class="fas fa-globe"></i>
                    <span class="d-none d-sm-inline ms-2">Holidays</span>
                </button>
            </li>
        </ul>
    </nav>

    <!-- Tab Content -->
    <div class="tab-content" id="mainTabContent">

        <!-- AI Dashboard Tab -->
        <div class="tab-pane fade show active" id="dashboard" role="tabpanel">
            <!-- Schedule Health Metrics -->
            <div class="row g-4 mb-4">
                <div class="col-xl-3 col-sm-6">
                    <div class="metric-card">
                        <div class="metric-number text-primary" id="scheduleHealthScore">0</div>
                        <div class="metric-label">Schedule Health</div>
                    </div>
                </div>
                <div class="col-xl-3 col-sm-6">
                    <div class="metric-card">
                        <div class="metric-number text-success" id="scheduleServiceLevel">0%</div>
                        <div class="metric-label">Service Level</div>
                    </div>
                </div>
                <div class="col-xl-3 col-sm-6">
                    <div class="metric-card">
                        <div class="metric-number text-warning" id="scheduleFairnessIndex">0</div>
                        <div class="metric-label">Fairness Index</div>
                    </div>
                </div>
                <div class="col-xl-3 col-sm-6">
                    <div class="metric-card">
                        <div class="metric-number text-info" id="scheduleComplianceScore">0</div>
                        <div class="metric-label">Compliance Score</div>
                    </div>
                </div>
            </div>

            <div class="row g-4 mb-4">
                <div class="col-lg-3 col-sm-6">
                    <div class="metric-card">
                        <div class="metric-number text-primary" id="totalUsers">0</div>
                        <div class="metric-label">Managed Agents</div>
                    </div>
                </div>
                <div class="col-lg-3 col-sm-6">
                    <div class="metric-card">
                        <div class="metric-number text-info" id="scheduleRosterHours">0h</div>
                        <div class="metric-label">Scheduled Hours</div>
                    </div>
                </div>
                <div class="col-lg-3 col-sm-6">
                    <div class="metric-card">
                        <div class="metric-number text-primary" id="scheduleRequiredFte">0</div>
                        <div class="metric-label">Required FTE</div>
                    </div>
                </div>
                <div class="col-lg-3 col-sm-6">
                    <div class="metric-card">
                        <div class="metric-number text-primary" id="scheduleStaffedFte">0</div>
                        <div class="metric-label">Staffed FTE</div>
                    </div>
                </div>
            </div>

            <!-- Charts and Insights Row -->
            <div class="row g-4 mb-4">
                <div class="col-lg-8">
                    <div class="modern-card">
                        <div class="modern-card-header">
                            <h5 class="modern-card-title">
                                <i class="fas fa-chart-line text-primary"></i>
                                Coverage vs Requirement
                            </h5>
                            <button class="btn btn-outline-modern btn-sm" onclick="refreshDashboard()">
                                <i class="fas fa-sync"></i>
                                Refresh
                            </button>
                        </div>
                        <div class="modern-card-body p-0">
                            <div class="chart-container">
                                <canvas id="scheduleCoverageChart"></canvas>
                            </div>
                        </div>
                    </div>
                </div>
                <div class="col-lg-4">
                    <div class="modern-card h-100">
                        <div class="modern-card-header">
                            <h5 class="modern-card-title">
                                <i class="fas fa-lightbulb text-info"></i>
                                Optimizer Insights
                            </h5>
                        </div>
                        <div class="modern-card-body">
                            <div id="scheduleInsights">
                                <div class="text-center text-muted">
                                    <div class="loading-spinner mx-auto mb-3"></div>
                                    <p>Analyzing schedule health...</p>
                                </div>
                            </div>
                        </div>
                    </div>
                </div>
            </div>

            <!-- Additional Dashboard Cards -->
            <div class="row g-4">
                <div class="col-lg-6">
                    <div class="modern-card">
                        <div class="modern-card-header">
                            <h5 class="modern-card-title">
                                <i class="fas fa-balance-scale text-warning"></i>
                                Fairness Watchlist
                            </h5>
                        </div>
                        <div class="modern-card-body">
                            <div id="fairnessWatchlist">
                                <div class="text-center text-muted">
                                    <p>Evaluating rotation balance...</p>
                                </div>
                            </div>
                        </div>
                    </div>
                </div>
                <div class="col-lg-6">
                    <div class="modern-card">
                        <div class="modern-card-header">
                            <h5 class="modern-card-title">
                                <i class="fas fa-shield-alt text-danger"></i>
                                Compliance Alerts
                            </h5>
                        </div>
                        <div class="modern-card-body">
                            <div id="complianceAlerts">
                                <div class="text-center text-success">
                                    <i class="fas fa-check-circle fa-2x mb-2"></i>
                                    <p>No compliance issues detected</p>
                                </div>
                            </div>
                        </div>
                    </div>
                </div>
            </div>
        </div>

        <!-- Attendance Dashboard Tab -->
        <div class="tab-pane fade" id="attendance-dashboard" role="tabpanel">
            <div class="modern-card mb-4">
                <div class="modern-card-header">
                    <h5 class="modern-card-title">
                        <i class="fas fa-chart-pie text-primary"></i>
                        Attendance Dashboard
                    </h5>
                    <div class="text-muted small">Real-time attendance intelligence for managers</div>
                </div>
                <div class="modern-card-body">
                    <div class="attendance-dashboard">
                        <div class="row g-4">
                            <div class="col-lg-8">
                                <div class="attendance-panel attendance-panel-dark h-100">
                                    <div class="d-flex justify-content-between align-items-start mb-2">
                                        <div>
                                            <div class="attendance-panel-title">Yearly Trends</div>
                                            <div class="attendance-panel-subtitle">Track punctual, late, absent and sick shifts across the year.</div>
                                        </div>
                                    </div>
                                    <div class="attendance-chart tall">
                                        <canvas id="attendanceYearlyTrendChart"></canvas>
                                    </div>
                                </div>
                            </div>
                            <div class="col-lg-4">
                                <div class="attendance-panel attendance-panel-dark h-100">
                                    <div class="d-flex justify-content-between align-items-center mb-2 attendance-panel-actions">
                                        <div class="attendance-panel-title mb-0">Monthly (%)</div>
                                        <select id="attendanceDashboardMonth" class="form-select form-select-sm">
                                            <option value="0">January</option>
                                            <option value="1">February</option>
                                            <option value="2">March</option>
                                            <option value="3">April</option>
                                            <option value="4">May</option>
                                            <option value="5">June</option>
                                            <option value="6">July</option>
                                            <option value="7">August</option>
                                            <option value="8">September</option>
                                            <option value="9">October</option>
                                            <option value="10">November</option>
                                            <option value="11">December</option>
                                        </select>
                                    </div>
                                    <div class="attendance-chart">
                                        <canvas id="attendanceMonthlyPercentChart"></canvas>
                                    </div>
                                    <div class="attendance-percentage-value" id="attendanceMonthlyPercentValue">0%</div>
                                </div>
                            </div>
                        </div>
                        <div class="row g-4">
                            <div class="col-lg-8">
                                <div class="attendance-panel h-100">
                                    <div class="attendance-panel-title">Monthly Attendance Breakdown</div>
                                    <div class="attendance-panel-subtitle mb-3">Understand presence, absences and leave trends month-by-month.</div>
                                    <div class="attendance-chart small">
                                        <canvas id="attendanceMonthlyPresentChart"></canvas>
                                    </div>
                                    <div class="attendance-chart small">
                                        <canvas id="attendanceMonthlyAbsentChart"></canvas>
                                    </div>
                                    <div class="attendance-chart small">
                                        <canvas id="attendanceMonthlyLeavesChart"></canvas>
                                    </div>
                                </div>
                            </div>
                            <div class="col-lg-4">
                                <div class="attendance-panel h-100">
                                    <div class="attendance-panel-title">Bi-Weekly Attendance</div>
                                    <div class="attendance-panel-subtitle mb-3">Quickly spot cycle dips in punctuality.</div>
                                    <div class="attendance-chart">
                                        <canvas id="attendanceBiWeeklyChart"></canvas>
                                    </div>
                                </div>
                            </div>
                        </div>
                        <div class="row g-4">
                            <div class="col-xl-8">
                                <div class="attendance-panel h-100">
                                    <div class="attendance-panel-title">Monthly Analysis</div>
                                    <div class="attendance-panel-subtitle mb-3">Stacked distribution of all attendance categories across the year.</div>
                                    <div class="attendance-chart tall">
                                        <canvas id="attendanceMonthlyAnalysisChart"></canvas>
                                    </div>
                                </div>
                            </div>
                            <div class="col-xl-4">
                                <div class="attendance-panel h-100">
                                    <div class="attendance-panel-title">Yearly Analysis</div>
                                    <div class="attendance-panel-subtitle mb-3">Overall category contribution for the current year.</div>
                                    <div class="attendance-chart">
                                        <canvas id="attendanceYearlyAnalysisChart"></canvas>
                                    </div>
                                </div>
                            </div>
                        </div>
                    </div>
                </div>
            </div>
        </div>

        <!-- Schedule Generation Tab -->
        <div class="tab-pane fade" id="generation" role="tabpanel">
            <div class="row g-4">
                <div class="col-lg-8">
                    <div class="modern-card">
                        <div class="modern-card-header">
                            <h5 class="modern-card-title">
                                <i class="fas fa-calendar-plus text-primary"></i>
                                Generate New Schedules
                            </h5>
                        </div>
                        <div class="modern-card-body">
                            <form id="scheduleGenerationForm">
                                <div class="row g-3">
                                    <div class="col-md-6">
                                        <label class="form-label-modern">Start Date</label>
                                        <input type="date" class="form-control form-control-modern" id="scheduleStartDate" required>
                                    </div>
                                    <div class="col-md-6">
                                        <label class="form-label-modern">End Date</label>
                                        <input type="date" class="form-control form-control-modern" id="scheduleEndDate" required>
                                    </div>
                                    <!-- /partials/schedule-form.html -->
                                    <div class="row g-3">
                                        <div class="col-12 col-md-6">
                                            <label class="form-label-modern">Select Team Members</label>
                                            <select class="form-select form-control-modern w-100" id="scheduleUsers" multiple size="6">
                                                <option disabled>Loading users...</option>
                                            </select>
                                            <small class="text-muted">Hold Ctrl/Cmd to select multiple. Leave empty for all users.</small>
                                        </div>

                                        <div class="col-12 col-md-6">
                                            <label class="form-label-modern">Select Shift Slots</label>
                                            <select class="form-select form-control-modern w-100" id="scheduleShiftSlots" multiple size="6">
                                                <option disabled>Loading shift slots...</option>
                                            </select>
                                            <small class="text-muted">Hold Ctrl/Cmd to select multiple. Leave empty to use all available slots.</small>
                                        </div>
                                    </div>

                                    <div class="col-md-6">
                                        <label class="form-label-modern">Campaign Filter</label>
                                        <select class="form-select form-control-modern" id="campaignFilter">
                                            <option value="">All Campaigns</option>
                                        </select>
                                    </div>
                                    <div class="col-md-6">
                                        <label class="form-label-modern">Priority Level</label>
                                        <select class="form-select form-control-modern" id="schedulePriority">
                                            <option value="1">Low</option>
                                            <option value="2" selected>Normal</option>
                                            <option value="3">High</option>
                                            <option value="4">Critical</option>
                                        </select>
                                    </div>
                                    
                                    <div class="col-md-6">
                                        <div class="form-check form-switch">
                                            <input class="form-check-input" type="checkbox" id="detectConflicts" checked>
                                            <label class="form-check-label form-label-modern">Auto-detect conflicts</label>
                                        </div>
                                    </div>
                                    <div class="col-md-6">
                                        <div class="form-check form-switch">
                                            <input class="form-check-input" type="checkbox" id="includeHolidays">
                                            <label class="form-check-label form-label-modern">Include holidays</label>
                                        </div>
                                    </div>
                                </div>

                                <div class="mt-4 d-flex gap-3">
                                    <button type="submit" class="btn btn-primary-modern btn-modern flex-fill">
                                        <i class="fas fa-magic"></i>
                                        Generate Schedules
                                    </button>
                                    <button type="button" class="btn btn-outline-modern btn-modern" onclick="previewSchedules()">
                                        <i class="fas fa-eye"></i>
                                        Preview
                                    </button>
                                </div>
                            </form>
                        </div>
                    </div>
                </div>

                <div class="col-lg-4">
                    <div class="modern-card mb-4">
                        <div class="modern-card-header">
                            <h5 class="modern-card-title">
                                <i class="fas fa-bolt text-warning"></i>
                                Quick Actions
                            </h5>
                        </div>
                        <div class="modern-card-body">
                            <div class="d-grid gap-3">
                                <button class="btn btn-primary-modern btn-modern" onclick="generateThisWeek()">
                                    <i class="fas fa-calendar-week"></i>
                                    This Week
                                </button>
                                <button class="btn btn-success-modern btn-modern" onclick="generateNextWeek()">
                                    <i class="fas fa-calendar-alt"></i>
                                    Next Week
                                </button>
                                <button class="btn btn-warning-modern btn-modern" onclick="bulkApproveSchedules()">
                                    <i class="fas fa-check-double"></i>
                                    Bulk Approve
                                </button>
                            </div>
                        </div>
                    </div>

                    <div class="modern-card">
                        <div class="modern-card-header">
                            <h5 class="modern-card-title">
                                <i class="fas fa-info-circle text-info"></i>
                                Status
                            </h5>
                        </div>
                        <div class="modern-card-body">
                            <div id="generationStatus">
                                <p class="text-muted mb-0">Ready to generate schedules. Select your parameters and click Generate.</p>
                            </div>
                        </div>
                    </div>
                </div>
            </div>

            <div id="generationResults" class="mt-4 d-none"></div>
        </div>

        <!-- Schedule Management Tab -->
        <div class="tab-pane fade" id="management" role="tabpanel">
            <div class="modern-card">
                <div class="modern-card-header">
                    <h5 class="modern-card-title">
                        <i class="fas fa-tasks text-primary"></i>
                        Schedule Management
                    </h5>
                    <button class="btn btn-outline-modern btn-sm" onclick="refreshSchedules()">
                        <i class="fas fa-sync"></i>
                        Refresh
                    </button>
                </div>
                <div class="modern-card-body">
                    <!-- Filters -->
                    <div class="row g-3 mb-4">
                        <div class="col-md-2">
                            <label class="form-label-modern">Start Date</label>
                            <input type="date" class="form-control form-control-modern" id="filterStartDate">
                        </div>
                        <div class="col-md-2">
                            <label class="form-label-modern">End Date</label>
                            <input type="date" class="form-control form-control-modern" id="filterEndDate">
                        </div>
                        <div class="col-md-2">
                            <label class="form-label-modern">User</label>
                            <select class="form-select form-control-modern" id="filterUser">
                                <option value="">All Users</option>
                            </select>
                        </div>
                        <div class="col-md-2">
                            <label class="form-label-modern">Status</label>
                            <select class="form-select form-control-modern" id="filterStatus">
                                <option value="">All Status</option>
                                <option value="PENDING">Pending</option>
                                <option value="APPROVED">Approved</option>
                                <option value="REJECTED">Rejected</option>
                            </select>
                        </div>
                        <div class="col-md-2 d-flex align-items-end">
                            <button class="btn btn-primary-modern btn-modern w-100" onclick="applyScheduleFilters()">
                                <i class="fas fa-filter"></i>
                                Apply
                            </button>
                        </div>
                    </div>

                    <!-- Schedules Table -->
                    <div class="table-responsive">
                        <table class="table table-modern">
                            <thead>
                            <tr>
                                <th width="50">
                                    <input type="checkbox" id="selectAllSchedules" class="form-check-input">
                                </th>
                                <th>User</th>
                                <th>Period</th>
                                <th>Shift</th>
                                <th>Times</th>
                                <th>Status</th>
                                <th>Priority</th>
                                <th>Actions</th>
                            </tr>
                            </thead>
                            <tbody id="schedulesTableBody">
                            <tr>
                                <td colspan="8" class="text-center text-muted py-4">
                                    <div class="loading-spinner mx-auto mb-2"></div>
                                    <p>Loading schedules...</p>
                                </td>
                            </tr>
                            </tbody>
                        </table>
                    </div>
                </div>
            </div>
        </div>

        <!-- Import Schedules Tab -->
        <div class="tab-pane fade" id="import" role="tabpanel">
            <div class="modern-card">
                <div class="modern-card-header">
                    <h5 class="modern-card-title">
                        <i class="fas fa-file-import text-primary"></i>
                        Import Existing Schedules
                    </h5>
                </div>
                <div class="modern-card-body">
                    <form id="scheduleImportForm" class="row g-3">
                        <div class="col-md-4">
                            <label class="form-label-modern" for="importStartDate">Start Date</label>
                            <input type="date" class="form-control form-control-modern" id="importStartDate" required>
                            <div class="form-text">Pick the first day covered by the schedule you are importing.</div>
                        </div>
                        <div class="col-md-4">
                            <label class="form-label-modern" for="importEndDate">End Date</label>
                            <input type="date" class="form-control form-control-modern" id="importEndDate" required>
                            <div class="form-text">Any date within the final week is fine—the importer will align the days automatically.</div>
                        </div>
                        <div class="col-md-2">
                            <label class="form-label-modern" for="importMonth">Source Month</label>
                            <select class="form-select form-control-modern" id="importMonth" required>
                                <option value="1">January</option>
                                <option value="2">February</option>
                                <option value="3">March</option>
                                <option value="4">April</option>
                                <option value="5">May</option>
                                <option value="6">June</option>
                                <option value="7">July</option>
                                <option value="8">August</option>
                                <option value="9">September</option>
                                <option value="10">October</option>
                                <option value="11">November</option>
                                <option value="12">December</option>
                            </select>
                        </div>
                        <div class="col-md-2">
                            <label class="form-label-modern" for="importYear">Source Year</label>
                            <input type="number" class="form-control form-control-modern" id="importYear" min="2000" max="2100" required>
                        </div>
                        <div class="col-md-2 d-flex align-items-end">
                            <div class="form-check form-switch">
                                <input class="form-check-input" type="checkbox" id="importReplace">
                                <label class="form-check-label" for="importReplace">Replace existing</label>
                            </div>
                        </div>

                        <div class="col-12">
                            <label class="form-label-modern" for="scheduleFile">Schedule File</label>
                            <input type="file" class="form-control form-control-modern" id="scheduleFile" accept=".csv,.tsv,.txt">
                            <div id="importFileName" class="form-text">Upload the monthly schedule CSV that lists each shift slot with assigned agents, or use the Google Sheets option below.</div>
                        </div>

                        <div class="col-12">
                            <label class="form-label-modern" for="googleSheetUrl">Google Sheets Link</label>
                            <input type="url" class="form-control form-control-modern" id="googleSheetUrl" placeholder="https://docs.google.com/spreadsheets/d/...">
                            <div class="form-text">Paste a shared Google Sheets link to import directly without downloading a CSV export.</div>
                            <div id="googleSheetStatus" class="form-text text-primary mt-1"></div>
                        </div>

                        <div class="col-md-6">
                            <label class="form-label-modern" for="googleSheetTab">Sheet Name (optional)</label>
                            <input type="text" class="form-control form-control-modern" id="googleSheetTab" placeholder="Schedule">
                            <div class="form-text">Specify the tab to import if it is not the first sheet in the workbook.</div>
                        </div>
                        <div class="col-md-6">
                            <label class="form-label-modern" for="googleSheetRange">Range (optional)</label>
                            <input type="text" class="form-control form-control-modern" id="googleSheetRange" placeholder="A1:Z200">
                            <div class="form-text">Limit the import to a specific range. Leave blank to use the entire sheet.</div>
                        </div>

                        <div class="col-12 d-flex flex-wrap gap-2 mt-2">
                            <button type="submit" class="btn btn-primary-modern btn-modern">
                                <i class="fas fa-cloud-upload-alt me-2"></i>
                                Import Schedules
                            </button>
                            <button type="button" class="btn btn-outline-modern" id="clearImportPreview">
                                <i class="fas fa-eraser me-2"></i>
                                Clear Preview
                            </button>
                        </div>
                    </form>

                    <div id="importPreview" class="mt-4"></div>
                    <div id="importSummary" class="mt-3"></div>
                </div>
            </div>

            <div class="modern-card mt-4">
                <div class="modern-card-header">
                    <h5 class="modern-card-title">
                        <i class="fas fa-info-circle text-info"></i>
                        Expected File Format
                    </h5>
                </div>
                <div class="modern-card-body">
                    <p class="text-muted">Use the monthly slot matrix exported from your scheduling sheet:</p>
                    <ul class="mb-3">
                        <li>The first column lists each shift slot or time range (e.g., <code>8:00 AM - 5:00 PM</code>).</li>
                        <li>Columns for Monday through Friday contain the agent names assigned to that slot for the week. Separate multiple names with line breaks, commas, or slashes.</li>
                        <li>Optional weekend columns are supported and will be imported when present.</li>
                        <li>Cells marked <code>OFF</code>, <code>N/A</code>, <code>PTO</code>, or left blank will be skipped.</li>
                    </ul>
                    <p class="mb-0 text-muted">Select the first and last Sundays for the month you are importing and the importer will generate individual daily schedules for every assigned agent across that span.</p>
                </div>
            </div>
        </div>

        <!-- Attendance Calendar Tab -->
        <div class="tab-pane fade" id="attendance" role="tabpanel">
            <div class="modern-card mb-4">
                <div class="modern-card-header">
                    <h5 class="modern-card-title">
                        <i class="fas fa-calendar-check text-success"></i>
                        Attendance Calendar
                    </h5>
                    <div class="d-flex gap-2 align-items-center">
                        <select class="form-select form-select-sm" id="attendanceMonth" style="width: auto;">
                            <option value="1">January</option>
                            <option value="2">February</option>
                            <option value="3">March</option>
                            <option value="4">April</option>
                            <option value="5">May</option>
                            <option value="6">June</option>
                            <option value="7">July</option>
                            <option value="8">August</option>
                            <option value="9">September</option>
                            <option value="10">October</option>
                            <option value="11">November</option>
                            <option value="12">December</option>
                        </select>
                        <select class="form-select form-select-sm" id="attendanceYear" style="width: auto;">
                            <option value="2024">2024</option>
                            <option value="2025" selected>2025</option>
                            <option value="2026">2026</option>
                        </select>
                        <button class="btn btn-outline-modern btn-sm" onclick="loadAttendanceCalendar()">
                            <i class="fas fa-sync"></i>
                            Load
                        </button>
                        <button class="btn btn-success-modern btn-sm" onclick="markBulkAttendance()">
                            <i class="fas fa-users"></i>
                            Bulk Mark
                        </button>
                    </div>
                </div>
                <div class="modern-card-body p-0">
                    <div id="attendanceCalendarContainer">
                        <div class="text-center py-5">
                            <div class="loading-spinner mx-auto mb-3"></div>
                            <p class="text-muted">Loading attendance calendar...</p>
                        </div>
                    </div>
                </div>
            </div>

            <!-- Status Legend -->
            <div class="modern-card">
                <div class="modern-card-header">
                    <h5 class="modern-card-title">
                        <i class="fas fa-info-circle text-info"></i>
                        Status Legend & Actions
                    </h5>
                </div>
                <div class="modern-card-body">
                    <div class="row align-items-start g-3">
                        <div class="col-lg-8">
                            <div id="attendanceStatusLegendCard" class="attendance-calendar__legend">
                                <div class="text-muted small">Attendance status legend will appear here.</div>
                            </div>
                        </div>
                        <div class="col-lg-4">
                            <div class="d-grid gap-2">
                                <button class="btn btn-primary-modern btn-modern" onclick="quickMarkAttendance()">
                                    <i class="fas fa-plus"></i>
                                    Quick Mark
                                </button>
                                <button class="btn btn-outline-modern btn-modern" onclick="exportAttendanceReport()">
                                    <i class="fas fa-download"></i>
                                    Export Report
                                </button>
                            </div>
                        </div>
                    </div>
                </div>
            </div>
        </div>

        <!-- Shift Slots Tab -->
        <div class="tab-pane fade" id="shifts" role="tabpanel">
            <div class="row g-4">
                <div class="col-lg-8">
                    <div class="modern-card">
                        <div class="modern-card-header">
                            <h5 class="modern-card-title">
                                <i class="fas fa-plus text-success"></i>
                                Create Enhanced Shift Slot
                            </h5>
                        </div>
                        <div class="modern-card-body">
                            <form id="shiftSlotForm">
                                <!-- Basic Information -->
                                <div class="mb-4">
                                    <h6 class="text-primary mb-3">
                                        <i class="fas fa-info-circle me-2"></i>Basic Information
                                    </h6>
                                    <div class="row g-3">
                                        <div class="col-12">
                                            <label class="form-label-modern">Slot Name</label>
                                            <input type="text" class="form-control form-control-modern" id="slotName" required placeholder="e.g., Morning Customer Service Shift">
                                        </div>
                                        <div class="col-md-6">
                                            <label class="form-label-modern">Start Time</label>
                                            <input type="time" class="form-control form-control-modern" id="slotStartTime" required>
                                        </div>
                                        <div class="col-md-6">
                                            <label class="form-label-modern">End Time</label>
                                            <input type="time" class="form-control form-control-modern" id="slotEndTime" required>
                                        </div>
                                        <div class="col-12">
                                            <label class="form-label-modern">Days of Week</label>
                                            <div class="days-selector">
                                                <div class="day-checkbox">
                                                    <input type="checkbox" id="monday" value="1" checked>
                                                    <label for="monday">Mon</label>
                                                </div>
                                                <div class="day-checkbox">
                                                    <input type="checkbox" id="tuesday" value="2" checked>
                                                    <label for="tuesday">Tue</label>
                                                </div>
                                                <div class="day-checkbox">
                                                    <input type="checkbox" id="wednesday" value="3" checked>
                                                    <label for="wednesday">Wed</label>
                                                </div>
                                                <div class="day-checkbox">
                                                    <input type="checkbox" id="thursday" value="4" checked>
                                                    <label for="thursday">Thu</label>
                                                </div>
                                                <div class="day-checkbox">
                                                    <input type="checkbox" id="friday" value="5" checked>
                                                    <label for="friday">Fri</label>
                                                </div>
                                                <div class="day-checkbox">
                                                    <input type="checkbox" id="saturday" value="6">
                                                    <label for="saturday">Sat</label>
                                                </div>
                                                <div class="day-checkbox">
                                                    <input type="checkbox" id="sunday" value="0">
                                                    <label for="sunday">Sun</label>
                                                </div>
                                            </div>
                                        </div>
                                        <div class="col-md-6">
                                            <label class="form-label-modern">Department</label>
                                            <select class="form-select form-control-modern" id="slotDepartment">
                                                <option value="">Select Department (Campaign)</option>
                                                <!-- Campaigns will be loaded here dynamically -->
                                            </select>
                                            <small class="text-muted">Departments are populated from available campaigns</small>
                                        </div>
                                        <div class="col-md-6">
                                            <label class="form-label-modern">Location</label>
                                            <select class="form-select form-control-modern" id="slotLocation">
                                                <option value="">Select Location</option>
                                                <option value="Office">Office</option>
                                                <option value="Remote">Remote</option>
                                                <option value="Hybrid">Hybrid</option>
                                                <option value="Client Site">Client Site</option>
                                            </select>
                                        </div>
                                    </div>
                                </div>

                                <!-- Capacity & Staffing -->
                                <div class="mb-4">
                                    <h6 class="text-primary mb-3">
                                        <i class="fas fa-users me-2"></i>Capacity & Staffing
                                    </h6>
                                    <div class="row g-3">
                                        <div class="col-md-4">
                                            <label class="form-label-modern">Max Capacity</label>
                                            <input type="number" class="form-control form-control-modern" id="slotCapacity" value="10" min="1" max="100">
                                            <small class="text-muted">Maximum agents per shift</small>
                                        </div>
                                        <div class="col-md-4">
                                            <label class="form-label-modern">Minimum Coverage</label>
                                            <input type="number" class="form-control form-control-modern" id="slotMinCoverage" value="3" min="1">
                                            <small class="text-muted">Required minimum agents</small>
                                        </div>
                                        <div class="col-md-4">
                                            <label class="form-label-modern">Priority Level</label>
                                            <select class="form-select form-control-modern" id="slotPriority">
                                                <option value="1">Low</option>
                                                <option value="2" selected>Normal</option>
                                                <option value="3">High</option>
                                                <option value="4">Critical</option>
                                            </select>
                                        </div>
                                    </div>
                                </div>

                                <!-- Break & Lunch Configuration -->
                                <div class="mb-4">
                                    <h6 class="text-primary mb-3">
                                        <i class="fas fa-coffee me-2"></i>Break & Lunch Configuration
                                    </h6>
                                    <div class="row g-3">
                                        <div class="col-md-4">
                                            <label class="form-label-modern">First Break (min)</label>
                                            <input type="number" class="form-control form-control-modern" id="slotBreak1Duration" value="15" min="5" max="30">
                                        </div>
                                        <div class="col-md-4">
                                            <label class="form-label-modern">Lunch Duration (min)</label>
                                            <input type="number" class="form-control form-control-modern" id="slotLunchDuration" value="30" min="15" max="60">
                                        </div>
                                        <div class="col-md-4">
                                            <label class="form-label-modern">Second Break (min)</label>
                                            <input type="number" class="form-control form-control-modern" id="slotBreak2Duration" value="15" min="5" max="30">
                                        </div>
                                    </div>

                                    <!-- Staggered Break Settings -->
                                    <div class="mt-3">
                                        <div class="form-check form-switch">
                                            <input class="form-check-input" type="checkbox" id="enableStaggeredBreaks" checked>
                                            <label class="form-check-label form-label-modern">Enable Staggered Breaks & Lunch</label>
                                        </div>
                                        <small class="text-muted d-block mt-1">Automatically distribute break times to maintain coverage</small>
                                    </div>

                                    <div id="staggeredBreaksConfig" class="mt-3">
                                        <div class="row g-3">
                                            <div class="col-md-4">
                                                <label class="form-label-modern">Break Groups</label>
                                                <select class="form-select form-control-modern" id="slotBreakGroups">
                                                    <option value="2">2 Groups</option>
                                                    <option value="3" selected>3 Groups</option>
                                                    <option value="4">4 Groups</option>
                                                    <option value="5">5 Groups</option>
                                                </select>
                                            </div>
                                            <div class="col-md-4">
                                                <label class="form-label-modern">Stagger Interval (min)</label>
                                                <input type="number" class="form-control form-control-modern" id="slotStaggerInterval" value="15" min="10" max="30">
                                            </div>
                                            <div class="col-md-4">
                                                <label class="form-label-modern">Min Coverage %</label>
                                                <input type="number" class="form-control form-control-modern" id="slotMinCoveragePct" value="70" min="50" max="95">
                                            </div>
                                        </div>
                                    </div>
                                </div>

                                <!-- Overtime Configuration -->
                                <div class="mb-4">
                                    <h6 class="text-primary mb-3">
                                        <i class="fas fa-clock me-2"></i>Overtime Configuration
                                    </h6>
                                    <div class="form-check form-switch mb-3">
                                        <input class="form-check-input" type="checkbox" id="enableOvertime">
                                        <label class="form-check-label form-label-modern">Enable Overtime</label>
                                    </div>

                                    <div id="overtimeConfig" class="d-none">
                                        <div class="row g-3">
                                            <div class="col-md-4">
                                                <label class="form-label-modern">Max Daily OT (hours)</label>
                                                <input type="number" class="form-control form-control-modern" id="slotMaxDailyOT" value="2" min="0.5" max="4" step="0.5">
                                            </div>
                                            <div class="col-md-4">
                                                <label class="form-label-modern">Max Weekly OT (hours)</label>
                                                <input type="number" class="form-control form-control-modern" id="slotMaxWeeklyOT" value="10" min="2" max="20" step="0.5">
                                            </div>
                                            <div class="col-md-4">
                                                <label class="form-label-modern">OT Approval Required</label>
                                                <select class="form-select form-control-modern" id="slotOTApproval">
                                                    <option value="none">No Approval</option>
                                                    <option value="supervisor" selected>Supervisor</option>
                                                    <option value="manager">Manager</option>
                                                    <option value="admin">Admin</option>
                                                </select>
                                            </div>
                                        </div>

                                        <div class="row g-3 mt-2">
                                            <div class="col-md-6">
                                                <label class="form-label-modern">OT Rate Multiplier</label>
                                                <select class="form-select form-control-modern" id="slotOTRate">
                                                    <option value="1.0">Regular Rate (1.0x)</option>
                                                    <option value="1.25">Time & Quarter (1.25x)</option>
                                                    <option value="1.5" selected>Time & Half (1.5x)</option>
                                                    <option value="2.0">Double Time (2.0x)</option>
                                                </select>
                                            </div>
                                            <div class="col-md-6">
                                                <label class="form-label-modern">OT Policy</label>
                                                <select class="form-select form-control-modern" id="slotOTPolicy">
                                                    <option value="VOLUNTARY">Voluntary</option>
                                                    <option value="MANDATORY" selected>Mandatory</option>
                                                    <option value="ROTATING">Rotating</option>
                                                    <option value="SENIORITY">By Seniority</option>
                                                </select>
                                            </div>
                                        </div>
                                    </div>
                                </div>

                                <!-- /partials/advanced-settings.html -->
                                <!-- Advanced Settings -->
                                <div class="mb-4">
                                    <h6 class="text-primary mb-3">
                                        <i class="fas fa-cogs me-2"></i>Advanced Settings
                                    </h6>

                                    <div class="row g-3">
                                        <!-- Shift Settings -->
                                        <div class="col-12 col-md-6">
                                            <label class="form-label-modern d-block mb-2">Shift Settings</label>

                                            <div class="form-check mb-2">
                                                <input class="form-check-input" type="checkbox" id="allowSwaps" checked>
                                                <label class="form-check-label" for="allowSwaps">Allow Shift Swaps</label>
                                            </div>

                                            <div class="form-check mb-2">
                                                <input class="form-check-input" type="checkbox" id="weekendPremium">
                                                <label class="form-check-label" for="weekendPremium">Weekend Premium Pay</label>
                                            </div>

                                            <div class="form-check mb-2">
                                                <input class="form-check-input" type="checkbox" id="holidayPremium" checked>
                                                <label class="form-check-label" for="holidayPremium">Holiday Premium Pay</label>
                                            </div>

                                            <div class="form-check">
                                                <input class="form-check-input" type="checkbox" id="autoAssignment">
                                                <label class="form-check-label" for="autoAssignment">Auto-Assignment Eligible</label>
                                            </div>
                                        </div>

                                        <!-- Timing Settings -->
                                        <div class="col-12 col-md-6">
                                            <label class="form-label-modern d-block mb-2">Timing Settings</label>

                                            <div class="row g-3">
                                                <div class="col-12 col-md-6">
                                                    <label for="slotRestPeriod" class="form-label-modern small">Rest Period (hours)</label>
                                                    <input
                                                            type="number"
                                                            class="form-control form-control-modern"
                                                            id="slotRestPeriod"
                                                            value="8"
                                                            min="4"
                                                            max="24"
                                                    />
                                                    <small class="text-muted">Min time between consecutive shifts</small>
                                                </div>

                                                <div class="col-12 col-md-6">
                                                    <label for="slotNotificationLead" class="form-label-modern small">Notification Lead (hours)</label>
                                                    <input
                                                            type="number"
                                                            class="form-control form-control-modern"
                                                            id="slotNotificationLead"
                                                            value="24"
                                                            min="2"
                                                            max="168"
                                                    />
                                                    <small class="text-muted">Schedule notification advance time</small>
                                                </div>

                                                <div class="col-12 col-md-6">
                                                    <label for="slotHandoverTime" class="form-label-modern small">Handover Time (min)</label>
                                                    <input
                                                            type="number"
                                                            class="form-control form-control-modern"
                                                            id="slotHandoverTime"
                                                            value="15"
                                                            min="0"
                                                            max="30"
                                                    />
                                                    <small class="text-muted">Shift handover duration</small>
                                                </div>
                                            </div>
                                        </div>
                                    </div>
                                </div>

                                <!-- Description -->
                                <div class="mb-4">
                                    <label class="form-label-modern" for="slotDescription">Description &amp; Notes</label>
                                    <textarea
                                            class="form-control form-control-modern"
                                            id="slotDescription"
                                            rows="3"
                                            placeholder="Optional description, special instructions, or notes for this shift slot..."
                                    ></textarea>
                                </div>


                                <div class="d-flex gap-3">
                                    <button type="submit" class="btn btn-success-modern btn-modern flex-fill">
                                        <i class="fas fa-save"></i>
                                        Create Enhanced Shift Slot
                                    </button>
                                    <button type="button" class="btn btn-outline-modern btn-modern" onclick="previewShiftSlot()">
                                        <i class="fas fa-eye"></i>
                                        Preview
                                    </button>
                                </div>
                            </form>
                        </div>
                    </div>
                </div>

                <div class="col-lg-4">
                    <div class="modern-card mb-4">
                        <div class="modern-card-header">
                            <h5 class="modern-card-title">
                                <i class="fas fa-list text-primary"></i>
                                Existing Shift Slots
                            </h5>
                            <button class="btn btn-outline-modern btn-sm" onclick="refreshShiftSlots()">
                                <i class="fas fa-sync"></i>
                                Refresh
                            </button>
                        </div>
                        <div class="modern-card-body">
                            <div id="shiftSlotsContainer">
                                <div class="text-center py-4">
                                    <div class="loading-spinner mx-auto mb-3"></div>
                                    <p class="text-muted">Loading shift slots...</p>
                                </div>
                            </div>
                        </div>
                    </div>

                    <!-- Quick Actions -->
                    <div class="modern-card">
                        <div class="modern-card-header">
                            <h5 class="modern-card-title">
                                <i class="fas fa-bolt text-warning"></i>
                                Quick Actions
                            </h5>
                        </div>
                        <div class="modern-card-body">
                            <div class="d-grid gap-2">
                                <button class="btn btn-primary-modern btn-modern" onclick="createDefaultShifts()">
                                    <i class="fas fa-magic"></i>
                                    Create Default Shifts
                                </button>
                                <button class="btn btn-success-modern btn-modern" onclick="bulkEditShifts()">
                                    <i class="fas fa-edit"></i>
                                    Bulk Edit Shifts
                                </button>
                                <button class="btn btn-info btn-modern" onclick="exportShiftSchedule()">
                                    <i class="fas fa-download"></i>
                                    Export Schedule
                                </button>
                                <button class="btn btn-warning-modern btn-modern" onclick="validateShiftCoverage()">
                                    <i class="fas fa-shield-alt"></i>
                                    Validate Coverage
                                </button>
                            </div>
                        </div>
                    </div>
                </div>
            </div>
        </div>

        <!-- Holidays Tab -->
        <div class="tab-pane fade" id="holidays" role="tabpanel">
            <div class="row g-4">
                <div class="col-lg-6">
                    <div class="modern-card">
                        <div class="modern-card-header">
                            <h5 class="modern-card-title">
                                <i class="fas fa-globe text-primary"></i>
                                Import Holidays
                            </h5>
                        </div>
                        <div class="modern-card-body">
                            <div class="alert alert-info-modern mb-4">
                                <i class="fas fa-flag me-2"></i>
                                <strong>Jamaica takes priority</strong> - Holidays from Jamaica will be applied first as the primary country.
                            </div>

                            <form id="holidayImportForm">
                                <div class="row g-3">
                                    <div class="col-md-6">
                                        <label class="form-label-modern">Country</label>
                                        <select class="form-select form-control-modern" id="holidayCountry" required>
                                            <option value="">Select Country</option>
                                            <option value="JM">🇯🇲 Jamaica (Primary)</option>
                                            <option value="US">🇺🇸 United States</option>
                                            <option value="DO">🇩🇴 Dominican Republic</option>
                                            <option value="PH">🇵🇭 Philippines</option>
                                        </select>
                                    </div>
                                    <div class="col-md-6">
                                        <label class="form-label-modern">Year</label>
                                        <select class="form-select form-control-modern" id="holidayYear" required>
                                            <option value="2024">2024</option>
                                            <option value="2025" selected>2025</option>
                                            <option value="2026">2026</option>
                                        </select>
                                    </div>
                                    <div class="col-12">
                                        <div class="form-check form-switch">
                                            <input class="form-check-input" type="checkbox" id="applyPaidStatus" checked>
                                            <label class="form-check-label form-label-modern">Apply paid status for users from this country</label>
                                        </div>
                                    </div>
                                </div>

                                <div class="mt-4 d-flex gap-3">
                                    <button type="button" class="btn btn-outline-modern btn-modern" onclick="previewHolidays()">
                                        <i class="fas fa-eye"></i>
                                        Preview
                                    </button>
                                    <button type="submit" class="btn btn-success-modern btn-modern">
                                        <i class="fas fa-download"></i>
                                        Import Holidays
                                    </button>
                                </div>
                            </form>

                            <div id="holidayPreview" class="mt-4 d-none"></div>
                        </div>
                    </div>
                </div>

                <div class="col-lg-6">
                    <div class="modern-card">
                        <div class="modern-card-header">
                            <h5 class="modern-card-title">
                                <i class="fas fa-calendar-day text-info"></i>
                                Current Holidays
                            </h5>
                            <button class="btn btn-outline-modern btn-sm" onclick="refreshHolidays()">
                                <i class="fas fa-sync"></i>
                                Refresh
                            </button>
                        </div>
                        <div class="modern-card-body">
                            <div id="currentHolidays">
                                <div class="text-center py-4">
                                    <div class="loading-spinner mx-auto mb-3"></div>
                                    <p class="text-muted">Loading current holidays...</p>
                                </div>
                            </div>
                        </div>
                    </div>
                </div>
            </div>
        </div>

    </div>
</div>

    <!-- Toast Container -->
    

    <!-- Bootstrap JS -->
    <script src="https://cdn.jsdelivr.net/npm/bootstrap@5.3.3/dist/js/bootstrap.bundle.min.js"></script>

    <script>
        (function initializeCurrentUserContext() {
            try {
                const injectedUser = <?!= currentUserJson || '{}' ?>;
                const existingUser = (typeof window !== 'undefined' && window.CURRENT_USER && Object.keys(window.CURRENT_USER).length)
                    ? window.CURRENT_USER
                    : null;

                const resolvedUser = existingUser && typeof existingUser === 'object' ? existingUser : injectedUser;

                if (typeof window !== 'undefined') {
                    window.CURRENT_USER = resolvedUser || {};
                    window.currentUser = window.currentUser && Object.keys(window.currentUser).length ? window.currentUser : window.CURRENT_USER;
                    window.user = window.user && Object.keys(window.user).length ? window.user : window.CURRENT_USER;
                }
            } catch (error) {
                console.warn('Unable to initialize current user context for schedule management:', error);
                if (typeof window !== 'undefined') {
                    window.CURRENT_USER = window.CURRENT_USER || {};
                }
            }
        })();
    </script>

    <script>
        // LUMINA Schedule Management System v4.0 - Modern UI Edition with Backend Integration
        class LuminaScheduleManager {
            constructor() {
                this.currentUser = window.user || window.currentUser || window.CURRENT_USER || {};
                this.availableUsers = [];
                this.availableCampaigns = [];
                this.coverageChart = null;
                this.pendingImportSchedules = [];
                this.pendingImportSummary = null;
                this.lastImportResult = null;
                this.cachedSchedules = [];
                this.resolvedManagerId = '';
                this.resolvedCampaignId = '';
                this.managedUserIds = [];
                this.managedUserIdSet = new Set();
                this.identityResolved = false;
                this.identitySummary = null;
                this.contextLoadingPromise = null;
                this.visibleManagedCount = 0;
                this.attendanceCharts = {};
                this.attendanceDashboardInitialized = false;
                this.attendanceDashboardResizeHandler = null;
                this.attendanceDashboardData = null;
                this.attendanceDashboardYear = null;
                this.attendanceDashboardRecords = [];
                this.attendanceCalendarRecords = [];
                this.attendanceContextMenu = null;
                this.attendanceContextMenuTarget = null;
                this.attendanceContextMenuOutsideHandler = null;
                this.attendanceContextMenuKeyHandler = null;
                this.attendanceContextMenuFocusTimer = null;
                this.attendanceStatusLegend = [
                    { code: 'P', label: 'Punctual', className: 'attendance-calendar__status--present' },
                    { code: 'B', label: 'Bereavement', className: 'attendance-calendar__status--bereavement' },
                    { code: 'A', label: 'Absent', className: 'attendance-calendar__status--absent' },
                    { code: 'L', label: 'Late', className: 'attendance-calendar__status--late' },
                    { code: 'NCNS', label: 'No Call No Show', className: 'attendance-calendar__status--ncns' },
                    { code: 'V', label: 'Vacation', className: 'attendance-calendar__status--vacation' },
                    { code: 'S', label: 'Sick Leave', className: 'attendance-calendar__status--sick' },
                    { code: 'LOA', label: 'Leave of Absence', className: 'attendance-calendar__status--loa' },
                    { code: 'PL', label: 'Personal Leave', className: 'attendance-calendar__status--personal' },
                    { code: 'T', label: 'Training', className: 'attendance-calendar__status--training' }
                ];
                this.attendanceStatusOptions = [
                    { value: 'Present', code: 'P', label: 'Punctual', description: 'On time and present', className: 'attendance-calendar__status--present' },
                    { value: 'Bereavement', code: 'B', label: 'Bereavement', description: 'Approved bereavement leave', className: 'attendance-calendar__status--bereavement' },
                    { value: 'Absent', code: 'A', label: 'Absent', description: 'Not scheduled or missed shift', className: 'attendance-calendar__status--absent' },
                    { value: 'Late', code: 'L', label: 'Late', description: 'Arrived late or tardy', className: 'attendance-calendar__status--late' },
                    { value: 'No Call No Show', code: 'NCNS', label: 'No Call No Show', description: 'No call and no show', className: 'attendance-calendar__status--ncns' },
                    { value: 'Vacation', code: 'V', label: 'Vacation', description: 'Approved vacation/PTO', className: 'attendance-calendar__status--vacation' },
                    { value: 'Sick Leave', code: 'S', label: 'Sick Leave', description: 'Out due to illness', className: 'attendance-calendar__status--sick' },
                    { value: 'Leave Of Absence', code: 'LOA', label: 'Leave Of Absence', description: 'Authorized leave of absence', className: 'attendance-calendar__status--loa' },
                    { value: 'Personal Leave', code: 'PL', label: 'Personal Leave', description: 'Approved personal leave', className: 'attendance-calendar__status--personal' },
                    { value: 'Training', code: 'T', label: 'Training', description: 'In training or workshop', className: 'attendance-calendar__status--training' }
                ];
                this.attendanceStatusBadges = {
                    empty: { code: '-', className: 'attendance-calendar__status--empty', label: 'Unmarked' },
                    present: { code: 'P', className: 'attendance-calendar__status--present', label: 'Punctual' },
                    bereavement: { code: 'B', className: 'attendance-calendar__status--bereavement', label: 'Bereavement' },
                    absent: { code: 'A', className: 'attendance-calendar__status--absent', label: 'Absent' },
                    late: { code: 'L', className: 'attendance-calendar__status--late', label: 'Late' },
                    ncns: { code: 'NCNS', className: 'attendance-calendar__status--ncns', label: 'No Call No Show' },
                    vacation: { code: 'V', className: 'attendance-calendar__status--vacation', label: 'Vacation' },
                    sick: { code: 'S', className: 'attendance-calendar__status--sick', label: 'Sick Leave' },
                    loa: { code: 'LOA', className: 'attendance-calendar__status--loa', label: 'Leave of Absence' },
                    personal: { code: 'PL', className: 'attendance-calendar__status--personal', label: 'Personal Leave' },
                    training: { code: 'T', className: 'attendance-calendar__status--training', label: 'Training' }
                };
                this.attendanceStatusBadgeIndex = new Map();
                const attendanceStatusAliases = {
                    present: ['P', 'Present', 'Punctual', 'On Time', 'On-Time', 'OnTime', 'Present On Time', 'Present On-Time'],
                    bereavement: ['B', 'Bereavement', 'Bereavement Leave', 'Funeral Leave', 'Funeral'],
                    absent: ['A', 'Absent', 'Absence', 'No Show', 'NoShow', 'Not Present'],
                    late: ['L', 'Late', 'Tardy', 'Arrived Late', 'Running Late'],
                    ncns: ['NCNS', 'No Call No Show', 'NoCallNoShow', 'No Call/No Show', 'No Call, No Show', 'No Call & No Show', 'No Call And No Show'],
                    vacation: ['V', 'Vacation', 'Vacation Day', 'VacationDay', 'PTO', 'Paid Time Off', 'PaidTimeOff'],
                    sick: ['S', 'Sick', 'Sick Leave', 'SickLeave', 'Sick Day', 'SickDay', 'Illness', 'Medical Leave', 'MedicalLeave'],
                    loa: ['LOA', 'Leave Of Absence', 'Leave of Absence', 'LeaveOfAbsence', 'Leave Absence'],
                    personal: ['PL', 'Personal Leave', 'PersonalLeave', 'Personal Day', 'PersonalDay', 'Personal Time', 'PersonalTime', 'Personal Time Off', 'PersonalTimeOff'],
                    training: ['T', 'Training', 'Training Day', 'TrainingDay', 'Training Session', 'TrainingSession', 'Workshop', 'Class']
                };
                Object.entries(attendanceStatusAliases).forEach(([key, values]) => {
                    const badge = this.attendanceStatusBadges[key];
                    if (!badge || !Array.isArray(values)) {
                        return;
                    }
                    values.forEach((alias) => {
                        const normalizedAlias = this.normalizeAttendanceStatusKey(alias);
                        if (normalizedAlias && !this.attendanceStatusBadgeIndex.has(normalizedAlias)) {
                            this.attendanceStatusBadgeIndex.set(normalizedAlias, badge);
                        }
                    });
                });
                this.updateStatusLegendCard();
                this.init();
            }

            init() {
                console.log('🚀 Initializing LUMINA Schedule Management v4.0 - Modern Edition');
                this.setDefaultDates();
                this.initEventListeners();
                this.loadInitialData();
                this.showWelcomeMessage();
            }

            async ensureScheduleContext(force = false) {
                if (this.contextLoadingPromise) {
                    return this.contextLoadingPromise;
                }

                if (this.identityResolved && !force && this.resolvedManagerId) {
                    return Promise.resolve();
                }

                const managerIdCandidate = this.getCurrentUserId();
                const campaignCandidate = this.getCurrentCampaignId();

                const loadContext = (async () => {
                    try {
                        const context = await this.callServerFunction('clientGetScheduleContext', managerIdCandidate || null, campaignCandidate || null);

                        if (context && context.success) {
                            this.identityResolved = !!(context.authenticated || (context.identity && context.identity.authenticated));
                            this.identitySummary = context.identity || null;

                            const resolvedManagerId = this.normalizeUserIdValue(context.managerId) || this.normalizeUserIdValue(context.providedManagerId);
                            if (resolvedManagerId) {
                                this.resolvedManagerId = resolvedManagerId;
                            }

                            const resolvedCampaignId = this.normalizeCampaignIdValue(context.campaignId);
                            if (resolvedCampaignId) {
                                this.resolvedCampaignId = resolvedCampaignId;
                            }

                            if (Array.isArray(context.managedUserIds)) {
                                this.managedUserIds = context.managedUserIds.slice();
                            } else {
                                this.managedUserIds = [];
                            }

                            this.managedUserIdSet = new Set(
                                this.managedUserIds
                                    .map(id => this.normalizeUserIdValue(id))
                                    .filter(Boolean)
                            );

                            if (this.resolvedManagerId && this.managedUserIdSet.has(this.resolvedManagerId)) {
                                this.managedUserIdSet.delete(this.resolvedManagerId);
                            }

                            if (context.user && typeof context.user === 'object') {
                                this.currentUser = Object.assign({}, this.currentUser || {}, context.user);
                            }
                        } else {
                            this.identityResolved = false;
                            this.managedUserIds = [];
                            this.managedUserIdSet = new Set();
                            this.visibleManagedCount = 0;
                        }
                    } catch (error) {
                        console.warn('Unable to resolve schedule identity context:', error);
                        this.identityResolved = false;
                        this.managedUserIds = [];
                        this.managedUserIdSet = new Set();
                        this.visibleManagedCount = 0;
                    }
                })();

                this.contextLoadingPromise = loadContext.then(() => {
                    this.contextLoadingPromise = null;
                }).catch(error => {
                    this.contextLoadingPromise = null;
                    throw error;
                });

                return this.contextLoadingPromise;
            }

            setDefaultDates() {
                const today = new Date();
                const monthStart = new Date(today.getFullYear(), today.getMonth(), 1);
                const monthEnd = new Date(today.getFullYear(), today.getMonth() + 1, 0);

                document.getElementById('scheduleStartDate').valueAsDate = monthStart;
                document.getElementById('scheduleEndDate').valueAsDate = monthEnd;
                document.getElementById('filterStartDate').valueAsDate = monthStart;
                document.getElementById('filterEndDate').valueAsDate = monthEnd;
                document.getElementById('attendanceMonth').value = today.getMonth() + 1;
                document.getElementById('attendanceYear').value = today.getFullYear();

                const importStartDate = document.getElementById('importStartDate');
                const importEndDate = document.getElementById('importEndDate');
                if (importStartDate && importEndDate) {
                    importStartDate.valueAsDate = monthStart;
                    importEndDate.valueAsDate = monthEnd >= monthStart ? monthEnd : monthStart;
                }

                const importMonth = document.getElementById('importMonth');
                if (importMonth) {
                    importMonth.value = today.getMonth() + 1;
                }

                const importYear = document.getElementById('importYear');
                if (importYear) {
                    importYear.value = today.getFullYear();
                }

                const importReplace = document.getElementById('importReplace');
                if (importReplace) {
                    importReplace.checked = false;
                }
            }

            initEventListeners() {
                // Form submissions
                document.getElementById('scheduleGenerationForm')?.addEventListener('submit', (e) => {
                    e.preventDefault();
                    this.generateSchedules();
                });

                document.getElementById('shiftSlotForm')?.addEventListener('submit', (e) => {
                    e.preventDefault();
                    this.createShiftSlot();
                });

                document.getElementById('holidayImportForm')?.addEventListener('submit', (e) => {
                    e.preventDefault();
                    this.importHolidays();
                });

                document.getElementById('scheduleImportForm')?.addEventListener('submit', (e) => {
                    e.preventDefault();
                    this.handleScheduleImport();
                });

                document.getElementById('scheduleFile')?.addEventListener('change', (e) => {
                    this.handleScheduleFileSelect(e);
                });

                document.getElementById('googleSheetUrl')?.addEventListener('input', (e) => {
                    this.handleGoogleSheetUrlChange(e);
                });

                document.getElementById('clearImportPreview')?.addEventListener('click', () => {
                    this.clearImportPreview();
                    this.clearImportSummary();
                    const fileInput = document.getElementById('scheduleFile');
                    if (fileInput) {
                        fileInput.value = '';
                    }
                    const googleSheetUrl = document.getElementById('googleSheetUrl');
                    if (googleSheetUrl) {
                        googleSheetUrl.value = '';
                    }
                    const googleSheetTab = document.getElementById('googleSheetTab');
                    if (googleSheetTab) {
                        googleSheetTab.value = '';
                    }
                    const googleSheetRange = document.getElementById('googleSheetRange');
                    if (googleSheetRange) {
                        googleSheetRange.value = '';
                    }
                    const googleSheetStatus = document.getElementById('googleSheetStatus');
                    if (googleSheetStatus) {
                        googleSheetStatus.textContent = '';
                    }
                    this.updateImportFileName();
                });

                document.getElementById('attendanceMonth')?.addEventListener('change', async () => {
                    try {
                        await this.loadAttendanceCalendar();
                    } catch (error) {
                        console.error('Failed to refresh attendance data after month change:', error);
                    }
                });

                document.getElementById('attendanceYear')?.addEventListener('change', async () => {
                    try {
                        await this.loadAttendanceCalendar();
                    } catch (error) {
                        console.error('Failed to refresh attendance data after year change:', error);
                    }
                });

                // Tab change listeners
                document.querySelectorAll('[data-bs-toggle="pill"]').forEach(tab => {
                    tab.addEventListener('shown.bs.tab', (event) => {
                        const target = event.target.getAttribute('data-bs-target');
                        this.onTabChange(target);
                    });
                });

                // Enhanced shift slot form handlers
                this.initShiftSlotFormHandlers();

                window.addEventListener('resize', () => this.hideAttendanceContextMenu());
                document.addEventListener('scroll', () => this.hideAttendanceContextMenu(), true);

                console.log('✅ Event listeners initialized');
            }

            initShiftSlotFormHandlers() {
                // Toggle overtime configuration
                const overtimeToggle = document.getElementById('enableOvertime');
                const overtimeConfig = document.getElementById('overtimeConfig');

                overtimeToggle?.addEventListener('change', function() {
                    if (this.checked) {
                        overtimeConfig.classList.remove('d-none');
                    } else {
                        overtimeConfig.classList.add('d-none');
                    }
                });

                // Toggle staggered breaks configuration
                const staggeredToggle = document.getElementById('enableStaggeredBreaks');
                const staggeredConfig = document.getElementById('staggeredBreaksConfig');

                staggeredToggle?.addEventListener('change', function() {
                    if (this.checked) {
                        staggeredConfig.style.display = 'block';
                    } else {
                        staggeredConfig.style.display = 'none';
                    }
                });

                // Auto-calculate lunch timing based on shift duration
                const startTime = document.getElementById('slotStartTime');
                const endTime = document.getElementById('slotEndTime');

                [startTime, endTime].forEach(input => {
                    input?.addEventListener('change', this.calculateOptimalBreakTimes.bind(this));
                });
            }

            async loadInitialData() {
                try {
                    this.showToast('Loading system data...', 'info');

                    // Resolve identity and manager context before loading data
                    await this.ensureScheduleContext();

                    // Load users first as they're needed everywhere
                    await this.loadUsers();

                    // Load other data concurrently
                    await Promise.allSettled([
                        this.loadCampaigns(),
                        this.loadShiftSlots(),
                        this.loadSchedules(),
                        this.refreshDashboard()
                    ]);

                    const activePane = document.querySelector('#mainTabContent .tab-pane.show.active');
                    if (activePane?.id === 'attendance') {
                        await this.loadAttendanceCalendar();
                    }
                    if (activePane?.id === 'attendance-dashboard') {
                        await this.loadAttendanceDashboard(true);
                    }

                    this.showToast('System ready! All data loaded successfully.', 'success');
                    console.log('✅ Initial data loaded successfully');

                } catch (error) {
                    console.error('❌ Error loading initial data:', error);
                    this.showToast('Some system components failed to load. Please check system diagnostics.', 'danger');
                }
            }

            showWelcomeMessage() {
                setTimeout(() => {
                    this.showToast('Welcome to LUMINA Schedule Management v4.0! Modern UI Edition', 'success');
                }, 1500);
            }

            showToast(message, type = 'info') {
                if (typeof window.showLuminaToast === 'function') {
                    window.showLuminaToast(message, type);
                    return;
                }

                console.warn('Lumina toast system unavailable, falling back to browser alert.');
                window.alert(`[${String(type).toUpperCase()}] ${message}`);
            }

            showLoading(show, options = {}) {
                const loader = window.LuminaLoader;
                if (!loader) {
                    return;
                }

                if (show) {
                    loader.show(Object.assign({
                        title: 'Processing Schedule Request',
                        detail: 'Coordinating teams and calendars…'
                    }, options));
                } else {
                    loader.hide();
                }
            }

            async loadUsers() {
                try {
                    console.log('👥 Loading users...');
                    await this.ensureScheduleContext();

                    const currentUserId = this.getCurrentUserId();
                    const campaignId = this.resolvedCampaignId || this.getCurrentCampaignId();
                    console.log('🔐 Resolved manager context:', { managerId: currentUserId, campaignId: campaignId || '(all)' });

                    const scheduleUsers = await this.callServerFunction('clientGetScheduleUsers', currentUserId, campaignId || null);
                    const rosterResponse = await this.callServerFunction('clientGetManagedUsers', currentUserId);

                    const rosterUsers = (() => {
                        if (!rosterResponse) {
                            return [];
                        }
                        if (Array.isArray(rosterResponse)) {
                            return rosterResponse;
                        }
                        if (typeof rosterResponse === 'object' && rosterResponse.success === false) {
                            console.warn('⚠️ Unable to load managed roster:', rosterResponse.error);
                            return [];
                        }
                        if (typeof rosterResponse === 'object' && Array.isArray(rosterResponse.users)) {
                            return rosterResponse.users;
                        }
                        return [];
                    })();

                    const byId = new Map();
                    const pushUserRecord = (user) => {
                        if (!user || typeof user !== 'object') {
                            return;
                        }

                        const normalizedId = this.normalizeUserIdValue(user.ID || user.UserID || user.id || user.userId);
                        if (!normalizedId) {
                            return;
                        }

                        const existing = byId.get(normalizedId) || {};

                        const normalized = {
                            ID: normalizedId,
                            UserName: user.UserName || user.username || existing.UserName || existing.username || normalizedId,
                            FullName: user.FullName || user.fullName || existing.FullName || existing.fullName || user.UserName || existing.UserName || normalizedId,
                            Email: user.Email || user.email || existing.Email || '',
                            CampaignID: user.CampaignID || user.campaignID || user.campaignId || existing.CampaignID || '',
                            campaignName: user.campaignName || existing.campaignName || '',
                            EmploymentStatus: user.EmploymentStatus || existing.EmploymentStatus || 'Active',
                            HireDate: user.HireDate || existing.HireDate || '',
                            isActive: typeof user.isActive === 'boolean' ? user.isActive : (typeof existing.isActive === 'boolean' ? existing.isActive : true),
                            roleNames: Array.isArray(user.roleNames) ? user.roleNames.slice() : (Array.isArray(existing.roleNames) ? existing.roleNames.slice() : [])
                        };

                        byId.set(normalizedId, normalized);
                    };

                    (Array.isArray(scheduleUsers) ? scheduleUsers : []).forEach(pushUserRecord);
                    rosterUsers.forEach(pushUserRecord);

                    this.availableUsers = Array.from(byId.values())
                        .filter(user => user && user.ID && (user.FullName || user.UserName))
                        .sort((a, b) => {
                            const nameA = (a.FullName || a.UserName || '').toLowerCase();
                            const nameB = (b.FullName || b.UserName || '').toLowerCase();
                            return nameA.localeCompare(nameB);
                        });

                    if (!(this.managedUserIdSet instanceof Set)) {
                        this.managedUserIdSet = new Set();
                    }

                    rosterUsers.forEach(user => {
                        const managedId = this.normalizeUserIdValue(user && (user.ID || user.UserID));
                        if (managedId && managedId !== currentUserId) {
                            this.managedUserIdSet.add(managedId);
                        }
                    });

                    if (this.resolvedManagerId) {
                        const managerId = this.normalizeUserIdValue(this.resolvedManagerId);
                        if (managerId && this.managedUserIdSet.has(managerId)) {
                            this.managedUserIdSet.delete(managerId);
                        }
                    }

                    const managedSet = this.managedUserIdSet instanceof Set ? this.managedUserIdSet : new Set();
                    if (managedSet.size) {
                        const seen = new Set();
                        this.availableUsers.forEach(user => {
                            const userId = this.normalizeUserIdValue(user && (user.ID || user.UserID));
                            if (userId && managedSet.has(userId)) {
                                seen.add(userId);
                            }
                        });
                        this.visibleManagedCount = seen.size;
                    } else {
                        this.visibleManagedCount = this.availableUsers.filter(user => {
                            const userId = this.normalizeUserIdValue(user && (user.ID || user.UserID));
                            return userId && userId !== currentUserId;
                        }).length || this.availableUsers.length;
                    }

                    console.log(`✅ Loaded ${this.availableUsers.length} users (including ${rosterUsers.length} managed roster entries)`);

                    // Update user dropdowns
                    this.updateUserDropdowns();
                    this.updateUsersList();

                    // Update metrics
                    document.getElementById('totalUsers').textContent = this.availableUsers.length;

                } catch (error) {
                    console.error('❌ Error loading users:', error);
                    this.availableUsers = [];
                    this.showToast('Failed to load users: ' + error.message, 'danger');
                }
            }

            updateUserDropdowns() {
                const dropdowns = ['scheduleUsers', 'filterUser'];

                dropdowns.forEach(dropdownId => {
                    const dropdown = document.getElementById(dropdownId);
                    if (!dropdown) return;

                    if (dropdownId === 'scheduleUsers') {
                        dropdown.innerHTML = this.availableUsers.map(user =>
                            `<option value="${user.UserName}">${user.FullName || user.UserName} (${user.campaignName || 'No Campaign'})</option>`
                        ).join('');
                    } else {
                        dropdown.innerHTML = '<option value="">All Users</option>' +
                            this.availableUsers.map(user =>
                                `<option value="${user.UserName}">${user.FullName || user.UserName}</option>`
                            ).join('');
                    }
                });
            }

            updateUsersList() {
                const container = document.getElementById('usersList');
                if (!container) return;

                if (this.availableUsers.length === 0) {
                    const managerName = this.escapeHtml(this.currentUser?.FullName || this.currentUser?.UserName || 'your team');
                    container.innerHTML = `
                        <div class="text-muted text-center py-4">
                            <i class="fas fa-user-slash fa-2x mb-2 opacity-50"></i>
                            <p class="mb-1">No managed agents found for ${managerName}.</p>
                            <p class="mb-0 small">Verify your manager assignments in the MANAGER_USERS sheet.</p>
                        </div>
                    `;
                    this.updateManagerStats();
                    return;
                }

                const managerName = this.escapeHtml(this.currentUser?.FullName || this.currentUser?.UserName || 'your roster');
                const identityBadge = this.identityResolved
                    ? '<span class="badge bg-success">Lumina Identity</span>'
                    : '<span class="badge bg-secondary">Limited Identity</span>';

                const summary = `
                    <div class="d-flex flex-wrap justify-content-between align-items-center mb-3 gap-2 small text-muted">
                        <span>Showing <strong>${this.availableUsers.length}</strong> assigned agents for ${managerName}</span>
                        ${identityBadge}
                    </div>
                `;

                container.innerHTML = summary + this.availableUsers.map(user => {
                    const fullName = this.escapeHtml(user.FullName || user.UserName || 'Unnamed Agent');
                    const email = this.escapeHtml(user.Email || 'No email');
                    const campaign = this.escapeHtml(user.campaignName || 'No campaign');
                    const status = this.escapeHtml(user.EmploymentStatus || 'Active');
                    const badgeClass = user.isActive ? 'bg-success' : 'bg-secondary';
                    const badgeLabel = this.escapeHtml(user.isActive ? 'Active' : 'Inactive');

                    return `
                        <div class="d-flex justify-content-between align-items-center mb-3 p-3 border rounded interactive-item">
                            <div>
                                <strong class="d-block">${fullName}</strong>
                                <small class="text-muted">
                                    ${email} • ${campaign} • ${status}
                                </small>
                            </div>
                            <span class="badge ${badgeClass}">${badgeLabel}</span>
                        </div>
                    `;
                }).join('');

                this.updateManagerStats();
            }

            updateManagerStats() {
                const container = document.getElementById('managerStats');
                if (!container) return;

                const activeUsers = this.availableUsers.filter(u => u.isActive).length;
                const managedAgents = this.visibleManagedCount || this.availableUsers.length;
                const rosterAssignments = (this.managedUserIdSet instanceof Set && this.managedUserIdSet.size)
                    ? this.managedUserIdSet.size
                    : managedAgents;
                const uniqueCampaigns = new Set(
                    this.availableUsers
                        .map(user => (user.campaignName || '').trim())
                        .filter(Boolean)
                ).size;
                const campaignMetric = uniqueCampaigns || this.availableCampaigns.length || 0;

                container.innerHTML = `
                        <div class="row g-3">
                            <div class="col-6">
                                <div class="metric-card">
                                    <div class="metric-number text-primary">${managedAgents}</div>
                                    <div class="metric-label">Managed Agents</div>
                                </div>
                            </div>
                            <div class="col-6">
                                <div class="metric-card">
                                    <div class="metric-number text-success">${activeUsers}</div>
                                    <div class="metric-label">Active Agents</div>
                                </div>
                            </div>
                            <div class="col-6">
                                <div class="metric-card">
                                    <div class="metric-number text-info">${rosterAssignments}</div>
                                    <div class="metric-label">Roster Assignments</div>
                                </div>
                            </div>
                            <div class="col-6">
                                <div class="metric-card">
                                    <div class="metric-number text-warning">${campaignMetric}</div>
                                    <div class="metric-label">Campaigns</div>
                                </div>
                            </div>
                        </div>
                    `;
            }

            async loadCampaigns() {
                try {
                    const campaigns = await this.callServerFunction('csGetAllCampaigns');
                    this.availableCampaigns = Array.isArray(campaigns) ? campaigns : [];

                    // Update campaign filter dropdown
                    const campaignFilter = document.getElementById('campaignFilter');
                    if (campaignFilter) {
                        campaignFilter.innerHTML = '<option value="">All Campaigns</option>' +
                            this.availableCampaigns.map(campaign =>
                                `<option value="${campaign.id}">${campaign.name}</option>`
                            ).join('');
                    }

                    // Update department dropdown in shift slot form (using campaigns as departments)
                    const departmentSelect = document.getElementById('slotDepartment');
                    if (departmentSelect) {
                        departmentSelect.innerHTML = '<option value="">Select Department (Campaign)</option>' +
                            this.availableCampaigns.map(campaign =>
                                `<option value="${campaign.name}">${campaign.name}</option>`
                            ).join('');
                    }

                    console.log(`✅ Loaded ${this.availableCampaigns.length} campaigns and populated department dropdown`);
                } catch (error) {
                    console.error('❌ Error loading campaigns:', error);
                    this.availableCampaigns = [];

                    // Show error state in department dropdown
                    const departmentSelect = document.getElementById('slotDepartment');
                    if (departmentSelect) {
                        departmentSelect.innerHTML = '<option value="">Error loading campaigns</option>';
                    }
                }
            }

            async loadShiftSlots() {
                try {
                    console.log('🕒 Loading shift slots...');
                    const slots = await this.callServerFunction('clientGetAllShiftSlots');

                    this.displayShiftSlots(Array.isArray(slots) ? slots : []);
                    const totalSlotsElement = document.getElementById('totalSlots');
                    if (totalSlotsElement) {
                        totalSlotsElement.textContent = Array.isArray(slots) ? slots.length : 0;
                    }

                    console.log(`✅ Loaded ${Array.isArray(slots) ? slots.length : 0} shift slots`);
                } catch (error) {
                    console.error('❌ Error loading shift slots:', error);
                    this.displayShiftSlots([]);
                    this.showToast('Failed to load shift slots. You may need to create some first.', 'warning');
                }
            }

            displayShiftSlots(slots) {
                const container = document.getElementById('shiftSlotsContainer');
                if (!container) return;

                if (slots.length === 0) {
                    container.innerHTML = `
                            <div class="text-center text-muted py-4">
                                <i class="fas fa-clock fa-3x mb-3 opacity-50"></i>
                                <p>No shift slots found.</p>
                                <p>Create your first shift slot using the form on the left.</p>
                            </div>
                        `;
                    return;
                }

                container.innerHTML = slots.map(slot => `
                        <div class="border rounded p-3 mb-3 interactive-item">
                            <div class="d-flex justify-content-between align-items-start">
                                <div>
                                    <h6 class="mb-1">${slot.Name}</h6>
                                    <p class="mb-2 small text-muted">
                                        <strong>Time:</strong> ${this.formatTimeValue(slot.StartTime)} - ${this.formatTimeValue(slot.EndTime)}<br>
                                        <strong>Days:</strong> ${this.formatDaysOfWeek(slot.DaysOfWeekArray || [])}<br>
                                        <strong>Department:</strong> ${slot.Department || 'General'}<br>
                                        <strong>Capacity:</strong> ${slot.MaxCapacity || 'Unlimited'}
                                    </p>
                                    <small class="text-muted">
                                        Created: ${this.formatDateTime(slot.CreatedAt)}
                                    </small>
                                </div>
                                <div class="btn-group-vertical btn-group-sm">
                                    <button class="btn btn-outline-primary btn-sm" onclick="editShiftSlot('${slot.ID}')" title="Edit">
                                        <i class="fas fa-edit"></i>
                                    </button>
                                    <button class="btn btn-outline-danger btn-sm" onclick="deleteShiftSlot('${slot.ID}')" title="Delete">
                                        <i class="fas fa-trash"></i>
                                    </button>
                                </div>
                            </div>
                        </div>
                    `).join('');
            }

            async refreshDashboard() {
                try {
                    console.log('📊 Refreshing dashboard...');
                    await this.ensureScheduleContext();

                    const endDate = new Date();
                    const startDate = new Date();
                    startDate.setDate(endDate.getDate() - 30);

                    const managerId = this.getCurrentUserId();
                    const campaignId = this.resolvedCampaignId || this.getCurrentCampaignId();
                    const options = {
                        startDate: startDate.toISOString().split('T')[0],
                        endDate: endDate.toISOString().split('T')[0],
                        intervalMinutes: 30,
                        openingHour: 8,
                        closingHour: 21
                    };

                    const dashboard = await this.callServerFunction('clientGetScheduleDashboard', managerId, campaignId || null, options);

                    if (dashboard && dashboard.success) {
                        this.updateScheduleMetrics(dashboard);
                        this.renderCoverageChart(dashboard.coverage);
                        this.renderScheduleInsights(dashboard);
                        this.renderFairnessWatchlist(dashboard.fairness);
                        this.renderComplianceAlerts(dashboard.compliance);
                    } else {
                        throw new Error(dashboard && dashboard.error ? dashboard.error : 'Unknown dashboard error');
                    }

                } catch (error) {
                    console.error('❌ Error refreshing dashboard:', error);
                    this.renderScheduleInsights({
                        recommendations: [`Unable to load schedule dashboard: ${error.message || error}`]
                    });
                    this.renderCoverageChart(null);
                    this.renderFairnessWatchlist(null);
                    this.renderComplianceAlerts(null);
                }
            }

            updateScheduleMetrics(dashboard) {
                const summary = dashboard && dashboard.summary ? dashboard.summary : {};
                const totals = dashboard && dashboard.totals ? dashboard.totals : {};
                const fairness = dashboard && dashboard.fairness ? dashboard.fairness : {};
                const compliance = dashboard && dashboard.compliance ? dashboard.compliance : {};

                const setText = (id, value) => {
                    const element = document.getElementById(id);
                    if (element) {
                        element.textContent = value;
                    }
                };

                setText('scheduleHealthScore', `${Math.round(dashboard.healthScore || 0)}`);
                setText('scheduleServiceLevel', `${Math.round(summary.serviceLevel || 0)}%`);
                setText('scheduleFairnessIndex', `${Math.round(summary.fairnessIndex || fairness.fairnessIndex || 0)}`);
                setText('scheduleComplianceScore', `${Math.round(summary.complianceScore || compliance.complianceScore || 0)}`);
                setText('scheduleRosterHours', `${Number(totals.rosterHours || 0).toFixed(1)}h`);
                setText('scheduleRequiredFte', Number(totals.requiredFTE || 0).toFixed(1));
                setText('scheduleStaffedFte', Number(totals.staffedFTE || 0).toFixed(1));
                setText('totalUsers', String(dashboard.roster?.agentCount || this.availableUsers.length || 0));
            }

            renderCoverageChart(coverage) {
                const canvas = document.getElementById('scheduleCoverageChart');
                if (!canvas) return;

                const ctx = canvas.getContext('2d');
                const container = canvas.parentElement;
                if (this.coverageChart) {
                    this.coverageChart.destroy();
                    this.coverageChart = null;
                }

                const placeholder = container.querySelector('.coverage-no-data');
                if (placeholder) {
                    placeholder.remove();
                }

                if (!coverage || !Array.isArray(coverage.intervalSummaries) || coverage.intervalSummaries.length === 0) {
                    canvas.style.display = 'none';
                    const message = document.createElement('div');
                    message.className = 'coverage-no-data p-4 text-center text-muted';
                    message.innerHTML = '<i class="fas fa-info-circle mb-2"></i><p class="mb-0">No coverage data available for the selected range.</p>';
                    container.appendChild(message);
                    return;
                }

                canvas.style.display = 'block';

                const sortedIntervals = coverage.intervalSummaries.slice().sort((a, b) => a.intervalKey.localeCompare(b.intervalKey));
                const sample = sortedIntervals.slice(0, 24);
                const labels = sample.map(item => item.intervalKey.slice(5));
                const required = sample.map(item => Number(item.requiredFTE || 0));
                const staffed = sample.map(item => Number(item.staffedFTE || 0));

                this.coverageChart = new Chart(ctx, {
                    type: 'bar',
                    data: {
                        labels,
                        datasets: [
                            {
                                label: 'Required FTE',
                                data: required,
                                backgroundColor: 'rgba(0, 82, 204, 0.35)'
                            },
                            {
                                label: 'Staffed FTE',
                                data: staffed,
                                backgroundColor: 'rgba(0, 150, 57, 0.6)'
                            }
                        ]
                    },
                    options: {
                        responsive: true,
                        maintainAspectRatio: false,
                        plugins: {
                            legend: {
                                display: true
                            }
                        },
                        scales: {
                            y: {
                                beginAtZero: true,
                                ticks: {
                                    callback: value => `${value}`
                                }
                            },
                            x: {
                                ticks: {
                                    maxRotation: 0,
                                    autoSkip: true,
                                    maxTicksLimit: 12
                                }
                            }
                        }
                    }
                });
            }

            renderScheduleInsights(dashboard) {
                const container = document.getElementById('scheduleInsights');
                if (!container) return;

                const recommendations = dashboard && Array.isArray(dashboard.recommendations) ? dashboard.recommendations : [];
                const coverage = dashboard && dashboard.coverage ? dashboard.coverage : null;
                const fairness = dashboard && dashboard.fairness ? dashboard.fairness : null;
                const compliance = dashboard && dashboard.compliance ? dashboard.compliance : null;

                const insights = recommendations.slice(0, 5).map(message => ({ type: 'insight', message }));

                if (coverage && Array.isArray(coverage.backlogRiskIntervals) && coverage.backlogRiskIntervals.length) {
                    const interval = coverage.backlogRiskIntervals[0];
                    insights.unshift({
                        type: 'coverage',
                        message: `Most under-staffed window: ${interval.intervalKey} (${interval.deficit.toFixed(2)} FTE deficit)`
                    });
                }

                if (fairness && fairness.rotationHealth < 75) {
                    insights.push({
                        type: 'fairness',
                        message: `Fairness rotation health at ${Math.round(fairness.rotationHealth)}. Consider rebalancing weekends.`
                    });
                }

                if (compliance && compliance.totalViolations > 0) {
                    insights.push({
                        type: 'compliance',
                        message: `${compliance.totalViolations} potential compliance issues detected. Review the alerts panel.`
                    });
                }

                if (insights.length === 0) {
                    container.innerHTML = `
                        <div class="text-center text-muted py-4">
                            <i class="fas fa-lightbulb fa-2x mb-3 opacity-50"></i>
                            <p>Schedule health looks great! No actions required right now.</p>
                        </div>
                    `;
                    return;
                }

                container.innerHTML = insights.slice(0, 6).map(insight => `
                    <div class="insight-card insight-${insight.type}">
                        <div class="d-flex align-items-start gap-2">
                            <i class="fas fa-${this.getInsightIcon(insight.type)}"></i>
                            <div class="flex-grow-1 small">${insight.message}</div>
                        </div>
                    </div>
                `).join('');
            }

            renderFairnessWatchlist(fairness) {
                const container = document.getElementById('fairnessWatchlist');
                if (!container) return;

                if (!fairness || !Array.isArray(fairness.agentSummaries) || fairness.agentSummaries.length === 0) {
                    container.innerHTML = '<p class="text-muted py-4">No fairness data available yet.</p>';
                    return;
                }

                const watchlist = fairness.agentSummaries
                    .slice()
                    .sort((a, b) => (a.fairnessScore || 0) - (b.fairnessScore || 0))
                    .slice(0, 5);

                container.innerHTML = watchlist.map(agent => `
                    <div class="d-flex justify-content-between align-items-center mb-2 p-2 border-bottom">
                        <div>
                            <strong>${agent.userName || agent.userId}</strong>
                            <div class="small text-muted">Weekend: ${agent.weekendShifts || 0} • Night: ${agent.nightShifts || 0}</div>
                        </div>
                        <div class="text-end">
                            <span class="badge bg-warning text-dark">${Math.round(agent.fairnessScore || 0)}</span>
                        </div>
                    </div>
                `).join('');
            }

            renderComplianceAlerts(compliance) {
                const container = document.getElementById('complianceAlerts');
                if (!container) return;

                if (!compliance || !Array.isArray(compliance.violationDetails) || compliance.violationDetails.length === 0) {
                    container.innerHTML = `
                        <div class="text-center text-success py-4">
                            <i class="fas fa-check-circle fa-2x mb-2"></i>
                            <p>No compliance issues detected</p>
                        </div>
                    `;
                    return;
                }

                const alerts = compliance.violationDetails.slice(0, 5);
                container.innerHTML = alerts.map(alert => {
                    const severity = alert.type === 'SHIFT_DURATION' || alert.type === 'REST_PERIOD' ? 'danger' : 'warning';
                    const message = (() => {
                        if (alert.message) return alert.message;
                        switch (alert.type) {
                            case 'SHIFT_DURATION':
                                return `Scheduled ${Number(alert.scheduledHours || 0).toFixed(2)}h (limit ${alert.maxHoursPerDay || 12}h)`;
                            case 'REST_PERIOD':
                                return `Rest ${Number(alert.restHours || 0).toFixed(2)}h (required ${alert.requiredRestHours || 10}h)`;
                            case 'CONSECUTIVE_DAYS':
                                return `${alert.consecutiveDays || '?'} consecutive days (max ${alert.maxConsecutiveDays || 6})`;
                            case 'MISSING_BREAK':
                                return `Missing required break on ${alert.date || 'scheduled day'}`;
                            default:
                                return 'Review schedule details for compliance adjustments.';
                        }
                    })();

                    return `
                        <div class="alert alert-${severity}-modern mb-2">
                            <strong>${alert.type.replace('_', ' ')}:</strong> ${alert.userName || alert.userId || 'Agent'} - ${message}
                        </div>
                    `;
                }).join('');
            }

            async generateSchedules() {
                try {
                    this.showLoading(true);
                    this.updateGenerationStatus('Assigning shift slots...', 'info');

                    const formData = this.getScheduleGenerationData();
                    console.log('Generating schedules with data:', formData);

                    if (!formData.shiftSlots || formData.shiftSlots.length === 0) {
                        this.showToast('Please select a shift slot before generating assignments.', 'warning');
                        this.updateGenerationStatus('Select a shift slot to assign before generating.', 'warning');
                        this.showLoading(false);
                        return;
                    }

                    const result = await this.callServerFunction('clientGenerateSchedulesEnhanced',
                        formData.startDate,
                        formData.endDate,
                        formData.users,
                        formData.shiftSlots,
                        formData.templateId,
                        formData.generatedBy,
                        formData.options
                    );

                    if (result && result.success) {
                        this.displayGenerationResults(result);
                        this.showToast(`Successfully assigned ${result.generated} schedule slot${result.generated === 1 ? '' : 's'}!`, 'success');
                        await this.loadSchedules();
                    } else {
                        throw new Error(result?.error || 'Failed to generate schedules');
                    }

                } catch (error) {
                    console.error('❌ Schedule generation failed:', error);
                    this.showToast('Schedule generation failed: ' + error.message, 'danger');
                    this.updateGenerationStatus('Generation failed: ' + error.message, 'danger');
                } finally {
                    this.showLoading(false);
                }
            }

            getScheduleGenerationData() {
                const startDate = document.getElementById('scheduleStartDate').value;
                const endDate = document.getElementById('scheduleEndDate').value;
                const userSelections = Array.from(document.getElementById('scheduleUsers').selectedOptions);
                const users = userSelections.map(option => option.value);
                const slotSelections = Array.from(document.getElementById('scheduleShiftSlots').selectedOptions);
                const shiftSlots = slotSelections.map(option => option.value).filter(value => value);
                const campaignId = document.getElementById('campaignFilter').value || null;
                const priority = parseInt(document.getElementById('schedulePriority').value);
                const detectConflicts = document.getElementById('detectConflicts').checked;
                const includeHolidays = document.getElementById('includeHolidays').checked;

                return {
                    startDate,
                    endDate,
                    users: users.length > 0 ? users : null,
                    shiftSlots,
                    templateId: null,
                    generatedBy: this.getCurrentUserId() || 'System',
                    options: {
                        priority,
                        detectConflicts,
                        includeHolidays,
                        overrideExisting: false,
                        campaignId
                    }
                };
            }

            displayGenerationResults(result) {
                const container = document.getElementById('generationResults');
                if (!container) return;

                container.style.display = 'block';
                container.innerHTML = `
                        <div class="modern-card">
                            <div class="modern-card-header">
                                <h5 class="modern-card-title">
                                    <i class="fas fa-check-circle text-success"></i>
                                    Slot Assignment Complete
                                </h5>
                            </div>
                            <div class="modern-card-body">
                                <div class="row g-3">
                                    <div class="col-md-3">
                                        <div class="metric-card">
                                            <div class="metric-number text-success">${result.generated}</div>
                                            <div class="metric-label">Generated</div>
                                        </div>
                                    </div>
                                    <div class="col-md-3">
                                        <div class="metric-card">
                                            <div class="metric-number text-primary">${result.userCount || 0}</div>
                                            <div class="metric-label">Users</div>
                                        </div>
                                    </div>
                                    <div class="col-md-3">
                                        <div class="metric-card">
                                            <div class="metric-number text-warning">${result.conflicts?.length || 0}</div>
                                            <div class="metric-label">Conflicts</div>
                                        </div>
                                    </div>
                                    <div class="col-md-3">
                                        <div class="metric-card">
                                            <div class="metric-number text-info">${this.formatPeriodLabel(result.periodStart, result.periodEnd) || '—'}</div>
                                            <div class="metric-label">Assignment Period</div>
                                        </div>
                                    </div>
                                </div>
                                
                                ${result.conflicts && result.conflicts.length > 0 ? `
                                    <div class="alert alert-warning-modern mt-3">
                                        <strong>Conflicts Found:</strong>
                                        <ul class="mb-0 mt-2">
                                            ${result.conflicts.map(c => `<li>${c.user}: ${this.formatPeriodLabel(c.periodStart, c.periodEnd)} — ${c.error}</li>`).join('')}
                                        </ul>
                                    </div>
                                ` : ''}
                                
                                <div class="mt-3">
                                    <p class="text-muted mb-0">
                                        <i class="fas fa-info-circle me-1"></i>
                                        All assignments are pending approval. Review them in the Schedule Management tab.
                                    </p>
                                </div>
                            </div>
                        </div>
                    `;

                this.updateGenerationStatus('Slot assignments completed successfully!', 'success');
            }

            updateGenerationStatus(message, type = 'info') {
                const container = document.getElementById('generationStatus');
                if (!container) return;

                const alertClass = {
                    success: 'alert-success-modern',
                    danger: 'alert-danger-modern',
                    warning: 'alert-warning-modern',
                    info: 'alert-info-modern'
                }[type] || 'alert-info-modern';

                container.innerHTML = `
                        <div class="alert ${alertClass}">
                            <i class="fas fa-${type === 'success' ? 'check-circle' : type === 'danger' ? 'exclamation-circle' : 'info-circle'} me-2"></i>
                            ${message}
                        </div>
                    `;
            }

            async createShiftSlot() {
                try {
                    this.showLoading(true);

                    const getElementValue = (id) => document.getElementById(id)?.value ?? '';
                    const getNumericValue = (id, fallback, { allowFloat = false, min = null, max = null } = {}) => {
                        const element = document.getElementById(id);
                        const rawValue = element ? element.value : '';
                        const resolvedFallback = (() => {
                            if (fallback !== undefined) {
                                return fallback;
                            }
                            if (element && element.defaultValue !== undefined && element.defaultValue !== '') {
                                const parsedDefault = allowFloat
                                    ? parseFloat(element.defaultValue)
                                    : parseInt(element.defaultValue, 10);
                                if (Number.isFinite(parsedDefault)) {
                                    return parsedDefault;
                                }
                            }
                            return null;
                        })();

                        if (rawValue === '' || rawValue === null || rawValue === undefined) {
                            return resolvedFallback;
                        }

                        const parsed = allowFloat ? parseFloat(rawValue) : parseInt(rawValue, 10);
                        if (!Number.isFinite(parsed)) {
                            return resolvedFallback;
                        }

                        let value = parsed;
                        if (typeof min === 'number' && value < min) {
                            value = min;
                        }
                        if (typeof max === 'number' && value > max) {
                            value = max;
                        }

                        return value;
                    };

                    // Get selected days
                    const selectedDays = [];
                    const dayCheckboxes = ['sunday', 'monday', 'tuesday', 'wednesday', 'thursday', 'friday', 'saturday'];
                    dayCheckboxes.forEach(day => {
                        const checkbox = document.getElementById(day);
                        if (checkbox && checkbox.checked) {
                            const parsedDay = parseInt(checkbox.value, 10);
                            if (!Number.isNaN(parsedDay)) {
                                selectedDays.push(parsedDay);
                            }
                        }
                    });

                    // Enhanced slot data with all new fields (skills removed)
                    const slotData = {
                        // Basic Information
                        name: getElementValue('slotName'),
                        startTime: getElementValue('slotStartTime'),
                        endTime: getElementValue('slotEndTime'),
                        daysOfWeek: selectedDays,
                        department: getElementValue('slotDepartment'),
                        location: getElementValue('slotLocation'),
                        description: getElementValue('slotDescription'),

                        // Capacity & Staffing
                        maxCapacity: getNumericValue('slotCapacity', 10, { min: 1, max: 100 }),
                        minCoverage: getNumericValue('slotMinCoverage', 1, { min: 1 }),
                        priority: getNumericValue('slotPriority', 2, { min: 1, max: 4 }),

                        // Break & Lunch Configuration
                        break1Duration: getNumericValue('slotBreak1Duration', 15, { min: 5, max: 30 }),
                        lunchDuration: getNumericValue('slotLunchDuration', 30, { min: 15, max: 60 }),
                        break2Duration: getNumericValue('slotBreak2Duration', 0, { min: 0, max: 30 }),

                        // Staggered Breaks
                        enableStaggeredBreaks: document.getElementById('enableStaggeredBreaks').checked,
                        breakGroups: getNumericValue('slotBreakGroups', 3, { min: 2, max: 5 }),
                        staggerInterval: getNumericValue('slotStaggerInterval', 15, { min: 10, max: 30 }),
                        minCoveragePct: getNumericValue('slotMinCoveragePct', 70, { min: 50, max: 95 }),

                        // Overtime Configuration
                        enableOvertime: document.getElementById('enableOvertime').checked,
                        maxDailyOT: getNumericValue('slotMaxDailyOT', 0, { allowFloat: true, min: 0 }),
                        maxWeeklyOT: getNumericValue('slotMaxWeeklyOT', 0, { allowFloat: true, min: 0 }),
                        otApproval: getElementValue('slotOTApproval'),
                        otRate: getNumericValue('slotOTRate', 1.5, { allowFloat: true, min: 1 }),
                        otPolicy: getElementValue('slotOTPolicy'),

                        // Advanced Settings (skills removed)
                        allowSwaps: document.getElementById('allowSwaps').checked,
                        weekendPremium: document.getElementById('weekendPremium').checked,
                        holidayPremium: document.getElementById('holidayPremium').checked,
                        autoAssignment: document.getElementById('autoAssignment').checked,
                        restPeriod: getNumericValue('slotRestPeriod', 8, { min: 0 }),
                        notificationLead: getNumericValue('slotNotificationLead', 24, { min: 0 }),
                        handoverTime: getNumericValue('slotHandoverTime', 15, { min: 0 }),

                        // System fields
                        createdBy: this.getCurrentUserId() || 'System'
                    };

                    if (Number.isFinite(slotData.maxCapacity) && Number.isFinite(slotData.minCoverage)) {
                        if (slotData.minCoverage > slotData.maxCapacity) {
                            slotData.minCoverage = slotData.maxCapacity;
                        }
                        if (slotData.minCoverage < 1) {
                            slotData.minCoverage = 1;
                        }
                    }

                    if (!slotData.enableOvertime) {
                        slotData.maxDailyOT = 0;
                        slotData.maxWeeklyOT = 0;
                    }

                    // Enhanced validation
                    const validation = this.validateEnhancedShiftSlot(slotData);
                    if (!validation.isValid) {
                        throw new Error('Validation failed: ' + validation.errors.join(', '));
                    }

                    console.log('Creating enhanced shift slot with data:', slotData);

                    let result;
                    let usedLegacyEndpoint = false;

                    try {
                        result = await this.callServerFunction('clientCreateEnhancedShiftSlot', slotData);
                    } catch (primaryError) {
                        if (this.shouldFallbackToLegacySlotCreation(primaryError)) {
                            console.warn('Enhanced endpoint unavailable, retrying legacy shift slot creation.', primaryError);
                            usedLegacyEndpoint = true;
                            result = await this.callServerFunction('clientCreateShiftSlot', slotData);
                        } else {
                            throw primaryError;
                        }
                    }

                    let normalized = this.normalizeShiftSlotCreationResponse(result);
                    if (!normalized.success && !usedLegacyEndpoint && normalized.needsLegacyFallback) {
                        console.warn('Enhanced endpoint returned an unexpected response. Falling back to legacy shift slot creation.');
                        usedLegacyEndpoint = true;
                        result = await this.callServerFunction('clientCreateShiftSlot', slotData);
                        normalized = this.normalizeShiftSlotCreationResponse(result);
                    }

                    if (normalized.success) {
                        const successMessage = normalized.message || 'Shift slot created successfully!';
                        this.showToast(successMessage, 'success');
                        this.resetShiftSlotForm();
                        await this.loadShiftSlots();
                    } else {
                        if (normalized.needsLegacyFallback) {
                            const confirmed = await this.confirmShiftSlotCreation(slotData);
                            if (confirmed) {
                                const fallbackMessage = 'Shift slot created, but the server did not send a confirmation. The schedule has been refreshed.';
                                console.warn('Shift slot creation confirmed via post-check despite missing server response.');
                                this.showToast(fallbackMessage, 'warning');
                                this.resetShiftSlotForm();
                                await this.loadShiftSlots();
                                return;
                            }
                        }

                        throw new Error(normalized.error || 'Failed to create shift slot');
                    }

                } catch (error) {
                    console.error('❌ Error creating shift slot:', error);
                    this.showToast('Failed to create shift slot: ' + error.message, 'danger');
                } finally {
                    this.showLoading(false);
                }
            }

            shouldFallbackToLegacySlotCreation(error) {
                if (!error) {
                    return false;
                }

                const message = typeof error === 'string' ? error : (error.message || '');
                if (!message) {
                    return false;
                }

                const normalized = message.toLowerCase();
                return normalized.includes('not a function') ||
                    normalized.includes('is not defined') ||
                    normalized.includes('unknown function') ||
                    normalized.includes('cannot call');
            }

            normalizeShiftSlotCreationResponse(rawResult) {
                const coerceString = (value) => {
                    if (value === null || value === undefined) {
                        return '';
                    }
                    return String(value).trim();
                };

                if (rawResult && typeof rawResult === 'object') {
                    if (rawResult.success === true) {
                        return {
                            success: true,
                            message: coerceString(rawResult.message) || coerceString(rawResult.status),
                            data: rawResult,
                            needsLegacyFallback: false
                        };
                    }

                    if (rawResult.success === false) {
                        const errorMessage = coerceString(rawResult.error) || coerceString(rawResult.message) || 'Server reported failure without details';
                        return {
                            success: false,
                            error: errorMessage,
                            data: rawResult,
                            needsLegacyFallback: false
                        };
                    }

                    const potentialMessage = coerceString(rawResult.message || rawResult.status || rawResult.result);
                    if (potentialMessage && potentialMessage.toLowerCase().includes('success')) {
                        return {
                            success: true,
                            message: potentialMessage,
                            data: Object.assign({ success: true }, rawResult),
                            needsLegacyFallback: false
                        };
                    }

                    if (Object.keys(rawResult).length === 0) {
                        return {
                            success: false,
                            error: 'Empty response object received from server',
                            data: rawResult,
                            needsLegacyFallback: true
                        };
                    }

                    return {
                        success: false,
                        error: 'Unexpected response structure from server',
                        data: rawResult,
                        needsLegacyFallback: true
                    };
                }

                if (rawResult === true) {
                    return {
                        success: true,
                        message: 'Shift slot created successfully',
                        data: { success: true },
                        needsLegacyFallback: false
                    };
                }

                if (rawResult === false) {
                    return {
                        success: false,
                        error: 'Server indicated shift slot creation failure',
                        data: { success: false },
                        needsLegacyFallback: false
                    };
                }

                if (typeof rawResult === 'string') {
                    const trimmed = rawResult.trim();
                    if (!trimmed) {
                        return {
                            success: false,
                            error: 'Empty response received from server',
                            data: rawResult,
                            needsLegacyFallback: true
                        };
                    }

                    if (['success', 'ok', 'created', 'done', 'completed'].some(token => trimmed.toLowerCase().includes(token))) {
                        return {
                            success: true,
                            message: trimmed,
                            data: { success: true, message: trimmed },
                            needsLegacyFallback: false
                        };
                    }

                    return {
                        success: false,
                        error: trimmed,
                        data: rawResult,
                        needsLegacyFallback: false
                    };
                }

                if (rawResult === null || rawResult === undefined) {
                    return {
                        success: false,
                        error: 'No response received from server',
                        data: rawResult,
                        needsLegacyFallback: true
                    };
                }

                return {
                    success: false,
                    error: 'Unexpected response type received from server',
                    data: rawResult,
                    needsLegacyFallback: true
                };
            }

            async confirmShiftSlotCreation(slotData) {
                try {
                    const slots = await this.callServerFunction('clientGetAllShiftSlots');
                    if (!Array.isArray(slots)) {
                        return false;
                    }

                    const normalizeString = (value) => (value || '').toString().trim().toLowerCase();
                    const normalizeTime = (value) => (value || '').toString().trim();
                    const normalizeDays = (days) => {
                        if (Array.isArray(days)) {
                            return days.map(day => parseInt(day, 10)).filter(Number.isFinite).sort((a, b) => a - b).join(',');
                        }
                        if (typeof days === 'string') {
                            return days.split(',').map(day => parseInt(day, 10)).filter(Number.isFinite).sort((a, b) => a - b).join(',');
                        }
                        return '';
                    };

                    const expectedName = normalizeString(slotData.name);
                    const expectedStart = normalizeTime(slotData.startTime);
                    const expectedEnd = normalizeTime(slotData.endTime);
                    const expectedDays = normalizeDays(slotData.daysOfWeek);

                    return slots.some(slot => {
                        if (!slot || typeof slot !== 'object') {
                            return false;
                        }

                        const slotName = normalizeString(slot.Name || slot.name);
                        const slotStart = normalizeTime(slot.StartTime || slot.startTime);
                        const slotEnd = normalizeTime(slot.EndTime || slot.endTime);
                        const slotDays = normalizeDays(slot.DaysOfWeekArray || slot.DaysOfWeek || slot.daysOfWeek);

                        return slotName === expectedName &&
                            slotStart === expectedStart &&
                            slotEnd === expectedEnd &&
                            (!!expectedDays ? slotDays === expectedDays : true);
                    });
                } catch (error) {
                    console.warn('Unable to verify shift slot creation after missing response:', error);
                    return false;
                }
            }

            validateEnhancedShiftSlot(slotData) {
                const errors = [];

                // Basic validation
                if (!slotData.name || slotData.name.trim().length < 3) {
                    errors.push('Slot name must be at least 3 characters');
                }

                if (!slotData.startTime || !slotData.endTime) {
                    errors.push('Start time and end time are required');
                }

                if (slotData.daysOfWeek.length === 0) {
                    errors.push('At least one day must be selected');
                }

                // Time validation
                if (slotData.startTime && slotData.endTime) {
                    const start = new Date(`2000-01-01 ${slotData.startTime}`);
                    const end = new Date(`2000-01-01 ${slotData.endTime}`);

                    if (start >= end) {
                        errors.push('End time must be after start time');
                    }

                    const duration = (end - start) / (1000 * 60 * 60); // hours
                    if (!Number.isFinite(duration)) {
                        errors.push('Unable to determine shift duration. Please verify the start and end times.');
                    } else {
                        if (duration < 2) {
                            errors.push('Shift must be at least 2 hours long');
                        }
                        if (duration > 12) {
                            errors.push('Shift cannot be longer than 12 hours');
                        }
                    }
                }

                // Capacity validation
                if (!Number.isFinite(slotData.maxCapacity)) {
                    errors.push('Max capacity is required');
                } else if (slotData.maxCapacity < 1 || slotData.maxCapacity > 100) {
                    errors.push('Max capacity must be between 1 and 100');
                }

                if (!Number.isFinite(slotData.minCoverage)) {
                    errors.push('Minimum coverage is required');
                } else if (slotData.minCoverage < 1) {
                    errors.push('Min coverage must be at least 1');
                } else if (Number.isFinite(slotData.maxCapacity) && slotData.minCoverage > slotData.maxCapacity) {
                    errors.push('Min coverage must be between 1 and max capacity');
                }

                // Break validation
                if (Number.isFinite(slotData.break1Duration) && (slotData.break1Duration < 5 || slotData.break1Duration > 30)) {
                    errors.push('First break duration must be between 5 and 30 minutes');
                }

                if (Number.isFinite(slotData.lunchDuration) && (slotData.lunchDuration < 15 || slotData.lunchDuration > 60)) {
                    errors.push('Lunch duration must be between 15 and 60 minutes');
                }

                if (!Number.isFinite(slotData.minCoveragePct)) {
                    errors.push('Minimum coverage percentage is required');
                } else if (slotData.minCoveragePct < 50 || slotData.minCoveragePct > 95) {
                    errors.push('Minimum coverage percentage must be between 50% and 95%');
                }

                // Overtime validation
                if (slotData.enableOvertime) {
                    if (!Number.isFinite(slotData.maxDailyOT)) {
                        errors.push('Max daily overtime is required when overtime is enabled');
                    } else if (slotData.maxDailyOT < 0.5 || slotData.maxDailyOT > 4) {
                        errors.push('Max daily overtime must be between 0.5 and 4 hours');
                    }

                    if (!Number.isFinite(slotData.maxWeeklyOT)) {
                        errors.push('Max weekly overtime is required when overtime is enabled');
                    } else if (slotData.maxWeeklyOT < 2 || slotData.maxWeeklyOT > 20) {
                        errors.push('Max weekly overtime must be between 2 and 20 hours');
                    }
                }

                return {
                    isValid: errors.length === 0,
                    errors: errors
                };
            }

            resetShiftSlotForm() {
                document.getElementById('shiftSlotForm').reset();

                // Reset checkboxes to weekdays default
                const dayCheckboxes = ['sunday', 'monday', 'tuesday', 'wednesday', 'thursday', 'friday', 'saturday'];
                dayCheckboxes.forEach((day, index) => {
                    const checkbox = document.getElementById(day);
                    if (checkbox) {
                        checkbox.checked = [1,2,3,4,5].includes(index === 0 ? 0 : index);
                    }
                });

                // Reset toggles
                document.getElementById('enableOvertime').checked = false;
                document.getElementById('overtimeConfig').classList.add('d-none');
                document.getElementById('enableStaggeredBreaks').checked = true;
            }

            calculateOptimalBreakTimes() {
                const startTime = document.getElementById('slotStartTime').value;
                const endTime = document.getElementById('slotEndTime').value;

                if (!startTime || !endTime) return;

                const start = new Date(`2000-01-01 ${startTime}`);
                const end = new Date(`2000-01-01 ${endTime}`);
                const durationHours = (end - start) / (1000 * 60 * 60);

                // Suggest optimal break timing based on shift length
                let break1Duration = 15;
                let lunchDuration = 30;
                let break2Duration = 15;

                if (durationHours >= 8) {
                    lunchDuration = 30; // 30-minute lunch for 8+ hour shifts
                } else if (durationHours >= 6) {
                    lunchDuration = 30; // 30-minute lunch for 6-8 hour shifts  
                } else {
                    lunchDuration = 15; // 15-minute break for shorter shifts
                    break2Duration = 0; // No second break for short shifts
                }

                // Update form fields if they haven't been manually changed
                document.getElementById('slotBreak1Duration').value = break1Duration;
                document.getElementById('slotLunchDuration').value = lunchDuration;
                document.getElementById('slotBreak2Duration').value = break2Duration;

                console.log(`Calculated optimal breaks for ${durationHours}h shift: ${break1Duration}m break, ${lunchDuration}m lunch, ${break2Duration}m break`);
            }

            async loadSchedules() {
                try {
                    const filters = {
                        startDate: document.getElementById('filterStartDate')?.value,
                        endDate: document.getElementById('filterEndDate')?.value,
                        userName: document.getElementById('filterUser')?.value,
                        status: document.getElementById('filterStatus')?.value
                    };

                    const result = await this.callServerFunction('clientGetAllSchedules', filters);

                    const { schedules, total, error, errorSeverity, notice } = this.parseSchedulesResponse(result);

                    const safeSchedules = Array.isArray(schedules) ? schedules : [];
                    this.cachedSchedules = safeSchedules;

                    if (error) {
                        const severity = (errorSeverity || 'warning').toLowerCase();
                        if (severity === 'danger' || severity === 'error') {
                            console.error('⚠️ Schedule response issue:', error);
                            this.showToast(`Failed to load schedules: ${error}`, 'danger');
                        } else {
                            console.info('ℹ️ Schedule response notice:', error);
                        }
                    }

                    if (notice) {
                        console.info('ℹ️ Schedule response notice:', notice);
                    }

                    this.displaySchedules(safeSchedules);

                    const totalElement = document.getElementById('totalSchedules');
                    if (totalElement) {
                        const numericTotal = Number(total);
                        const safeTotal = Number.isFinite(numericTotal) && numericTotal >= 0 ? numericTotal : safeSchedules.length;
                        totalElement.textContent = safeTotal;
                    }

                } catch (error) {
                    console.error('❌ Error loading schedules:', error);
                    this.displaySchedules(this.cachedSchedules || []);
                    this.showToast('Failed to load schedules: ' + (error.message || 'Unexpected error'), 'danger');
                    throw error;
                }
            }

            displaySchedules(schedules) {
                const tbody = document.getElementById('schedulesTableBody');
                if (!tbody) return;

                if (schedules.length === 0) {
                    tbody.innerHTML = '<tr><td colspan="8" class="text-center text-muted py-4">No schedules found</td></tr>';
                    return;
                }

                const normalizedSchedules = schedules.map(schedule => this.normalizeScheduleRecord(schedule));

                tbody.innerHTML = normalizedSchedules.map(schedule => `
                        <tr>
                            <td>
                                <input type="checkbox" class="form-check-input schedule-checkbox"
                                      value="${schedule.ID || ''}"
                                      ${schedule.Status === 'PENDING' ? '' : 'disabled'}>
                            </td>
                            <td>${schedule.UserName || 'N/A'}</td>
                            <td>${this.formatSchedulePeriod(schedule)}</td>
                            <td>${schedule.SlotName || 'N/A'}</td>
                            <td>${schedule.StartTime || ''} - ${schedule.EndTime || ''}</td>
                            <td>
                                <span class="status-badge ${this.getStatusBadgeClass(schedule.Status)}">
                                    ${schedule.Status || 'PENDING'}
                                </span>
                            </td>
                            <td>
                                <span class="badge ${this.getPriorityClass(schedule.Priority)}">
                                    ${this.getPriorityText(schedule.Priority)}
                                </span>
                            </td>
                            <td>
                                <div class="btn-group btn-group-sm" role="group">
                                    ${schedule.Status === 'PENDING' ? `
                                        <button class="btn btn-success-modern btn-sm" 
                                                onclick="scheduleManager.approveSchedule('${schedule.ID}')">
                                            <i class="fas fa-check"></i>
                                        </button>
                                        <button class="btn btn-danger-modern btn-sm" 
                                                onclick="scheduleManager.rejectSchedule('${schedule.ID}')">
                                            <i class="fas fa-times"></i>
                                        </button>
                                    ` : ''}
                                    <button class="btn btn-info btn-sm" 
                                            onclick="scheduleManager.viewScheduleDetails('${schedule.ID}')">
                                        <i class="fas fa-eye"></i>
                                    </button>
                                </div>
                            </td>
                        </tr>
                    `).join('');
            }

            parseSchedulesResponse(result) {
                const baseResponse = {
                    schedules: [],
                    total: 0,
                    error: null,
                    errorSeverity: 'warning',
                    notice: null
                };

                if (result == null) {
                    return {
                        ...baseResponse,
                        notice: 'No schedules were returned by the server. Retaining the current table view.'
                    };
                }

                if (Array.isArray(result)) {
                    return {
                        ...baseResponse,
                        schedules: result,
                        total: result.length
                    };
                }

                if (typeof result === 'string') {
                    try {
                        return this.parseSchedulesResponse(JSON.parse(result));
                    } catch (parseError) {
                        return {
                            ...baseResponse,
                            error: result,
                            errorSeverity: 'danger'
                        };
                    }
                }

                if (typeof result === 'object') {
                    const nestedDataSources = [
                        result.schedules,
                        result.Schedules,
                        result.data?.schedules,
                        result.data?.Schedules,
                        result.data?.items,
                        result.data,
                        result.items,
                        result.records,
                        result.payload,
                        result.results,
                        result.response,
                        result.body
                    ];

                    const candidateSource = nestedDataSources.find(source => this.isScheduleArrayLike(source)) ||
                        Object.values(result).find(value => this.isScheduleArrayLike(value)) ||
                        (this.isScheduleArrayLike(result) ? result : null);

                    const normalizedSchedules = this.normalizeScheduleArray(candidateSource);

                    if (normalizedSchedules.length) {
                        const totalCandidates = [
                            result.total,
                            result.count,
                            result.data?.total,
                            candidateSource && typeof candidateSource.length === 'number' ? candidateSource.length : normalizedSchedules.length
                        ];

                        const resolvedTotal = totalCandidates.find(value => Number.isFinite(Number(value)));

                        const severity = result.success === false ? 'danger' : 'warning';

                        return {
                            ...baseResponse,
                            schedules: normalizedSchedules,
                            total: Number.isFinite(Number(resolvedTotal)) ? Number(resolvedTotal) : normalizedSchedules.length,
                            error: result.success === false ? (result.error || result.message || 'Server returned a failure response.') : null,
                            errorSeverity: severity,
                            notice: result.success === true && !normalizedSchedules.length ? 'No schedules matched the selected filters.' : null
                        };
                    }

                    const textualMessage = [result.notice, result.message, result.error, result.warning]
                        .find(value => typeof value === 'string' && value.trim().length);

                    if (textualMessage) {
                        const normalizedMessage = textualMessage.trim();
                        const severityHint = String(
                            result.errorSeverity ||
                            result.severity ||
                            result.status ||
                            result.level ||
                            result.type ||
                            (result.success === false ? 'danger' : '')
                        ).toLowerCase();

                        const dangerKeywords = ['danger', 'error', 'critical', 'severe', 'fail', 'failure'];
                        const isDanger = dangerKeywords.some(keyword => severityHint.includes(keyword));

                        if (isDanger) {
                            return {
                                ...baseResponse,
                                error: normalizedMessage,
                                errorSeverity: 'danger'
                            };
                        }

                        return {
                            ...baseResponse,
                            notice: normalizedMessage
                        };
                    }

                    if (result.success === false) {
                        return {
                            ...baseResponse,
                            error: result.error || result.message || 'Server returned a failure response.',
                            errorSeverity: 'danger'
                        };
                    }

                    if (result.success === true) {
                        return {
                            ...baseResponse,
                            notice: 'The server reported success but did not include schedule details. Displaying the previous data.'
                        };
                    }
                }

                return {
                    ...baseResponse,
                    error: 'Unexpected response format received while loading schedules.',
                    errorSeverity: 'danger'
                };
            }

            isScheduleArrayLike(value) {
                if (!value) {
                    return false;
                }

                if (Array.isArray(value)) {
                    return value.some(item => item && typeof item === 'object');
                }

                if (typeof value === 'object' && typeof value.length === 'number') {
                    return value.length > 0;
                }

                if (typeof value === 'object') {
                    const numericKeys = Object.keys(value).filter(key => /^\d+$/.test(key));
                    return numericKeys.length > 0;
                }

                return false;
            }

            normalizeScheduleArray(source) {
                if (!this.isScheduleArrayLike(source)) {
                    return [];
                }

                let iterable = [];

                if (Array.isArray(source)) {
                    iterable = source;
                } else if (typeof source.length === 'number') {
                    iterable = Array.from({ length: source.length }, (_, index) => source[index]);
                } else {
                    const numericKeys = Object.keys(source)
                        .filter(key => /^\d+$/.test(key))
                        .sort((a, b) => Number(a) - Number(b));
                    iterable = numericKeys.length ? numericKeys.map(key => source[key]) : Object.values(source);
                }

                return iterable
                    .map(item => this.normalizeScheduleRecord(item))
                    .filter(item => item && typeof item === 'object');
            }

            normalizeScheduleRecord(record) {
                if (!record || typeof record !== 'object') {
                    return {};
                }

                const normalized = { ...record };

                const resolveValue = (keys, fallback = '') => {
                    for (const key of keys) {
                        if (!(key in record)) {
                            continue;
                        }

                        const value = record[key];
                        if (value === undefined || value === null) {
                            continue;
                        }

                        if (typeof value === 'string') {
                            const trimmed = value.trim();
                            if (trimmed.length > 0) {
                                return trimmed;
                            }
                            continue;
                        }

                        return value;
                    }
                    return fallback;
                };

                normalized.ID = resolveValue(['ID', 'Id', 'id', 'ScheduleID', 'ScheduleId', 'scheduleID', 'scheduleId', 'Schedule Id']);
                normalized.UserName = resolveValue(['UserName', 'User', 'User Name', 'Agent', 'AgentName', 'Agent Name', 'Name']);
                normalized.Date = resolveValue(['Date', 'date', 'ScheduleDate', 'Schedule Date', 'Day', 'ShiftDate']);
                normalized.PeriodStart = resolveValue(['PeriodStart', 'StartDate', 'AssignmentStart', 'ScheduleStart'], normalized.Date);
                normalized.PeriodEnd = resolveValue(['PeriodEnd', 'EndDate', 'AssignmentEnd', 'ScheduleEnd'], normalized.PeriodStart || normalized.Date);
                normalized.SlotName = resolveValue(['SlotName', 'slotName', 'Slot', 'Slot Name', 'Shift', 'ShiftName', 'Shift Name']);
                normalized.StartTime = resolveValue(['StartTime', 'startTime', 'Start', 'Start Time', 'ShiftStart', 'Shift Start']);
                normalized.EndTime = resolveValue(['EndTime', 'endTime', 'End', 'End Time', 'ShiftEnd', 'Shift End']);
                const statusValue = resolveValue(['Status', 'status', 'ScheduleStatus', 'Schedule Status'], 'PENDING') || 'PENDING';
                normalized.Status = typeof statusValue === 'string' ? statusValue.trim().toUpperCase() : String(statusValue || 'PENDING').toUpperCase();

                const priorityValue = resolveValue(['Priority', 'priority', 'PriorityLevel', 'Priority Level', 'Rank', 'Importance'], 1);
                const numericPriority = Number(priorityValue);
                const safePriority = Number.isFinite(numericPriority) ? numericPriority : 1;
                normalized.Priority = Math.min(Math.max(parseInt(safePriority, 10) || 1, 0), 4);

                if (normalized.ID !== undefined && normalized.ID !== null) {
                    normalized.ID = String(normalized.ID);
                }

                return normalized;
            }

            async loadAttendanceDashboard(force = false) {
                const year = this.getSelectedAttendanceYear();
                if (!Number.isFinite(year)) {
                    console.warn('Unable to resolve attendance year for dashboard rendering.');
                    return;
                }

                if (force || !this.attendanceDashboardData || this.attendanceDashboardYear !== year) {
                    await this.fetchAttendanceDashboardData(year);
                }

                this.initializeAttendanceDashboard();
            }

            async fetchAttendanceDashboardData(year) {
                try {
                    const startDate = `${year}-01-01`;
                    const endDate = `${year}-12-31`;
                    const campaignId = this.getCurrentCampaignId ? this.getCurrentCampaignId() || null : null;
                    const response = await this.callServerFunction('clientGetAttendanceDataRange', startDate, endDate, campaignId);

                    if (!response || response.success !== true) {
                        throw new Error(response?.error || 'Unable to retrieve attendance records.');
                    }

                    const records = Array.isArray(response.records) ? response.records : [];
                    this.attendanceDashboardRecords = records;
                    this.attendanceDashboardYear = year;
                    this.attendanceDashboardData = this.computeAttendanceDashboard(records, year);
                    this.destroyAttendanceDashboardCharts();
                } catch (error) {
                    console.error('Error loading attendance dashboard data:', error);
                    this.attendanceDashboardYear = year;
                    this.attendanceDashboardRecords = [];
                    this.attendanceDashboardData = this.computeAttendanceDashboard([], year);
                    this.destroyAttendanceDashboardCharts();
                    this.showToast('Failed to load attendance dashboard: ' + error.message, 'danger');
                }
            }

            destroyAttendanceDashboardCharts() {
                Object.values(this.attendanceCharts).forEach(chart => {
                    if (chart && typeof chart.destroy === 'function') {
                        chart.destroy();
                    }
                });
                this.attendanceCharts = {};
                this.attendanceDashboardInitialized = false;
            }

            getSelectedAttendanceYear() {
                const yearSelect = document.getElementById('attendanceYear');
                const parsed = yearSelect ? parseInt(yearSelect.value, 10) : NaN;
                if (Number.isFinite(parsed)) {
                    return parsed;
                }
                return new Date().getFullYear();
            }

            computeAttendanceDashboard(records, year) {
                const months = [
                    'January', 'February', 'March', 'April', 'May', 'June',
                    'July', 'August', 'September', 'October', 'November', 'December'
                ];

                const monthStats = months.map(() => ({
                    present: 0,
                    late: 0,
                    absent: 0,
                    sick: 0,
                    vacation: 0,
                    other: 0,
                    total: 0
                }));
                const yearlyTotals = { present: 0, late: 0, absent: 0, sick: 0, vacation: 0, other: 0 };
                const biWeeklyBuckets = new Map();

                const parseDate = (value) => {
                    if (value instanceof Date) {
                        return new Date(value.getTime());
                    }
                    if (typeof value === 'number') {
                        const parsed = new Date(value);
                        return Number.isNaN(parsed.getTime()) ? null : parsed;
                    }
                    if (typeof value === 'string' && value.trim().length > 0) {
                        const parsed = new Date(value);
                        return Number.isNaN(parsed.getTime()) ? null : parsed;
                    }
                    return null;
                };

                const normalizeStatus = (status) => (typeof status === 'string' ? status.trim() : '');

                records.forEach(record => {
                    const date = parseDate(record?.date || record?.Date);
                    if (!(date instanceof Date) || Number.isNaN(date.getTime()) || date.getFullYear() !== year) {
                        return;
                    }

                    const status = normalizeStatus(record?.status || record?.Status || record?.state);
                    if (!status) {
                        return;
                    }

                    const monthIndex = date.getMonth();
                    if (monthIndex < 0 || monthIndex >= months.length) {
                        return;
                    }

                    const category = this.categorizeAttendanceStatus(status);
                    const month = monthStats[monthIndex];
                    if (!month) {
                        return;
                    }

                    if (!Object.prototype.hasOwnProperty.call(month, category)) {
                        month[category] = 0;
                    }
                    month[category] += 1;
                    month.total += 1;

                    if (!Object.prototype.hasOwnProperty.call(yearlyTotals, category)) {
                        yearlyTotals[category] = 0;
                    }
                    yearlyTotals[category] += 1;

                    const bucketInfo = this.getBiWeeklyBucketKey(date);
                    if (!biWeeklyBuckets.has(bucketInfo.key)) {
                        biWeeklyBuckets.set(bucketInfo.key, {
                            label: bucketInfo.label,
                            order: bucketInfo.order,
                            present: 0,
                            total: 0
                        });
                    }
                    const bucket = biWeeklyBuckets.get(bucketInfo.key);
                    if (category === 'present') {
                        bucket.present += 1;
                    }
                    bucket.total += 1;
                });

                const safePercent = (numerator, denominator) => {
                    if (!denominator) {
                        return 0;
                    }
                    return Number(((numerator / denominator) * 100).toFixed(2));
                };

                const monthlyPercent = monthStats.map(stat => safePercent(stat.present, stat.total));
                const monthlyPresent = monthStats.map(stat => stat.present);
                const monthlyAbsent = monthStats.map(stat => stat.absent);
                const monthlyLate = monthStats.map(stat => stat.late);
                const monthlyLeaves = monthStats.map(stat => stat.sick + stat.vacation + stat.other);

                const computeTrend = (values) => values.map((_, index) => {
                    const window = values.slice(Math.max(0, index - 2), index + 1);
                    if (!window.length) {
                        return 0;
                    }
                    const average = window.reduce((sum, value) => sum + value, 0) / window.length;
                    return Number(average.toFixed(2));
                });

                const monthlyPresentTrend = computeTrend(monthlyPresent);
                const monthlyAbsentTrend = computeTrend(monthlyAbsent);

                const yearlyTrends = {
                    punctual: monthStats.map(stat => safePercent(stat.present, stat.total)),
                    late: monthStats.map(stat => safePercent(stat.late, stat.total)),
                    absent: monthStats.map(stat => safePercent(stat.absent, stat.total)),
                    sick: monthStats.map(stat => safePercent(stat.sick, stat.total))
                };

                const monthlyAnalysis = months.map((monthName, index) => {
                    const stat = monthStats[index];
                    const total = stat.total || 0;
                    return {
                        month: monthName,
                        punctual: safePercent(stat.present, total),
                        absent: safePercent(stat.absent, total),
                        late: safePercent(stat.late, total),
                        sick: safePercent(stat.sick, total),
                        vacation: safePercent(stat.vacation + stat.other, total)
                    };
                });

                const yearlyTotalsChart = {
                    punctual: yearlyTotals.present || 0,
                    absent: yearlyTotals.absent || 0,
                    late: yearlyTotals.late || 0,
                    sick: yearlyTotals.sick || 0,
                    vacation: (yearlyTotals.vacation || 0) + (yearlyTotals.other || 0)
                };

                const sortedBiWeekly = Array.from(biWeeklyBuckets.values()).sort((a, b) => a.order - b.order);
                const biWeekly = {
                    labels: sortedBiWeekly.map(bucket => bucket.label),
                    punctual: sortedBiWeekly.map(bucket => safePercent(bucket.present, bucket.total))
                };

                return {
                    year,
                    months,
                    yearlyTrends,
                    monthlyPercent,
                    monthlyPresent,
                    monthlyPresentTrend,
                    monthlyAbsent,
                    monthlyAbsentTrend,
                    monthlyLeaves: {
                        leaves: monthlyLeaves,
                        late: monthlyLate
                    },
                    biWeekly,
                    monthlyAnalysis,
                    yearlyTotals: yearlyTotalsChart
                };
            }

            mergeAttendanceDashboardRecords(records, year) {
                const resolvedYear = Number.parseInt(year, 10);
                if (!Array.isArray(records) || records.length === 0 || !Number.isFinite(resolvedYear)) {
                    return false;
                }

                const parseDate = (value) => {
                    if (value instanceof Date) {
                        return new Date(value.getTime());
                    }
                    if (typeof value === 'number') {
                        const parsed = new Date(value);
                        return Number.isNaN(parsed.getTime()) ? null : parsed;
                    }
                    if (typeof value === 'string' && value.trim().length > 0) {
                        const parsed = new Date(value);
                        return Number.isNaN(parsed.getTime()) ? null : parsed;
                    }
                    return null;
                };

                const buildKey = (record) => {
                    const nameKey = this.normalizePersonKey(record?.userName);
                    if (!nameKey || !record?.date) {
                        return null;
                    }
                    return `${nameKey}::${record.date}`;
                };

                const normalizedRecords = records
                    .map(record => {
                        const parsedDate = parseDate(record?.date || record?.Date || record?.timestamp);
                        if (!(parsedDate instanceof Date) || Number.isNaN(parsedDate.getTime())) {
                            return null;
                        }
                        if (parsedDate.getFullYear() !== resolvedYear) {
                            return null;
                        }

                        const userName = record?.userName || record?.UserName || record?.user || record?.User || '';
                        const status = record?.status || record?.Status || record?.state || record?.State || '';
                        if (!userName || !status) {
                            return null;
                        }

                        return {
                            userName,
                            status,
                            date: this.toIsoDateString(parsedDate),
                            notes: record?.notes || record?.Notes || ''
                        };
                    })
                    .filter(Boolean);

                if (!normalizedRecords.length) {
                    return false;
                }

                const existingMap = new Map();
                const existingRecords = Array.isArray(this.attendanceDashboardRecords)
                    ? this.attendanceDashboardRecords
                    : [];

                existingRecords.forEach(record => {
                    const normalized = {
                        userName: record?.userName || record?.UserName || record?.user || record?.User || '',
                        status: record?.status || record?.Status || record?.state || record?.State || '',
                        date: record?.date || record?.Date || '',
                        notes: record?.notes || record?.Notes || ''
                    };
                    const key = buildKey(normalized);
                    if (key) {
                        existingMap.set(key, normalized);
                    }
                });

                let changed = false;
                normalizedRecords.forEach(record => {
                    const key = buildKey(record);
                    if (!key) {
                        return;
                    }

                    const existing = existingMap.get(key);
                    if (!existing || existing.status !== record.status || existing.notes !== record.notes) {
                        existingMap.set(key, record);
                        changed = true;
                    }
                });

                if (!changed) {
                    return false;
                }

                this.attendanceDashboardRecords = Array.from(existingMap.values());

                if (!Number.isFinite(this.attendanceDashboardYear)) {
                    this.attendanceDashboardYear = resolvedYear;
                }

                if (this.attendanceDashboardYear === resolvedYear) {
                    this.attendanceDashboardData = this.computeAttendanceDashboard(this.attendanceDashboardRecords, resolvedYear);
                    this.initializeAttendanceDashboard();
                }

                return true;
            }

            categorizeAttendanceStatus(status) {
                const normalized = (status || '').toString().trim().toLowerCase();
                if (!normalized) {
                    return 'other';
                }
                if (normalized === 'present' || normalized === 'on time' || normalized === 'punctual') {
                    return 'present';
                }
                if (normalized === 'late' || normalized.includes('tardy')) {
                    return 'late';
                }
                if (normalized === 'absent' || normalized.includes('no call no show') || normalized.includes('no-call no-show') || normalized.includes('no show')) {
                    return 'absent';
                }
                if (normalized.includes('sick')) {
                    return 'sick';
                }
                if (normalized.includes('vacation') || normalized.includes('pto') || normalized.includes('holiday')) {
                    return 'vacation';
                }
                if (normalized.includes('bereavement') || normalized.includes('leave') || normalized.includes('loa') || normalized.includes('personal')) {
                    return 'other';
                }
                return 'other';
            }

            getBiWeeklyBucketKey(date) {
                const startDay = Math.floor((date.getDate() - 1) / 14) * 14 + 1;
                const endDay = Math.min(startDay + 13, new Date(date.getFullYear(), date.getMonth() + 1, 0).getDate());
                const monthLabel = date.toLocaleString('en-US', { month: 'short' });
                const label = `${monthLabel} ${startDay}-${endDay}`;
                const order = new Date(date.getFullYear(), date.getMonth(), startDay).getTime();
                const key = `${date.getFullYear()}-${date.getMonth()}-${startDay}`;
                return { key, label, order };
            }

            initializeAttendanceDashboard() {
                if (typeof Chart === 'undefined') {
                    console.warn('Chart.js is not available. Attendance dashboard cannot be initialized.');
                    return;
                }

                const yearlyTrendCanvas = document.getElementById('attendanceYearlyTrendChart');
                if (!yearlyTrendCanvas) {
                    return;
                }

                const palette = {
                    punctual: '#009639',
                    late: '#ffab00',
                    absent: '#de350b',
                    sick: '#0747a6',
                    vacation: '#6366f1'
                };

                const withAlpha = (hex, alpha) => {
                    if (!hex) {
                        return `rgba(0, 0, 0, ${alpha})`;
                    }

                    const sanitized = hex.replace('#', '');
                    const normalized = sanitized.length === 3
                        ? sanitized.split('').map(char => char + char).join('')
                        : sanitized.padEnd(6, '0');

                    const r = parseInt(normalized.substring(0, 2), 16);
                    const g = parseInt(normalized.substring(2, 4), 16);
                    const b = parseInt(normalized.substring(4, 6), 16);

                    return `rgba(${r}, ${g}, ${b}, ${alpha})`;
                };

                const createGradient = (ctx, color) => {
                    const gradient = ctx.createLinearGradient(0, 0, 0, ctx.canvas.height || 300);
                    gradient.addColorStop(0, withAlpha(color, 0.85));
                    gradient.addColorStop(1, withAlpha(color, 0.05));
                    return gradient;
                };

                const data = this.attendanceDashboardData;
                if (!data || !Array.isArray(data.months)) {
                    console.warn('Attendance dashboard has no data to render.');
                    return;
                }

                if (!this.attendanceDashboardInitialized) {
                    const yearlyTrendCtx = yearlyTrendCanvas.getContext('2d');
                    this.attendanceCharts.yearlyTrend = new Chart(yearlyTrendCtx, {
                        type: 'line',
                        data: {
                            labels: data.months,
                            datasets: [
                                {
                                    label: 'Punctual',
                                    data: data.yearlyTrends.punctual,
                                    borderColor: palette.punctual,
                                    backgroundColor: createGradient(yearlyTrendCtx, palette.punctual),
                                    tension: 0.4,
                                    fill: true,
                                    borderWidth: 3
                                },
                                {
                                    label: 'Late',
                                    data: data.yearlyTrends.late,
                                    borderColor: palette.late,
                                    tension: 0.4,
                                    fill: false,
                                    borderWidth: 2,
                                    borderDash: [6, 6]
                                },
                                {
                                    label: 'Absent',
                                    data: data.yearlyTrends.absent,
                                    borderColor: palette.absent,
                                    tension: 0.4,
                                    fill: false,
                                    borderWidth: 2
                                },
                                {
                                    label: 'Sick',
                                    data: data.yearlyTrends.sick,
                                    borderColor: palette.sick,
                                    tension: 0.4,
                                    fill: false,
                                    borderWidth: 2
                                }
                            ]
                        },
                        options: {
                            responsive: true,
                            maintainAspectRatio: false,
                            plugins: {
                                legend: {
                                    labels: {
                                        color: '#ffffff',
                                        usePointStyle: true
                                    }
                                },
                                tooltip: {
                                    callbacks: {
                                        label: (context) => `${context.dataset.label}: ${context.parsed.y}%`
                                    }
                                }
                            },
                            scales: {
                                x: {
                                    ticks: { color: '#e2e8f0' },
                                    grid: { color: 'rgba(255,255,255,0.1)' }
                                },
                                y: {
                                    ticks: {
                                        color: '#e2e8f0',
                                        callback: (value) => `${value}%`
                                    },
                                    grid: { color: 'rgba(255,255,255,0.1)' }
                                }
                            }
                        }
                    });

                    const monthlyPercentCtx = document.getElementById('attendanceMonthlyPercentChart').getContext('2d');
                    this.attendanceCharts.monthlyPercent = new Chart(monthlyPercentCtx, {
                        type: 'bar',
                        data: {
                            labels: [],
                            datasets: [
                                {
                                    label: 'Attendance Rate (%)',
                                    data: [],
                                    backgroundColor: palette.punctual,
                                    borderRadius: 6,
                                    maxBarThickness: 60
                                }
                            ]
                        },
                        options: {
                            responsive: true,
                            maintainAspectRatio: false,
                            plugins: {
                                legend: { display: false },
                                tooltip: {
                                    callbacks: {
                                        label: (context) => `${context.parsed.y.toFixed(2)}%`
                                    }
                                }
                            },
                            scales: {
                                x: {
                                    ticks: { color: '#e2e8f0' },
                                    grid: { color: 'rgba(255,255,255,0.1)' }
                                },
                                y: {
                                    beginAtZero: true,
                                    ticks: {
                                        color: '#e2e8f0',
                                        callback: (value) => `${value}%`
                                    },
                                    grid: { color: 'rgba(255,255,255,0.1)' }
                                }
                            }
                        }
                    });

                    const presentCtx = document.getElementById('attendanceMonthlyPresentChart').getContext('2d');
                    this.attendanceCharts.monthlyPresent = new Chart(presentCtx, {
                        type: 'bar',
                        data: {
                            labels: data.months,
                            datasets: [
                                {
                                    type: 'bar',
                                    label: 'Present',
                                    data: data.monthlyPresent,
                                    backgroundColor: palette.punctual,
                                    borderRadius: 6,
                                    maxBarThickness: 26
                                },
                                {
                                    type: 'line',
                                    label: 'Trend',
                                    data: data.monthlyPresentTrend,
                                    borderColor: '#2563eb',
                                    borderWidth: 2,
                                    fill: false,
                                    tension: 0.3
                                }
                            ]
                        },
                        options: {
                            responsive: true,
                            maintainAspectRatio: false,
                            plugins: {
                                legend: { display: true, position: 'bottom' }
                            },
                            scales: {
                                x: { grid: { display: false } },
                                y: { beginAtZero: true }
                            }
                        }
                    });

                    const absentCtx = document.getElementById('attendanceMonthlyAbsentChart').getContext('2d');
                    this.attendanceCharts.monthlyAbsent = new Chart(absentCtx, {
                        type: 'bar',
                        data: {
                            labels: data.months,
                            datasets: [
                                {
                                    type: 'bar',
                                    label: 'Absent',
                                    data: data.monthlyAbsent,
                                    backgroundColor: palette.absent,
                                    borderRadius: 6,
                                    maxBarThickness: 26
                                },
                                {
                                    type: 'line',
                                    label: 'Trend',
                                    data: data.monthlyAbsentTrend,
                                    borderColor: '#f97316',
                                    borderWidth: 2,
                                    fill: false,
                                    tension: 0.3
                                }
                            ]
                        },
                        options: {
                            responsive: true,
                            maintainAspectRatio: false,
                            plugins: {
                                legend: { display: true, position: 'bottom' }
                            },
                            scales: {
                                x: { grid: { display: false } },
                                y: { beginAtZero: true }
                            }
                        }
                    });

                    const leavesCtx = document.getElementById('attendanceMonthlyLeavesChart').getContext('2d');
                    this.attendanceCharts.monthlyLeaves = new Chart(leavesCtx, {
                        type: 'bar',
                        data: {
                            labels: data.months,
                            datasets: [
                                {
                                    type: 'bar',
                                    label: 'Leaves',
                                    data: data.monthlyLeaves.leaves,
                                    backgroundColor: palette.vacation,
                                    borderRadius: 6,
                                    maxBarThickness: 26
                                },
                                {
                                    type: 'line',
                                    label: 'Late',
                                    data: data.monthlyLeaves.late,
                                    borderColor: palette.late,
                                    borderWidth: 2,
                                    fill: false,
                                    tension: 0.3
                                }
                            ]
                        },
                        options: {
                            responsive: true,
                            maintainAspectRatio: false,
                            plugins: {
                                legend: { display: true, position: 'bottom' }
                            },
                            scales: {
                                x: { grid: { display: false } },
                                y: { beginAtZero: true }
                            }
                        }
                    });

                    const biWeeklyCtx = document.getElementById('attendanceBiWeeklyChart').getContext('2d');
                    this.attendanceCharts.biWeekly = new Chart(biWeeklyCtx, {
                        type: 'bar',
                        data: {
                            labels: data.biWeekly.labels,
                            datasets: [
                                {
                                    label: 'Punctual',
                                    data: data.biWeekly.punctual,
                                    backgroundColor: palette.punctual,
                                    borderRadius: 6
                                }
                            ]
                        },
                        options: {
                            responsive: true,
                            maintainAspectRatio: false,
                            plugins: {
                                legend: { display: false }
                            },
                            scales: {
                                x: { ticks: { maxRotation: 0, minRotation: 0 } },
                                y: { beginAtZero: true }
                            }
                        }
                    });

                    const monthlyAnalysisCtx = document.getElementById('attendanceMonthlyAnalysisChart').getContext('2d');
                    this.attendanceCharts.monthlyAnalysis = new Chart(monthlyAnalysisCtx, {
                        type: 'bar',
                        data: {
                            labels: data.monthlyAnalysis.map(item => item.month),
                            datasets: [
                                {
                                    label: 'Punctual',
                                    data: data.monthlyAnalysis.map(item => item.punctual),
                                    backgroundColor: palette.punctual,
                                    stack: 'analysis'
                                },
                                {
                                    label: 'Absent',
                                    data: data.monthlyAnalysis.map(item => item.absent),
                                    backgroundColor: palette.absent,
                                    stack: 'analysis'
                                },
                                {
                                    label: 'Late',
                                    data: data.monthlyAnalysis.map(item => item.late),
                                    backgroundColor: palette.late,
                                    stack: 'analysis'
                                },
                                {
                                    label: 'Sick',
                                    data: data.monthlyAnalysis.map(item => item.sick),
                                    backgroundColor: palette.sick,
                                    stack: 'analysis'
                                },
                                {
                                    label: 'Vacation & Other',
                                    data: data.monthlyAnalysis.map(item => item.vacation),
                                    backgroundColor: palette.vacation,
                                    stack: 'analysis'
                                }
                            ]
                        },
                        options: {
                            indexAxis: 'y',
                            responsive: true,
                            maintainAspectRatio: false,
                            plugins: {
                                legend: { position: 'bottom' }
                            },
                            scales: {
                                x: {
                                    stacked: true,
                                    ticks: {
                                        callback: (value) => `${value}%`
                                    }
                                },
                                y: { stacked: true }
                            }
                        }
                    });

                    const yearlyAnalysisCtx = document.getElementById('attendanceYearlyAnalysisChart').getContext('2d');
                    this.attendanceCharts.yearlyAnalysis = new Chart(yearlyAnalysisCtx, {
                        type: 'doughnut',
                        data: {
                            labels: ['Punctual', 'Absent', 'Late', 'Sick', 'Vacation'],
                            datasets: [
                                {
                                    data: [
                                        data.yearlyTotals.punctual,
                                        data.yearlyTotals.absent,
                                        data.yearlyTotals.late,
                                        data.yearlyTotals.sick,
                                        data.yearlyTotals.vacation
                                    ],
                                    backgroundColor: [
                                        palette.punctual,
                                        palette.absent,
                                        palette.late,
                                        palette.sick,
                                        palette.vacation
                                    ],
                                    borderWidth: 2,
                                    hoverOffset: 8
                                }
                            ]
                        },
                        options: {
                            responsive: true,
                            maintainAspectRatio: false,
                            cutout: '65%',
                            plugins: {
                                legend: { position: 'bottom' }
                            }
                        }
                    });

                    const monthSelect = document.getElementById('attendanceDashboardMonth');
                    if (monthSelect) {
                        monthSelect.addEventListener('change', (event) => {
                            const value = parseInt(event.target.value, 10);
                            this.updateAttendanceMonthlyPercentChart(Number.isNaN(value) ? 0 : value);
                        });

                        const defaultMonth = new Date().getMonth();
                        if (defaultMonth >= 0 && defaultMonth < data.months.length) {
                            monthSelect.value = String(defaultMonth);
                            this.updateAttendanceMonthlyPercentChart(defaultMonth);
                        } else {
                            this.updateAttendanceMonthlyPercentChart(0);
                        }
                    } else {
                        this.updateAttendanceMonthlyPercentChart(0);
                    }

                    if (!this.attendanceDashboardResizeHandler) {
                        this.attendanceDashboardResizeHandler = () => this.refreshAttendanceDashboard();
                        window.addEventListener('resize', this.attendanceDashboardResizeHandler);
                    }

                    this.attendanceDashboardInitialized = true;
                } else {
                    this.attendanceCharts.yearlyTrend.data.labels = data.months;
                    this.attendanceCharts.yearlyTrend.data.datasets[0].data = data.yearlyTrends.punctual;
                    this.attendanceCharts.yearlyTrend.data.datasets[1].data = data.yearlyTrends.late;
                    this.attendanceCharts.yearlyTrend.data.datasets[2].data = data.yearlyTrends.absent;
                    this.attendanceCharts.yearlyTrend.data.datasets[3].data = data.yearlyTrends.sick;

                    this.attendanceCharts.monthlyPresent.data.labels = data.months;
                    this.attendanceCharts.monthlyPresent.data.datasets[0].data = data.monthlyPresent;
                    this.attendanceCharts.monthlyPresent.data.datasets[1].data = data.monthlyPresentTrend;

                    this.attendanceCharts.monthlyAbsent.data.labels = data.months;
                    this.attendanceCharts.monthlyAbsent.data.datasets[0].data = data.monthlyAbsent;
                    this.attendanceCharts.monthlyAbsent.data.datasets[1].data = data.monthlyAbsentTrend;

                    this.attendanceCharts.monthlyLeaves.data.labels = data.months;
                    this.attendanceCharts.monthlyLeaves.data.datasets[0].data = data.monthlyLeaves.leaves;
                    this.attendanceCharts.monthlyLeaves.data.datasets[1].data = data.monthlyLeaves.late;

                    this.attendanceCharts.biWeekly.data.labels = data.biWeekly.labels;
                    this.attendanceCharts.biWeekly.data.datasets[0].data = data.biWeekly.punctual;

                    this.attendanceCharts.monthlyAnalysis.data.labels = data.monthlyAnalysis.map(item => item.month);
                    this.attendanceCharts.monthlyAnalysis.data.datasets[0].data = data.monthlyAnalysis.map(item => item.punctual);
                    this.attendanceCharts.monthlyAnalysis.data.datasets[1].data = data.monthlyAnalysis.map(item => item.absent);
                    this.attendanceCharts.monthlyAnalysis.data.datasets[2].data = data.monthlyAnalysis.map(item => item.late);
                    this.attendanceCharts.monthlyAnalysis.data.datasets[3].data = data.monthlyAnalysis.map(item => item.sick);
                    this.attendanceCharts.monthlyAnalysis.data.datasets[4].data = data.monthlyAnalysis.map(item => item.vacation);

                    this.attendanceCharts.yearlyAnalysis.data.datasets[0].data = [
                        data.yearlyTotals.punctual,
                        data.yearlyTotals.absent,
                        data.yearlyTotals.late,
                        data.yearlyTotals.sick,
                        data.yearlyTotals.vacation
                    ];

                    const monthSelect = document.getElementById('attendanceDashboardMonth');
                    const selectedMonth = monthSelect ? parseInt(monthSelect.value, 10) : 0;
                    this.updateAttendanceMonthlyPercentChart(Number.isNaN(selectedMonth) ? 0 : selectedMonth);

                    this.refreshAttendanceDashboard();
                }
            }

            updateAttendanceMonthlyPercentChart(monthIndex) {
                const chart = this.attendanceCharts.monthlyPercent;
                const valueDisplay = document.getElementById('attendanceMonthlyPercentValue');
                const data = this.attendanceDashboardData;

                if (!chart || !data) {
                    return;
                }

                const safeIndex = Math.min(Math.max(monthIndex, 0), data.months.length - 1);
                const monthName = data.months[safeIndex];
                const percentValue = data.monthlyPercent[safeIndex] || 0;

                chart.data.labels = [monthName];
                chart.data.datasets[0].data = [percentValue];
                chart.update();

                if (valueDisplay) {
                    valueDisplay.textContent = `${percentValue.toFixed(2)}%`;
                }
            }

            refreshAttendanceDashboard() {
                Object.values(this.attendanceCharts).forEach(chart => {
                    if (chart && typeof chart.resize === 'function') {
                        chart.resize();
                    }
                    if (chart && typeof chart.update === 'function') {
                        chart.update('none');
                    }
                });
            }

            async loadAttendanceCalendar() {
                try {
                    await this.ensureScheduleContext();

                    const month = document.getElementById('attendanceMonth').value;
                    const year = document.getElementById('attendanceYear').value;

                    const container = document.getElementById('attendanceCalendarContainer');
                    this.updateStatusLegendCard();
                    container.innerHTML = `
                            <div class="text-center py-5">
                                <div class="loading-spinner mx-auto mb-3"></div>
                                <p>Loading attendance calendar for ${month}/${year}...</p>
                            </div>
                        `;

                    const managerId = this.getCurrentUserId();
                    const campaignId = this.getCurrentCampaignId() || null;

                    const [attendanceUsersRaw, scheduleUsersRaw] = await Promise.all([
                        this.callServerFunction('clientGetAttendanceUsers', managerId, campaignId),
                        Array.isArray(this.availableUsers) && this.availableUsers.length
                            ? Promise.resolve(this.availableUsers)
                            : this.callServerFunction('clientGetScheduleUsers', managerId, campaignId)
                    ]);

                    const scheduleUsers = Array.isArray(scheduleUsersRaw) ? scheduleUsersRaw : [];

                    if (!Array.isArray(this.availableUsers) || !this.availableUsers.length) {
                        this.availableUsers = scheduleUsers.slice();
                    }

                    const combinedUsers = [];
                    const seenUserKeys = new Set();
<<<<<<< HEAD

                    const appendUserName = (name) => {
                        const normalized = this.normalizePersonKey(name);
                        if (!normalized || seenUserKeys.has(normalized)) {
                            return;
                        }
                        combinedUsers.push(name);
                        seenUserKeys.add(normalized);
                    };

                    scheduleUsers.forEach(user => {
                        if (!user) {
                            return;
                        }
                        appendUserName(user.UserName || user.FullName || user.Email);
                    });

=======

                    const appendUserName = (name) => {
                        const normalized = this.normalizePersonKey(name);
                        if (!normalized || seenUserKeys.has(normalized)) {
                            return;
                        }
                        combinedUsers.push(name);
                        seenUserKeys.add(normalized);
                    };

                    scheduleUsers.forEach(user => {
                        if (!user) {
                            return;
                        }
                        appendUserName(user.UserName || user.FullName || user.Email);
                    });

>>>>>>> a36f1804
                    if (Array.isArray(attendanceUsersRaw)) {
                        attendanceUsersRaw.forEach(name => appendUserName(name));
                    }

                    if (combinedUsers.length === 0) {
                        container.innerHTML = `
                                <div class="text-center py-5 text-muted">
                                    <i class="fas fa-users fa-3x mb-3 opacity-50"></i>
                                    <h5>No Users Found</h5>
                                    <p>No users are available for attendance tracking.</p>
                                    <p>Please review user assignments and permissions in your management tools.</p>
                                </div>
                            `;
                        return;
                    }

                    const userEntries = this.buildAttendanceUserEntries(combinedUsers, scheduleUsers);

                    const resolvedMonth = parseInt(month, 10);
                    const resolvedYear = parseInt(year, 10);
                    const safeMonth = Number.isFinite(resolvedMonth) ? resolvedMonth : (new Date().getMonth() + 1);
                    const safeYear = Number.isFinite(resolvedYear) ? resolvedYear : new Date().getFullYear();
                    const daysInMonth = new Date(safeYear, safeMonth, 0).getDate();
                    const startDate = `${safeYear}-${String(safeMonth).padStart(2, '0')}-01`;
                    const endDate = `${safeYear}-${String(safeMonth).padStart(2, '0')}-${String(daysInMonth).padStart(2, '0')}`;

                    let attendanceRecords = [];
                    try {
                        const attendanceResponse = await this.callServerFunction('clientGetAttendanceDataRange', startDate, endDate, this.getCurrentCampaignId() || null);
                        if (attendanceResponse && attendanceResponse.success) {
                            attendanceRecords = Array.isArray(attendanceResponse.records) ? attendanceResponse.records : [];
                        } else {
                            console.warn('Attendance data range request returned an error:', attendanceResponse?.error);
                        }
                    } catch (attendanceError) {
                        console.error('Unable to load attendance statuses for calendar:', attendanceError);
                    }

                    this.attendanceCalendarRecords = attendanceRecords;
                    this.mergeAttendanceDashboardRecords(attendanceRecords, safeYear);
                    const attendanceMap = this.buildAttendanceRecordMap(attendanceRecords);

                    const calendar = this.generateAttendanceCalendarGrid(userEntries, safeYear, safeMonth, daysInMonth, attendanceMap);

                    container.innerHTML = calendar;
                    console.log(`✅ Loaded attendance calendar with ${userEntries.length} users`);

                } catch (error) {
                    console.error('❌ Error loading attendance calendar:', error);
                    document.getElementById('attendanceCalendarContainer').innerHTML = `
                            <div class="text-center py-5 text-danger">
                                <i class="fas fa-exclamation-circle fa-3x mb-3"></i>
                                <h5>Error Loading Calendar</h5>
                                <p>${error.message}</p>
                                <button class="btn btn-primary-modern btn-modern" onclick="scheduleManager.loadAttendanceCalendar()">
                                    <i class="fas fa-retry me-2"></i>Try Again
                                </button>
                            </div>
                        `;
                }
            }

            buildAttendanceUserEntries(userNames = [], scheduleUsers = []) {
                const metadataIndex = new Map();

                scheduleUsers.forEach(user => {
                    if (!user) {
                        return;
                    }

                    const userName = (user.UserName || '').toString().trim();
                    const fullName = (user.FullName || '').toString().trim();
                    const email = (user.Email || '').toString().trim();

                    const metadata = {
                        userName,
                        fullName,
                        email
                    };

                    [userName, fullName, email].forEach(value => {
                        const key = this.normalizePersonKey(value);
                        if (key && !metadataIndex.has(key)) {
                            metadataIndex.set(key, metadata);
                        }
                    });
                });

                return userNames.map(name => {
                    const normalizedName = this.normalizePersonKey(name);
                    const metadata = normalizedName ? metadataIndex.get(normalizedName) : null;

                    const recordKeySet = new Set();
                    if (metadata) {
                        [metadata.userName, metadata.fullName, metadata.email].forEach(value => {
                            const key = this.normalizePersonKey(value);
                            if (key) {
                                recordKeySet.add(key);
                            }
                        });
                    }
                    if (normalizedName) {
                        recordKeySet.add(normalizedName);
                    }

                    const identifier = metadata && metadata.userName ? metadata.userName : name;
                    const displayName = metadata && metadata.fullName
                        ? metadata.fullName
                        : (metadata && metadata.userName ? metadata.userName : name);

                    return {
                        identifier,
                        displayName,
                        original: name,
                        recordKeys: Array.from(recordKeySet)
                    };
                });
            }

            renderAttendanceLegend() {
                if (!Array.isArray(this.attendanceStatusLegend) || this.attendanceStatusLegend.length === 0) {
                    return '';
                }

                return this.attendanceStatusLegend.map(item => {
                    const code = this.escapeHtml(item.code || '-');
                    const label = this.escapeHtml(item.label || '');
                    const className = item.className || 'attendance-calendar__status--other';
                    return `
                        <div class="attendance-calendar__legend-item">
                            <span class="attendance-calendar__status ${className}">${code}</span>
                            <span>${label}</span>
                        </div>
                    `;
                }).join('');
            }

            updateStatusLegendCard() {
                const container = document.getElementById('attendanceStatusLegendCard');
                if (!container) {
                    return;
                }

                const legendHtml = this.renderAttendanceLegend();
                if (legendHtml) {
                    container.innerHTML = legendHtml;
                } else {
                    container.innerHTML = '<div class="text-muted small">No attendance statuses configured.</div>';
                }
            }

            resolveAttendanceRecord(recordKeys, dateStr, attendanceMap) {
                if (!Array.isArray(recordKeys) || !dateStr || !attendanceMap) {
                    return null;
                }

                for (let i = 0; i < recordKeys.length; i++) {
                    const key = `${recordKeys[i]}::${dateStr}`;
                    if (attendanceMap.has(key)) {
                        return attendanceMap.get(key);
                    }
                }

                return null;
            }

            generateAttendanceCalendarGrid(userEntries, year, month, daysInMonth, attendanceMap = new Map()) {
                const monthDate = new Date(year, month - 1, 1);
                const monthName = monthDate.toLocaleDateString('en-US', { month: 'long' }).toUpperCase();
                const monthLabel = `${monthName} - ${year}`;
                const safeMonthLabel = this.escapeHtml(monthLabel);
                const participantLabel = `${userEntries.length} Participant${userEntries.length === 1 ? '' : 's'}`;

                let html = `
                        <div class="attendance-calendar">
                            <div class="attendance-calendar__header">
                                <div class="attendance-calendar__header-top">
                                    <div class="attendance-calendar__period">
                                        <span class="attendance-calendar__period-label">${safeMonthLabel}</span>
                                        <span class="attendance-calendar__period-subtitle">${this.escapeHtml(participantLabel)}</span>
                                    </div>
                                </div>
                            </div>
                            <div class="attendance-calendar__table-wrapper">
                                <table class="attendance-calendar__table">
                                    <thead>
                                        <tr>
                                            <th scope="col" class="attendance-calendar__participant-header">Participants</th>
                    `;

                for (let day = 1; day <= daysInMonth; day++) {
                    const date = new Date(year, month - 1, day);
                    const dayName = date.toLocaleDateString('en-US', { weekday: 'short' });
                    const isWeekend = date.getDay() === 0 || date.getDay() === 6;
                    html += `
                                            <th scope="col" class="${isWeekend ? 'attendance-calendar__day attendance-calendar__cell--weekend' : 'attendance-calendar__day'}">
                                                <span class="attendance-calendar__day-number">${day}</span>
                                                <span class="attendance-calendar__day-name">${this.escapeHtml(dayName)}</span>
                                            </th>
                    `;
                }

                html += `
                                        </tr>
                                    </thead>
                                    <tbody>
                    `;

                userEntries.forEach(entry => {
                    const safeDisplay = this.escapeHtml(entry.displayName || entry.identifier || '');
                    const clickIdentifier = this.escapeForInlineEvent(entry.identifier || entry.original || '');
                    const clickDisplay = this.escapeForInlineEvent(entry.displayName || entry.identifier || '');

                    html += `
                                        <tr>
                                            <th scope="row" class="attendance-calendar__participant-cell">
                                                <span class="attendance-calendar__participant-name" title="${safeDisplay}">${safeDisplay}</span>
                                            </th>
                    `;

                    for (let day = 1; day <= daysInMonth; day++) {
                        const dateStr = `${year}-${month.toString().padStart(2, '0')}-${day.toString().padStart(2, '0')}`;
                        const date = new Date(year, month - 1, day);
                        const isWeekend = date.getDay() === 0 || date.getDay() === 6;
                        const record = this.resolveAttendanceRecord(entry.recordKeys, dateStr, attendanceMap);
                        const badge = record ? this.getAttendanceStatusBadge(record.status) : null;
                        const badgeLabel = badge ? this.escapeHtml(badge.label) : 'Unmarked';
                        const statusClass = badge ? `attendance-calendar__status ${badge.className}` : 'attendance-calendar__status attendance-calendar__status--empty';
                        const badgeCode = badge && badge.code && badge.code !== '-' ? badge.code : '';
                        const statusContent = badgeCode ? this.escapeHtml(badgeCode) : '&#8211;';
                        const safeIdentifierAttr = this.escapeHtml(entry.identifier || entry.original || '');
                        const safeDateAttr = this.escapeHtml(dateStr);
                        const safeStatusAttr = badge ? this.escapeHtml(record?.status || '') : '';
                        const statusCodeAttr = badgeCode ? this.escapeHtml(badgeCode) : '';

                        html += `
                                            <td class="${isWeekend ? 'attendance-calendar__cell attendance-calendar__cell--weekend' : 'attendance-calendar__cell'}"
                                                data-attendance-user="${safeIdentifierAttr}"
                                                data-attendance-date="${safeDateAttr}"
                                                data-attendance-status="${safeStatusAttr}"
                                                data-attendance-status-code="${statusCodeAttr}"
                                                onclick="scheduleManager.showAttendanceContextMenu(event, '${clickIdentifier}', '${dateStr}', '${clickDisplay}')"
                                                oncontextmenu="scheduleManager.showAttendanceContextMenu(event, '${clickIdentifier}', '${dateStr}', '${clickDisplay}')"
                                                title="Right-click or tap to mark attendance for ${safeDisplay} on ${dateStr}">
                                                <span class="${statusClass}" title="${badgeLabel}">${statusContent}</span>
                                            </td>
                        `;
                    }

                    html += `
                                        </tr>
                    `;
                });

                html += `
                                    </tbody>
                                </table>
                            </div>
                        </div>
                    `;

                return html;
            }

            buildAttendanceRecordMap(records) {
                const map = new Map();

                if (!Array.isArray(records)) {
                    return map;
                }

                records.forEach(record => {
                    const userNameRaw = record?.userName || record?.UserName || record?.user || record?.User || '';
                    const statusRaw = record?.status || record?.Status || record?.state || record?.State || '';
                    const userName = typeof userNameRaw === 'string' ? userNameRaw.trim() : String(userNameRaw || '').trim();
                    const status = typeof statusRaw === 'string' ? statusRaw.trim() : String(statusRaw || '').trim();
                    const rawDate = record?.date || record?.Date || record?.timestamp;

                    const date = rawDate instanceof Date ? new Date(rawDate.getTime()) : (rawDate ? new Date(rawDate) : null);
                    const isoDate = this.toIsoDateString(date);
                    const userKey = this.normalizePersonKey(userName);

                    if (!userKey || !isoDate || !status) {
                        return;
                    }

                    const key = `${userKey}::${isoDate}`;
                    map.set(key, {
                        status,
                        userName,
                        date: isoDate
                    });
                });

                return map;
            }

            getAttendanceStatusBadge(status) {
                const normalizedOriginal = (status || '').toString().trim();
                const normalizedKey = this.normalizeAttendanceStatusKey(normalizedOriginal);

                if (!normalizedKey) {
                    return this.attendanceStatusBadges.empty;
                }

                if (this.attendanceStatusBadgeIndex && this.attendanceStatusBadgeIndex.has(normalizedKey)) {
                    return this.attendanceStatusBadgeIndex.get(normalizedKey);
                }

                const keywordChecks = [
                    { match: ['present', 'on time', 'punctual'], badge: this.attendanceStatusBadges.present },
                    { match: ['bereavement'], badge: this.attendanceStatusBadges.bereavement },
                    { match: ['absent', 'no show'], badge: this.attendanceStatusBadges.absent },
                    { match: ['late', 'tardy'], badge: this.attendanceStatusBadges.late },
                    { match: ['no call', 'no show'], badge: this.attendanceStatusBadges.ncns },
                    { match: ['vacation', 'pto', 'paid time off'], badge: this.attendanceStatusBadges.vacation },
                    { match: ['sick', 'illness', 'medical'], badge: this.attendanceStatusBadges.sick },
                    { match: ['leave of absence', 'loa'], badge: this.attendanceStatusBadges.loa },
                    { match: ['personal'], badge: this.attendanceStatusBadges.personal },
                    { match: ['training', 'workshop', 'session', 'class'], badge: this.attendanceStatusBadges.training }
                ];

                for (const { match, badge } of keywordChecks) {
                    if (!Array.isArray(match) || !badge) {
                        continue;
                    }

                    const isMatch = match.some(keyword => normalizedKey.includes(this.normalizeAttendanceStatusKey(keyword)));
                    if (isMatch) {
                        return badge;
                    }
                }

                const fallbackCode = normalizedOriginal ? normalizedOriginal.substring(0, 3).toUpperCase() : '?';
                return {
                    code: fallbackCode,
                    className: 'attendance-calendar__status--other',
                    label: normalizedOriginal || 'Other'
                };
            }

            ensureAttendanceContextMenu() {
                if (this.attendanceContextMenu) {
                    return this.attendanceContextMenu;
                }

                const menu = document.createElement('div');
                menu.className = 'attendance-context-menu';
                menu.setAttribute('role', 'menu');
                menu.setAttribute('aria-hidden', 'true');

                const list = document.createElement('ul');
                list.className = 'attendance-context-menu__list';

                this.attendanceStatusOptions.forEach(option => {
                    const listItem = document.createElement('li');
                    listItem.setAttribute('role', 'none');
                    const button = document.createElement('button');
                    button.type = 'button';
                    button.className = 'attendance-context-menu__item';
                    button.dataset.status = option.value;
                    button.setAttribute('role', 'menuitem');
                    if (option.description) {
                        button.title = option.description;
                    }
                    button.innerHTML = `
                        <span class="attendance-context-menu__code ${option.className}">${option.code}</span>
                        <span class="attendance-context-menu__text">${this.escapeHtml(option.label)}</span>
                    `;
                    listItem.appendChild(button);
                    list.appendChild(listItem);
                });

                list.addEventListener('click', (event) => {
                    const button = event.target.closest('button[data-status]');
                    if (!button) {
                        return;
                    }

                    const status = button.dataset.status;
                    const target = this.attendanceContextMenuTarget;
                    this.hideAttendanceContextMenu();

                    if (target) {
                        this.setAttendanceStatus(target.userName, target.date, status, target.displayName, target.cellElement);
                    }
                });

                menu.appendChild(list);

                document.body.appendChild(menu);
                this.attendanceContextMenu = menu;
                return menu;
            }

            showAttendanceContextMenu(event, userName, date, displayName = null) {
                if (!userName || !date) {
                    return;
                }

                if (event) {
                    event.preventDefault();
                    event.stopPropagation();
                }

                this.hideAttendanceContextMenu();

                const menu = this.ensureAttendanceContextMenu();
                const cellElement = (event && event.currentTarget instanceof HTMLElement)
                    ? event.currentTarget
                    : (event?.target?.closest?.('td') || null);

                this.attendanceContextMenuTarget = {
                    userName,
                    date,
                    displayName: displayName || userName,
                    cellElement: cellElement instanceof HTMLElement ? cellElement : null
                };

                menu.style.visibility = 'hidden';
                menu.style.display = 'block';
                menu.classList.add('visible');
                menu.setAttribute('aria-hidden', 'false');

                const anchorRect = event?.currentTarget?.getBoundingClientRect?.();
                const pointerX = event?.clientX ?? (anchorRect ? anchorRect.left : window.innerWidth / 2);
                const pointerY = event?.clientY ?? (anchorRect ? anchorRect.bottom : window.innerHeight / 2);

                if (anchorRect) {
                    const anchorWidth = Math.max(140, Math.round(anchorRect.width));
                    menu.style.minWidth = `${anchorWidth}px`;
                } else {
                    menu.style.minWidth = '140px';
                }

                let left = anchorRect ? anchorRect.left : pointerX;
                let top = anchorRect ? anchorRect.bottom + 2 : pointerY;

                const rect = menu.getBoundingClientRect();

                if (left + rect.width > window.innerWidth - 12) {
                    left = window.innerWidth - rect.width - 12;
                }

                if (top + rect.height > window.innerHeight - 12) {
                    if (anchorRect && (anchorRect.top - rect.height - 8) >= 12) {
                        top = anchorRect.top - rect.height - 8;
                    } else {
                        top = window.innerHeight - rect.height - 12;
                    }
                }

                left = Math.max(12, left);
                top = Math.max(12, top);

                menu.style.left = `${left}px`;
                menu.style.top = `${top}px`;
                menu.style.visibility = 'visible';

                if (this.attendanceContextMenuFocusTimer) {
                    cancelAnimationFrame(this.attendanceContextMenuFocusTimer);
                }

                this.attendanceContextMenuFocusTimer = requestAnimationFrame(() => {
                    this.attendanceContextMenuFocusTimer = null;
                    const firstItem = menu.querySelector('button.attendance-context-menu__item');
                    if (firstItem) {
                        firstItem.focus({ preventScroll: true });
                    }
                });

                if (!this.attendanceContextMenuOutsideHandler) {
                    this.attendanceContextMenuOutsideHandler = (evt) => {
                        if (!this.attendanceContextMenu?.contains(evt.target)) {
                            this.hideAttendanceContextMenu();
                        }
                    };
                }

                if (!this.attendanceContextMenuKeyHandler) {
                    this.attendanceContextMenuKeyHandler = (evt) => {
                        if (evt.key === 'Escape') {
                            this.hideAttendanceContextMenu();
                        }
                    };
                }

                document.addEventListener('click', this.attendanceContextMenuOutsideHandler);
                document.addEventListener('contextmenu', this.attendanceContextMenuOutsideHandler);
                document.addEventListener('keydown', this.attendanceContextMenuKeyHandler);
            }

            hideAttendanceContextMenu() {
                if (!this.attendanceContextMenu) {
                    return;
                }

                this.attendanceContextMenu.classList.remove('visible');
                this.attendanceContextMenu.style.display = 'none';
                this.attendanceContextMenu.style.visibility = '';
                this.attendanceContextMenu.style.left = '';
                this.attendanceContextMenu.style.top = '';
                this.attendanceContextMenu.style.minWidth = '';
                this.attendanceContextMenu.setAttribute('aria-hidden', 'true');
                this.attendanceContextMenuTarget = null;

                if (this.attendanceContextMenuOutsideHandler) {
                    document.removeEventListener('click', this.attendanceContextMenuOutsideHandler);
                    document.removeEventListener('contextmenu', this.attendanceContextMenuOutsideHandler);
                }

                if (this.attendanceContextMenuKeyHandler) {
                    document.removeEventListener('keydown', this.attendanceContextMenuKeyHandler);
                }

                if (this.attendanceContextMenuFocusTimer) {
                    cancelAnimationFrame(this.attendanceContextMenuFocusTimer);
                    this.attendanceContextMenuFocusTimer = null;
                }
            }

            async setAttendanceStatus(userName, date, status, displayName = null, cellElement = null) {
                const trimmedStatus = (status || '').toString().trim();
                if (!trimmedStatus) {
                    return;
                }

                const displayValue = displayName || userName;
                const resolvedCell = cellElement instanceof HTMLElement ? cellElement : null;

                try {
                    const result = await this.callServerFunction('clientMarkAttendanceStatus', userName, date, trimmedStatus);
                    if (result && result.success) {
                        this.showToast(`Marked ${displayValue} as ${trimmedStatus} on ${date}`, 'success');
                        this.updateAttendanceRecordCache(userName, date, trimmedStatus);
                        this.updateAttendanceCalendarCell(userName, date, trimmedStatus, resolvedCell);
                    } else {
                        throw new Error(result?.error || 'Failed to mark attendance');
                    }
                } catch (error) {
                    console.error('Error marking attendance:', error);
                    this.showToast('Failed to mark attendance: ' + error.message, 'danger');
                }
            }

            updateAttendanceRecordCache(userName, date, status) {
                const isoDate = this.normalizeAttendanceDateValue(date);
                const normalizedUser = this.normalizePersonKey(userName);

                if (!isoDate || !normalizedUser) {
                    return;
                }

                if (!Array.isArray(this.attendanceCalendarRecords)) {
                    this.attendanceCalendarRecords = [];
                }

                let updated = false;
                for (let i = 0; i < this.attendanceCalendarRecords.length; i++) {
                    const record = this.attendanceCalendarRecords[i];
                    const recordUser = record?.userName || record?.UserName || record?.user || record?.User || '';
                    const recordDate = record?.date || record?.Date || record?.timestamp || record?.Timestamp || '';
                    const recordUserKey = this.normalizePersonKey(recordUser);
                    const recordDateIso = this.normalizeAttendanceDateValue(recordDate);

                    if (recordUserKey === normalizedUser && recordDateIso === isoDate) {
                        this.attendanceCalendarRecords[i] = Object.assign({}, record, {
                            status,
                            Status: status,
                            date: isoDate,
                            Date: isoDate
                        });
                        updated = true;
                        break;
                    }
                }

                if (!updated) {
                    this.attendanceCalendarRecords.push({
                        userName,
                        UserName: userName,
                        date: isoDate,
                        Date: isoDate,
                        status,
                        Status: status
                    });
                }
            }

            updateAttendanceCalendarCell(userName, date, status, cellElement = null) {
                const isoDate = this.normalizeAttendanceDateValue(date);
                const normalizedUser = this.normalizePersonKey(userName);

                if (!isoDate || !normalizedUser) {
                    return;
                }

                if (typeof document === 'undefined') {
                    return;
                }

                let cell = null;

                if (cellElement && cellElement instanceof HTMLElement) {
                    cell = cellElement.closest('[data-attendance-user][data-attendance-date]');
                }

                if (!cell) {
                    const candidateCells = document.querySelectorAll(`[data-attendance-date="${isoDate}"]`);
                    cell = Array.from(candidateCells).find(candidate => {
                        const rawUser = candidate.getAttribute('data-attendance-user') || '';
                        return this.normalizePersonKey(rawUser) === normalizedUser;
                    }) || null;
                }

                if (!cell) {
                    return;
                }

                const badge = this.getAttendanceStatusBadge(status);
                const statusSpan = cell.querySelector('.attendance-calendar__status');

                if (!statusSpan || !badge) {
                    return;
                }

                const trimmedStatus = (status || '').toString().trim();
                const classes = ['attendance-calendar__status'];
                if (badge.className) {
                    classes.push(badge.className);
                }

                statusSpan.className = classes.join(' ');
                const displayCode = badge.code && badge.code !== '-' ? badge.code : '–';
                statusSpan.textContent = displayCode;
                statusSpan.setAttribute('title', badge.label || '');

                if (trimmedStatus) {
                    cell.setAttribute('data-attendance-status', trimmedStatus);
                    if (badge.code && badge.code !== '-') {
                        cell.setAttribute('data-attendance-status-code', badge.code);
                    } else {
                        cell.removeAttribute('data-attendance-status-code');
                    }
                } else {
                    cell.removeAttribute('data-attendance-status');
                    cell.removeAttribute('data-attendance-status-code');
                }
            }

            normalizeAttendanceDateValue(value) {
                if (!value) {
                    return '';
                }

                if (value instanceof Date) {
                    return this.toIsoDateString(value);
                }

                if (typeof value === 'string') {
                    const trimmed = value.trim();
                    if (!trimmed) {
                        return '';
                    }

                    if (/^\d{4}-\d{2}-\d{2}$/.test(trimmed)) {
                        return trimmed;
                    }

                    const parsedStringDate = new Date(trimmed);
                    if (!Number.isNaN(parsedStringDate.getTime())) {
                        return this.toIsoDateString(parsedStringDate);
                    }

                    return '';
                }

                const parsedDate = new Date(value);
                if (!Number.isNaN(parsedDate.getTime())) {
                    return this.toIsoDateString(parsedDate);
                }

                return '';
            }

            normalizeAttendanceStatusKey(value) {
                const raw = (value || '').toString().trim().toLowerCase();
                if (!raw) {
                    return '';
                }

                return raw
                    .replace(/[^a-z0-9]+/g, ' ')
                    .replace(/\s+/g, ' ')
                    .trim();
            }

            async markAttendance(userName, date, displayName = null, status = null) {
                if (!status) {
                    this.showAttendanceContextMenu(null, userName, date, displayName);
                    return;
                }

                await this.setAttendanceStatus(userName, date, status, displayName, null);
            }

            async handleScheduleImport() {
                try {
                    this.showLoading(true);

                    const startDate = document.getElementById('importStartDate')?.value;
                    const endDate = document.getElementById('importEndDate')?.value;
                    const sourceMonth = parseInt(document.getElementById('importMonth')?.value, 10);
                    const sourceYear = parseInt(document.getElementById('importYear')?.value, 10);
                    const replaceExisting = document.getElementById('importReplace')?.checked === true;
                    const fileInput = document.getElementById('scheduleFile');
                    const file = fileInput?.files?.[0];
                    const googleSheetUrl = document.getElementById('googleSheetUrl')?.value?.trim();
                    const googleSheetTab = document.getElementById('googleSheetTab')?.value?.trim();
                    const googleSheetRange = document.getElementById('googleSheetRange')?.value?.trim();

                    if (!file && !googleSheetUrl) {
                        throw new Error('Please select a schedule file or provide a Google Sheets link to import.');
                    }
                    if (!startDate) {
                        throw new Error('Please select the starting date.');
                    }
                    if (!endDate) {
                        throw new Error('Please select the ending date.');
                    }

                    const rangeValidation = this.validateImportDateRange(startDate, endDate);
                    if (!rangeValidation.valid) {
                        throw new Error(rangeValidation.message || 'Please provide a valid date range.');
                    }
                    if (!sourceMonth || Number.isNaN(sourceMonth)) {
                        throw new Error('Please select the source month.');
                    }
                    if (!sourceYear || Number.isNaN(sourceYear)) {
                        throw new Error('Please provide the source year.');
                    }

                    const options = {
                        startDate,
                        endDate,
                        sourceMonth,
                        sourceYear,
                        fileName: file?.name || ''
                    };

                    let parseResult = { schedules: [], summary: null };
                    let googleSheetMetadata = null;

                    if (file) {
                        parseResult = await this.parseScheduleFile(file, options);
                    } else if (googleSheetUrl) {
                        googleSheetMetadata = await this.fetchGoogleSheetRows({
                            url: googleSheetUrl,
                            sheetName: googleSheetTab || undefined,
                            range: googleSheetRange || undefined
                        });

                        if (!googleSheetMetadata || !Array.isArray(googleSheetMetadata.rows)) {
                            throw new Error('The Google Sheets link did not return any data to import.');
                        }

                        if (googleSheetMetadata.spreadsheetName) {
                            options.fileName = googleSheetMetadata.sheetName
                                ? `${googleSheetMetadata.spreadsheetName} — ${googleSheetMetadata.sheetName}`
                                : googleSheetMetadata.spreadsheetName;
                        } else {
                            options.fileName = 'Google Sheets Import';
                        }

                        parseResult = this.transformScheduleRows(googleSheetMetadata.rows, options || {});
                        this.pendingImportSchedules = parseResult.schedules;
                        this.pendingImportSummary = parseResult.summary;
                    }

                    const { schedules, summary } = parseResult;

                    if (!schedules || schedules.length === 0) {
                        this.renderImportPreview([], options, summary);
                        this.showToast('No schedules were detected in the provided data.', 'warning');
                        return;
                    }

                    this.renderImportPreview(schedules, options, summary);

                    const importDays = summary?.dayCount ?? this.countDaysInRange(startDate, endDate);
                    const dateStartLabel = summary?.startDate ? this.formatDate(summary.startDate) : this.formatDate(startDate);
                    const dateEndLabel = summary?.endDate ? this.formatDate(summary.endDate) : this.formatDate(endDate);
                    const message = `Import ${schedules.length} schedule${schedules.length === 1 ? '' : 's'} covering ${importDays} day${importDays === 1 ? '' : 's'} from ${dateStartLabel} to ${dateEndLabel}?`;
                    if (!confirm(message)) {
                        return;
                    }

                    const payload = {
                        metadata: {
                            startDate,
                            endDate,
                            dayCount: summary?.dayCount ?? importDays,
                            sourceMonth,
                            sourceYear,
                            fileName: options.fileName || file?.name || '',
                            importedBy: this.getCurrentUserId(),
                            replaceExisting,
                            summary,
                            sourceType: file ? 'FILE_UPLOAD' : 'GOOGLE_SHEET'
                        },
                        schedules
                    };

                    if (!file && googleSheetMetadata) {
                        payload.metadata.googleSheet = {
                            url: googleSheetUrl,
                            sheetName: googleSheetMetadata.sheetName || '',
                            spreadsheetName: googleSheetMetadata.spreadsheetName || '',
                            range: googleSheetMetadata.range || '',
                            sheetId: googleSheetMetadata.sheetId || '',
                            rowCount: googleSheetMetadata.rowCount || 0,
                            columnCount: googleSheetMetadata.columnCount || 0
                        };
                    }

                    const result = await this.callServerFunction('clientImportSchedules', payload);

                    if (result && result.success) {
                        this.lastImportResult = result;
                        this.showToast(`Imported ${result.importedCount} schedule${result.importedCount === 1 ? '' : 's'} successfully!`, 'success');
                        this.renderImportSummary(result);

                        const fileControl = document.getElementById('scheduleFile');
                        if (fileControl) {
                            fileControl.value = '';
                        }
                        if (!file && googleSheetUrl) {
                            const googleSheetStatus = document.getElementById('googleSheetStatus');
                            if (googleSheetStatus) {
                                googleSheetStatus.textContent = 'Google Sheets import completed successfully.';
                            }
                        }
                        this.updateImportFileName();

                        await this.loadSchedules();
                    } else {
                        throw new Error(result?.error || 'Failed to import schedules.');
                    }
                } catch (error) {
                    console.error('❌ Schedule import failed:', error);
                    this.showToast('Schedule import failed: ' + error.message, 'danger');
                } finally {
                    this.showLoading(false);
                }
            }

            async parseScheduleFile(file, options) {
                const text = await this.readFileAsText(file);
                const rows = this.parseCsv(text);
                if (!rows || rows.length === 0) {
                    return {
                        schedules: [],
                        summary: {
                            totalRows: 0,
                            totalShifts: 0,
                            skippedEntries: 0,
                            totalAgents: 0,
                            totalAssignments: 0,
                            weekCount: 0,
                            startDate: '',
                            endDate: '',
                            duplicatesSkipped: 0,
                            agentsWithoutSchedules: []
                        }
                    };
                }

                const result = this.transformScheduleRows(rows, options || {});
                this.pendingImportSchedules = result.schedules;
                this.pendingImportSummary = result.summary;
                return result;
            }

            async fetchGoogleSheetRows(requestOptions = {}) {
                try {
                    const payload = typeof requestOptions === 'string'
                        ? { url: requestOptions }
                        : (requestOptions || {});

                    const result = await this.callServerFunction('clientFetchScheduleSheetData', payload);
                    if (!result || result.success !== true) {
                        throw new Error(result?.error || 'Unable to retrieve data from Google Sheets.');
                    }

                    return result;
                } catch (error) {
                    console.error('❌ Error fetching Google Sheet data:', error);
                    throw error;
                }
            }

            readFileAsText(file) {
                return new Promise((resolve, reject) => {
                    try {
                        const reader = new FileReader();
                        reader.onload = () => resolve(reader.result);
                        reader.onerror = () => reject(new Error('Unable to read the selected file.'));
                        reader.readAsText(file);
                    } catch (error) {
                        reject(error);
                    }
                });
            }

            parseCsv(text) {
                if (!text) {
                    return [];
                }

                const rows = [];
                let current = '';
                let inQuotes = false;
                let row = [];

                for (let i = 0; i < text.length; i++) {
                    const char = text[i];

                    if (char === '"') {
                        if (inQuotes && text[i + 1] === '"') {
                            current += '"';
                            i++;
                        } else {
                            inQuotes = !inQuotes;
                        }
                    } else if ((char === ',' || char === '\t') && !inQuotes) {
                        row.push(current);
                        current = '';
                    } else if ((char === '\n' || char === '\r') && !inQuotes) {
                        if (char === '\r' && text[i + 1] === '\n') {
                            i++;
                        }
                        row.push(current);
                        rows.push(row);
                        row = [];
                        current = '';
                    } else {
                        current += char;
                    }
                }

                if (current.length > 0 || row.length > 0) {
                    row.push(current);
                    rows.push(row);
                }

                return rows.map(columns => columns.map(value => {
                    if (value === null || value === undefined) {
                        return '';
                    }
                    return value.toString().replace(/\uFEFF/g, '');
                }));
            }

            transformScheduleRows(rows, options = {}) {
                const cleanedRows = rows
                    .map(row => row.map(cell => this.normalizeCellValue(cell)))
                    .filter(row => row.some(cell => cell !== ''));

                const summary = {
                    totalRows: Math.max(cleanedRows.length - 1, 0),
                    totalShifts: 0,
                    totalAssignments: 0,
                    skippedEntries: 0,
                    totalAgents: 0,
                    dayCount: 0,
                    startDate: '',
                    endDate: '',
                    duplicatesSkipped: 0,
                    agentsWithoutSchedules: [],
                    sourceMonth: options.sourceMonth,
                    sourceYear: options.sourceYear
                };

                if (cleanedRows.length <= 1) {
                    return { schedules: [], summary };
                }

                const headerRow = cleanedRows[0];
                const headerKeys = headerRow.map(value => this.normalizeHeaderKey(value));

                const dayColumns = [];
                headerKeys.forEach((key, index) => {
                    if (!key) return;
                    if (key.startsWith('sun')) dayColumns.push({ index, dayOfWeek: 0, label: headerRow[index] || 'Sunday' });
                    else if (key.startsWith('mon')) dayColumns.push({ index, dayOfWeek: 1, label: headerRow[index] || 'Monday' });
                    else if (key.startsWith('tue')) dayColumns.push({ index, dayOfWeek: 2, label: headerRow[index] || 'Tuesday' });
                    else if (key.startsWith('wed')) dayColumns.push({ index, dayOfWeek: 3, label: headerRow[index] || 'Wednesday' });
                    else if (key.startsWith('thu')) dayColumns.push({ index, dayOfWeek: 4, label: headerRow[index] || 'Thursday' });
                    else if (key.startsWith('fri')) dayColumns.push({ index, dayOfWeek: 5, label: headerRow[index] || 'Friday' });
                    else if (key.startsWith('sat')) dayColumns.push({ index, dayOfWeek: 6, label: headerRow[index] || 'Saturday' });
                });

                if (dayColumns.length === 0) {
                    throw new Error('The importer could not find any day columns (Sunday through Saturday).');
                }

                const dayColumnIndexes = new Set(dayColumns.map(column => column.index));

                let agentColumnIndex = headerKeys.findIndex(key => key.includes('agent') || key.includes('employee') || key.includes('name'));
                if (agentColumnIndex === -1 || dayColumnIndexes.has(agentColumnIndex)) {
                    agentColumnIndex = headerKeys.findIndex((key, index) => !dayColumnIndexes.has(index));
                }

                if (agentColumnIndex === -1) {
                    throw new Error('The importer could not identify an agent column in the uploaded file or sheet.');
                }

                const slotIndex = headerKeys.findIndex((key, index) => {
                    if (dayColumnIndexes.has(index)) {
                        return false;
                    }
                    if (index === agentColumnIndex) {
                        return false;
                    }
                    return key.includes('slot') || key.includes('shift') || key.includes('time');
                });
                const effectiveSlotIndex = slotIndex !== -1 ? slotIndex : -1;

                const dateRange = this.generateDateRange(options.startDate, options.endDate);
                if (dateRange.length === 0) {
                    throw new Error('Please provide a valid start and end date to import the monthly schedule.');
                }

                const dayColumnMap = new Map();
                dayColumns.forEach(column => {
                    if (!dayColumnMap.has(column.dayOfWeek)) {
                        dayColumnMap.set(column.dayOfWeek, column);
                    }
                });

                const relevantDates = dateRange.filter(dateInfo => dayColumnMap.has(dateInfo.dayOfWeek));
                if (relevantDates.length === 0) {
                    throw new Error('The importer could not match the selected dates to any day columns in the file.');
                }

                summary.dayCount = relevantDates.length;

                const excludedColumns = new Set(dayColumnIndexes);
                if (agentColumnIndex !== -1) {
                    excludedColumns.add(agentColumnIndex);
                }
                if (effectiveSlotIndex !== -1) {
                    excludedColumns.add(effectiveSlotIndex);
                }

                const breakColumns = this.identifyBreakAndLunchColumns(headerKeys, excludedColumns);

                const schedules = [];
                const agentSet = new Set();
                const seenAssignments = new Set();

                cleanedRows.slice(1).forEach((row, rowIndex) => {
                    const agentName = agentColumnIndex !== -1 ? this.normalizeCellValue(row[agentColumnIndex]) : '';
                    if (!agentName) {
                        summary.skippedEntries++;
                        return;
                    }

                    const agentKey = this.normalizePersonKey(agentName);
                    const slotCellValue = effectiveSlotIndex !== -1 ? this.normalizeCellValue(row[effectiveSlotIndex]) : '';
                    const slotRange = this.parseTimeRange(slotCellValue);
                    const baseSlotLabel = slotRange?.label || slotCellValue || '';

                    const break1Times = this.extractTimeWindowFromRow(row, breakColumns.break1);
                    const lunchTimes = this.extractTimeWindowFromRow(row, breakColumns.lunch);
                    const break2Times = this.extractTimeWindowFromRow(row, breakColumns.break2);

                    let rowAssignments = 0;
                    let agentHasSchedule = false;

                    relevantDates.forEach(dateInfo => {
                        const dayColumn = dayColumnMap.get(dateInfo.dayOfWeek);
                        if (!dayColumn) {
                            return;
                        }

                        const cellValue = this.normalizeCellValue(row[dayColumn.index]);
                        if (!cellValue) {
                            return;
                        }

                        if (this.isSkippableAssignmentValue(cellValue)) {
                            summary.skippedEntries++;
                            return;
                        }

                        const assignmentRange = this.parseTimeRange(cellValue) || slotRange;
                        const slotLabel = (assignmentRange?.label || baseSlotLabel || cellValue || `Imported Slot ${rowIndex + 1}`).trim();
                        const date = dateInfo.iso;
                        const assignmentKey = `${agentKey}::${date}`;
                        if (seenAssignments.has(assignmentKey)) {
                            summary.duplicatesSkipped++;
                            return;
                        }

                        seenAssignments.add(assignmentKey);
                        agentSet.add(agentKey);
                        agentHasSchedule = true;

                        const schedule = {
                            UserName: agentName,
                            Date: date,
                            StartTime: assignmentRange?.start || '',
                            EndTime: assignmentRange?.end || '',
                            SlotName: slotLabel,
                            Status: 'PENDING',
                            SourceDayLabel: dayColumn.label || '',
                            SourceMonth: options.sourceMonth,
                            SourceYear: options.sourceYear,
                            SourceCell: cellValue
                        };

                        if (slotCellValue && !slotRange && slotCellValue !== cellValue) {
                            schedule.Notes = `Slot: ${slotCellValue}`;
                        }

                        if (break1Times.start) {
                            schedule.BreakStart = break1Times.start;
                        }
                        if (break1Times.end) {
                            schedule.BreakEnd = break1Times.end;
                        }
                        if (lunchTimes.start) {
                            schedule.LunchStart = lunchTimes.start;
                        }
                        if (lunchTimes.end) {
                            schedule.LunchEnd = lunchTimes.end;
                        }
                        if (break2Times.start) {
                            schedule.Break2Start = break2Times.start;
                        }
                        if (break2Times.end) {
                            schedule.Break2End = break2Times.end;
                        }

                        schedules.push(schedule);
                        summary.totalShifts++;
                        summary.totalAssignments++;
                        rowAssignments++;
                    });

                    if (!agentHasSchedule) {
                        if (!summary.agentsWithoutSchedules.includes(agentName)) {
                            summary.agentsWithoutSchedules.push(agentName);
                        }
                    } else if (rowAssignments === 0 && baseSlotLabel) {
                        if (!summary.agentsWithoutSchedules.includes(agentName)) {
                            summary.agentsWithoutSchedules.push(agentName);
                        }
                    }
                });

                if (schedules.length > 0) {
                    const dates = schedules
                        .map(item => new Date(item.Date))
                        .filter(date => !isNaN(date.getTime()));

                    if (dates.length > 0) {
                        const minDate = new Date(Math.min.apply(null, dates));
                        const maxDate = new Date(Math.max.apply(null, dates));
                        summary.startDate = this.toIsoDateString(minDate);
                        summary.endDate = this.toIsoDateString(maxDate);
                    }
                } else if (relevantDates.length > 0) {
                    summary.startDate = relevantDates[0].iso;
                    summary.endDate = relevantDates[relevantDates.length - 1].iso;
                }

                if (!summary.weekCount || summary.weekCount < 0) {
                    const weekSpanStart = summary.startDate || options.startDate || (relevantDates[0]?.iso ?? '');
                    const weekSpanEnd = summary.endDate || options.endDate || (relevantDates[relevantDates.length - 1]?.iso ?? '');
                    summary.weekCount = this.calculateWeekSpanCount(weekSpanStart, weekSpanEnd, options.startDate, options.endDate);
                }

                summary.totalAgents = agentSet.size;
                return { schedules, summary };
            }

            validateImportDateRange(startDate, endDate) {
                if (!startDate || !endDate) {
                    return { valid: false, message: 'Start and end dates are required.' };
                }

                const start = new Date(startDate);
                const end = new Date(endDate);

                if (isNaN(start.getTime()) || isNaN(end.getTime())) {
                    return { valid: false, message: 'Invalid date selection. Please use valid dates.' };
                }

                if (end < start) {
                    return { valid: false, message: 'The ending date must be the same as or after the starting date.' };
                }

                return { valid: true };
            }

            resolveDateInput(value) {
                if (value === undefined || value === null || value === '') {
                    return null;
                }

                if (value instanceof Date) {
                    const clone = new Date(value);
                    return isNaN(clone.getTime()) ? null : clone;
                }

                if (typeof value === 'object' && value.iso) {
                    return this.resolveDateInput(value.iso);
                }

                if (typeof value === 'number' && !Number.isNaN(value)) {
                    const asDate = new Date(value);
                    return isNaN(asDate.getTime()) ? null : asDate;
                }

                const parsed = new Date(value);
                return isNaN(parsed.getTime()) ? null : parsed;
            }

            countDaysInRange(startDate, endDate) {
                const start = this.resolveDateInput(startDate);
                const end = this.resolveDateInput(endDate);

                if (!start || !end || end < start) {
                    return 0;
                }

                const diff = Math.floor((end - start) / (24 * 60 * 60 * 1000)) + 1;
                return diff > 0 ? diff : 0;
            }

            calculateWeekSpanCount(startDate, endDate, minDate, maxDate) {
                let start = this.resolveDateInput(startDate) || this.resolveDateInput(minDate);
                let end = this.resolveDateInput(endDate) || this.resolveDateInput(maxDate);

                if (!start || !end || end < start) {
                    return 0;
                }

                const diff = Math.floor((end - start) / (24 * 60 * 60 * 1000)) + 1;
                return diff > 0 ? Math.ceil(diff / 7) : 0;
            }

            generateDateRange(startDate, endDate) {
                const start = this.resolveDateInput(startDate);
                const end = this.resolveDateInput(endDate);

                if (!start || !end || end < start) {
                    return [];
                }

                const dates = [];
                const cursor = new Date(start.getTime());

                while (cursor <= end) {
                    dates.push({
                        iso: this.toIsoDateString(cursor),
                        dayOfWeek: cursor.getDay()
                    });
                    cursor.setDate(cursor.getDate() + 1);
                }

                return dates;
            }

            extractAgentNames(cellValue) {
                if (!cellValue) {
                    return [];
                }

                const parts = cellValue
                    .split(/[,&;\/\n]+/)
                    .map(part => part.trim())
                    .filter(part => part);

                return parts.filter(part => !this.isSkippableAssignmentValue(part));
            }

            isSkippableAssignmentValue(value) {
                const normalized = value.toLowerCase().replace(/[^a-z]/g, '');
                if (!normalized) {
                    return true;
                }

                const skipValues = new Set(['off', 'na', 'none', 'vacation', 'holiday', 'leave', 'pto']);
                if (skipValues.has(normalized)) {
                    return true;
                }

                return Array.from(skipValues).some(keyword => normalized.startsWith(keyword));
            }

            normalizePersonKey(value) {
                return (value || '').toString().trim().toLowerCase().replace(/\s+/g, ' ');
            }

            normalizeCellValue(value) {
                if (value === undefined || value === null) {
                    return '';
                }
                return value.toString().replace(/\uFEFF/g, '').trim();
            }

            normalizeHeaderKey(value) {
                return this.normalizeCellValue(value).toLowerCase().replace(/[^a-z0-9]/g, '');
            }

            parseTimeRange(value) {
                if (value === undefined || value === null) {
                    return null;
                }

                const raw = value.toString().trim();
                if (!raw) return null;
                if (/^(n\/a|na|off|-|none)$/i.test(raw)) {
                    return null;
                }

                const normalizedRaw = raw
                    .replace(/[–—]/g, '-')
                    .replace(/\bto\b/gi, '-')
                    .replace(/\s+-\s+/g, ' - ');

                const dashIndex = normalizedRaw.indexOf('-');
                if (dashIndex === -1) {
                    return null;
                }

                const start = normalizedRaw.slice(0, dashIndex).trim();
                const endSegment = normalizedRaw.slice(dashIndex + 1).trim();
                const end = endSegment.split(/[(/]/)[0].trim();

                if (!start || !end) {
                    return null;
                }

                return { start, end, label: raw };
            }

            identifyBreakAndLunchColumns(headerKeys, excludedColumns = new Set()) {
                const findIndex = (keywords) => {
                    return headerKeys.findIndex((key, index) => {
                        if (excludedColumns.has(index)) {
                            return false;
                        }

                        return keywords.some(keyword => key.includes(keyword));
                    });
                };

                const break1RangeIndex = findIndex(['break1', 'firstbreak']);
                const break1StartIndex = findIndex(['break1start', 'startbreak1', 'firstbreakstart']);
                const break1EndIndex = findIndex(['break1end', 'endbreak1', 'firstbreakend']);

                let genericBreakIndex = -1;
                if (break1RangeIndex === -1) {
                    genericBreakIndex = headerKeys.findIndex((key, index) => {
                        if (excludedColumns.has(index)) {
                            return false;
                        }

                        const matchesBreak = key.includes('break');
                        const isBreak2 = key.includes('break2') || key.includes('secondbreak');
                        return matchesBreak && !isBreak2;
                    });
                }

                const lunchRangeIndex = findIndex(['lunch']);
                const lunchStartIndex = findIndex(['lunchstart', 'startlunch']);
                const lunchEndIndex = findIndex(['lunchend', 'endlunch']);

                const break2RangeIndex = findIndex(['break2', 'secondbreak']);
                const break2StartIndex = findIndex(['break2start', 'startbreak2', 'secondbreakstart']);
                const break2EndIndex = findIndex(['break2end', 'endbreak2', 'secondbreakend']);

                return {
                    break1: {
                        range: break1RangeIndex !== -1 ? break1RangeIndex : genericBreakIndex,
                        start: break1StartIndex,
                        end: break1EndIndex
                    },
                    lunch: {
                        range: lunchRangeIndex,
                        start: lunchStartIndex,
                        end: lunchEndIndex
                    },
                    break2: {
                        range: break2RangeIndex,
                        start: break2StartIndex,
                        end: break2EndIndex
                    }
                };
            }

            extractTimeWindowFromRow(row, columnConfig = {}) {
                if (!columnConfig || Object.keys(columnConfig).length === 0) {
                    return { start: '', end: '' };
                }

                const rangeValue = columnConfig.range !== undefined && columnConfig.range !== -1
                    ? this.normalizeCellValue(row[columnConfig.range])
                    : '';
                const startValue = columnConfig.start !== undefined && columnConfig.start !== -1
                    ? this.normalizeCellValue(row[columnConfig.start])
                    : '';
                const endValue = columnConfig.end !== undefined && columnConfig.end !== -1
                    ? this.normalizeCellValue(row[columnConfig.end])
                    : '';

                let start = '';
                let end = '';

                const applyRange = (value) => {
                    if (!value) {
                        return false;
                    }

                    if (this.isSkippableAssignmentValue(value)) {
                        return false;
                    }

                    const parsed = this.parseTimeRange(value);
                    if (parsed) {
                        start = start || parsed.start;
                        end = end || parsed.end;
                        return true;
                    }

                    if (!start) {
                        start = value;
                    }

                    return false;
                };

                applyRange(rangeValue);

                if (!start && startValue) {
                    if (!applyRange(startValue)) {
                        start = startValue || start;
                    }
                }

                if (!end && endValue) {
                    if (!applyRange(endValue)) {
                        end = endValue || end;
                    }
                }

                if (!end && rangeValue && start && rangeValue !== start && !this.isSkippableAssignmentValue(rangeValue)) {
                    const normalized = rangeValue.replace(start, '').replace(/[–—]/g, '-');
                    const parts = normalized.split('-').map(part => part.trim()).filter(Boolean);
                    if (parts.length > 0) {
                        end = parts[parts.length - 1];
                    }
                }

                return {
                    start: start || '',
                    end: end || ''
                };
            }

            toIsoDateString(date) {
                if (!(date instanceof Date) || isNaN(date.getTime())) {
                    return '';
                }

                const local = new Date(date.getTime() - date.getTimezoneOffset() * 60000);
                return local.toISOString().split('T')[0];
            }

            renderImportPreview(schedules, options = {}, summary = {}) {
                const container = document.getElementById('importPreview');
                if (!container) return;

                if (!Array.isArray(schedules) || schedules.length === 0) {
                    container.innerHTML = `
                        <div class="alert alert-warning-modern">
                            <i class="fas fa-info-circle me-2"></i>No schedules detected in the provided data.
                        </div>
                    `;
                    this.pendingImportSchedules = [];
                    this.pendingImportSummary = summary;
                    return;
                }

                this.pendingImportSchedules = schedules;
                this.pendingImportSummary = summary;

                const total = schedules.length;
                const sample = schedules.slice(0, Math.min(total, 10));
                const monthName = this.getMonthName(options.sourceMonth);
                const dateRange = summary?.startDate && summary?.endDate
                    ? `${this.formatDate(summary.startDate)} - ${this.formatDate(summary.endDate)}`
                    : '';
                const startDateLabel = this.formatDate(options.startDate);
                const endDateLabel = this.formatDate(options.endDate);
                const fallbackRange = startDateLabel && endDateLabel
                    ? `${startDateLabel} - ${endDateLabel}`
                    : (startDateLabel || endDateLabel || '');
                const dayCount = summary?.dayCount ?? this.countDaysInRange(options.startDate, options.endDate);

                container.innerHTML = `
                    <div class="alert alert-info-modern">
                        <div class="d-flex flex-wrap gap-3">
                            <span><strong>Date range:</strong> ${dateRange || fallbackRange || 'N/A'}</span>
                            <span><strong>Source month:</strong> ${monthName || 'N/A'} ${options.sourceYear || ''}</span>
                            <span><strong>Days covered:</strong> ${dayCount}</span>
                            <span><strong>Assignments:</strong> ${total}</span>
                            <span><strong>Unique agents:</strong> ${summary?.totalAgents ?? 0}</span>
                        </div>
                        ${summary?.skippedEntries ? `<div class="mt-2 text-warning"><i class="fas fa-exclamation-triangle me-2"></i>${summary.skippedEntries} cell${summary.skippedEntries === 1 ? '' : 's'} skipped.</div>` : ''}
                        ${summary?.duplicatesSkipped ? `<div class="mt-2 text-warning"><i class="fas fa-clone me-2"></i>${summary.duplicatesSkipped} duplicate assignment${summary.duplicatesSkipped === 1 ? '' : 's'} skipped.</div>` : ''}
                    </div>
                    <div class="table-responsive">
                        <table class="table table-modern table-sm">
                            <thead>
                                <tr>
                                    <th>Agent</th>
                                    <th>Date</th>
                                    <th>Slot</th>
                                    <th>Start</th>
                                    <th>End</th>
                                </tr>
                            </thead>
                            <tbody>
                                ${sample.map(item => `
                                    <tr>
                                        <td>${item.UserName}</td>
                                        <td>${this.formatDate(item.Date)}</td>
                                        <td>${item.SlotName || ''}</td>
                                        <td>${item.StartTime || ''}</td>
                                        <td>${item.EndTime || ''}</td>
                                    </tr>
                                `).join('')}
                            </tbody>
                        </table>
                    </div>
                    <p class="text-muted small mb-0">Showing first ${sample.length} of ${total} schedule entries detected.</p>
                    ${summary?.agentsWithoutSchedules && summary.agentsWithoutSchedules.length ? `
                        <div class="alert alert-warning-modern mt-3">
                            <strong>Heads up:</strong> ${summary.agentsWithoutSchedules.length} agent${summary.agentsWithoutSchedules.length === 1 ? '' : 's'} had no scheduled days: ${summary.agentsWithoutSchedules.join(', ')}.
                        </div>
                    ` : ''}
                `;
            }

            renderImportSummary(result) {
                const container = document.getElementById('importSummary');
                if (!container) return;

                if (!result || !result.success) {
                    container.innerHTML = '';
                    return;
                }

                const range = result.range?.start && result.range?.end
                    ? `${this.formatDate(result.range.start)} - ${this.formatDate(result.range.end)}`
                    : (result.range?.start ? this.formatDate(result.range.start) : '');

                const metadata = result.metadata || {};
                const daysCovered = metadata?.summary?.dayCount ?? metadata.dayCount ?? '';
                const startDateLabel = metadata.startDate ? this.formatDate(metadata.startDate) : '';
                const endDateLabel = metadata.endDate ? this.formatDate(metadata.endDate) : '';
                const googleSheetMeta = metadata.googleSheet || null;
                const sourceLabel = googleSheetMeta
                    ? `${googleSheetMeta.spreadsheetName || 'Google Sheet'}${googleSheetMeta.sheetName ? ` — ${googleSheetMeta.sheetName}` : ''}`
                    : (metadata.fileName || '');

                container.innerHTML = `
                    <div class="alert alert-success-modern">
                        <h6 class="mb-2"><i class="fas fa-check-circle me-2"></i>Import Complete</h6>
                        <ul class="mb-0">
                            <li><strong>Imported:</strong> ${result.importedCount}</li>
                            <li><strong>Replaced:</strong> ${result.replacedCount || 0}</li>
                            <li><strong>Total schedules now:</strong> ${result.totalAfterImport ?? 'N/A'}</li>
                            ${sourceLabel ? `<li><strong>Source:</strong> ${sourceLabel}${googleSheetMeta?.range ? ` (${googleSheetMeta.range})` : ''}</li>` : ''}
                            ${metadata.sourceType === 'GOOGLE_SHEET' && googleSheetMeta?.url ? `<li><strong>Sheet link:</strong> <a href="${googleSheetMeta.url}" target="_blank" rel="noopener">Open in Google Sheets</a></li>` : ''}
                            ${range ? `<li><strong>Date range affected:</strong> ${range}</li>` : ''}
                            ${daysCovered ? `<li><strong>Days covered:</strong> ${daysCovered}</li>` : ''}
                            ${startDateLabel && endDateLabel ? `<li><strong>Date span:</strong> ${startDateLabel} - ${endDateLabel}</li>` : ''}
                        </ul>
                    </div>
                `;
            }

            clearImportPreview() {
                const container = document.getElementById('importPreview');
                if (container) {
                    container.innerHTML = '';
                }
                this.pendingImportSchedules = [];
                this.pendingImportSummary = null;
            }

            clearImportSummary() {
                const container = document.getElementById('importSummary');
                if (container) {
                    container.innerHTML = '';
                }
            }

            handleScheduleFileSelect(event) {
                const file = event?.target?.files?.[0];
                this.updateImportFileName(file?.name || '');
                this.clearImportPreview();
                this.clearImportSummary();
                if (file) {
                    const googleSheetUrl = document.getElementById('googleSheetUrl');
                    if (googleSheetUrl) {
                        googleSheetUrl.value = '';
                    }
                    const status = document.getElementById('googleSheetStatus');
                    if (status) {
                        status.textContent = '';
                    }
                }
            }

            handleGoogleSheetUrlChange(event) {
                const urlValue = event?.target?.value?.trim();
                const fileInput = document.getElementById('scheduleFile');
                if (urlValue && fileInput) {
                    fileInput.value = '';
                }
                const status = document.getElementById('googleSheetStatus');
                if (status) {
                    status.textContent = urlValue ? 'Using Google Sheets link for this import.' : '';
                }
                this.updateImportFileName();
                this.clearImportPreview();
                this.clearImportSummary();
            }

            updateImportFileName(fileName) {
                const label = document.getElementById('importFileName');
                if (!label) return;

                if (fileName) {
                    label.textContent = `Selected file: ${fileName}`;
                    return;
                }

                const googleSheetUrl = document.getElementById('googleSheetUrl');
                if (googleSheetUrl && googleSheetUrl.value.trim()) {
                    label.textContent = 'Importing from the provided Google Sheets link.';
                } else {
                    label.textContent = 'Upload a CSV export of the schedule grid or provide a Google Sheets link.';
                }
            }

            getMonthName(monthNumber) {
                const months = [
                    'January', 'February', 'March', 'April', 'May', 'June',
                    'July', 'August', 'September', 'October', 'November', 'December'
                ];

                const index = Number(monthNumber) - 1;
                return months[index] || '';
            }

            async importHolidays() {
                try {
                    this.showLoading(true);

                    const countryCode = document.getElementById('holidayCountry').value;
                    const year = document.getElementById('holidayYear').value;

                    if (!countryCode || !year) {
                        throw new Error('Please select both country and year');
                    }

                    const result = await this.callServerFunction('clientGetCountryHolidays', countryCode, year);

                    if (result && result.success) {
                        const countryNames = {
                            'JM': 'Jamaica',
                            'US': 'United States',
                            'DO': 'Dominican Republic',
                            'PH': 'Philippines'
                        };

                        const countryName = countryNames[countryCode] || countryCode;
                        const priority = result.isPrimary ? ' (PRIMARY)' : '';

                        this.showToast(
                            `Successfully loaded ${result.holidays.length} holidays for ${countryName} ${year}${priority}`,
                            'success'
                        );

                        // Display holidays
                        this.displayHolidayPreview(result.holidays, countryName, year, result.isPrimary);

                    } else {
                        throw new Error(result?.error || 'Failed to load holidays');
                    }

                } catch (error) {
                    console.error('❌ Error importing holidays:', error);
                    this.showToast('Failed to import holidays: ' + error.message, 'danger');
                } finally {
                    this.showLoading(false);
                }
            }

            displayHolidayPreview(holidays, countryName, year, isPrimary) {
                const container = document.getElementById('holidayPreview');
                if (!container) return;

                container.style.display = 'block';
                container.innerHTML = `
                        <div class="alert ${isPrimary ? 'alert-success' : 'alert-info'}-modern">
                            <h6>
                                <i class="fas fa-calendar-day me-2"></i>
                                ${countryName} Holidays ${year} ${isPrimary ? '(PRIMARY - Takes Precedence)' : ''}
                            </h6>
                            <div class="row">
                                ${holidays.map(holiday => `
                                    <div class="col-md-6 mb-1">
                                        <small>
                                            <strong>${holiday.name}</strong> - ${this.formatDate(holiday.date)}
                                        </small>
                                    </div>
                                `).join('')}
                            </div>
                            <div class="mt-2">
                                <button class="btn btn-success-modern btn-sm btn-modern" onclick="scheduleManager.applyHolidays('${countryName}', '${year}')">
                                    <i class="fas fa-check me-1"></i>Apply These Holidays
                                </button>
                            </div>
                        </div>
                    `;
            }

            async applyHolidays(countryName, year) {
                this.showToast(`Applied ${countryName} holidays for ${year} to the system`, 'success');
                await this.refreshHolidays();
            }

            async refreshHolidays() {
                const container = document.getElementById('currentHolidays');
                if (!container) return;

                container.innerHTML = `
                        <div class="text-center py-4">
                            <div class="loading-spinner mx-auto mb-3"></div>
                            <p class="text-muted">Loading current holidays...</p>
                        </div>
                    `;

                // Simulate loading current holidays
                setTimeout(() => {
                    container.innerHTML = `
                            <div class="alert alert-info-modern">
                                <h6><i class="fas fa-info-circle me-2"></i>Holiday System Ready</h6>
                                <p class="mb-0">
                                    The holiday system is configured for Jamaica (primary), United States, Dominican Republic, and Philippines. 
                                    Import holidays using the form above to populate the system.
                                </p>
                            </div>
                        `;
                }, 1000);
            }

            onTabChange(target) {
                switch (target) {
                    case '#attendance':
                        this.loadAttendanceCalendar();
                        break;
                    case '#attendance-dashboard':
                        this.loadAttendanceDashboard(true);
                        break;
                    case '#dashboard':
                        this.refreshDashboard();
                        break;
                    case '#shifts':
                        this.loadShiftSlots();
                        break;
                    case '#holidays':
                        this.refreshHolidays();
                        break;
                    case '#import':
                        this.updateImportFileName();
                        break;
                }
            }

            async approveSchedule(scheduleId) {
                try {
                    this.showLoading(true);
                    const result = await this.callServerFunction('clientApproveSchedules', [scheduleId], this.getCurrentUserId());

                    if (result && result.success) {
                        this.showToast('Schedule approved successfully!', 'success');
                        await this.loadSchedules();
                    } else {
                        throw new Error(result?.error || 'Failed to approve schedule');
                    }
                } catch (error) {
                    console.error('Error approving schedule:', error);
                    this.showToast('Failed to approve schedule: ' + error.message, 'danger');
                } finally {
                    this.showLoading(false);
                }
            }

            async rejectSchedule(scheduleId) {
                try {
                    const reason = prompt('Please provide a reason for rejection (optional):');
                    this.showLoading(true);

                    const result = await this.callServerFunction('clientRejectSchedules', [scheduleId], this.getCurrentUserId(), reason || '');

                    if (result && result.success) {
                        this.showToast('Schedule rejected successfully!', 'success');
                        await this.loadSchedules();
                    } else {
                        throw new Error(result?.error || 'Failed to reject schedule');
                    }
                } catch (error) {
                    console.error('Error rejecting schedule:', error);
                    this.showToast('Failed to reject schedule: ' + error.message, 'danger');
                } finally {
                    this.showLoading(false);
                }
            }

            viewScheduleDetails(scheduleId) {
                this.showToast('Schedule details view - coming soon!', 'info');
                console.log('Viewing schedule details for:', scheduleId);
            }

            async callServerFunction(functionName, ...params) {
                try {
                    console.log(`📞 Calling backend function: ${functionName}`, params);

                    return new Promise((resolve, reject) => {
                        if (typeof google !== 'undefined' && google.script && google.script.run) {
                            google.script.run
                                .withSuccessHandler((result) => {
                                    console.log(`✅ Backend response for ${functionName}:`, result);
                                    resolve(result);
                                })
                                .withFailureHandler((error) => {
                                    console.error(`❌ Backend error for ${functionName}:`, error);
                                    reject(new Error(error.message || error.toString()));
                                })
                                [functionName](...params);
                        } else {
                            // Google Apps Script not available
                            reject(new Error('Google Apps Script not available. Please ensure this is running in the correct environment.'));
                        }
                    });
                } catch (error) {
                    console.error(`❌ Error calling ${functionName}:`, error);
                    throw error;
                }
            }

            // Utility methods
            getCurrentUserId() {
                const resolvedId = this.normalizeUserIdValue(this.resolvedManagerId);
                if (resolvedId) {
                    return resolvedId;
                }

                const potentialIds = [
                    this.currentUser?.ID,
                    this.currentUser?.Id,
                    this.currentUser?.id,
                    this.currentUser?.UserID,
                    this.currentUser?.UserId
                ]
                    .map(id => this.normalizeUserIdValue(id))
                    .filter(id => id);

                return potentialIds.length > 0 ? potentialIds[0] : 'system-user';
            }

            getCurrentCampaignId() {
                const resolvedCampaign = this.normalizeCampaignIdValue(this.resolvedCampaignId);
                if (resolvedCampaign) {
                    return resolvedCampaign;
                }

                const candidateValues = [
                    this.currentUser?.CampaignID,
                    this.currentUser?.campaignID,
                    this.currentUser?.CampaignId,
                    this.currentUser?.campaignId,
                    this.currentUser?.Campaign,
                    typeof document !== 'undefined' ? document.documentElement?.getAttribute('data-campaign-id') : null,
                    typeof document !== 'undefined' ? document.documentElement?.dataset?.campaignId : null,
                    typeof document !== 'undefined' ? document.body?.getAttribute('data-campaign-id') : null,
                    typeof document !== 'undefined' ? document.body?.dataset?.campaignId : null,
                    typeof window !== 'undefined' ? window.__layoutCampaignId : null,
                    typeof window !== 'undefined' ? window.__LAYOUT_CAMPAIGN_ID : null,
                    typeof window !== 'undefined' ? window.__LAYOUT_CAMPAIGNID : null,
                    typeof window !== 'undefined' ? window.__absorbedBannerData?.campaignId : null,
                    typeof window !== 'undefined' ? window.__absorbedBannerData?.campaignID : null
                ];

                for (const value of candidateValues) {
                    const normalized = this.normalizeCampaignIdValue(value);
                    if (normalized) {
                        return normalized;
                    }
                }

                const sidebarCampaign = document.querySelector('[data-campaign-id]')?.getAttribute('data-campaign-id');
                const normalizedSidebarCampaign = this.normalizeCampaignIdValue(sidebarCampaign);
                if (normalizedSidebarCampaign) {
                    return normalizedSidebarCampaign;
                }

                return '';
            }

            normalizeCampaignIdValue(value) {
                if (value === null || typeof value === 'undefined') {
                    return '';
                }

                if (Array.isArray(value)) {
                    for (const candidate of value) {
                        const normalizedCandidate = this.normalizeCampaignIdValue(candidate);
                        if (normalizedCandidate) {
                            return normalizedCandidate;
                        }
                    }
                    return '';
                }

                if (typeof value === 'object') {
                    const objectCandidates = [value.ID, value.Id, value.id, value.campaignId, value.CampaignID, value.value];
                    for (const candidate of objectCandidates) {
                        const normalizedCandidate = this.normalizeCampaignIdValue(candidate);
                        if (normalizedCandidate) {
                            return normalizedCandidate;
                        }
                    }
                    return '';
                }

                const text = String(value).trim();
                if (!text || text.toLowerCase() === 'undefined' || text.toLowerCase() === 'null') {
                    return '';
                }

                return text;
            }

            normalizeUserIdValue(value) {
                if (value === null || typeof value === 'undefined') {
                    return '';
                }

                const text = String(value).trim();
                if (!text || text.toLowerCase() === 'undefined' || text.toLowerCase() === 'null') {
                    return '';
                }

                return text;
            }

            escapeHtml(value) {
                if (value === null || typeof value === 'undefined') {
                    return '';
                }

                return String(value)
                    .replace(/&/g, '&amp;')
                    .replace(/</g, '&lt;')
                    .replace(/>/g, '&gt;')
                    .replace(/"/g, '&quot;')
                    .replace(/'/g, '&#39;');
            }

            escapeForInlineEvent(value) {
                if (value === null || typeof value === 'undefined') {
                    return '';
                }

                return String(value)
                    .replace(/\\/g, '\\\\')
                    .replace(/'/g, "\\'")
                    .replace(/"/g, '\\"')
                    .replace(/\r/g, '\\r')
                    .replace(/\n/g, '\\n');
            }

            formatSchedulePeriod(schedule) {
                if (!schedule || typeof schedule !== 'object') {
                    return '';
                }

                const start = schedule.PeriodStart || schedule.Date;
                const end = schedule.PeriodEnd || schedule.Date || start;

                if (!start && !end) {
                    return '';
                }

                if (!end || start === end) {
                    return this.formatDate(start);
                }

                return this.formatPeriodLabel(start, end);
            }

            formatDate(dateStr) {
                try {
                    return dateStr ? new Date(dateStr).toLocaleDateString() : '';
                } catch (error) {
                    return dateStr;
                }
            }

            formatPeriodLabel(start, end) {
                const resolvedStart = start || end;
                const resolvedEnd = end || start;

                if (!resolvedStart && !resolvedEnd) {
                    return '';
                }

                const startLabel = this.formatDate(resolvedStart);
                const endLabel = this.formatDate(resolvedEnd);

                if (!resolvedEnd || startLabel === endLabel) {
                    return startLabel;
                }

                return `${startLabel} - ${endLabel}`;
            }

            formatDateTime(dateValue) {
                if (!dateValue) {
                    return '';
                }

                try {
                    const date = new Date(dateValue);
                    if (isNaN(date.getTime())) {
                        return String(dateValue);
                    }

                    return date.toLocaleString(undefined, {
                        year: 'numeric',
                        month: 'short',
                        day: 'numeric',
                        hour: '2-digit',
                        minute: '2-digit'
                    });
                } catch (error) {
                    console.warn('Unable to format date time value:', dateValue, error);
                    return String(dateValue);
                }
            }

            formatTimeValue(timeValue) {
                if (!timeValue && timeValue !== 0) {
                    return '';
                }

                try {
                    if (typeof timeValue === 'string') {
                        if (/^\d{1,2}:\d{2}(:\d{2})?$/.test(timeValue)) {
                            const [hours, minutes] = timeValue.split(':');
                            const date = new Date();
                            date.setHours(parseInt(hours, 10), parseInt(minutes, 10), 0, 0);
                            return date.toLocaleTimeString([], { hour: '2-digit', minute: '2-digit' });
                        }

                        const parsed = new Date(timeValue);
                        if (!isNaN(parsed.getTime())) {
                            return parsed.toLocaleTimeString([], { hour: '2-digit', minute: '2-digit' });
                        }

                        return timeValue;
                    }

                    if (timeValue instanceof Date) {
                        return timeValue.toLocaleTimeString([], { hour: '2-digit', minute: '2-digit' });
                    }

                    if (typeof timeValue === 'number') {
                        if (timeValue >= 0 && timeValue < 1) {
                            const totalMinutes = Math.round(timeValue * 24 * 60);
                            const hours = Math.floor(totalMinutes / 60).toString().padStart(2, '0');
                            const minutes = (totalMinutes % 60).toString().padStart(2, '0');
                            return `${hours}:${minutes}`;
                        }

                        const date = new Date(timeValue);
                        if (!isNaN(date.getTime())) {
                            return date.toLocaleTimeString([], { hour: '2-digit', minute: '2-digit' });
                        }
                    }

                    return String(timeValue);
                } catch (error) {
                    console.warn('Unable to format time value:', timeValue, error);
                    return String(timeValue);
                }
            }

            formatDaysOfWeek(daysArray) {
                const dayNames = ['Sun', 'Mon', 'Tue', 'Wed', 'Thu', 'Fri', 'Sat'];
                return Array.isArray(daysArray) ?
                    daysArray.map(day => dayNames[day] || day).join(', ') :
                    'Mon-Fri';
            }

            getStatusBadgeClass(status) {
                switch (status) {
                    case 'APPROVED': return 'status-approved';
                    case 'REJECTED': return 'status-rejected';
                    default: return 'status-pending';
                }
            }

            getPriorityClass(priority) {
                switch (priority) {
                    case 4: return 'bg-danger text-white';
                    case 3: return 'bg-warning text-dark';
                    case 2: return 'bg-primary text-white';
                    default: return 'bg-secondary text-white';
                }
            }

            getPriorityText(priority) {
                switch (priority) {
                    case 4: return 'Critical';
                    case 3: return 'High';
                    case 2: return 'Normal';
                    default: return 'Low';
                }
            }

            getInsightIcon(type) {
                switch (type) {
                    case 'coverage': return 'chart-area';
                    case 'fairness': return 'balance-scale';
                    case 'compliance': return 'shield-alt';
                    case 'insight': return 'lightbulb';
                    case 'positive': return 'thumbs-up';
                    case 'warning': return 'exclamation-triangle';
                    case 'critical': return 'exclamation-circle';
                    default: return 'info-circle';
                }
            }
        }

        // Global functions for button clicks
        window.scheduleManager = null;

        function runSystemDiagnostics() {
            if (window.scheduleManager) {
                window.scheduleManager.showToast('System diagnostics: All systems operational', 'success');
            }
        }

        function refreshAllData() {
            if (window.scheduleManager) {
                window.scheduleManager.loadInitialData();
            }
        }

        function refreshSchedules() {
            if (window.scheduleManager) {
                window.scheduleManager.loadSchedules()
                    .then(() => window.scheduleManager.showToast('Schedules refreshed', 'success'))
                    .catch(error => {
                        console.error('❌ Failed to refresh schedules:', error);
                        window.scheduleManager.showToast('Failed to refresh schedules. Please try again.', 'danger');
                    });
            }
        }

        function refreshShiftSlots() {
            if (window.scheduleManager) {
                window.scheduleManager.loadShiftSlots();
            }
        }

        function refreshDashboard() {
            if (window.scheduleManager) {
                window.scheduleManager.refreshDashboard();
            }
        }

        function refreshUsers() {
            if (window.scheduleManager) {
                window.scheduleManager.loadUsers();
            }
        }

        function loadAttendanceCalendar() {
            if (window.scheduleManager) {
                window.scheduleManager.loadAttendanceCalendar();
            }
        }

        function applyScheduleFilters() {
            if (window.scheduleManager) {
                window.scheduleManager.loadSchedules()
                    .then(() => window.scheduleManager.showToast('Filters applied', 'success'))
                    .catch(error => {
                        console.error('❌ Failed to apply schedule filters:', error);
                        window.scheduleManager.showToast('Failed to apply filters. Please try again.', 'danger');
                    });
            }
        }

        function previewSchedules() {
            if (window.scheduleManager) {
                window.scheduleManager.showToast('Schedule preview - coming soon!', 'info');
            }
        }

        function generateThisWeek() {
            if (window.scheduleManager) {
                window.scheduleManager.generateSchedules();
            }
        }

        function generateNextWeek() {
            if (window.scheduleManager) {
                window.scheduleManager.generateSchedules();
            }
        }

        function bulkApproveSchedules() {
            if (window.scheduleManager) {
                window.scheduleManager.showToast('Bulk approve functionality - coming soon!', 'info');
            }
        }

        function markBulkAttendance() {
            if (window.scheduleManager) {
                window.scheduleManager.showToast('Bulk attendance marking - coming soon!', 'info');
            }
        }

        function quickMarkAttendance() {
            if (window.scheduleManager) {
                window.scheduleManager.showToast('Quick attendance marking - coming soon!', 'info');
            }
        }

        function exportAttendanceReport() {
            if (window.scheduleManager) {
                window.scheduleManager.showToast('Report export - coming soon!', 'info');
            }
        }

        function previewHolidays() {
            if (window.scheduleManager) {
                window.scheduleManager.showToast('Holiday preview - coming soon!', 'info');
            }
        }

        function assignManagerUsers() {
            if (window.scheduleManager) {
                window.scheduleManager.showToast('Manager assignment - coming soon!', 'info');
            }
        }

        function editShiftSlot(slotId) {
            if (window.scheduleManager) {
                window.scheduleManager.showToast('Edit shift slot #' + slotId, 'info');
            }
        }

        function previewShiftSlot() {
            if (window.scheduleManager) {
                const slotName = document.getElementById('slotName').value || 'Unnamed Shift';
                const startTime = document.getElementById('slotStartTime').value;
                const endTime = document.getElementById('slotEndTime').value;
                const enableOT = document.getElementById('enableOvertime').checked;
                const enableStaggered = document.getElementById('enableStaggeredBreaks').checked;

                const preview = `
                        <strong>${slotName}</strong><br>
                        Time: ${startTime} - ${endTime}<br>
                        Overtime: ${enableOT ? 'Enabled' : 'Disabled'}<br>
                        Staggered Breaks: ${enableStaggered ? 'Enabled' : 'Disabled'}
                    `;

                window.scheduleManager.showToast(`Shift Preview: ${preview}`, 'info');
            }
        }

        function createDefaultShifts() {
            if (window.scheduleManager) {
                window.scheduleManager.showToast('Creating default shift templates...', 'info');
                // This would call a backend function to create standard shifts
                setTimeout(() => {
                    window.scheduleManager.showToast('Default shifts created successfully!', 'success');
                    if (window.scheduleManager) {
                        window.scheduleManager.loadShiftSlots();
                    }
                }, 2000);
            }
        }

        function bulkEditShifts() {
            if (window.scheduleManager) {
                window.scheduleManager.showToast('Bulk edit functionality - coming soon!', 'info');
            }
        }

        function exportShiftSchedule() {
            if (window.scheduleManager) {
                window.scheduleManager.showToast('Shift schedule export - coming soon!', 'info');
            }
        }

        function validateShiftCoverage() {
            if (window.scheduleManager) {
                window.scheduleManager.showLoading(true);
                setTimeout(() => {
                    window.scheduleManager.showLoading(false);
                    window.scheduleManager.showToast('Shift coverage validated - all schedules have adequate coverage', 'success');
                }, 1500);
            }
        }

        // Initialize when DOM is ready
        document.addEventListener('DOMContentLoaded', () => {
            window.scheduleManager = new LuminaScheduleManager();
            window.calculateWeekSpanCount = (startDate, endDate, minDate, maxDate) => {
                if (window.scheduleManager && typeof window.scheduleManager.calculateWeekSpanCount === 'function') {
                    return window.scheduleManager.calculateWeekSpanCount(startDate, endDate, minDate, maxDate);
                }

                const resolveDate = (value) => {
                    if (value === undefined || value === null || value === '') {
                        return null;
                    }

                    if (value instanceof Date) {
                        const clone = new Date(value);
                        return isNaN(clone.getTime()) ? null : clone;
                    }

                    if (typeof value === 'object' && value.iso) {
                        return resolveDate(value.iso);
                    }

                    if (typeof value === 'number' && !Number.isNaN(value)) {
                        const fromNumber = new Date(value);
                        return isNaN(fromNumber.getTime()) ? null : fromNumber;
                    }

                    const parsed = new Date(value);
                    return isNaN(parsed.getTime()) ? null : parsed;
                };

                const start = resolveDate(startDate) || resolveDate(minDate);
                const end = resolveDate(endDate) || resolveDate(maxDate);
                if (!start || !end || end < start) {
                    return 0;
                }

                const diff = Math.floor((end - start) / (24 * 60 * 60 * 1000)) + 1;
                return diff > 0 ? Math.ceil(diff / 7) : 0;
            };
            console.log('✅ LUMINA Schedule Management System v4.0 - Modern Edition initialized');
        });
    </script>
  </body>
</html><|MERGE_RESOLUTION|>--- conflicted
+++ resolved
@@ -4992,7 +4992,6 @@
 
                     const combinedUsers = [];
                     const seenUserKeys = new Set();
-<<<<<<< HEAD
 
                     const appendUserName = (name) => {
                         const normalized = this.normalizePersonKey(name);
@@ -5010,25 +5009,6 @@
                         appendUserName(user.UserName || user.FullName || user.Email);
                     });
 
-=======
-
-                    const appendUserName = (name) => {
-                        const normalized = this.normalizePersonKey(name);
-                        if (!normalized || seenUserKeys.has(normalized)) {
-                            return;
-                        }
-                        combinedUsers.push(name);
-                        seenUserKeys.add(normalized);
-                    };
-
-                    scheduleUsers.forEach(user => {
-                        if (!user) {
-                            return;
-                        }
-                        appendUserName(user.UserName || user.FullName || user.Email);
-                    });
-
->>>>>>> a36f1804
                     if (Array.isArray(attendanceUsersRaw)) {
                         attendanceUsersRaw.forEach(name => appendUserName(name));
                     }
