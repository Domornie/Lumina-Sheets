    <?!= includeOnce('ResponsiveStyles') ?>
<?!= include("layout", {
  baseUrl: baseUrl,
  scriptUrl: scriptUrl,
  user: user,
  currentPage: currentPage || 'schedulemanagement'
}) ?>
<!-- Bootstrap CSS -->
<link href="https://cdn.jsdelivr.net/npm/bootstrap@5.3.3/dist/css/bootstrap.min.css" rel="stylesheet">
<!-- Font Awesome -->
<link href="https://cdnjs.cloudflare.com/ajax/libs/font-awesome/6.4.0/css/all.min.css" rel="stylesheet">
<!-- Chart.js -->
<script src="https://cdn.jsdelivr.net/npm/chart.js"></script>

<style>
    :root {
        --primary: #0052cc;
        --primary-dark: #003d99;
        --primary-light: rgba(0, 82, 204, 0.1);
        --success: #00875a;
        --warning: #ffab00;
        --danger: #de350b;
        --info: #0747a6;
        --light: #f8fafc;
        --dark: #1e293b;
        --jamaica-green: #009639;
        --jamaica-gold: #ffda44;
        --border-radius: 12px;
        --border-radius-sm: 8px;
        --border-radius-lg: 16px;
        --shadow-sm: 0 2px 4px rgba(0, 0, 0, 0.05);
        --shadow: 0 4px 12px rgba(0, 0, 0, 0.08);
        --shadow-lg: 0 8px 24px rgba(0, 0, 0, 0.12);
        --spacing-xs: 0.5rem;
        --spacing-sm: 1rem;
        --spacing-md: 1.5rem;
        --spacing-lg: 2rem;
        --spacing-xl: 3rem;
    }

    * {
        box-sizing: border-box;
    }

    body {
        font-family: -apple-system, BlinkMacSystemFont, 'Segoe UI', system-ui, sans-serif;
        background: linear-gradient(135deg, #f1f5f9 0%, #e2e8f0 100%);
        min-height: 100vh;
        line-height: 1.6;
        color: var(--dark);
    }

    /* Header Styles */
    .app-header {
        background: linear-gradient(135deg, var(--jamaica-green) 0%, var(--primary) 100%);
        color: white;
        padding: var(--spacing-lg) 0;
        margin-bottom: var(--spacing-lg);
        position: relative;
        overflow: hidden;
    }

    .app-header::before {
        content: '';
        position: absolute;
        top: 0;
        left: 0;
        right: 0;
        bottom: 0;
        background: url('data:image/svg+xml,<svg xmlns="http://www.w3.org/2000/svg" viewBox="0 0 100 100"><defs><pattern id="grid" width="10" height="10" patternUnits="userSpaceOnUse"><path d="M 10 0 L 0 0 0 10" fill="none" stroke="rgba(255,255,255,0.1)" stroke-width="0.5"/></pattern></defs><rect width="100" height="100" fill="url(%23grid)"/></svg>');
        opacity: 0.3;
    }

    .app-header .container-fluid {
        position: relative;
        z-index: 1;
    }

    .app-title {
        font-size: 2.5rem;
        font-weight: 700;
        margin-bottom: var(--spacing-xs);
        text-shadow: 0 2px 4px rgba(0, 0, 0, 0.1);
    }

    .app-subtitle {
        font-size: 1.1rem;
        opacity: 0.9;
        margin-bottom: 0;
    }

    /* Modern Card System */
    .modern-card {
        background: white;
        border-radius: var(--border-radius);
        border: 1px solid #e2e8f0;
        box-shadow: var(--shadow);
        transition: all 0.3s cubic-bezier(0.4, 0, 0.2, 1);
        overflow: hidden;
    }

    .modern-card:hover {
        box-shadow: var(--shadow-lg);
        transform: translateY(-2px);
    }

    .modern-card-header {
        background: linear-gradient(135deg, white 0%, #f8fafc 100%);
        padding: var(--spacing-md);
        border-bottom: 1px solid #e2e8f0;
        display: flex;
        align-items: center;
        justify-content: space-between;
    }

    .modern-card-title {
        font-size: 1.125rem;
        font-weight: 600;
        color: var(--dark);
        margin: 0;
        display: flex;
        align-items: center;
        gap: var(--spacing-xs);
    }

    .modern-card-body {
        padding: var(--spacing-md);
    }

    /* Attendance Calendar */
    .attendance-calendar {
        background: linear-gradient(135deg, #ffffff 0%, #f3f7ff 100%);
        border-radius: var(--border-radius);
        border: 1px solid #dbe3f4;
        box-shadow: var(--shadow);
        overflow: hidden;
    }

    .attendance-calendar__header {
        display: flex;
        flex-direction: column;
        gap: var(--spacing-sm);
        padding: var(--spacing-md);
        background: linear-gradient(135deg, rgba(0, 82, 204, 0.08) 0%, rgba(0, 150, 57, 0.08) 100%);
        border-bottom: 1px solid rgba(13, 86, 176, 0.15);
    }

    .attendance-calendar__header-top {
        display: flex;
        flex-wrap: wrap;
        gap: var(--spacing-sm);
        justify-content: space-between;
        align-items: center;
    }

    .attendance-calendar__period {
        display: flex;
        flex-direction: column;
        gap: 0.25rem;
    }

    .attendance-calendar__period-label {
        font-size: 1.5rem;
        font-weight: 700;
        letter-spacing: 0.08em;
        color: var(--primary-dark);
    }

    .attendance-calendar__period-subtitle {
        font-size: 0.875rem;
        text-transform: uppercase;
        color: rgba(14, 53, 102, 0.75);
        letter-spacing: 0.12em;
    }

    .attendance-calendar__legend {
        display: grid;
        grid-template-columns: repeat(auto-fit, minmax(140px, 1fr));
        gap: 0.5rem;
    }

    .attendance-calendar__legend-item {
        display: flex;
        align-items: center;
        gap: 0.5rem;
        padding: 0.5rem 0.75rem;
        background: rgba(255, 255, 255, 0.75);
        border: 1px solid rgba(13, 86, 176, 0.1);
        border-radius: var(--border-radius-sm);
        font-size: 0.85rem;
        color: #0f2a56;
        box-shadow: 0 2px 4px rgba(15, 42, 86, 0.05);
    }

    .attendance-calendar__status {
        display: inline-flex;
        align-items: center;
        justify-content: center;
        min-width: 2.25rem;
        height: 2rem;
        border-radius: 0.5rem;
        font-weight: 700;
        font-size: 0.9rem;
        letter-spacing: 0.05em;
        box-shadow: inset 0 -2px 0 rgba(0, 0, 0, 0.15);
        color: #fff;
        text-transform: uppercase;
    }

    .attendance-calendar__status--present { background: #2f9d63; }
    .attendance-calendar__status--absent { background: #d64545; }
    .attendance-calendar__status--late { background: #f29f3f; color: #3f2a00; }
    .attendance-calendar__status--sick { background: #2a8bdc; }
    .attendance-calendar__status--vacation { background: #4b6cb7; }
    .attendance-calendar__status--bereavement { background: #4a5568; }
    .attendance-calendar__status--loa { background: #6b46c1; }
    .attendance-calendar__status--personal { background: #0f172a; }
    .attendance-calendar__status--training { background: #1f9d8f; }
    .attendance-calendar__status--ncns { background: #8b1a1a; }
    .attendance-calendar__status--other {
        background: linear-gradient(135deg, #94a3b8 0%, #64748b 100%);
    }

    .attendance-calendar__status--empty {
        background: #e2e8f0;
        color: #475569;
        box-shadow: none;
    }

    .attendance-calendar__status--inactive {
        background: rgba(148, 163, 184, 0.5);
        color: #0f172a;
        box-shadow: none;
    }

    .attendance-calendar__table-wrapper {
        overflow-x: auto;
        padding: var(--spacing-md);
        background: rgba(255, 255, 255, 0.9);
    }

    .attendance-calendar__table {
        width: 100%;
        border-collapse: separate;
        border-spacing: 0;
        min-width: 960px;
        font-size: 0.875rem;
        box-shadow: 0 1px 3px rgba(15, 42, 86, 0.1);
    }

    .attendance-calendar__table thead th {
        background: linear-gradient(135deg, rgba(0, 82, 204, 0.12) 0%, rgba(0, 150, 57, 0.12) 100%);
        color: #0f2a56;
        text-align: center;
        padding: 0.75rem 0.5rem;
        font-weight: 600;
        border-bottom: 2px solid rgba(13, 86, 176, 0.35);
        border-right: 1px solid rgba(13, 86, 176, 0.1);
        position: sticky;
        top: 0;
        z-index: 2;
    }

    .attendance-calendar__table thead th:first-child {
        text-align: left;
        padding-left: 1rem;
        border-right: 2px solid rgba(13, 86, 176, 0.25);
    }

    .attendance-calendar__participant-header {
        width: 220px;
        min-width: 200px;
    }

    .attendance-calendar__day {
        min-width: 48px;
    }

    .attendance-calendar__day-number {
        display: block;
        font-size: 1rem;
        font-weight: 700;
    }

    .attendance-calendar__day-name {
        display: block;
        font-size: 0.75rem;
        text-transform: uppercase;
        letter-spacing: 0.08em;
        color: rgba(15, 42, 86, 0.7);
    }

    .attendance-calendar__table tbody th {
        position: sticky;
        left: 0;
        background: #f8fafc;
        border-right: 2px solid rgba(13, 86, 176, 0.1);
        padding: 0.75rem 1rem;
        font-weight: 600;
        color: #0f2a56;
        vertical-align: middle;
        z-index: 1;
    }

    .attendance-calendar__participant-name {
        display: flex;
        align-items: center;
        gap: 0.5rem;
        font-size: 0.95rem;
        white-space: nowrap;
    }

    .attendance-calendar__participant-meta {
        display: flex;
        flex-direction: column;
        gap: 0.25rem;
        margin-top: 0.35rem;
        font-size: 0.75rem;
        color: rgba(15, 42, 86, 0.65);
        letter-spacing: 0.01em;
    }

    .attendance-calendar__participant-meta span {
        display: inline-flex;
        align-items: center;
        gap: 0.35rem;
        line-height: 1.3;
        white-space: normal;
    }

    .attendance-calendar__participant-meta i {
        color: rgba(15, 42, 86, 0.5);
    }

    .attendance-calendar__participant-status {
        font-weight: 600;
        text-transform: uppercase;
        letter-spacing: 0.06em;
        color: rgba(15, 42, 86, 0.75);
    }

    .attendance-calendar__participant-dates {
        color: rgba(15, 42, 86, 0.6);
    }

    .attendance-calendar__table td {
        text-align: center;
        padding: 0.4rem 0.35rem;
        border-right: 1px solid rgba(13, 86, 176, 0.08);
        border-bottom: 1px solid rgba(13, 86, 176, 0.08);
        background: rgba(255, 255, 255, 0.9);
        cursor: pointer;
        transition: transform 0.2s ease, box-shadow 0.2s ease;
    }

    .attendance-calendar__cell {
        position: relative;
    }

    .attendance-calendar__table td:hover {
        transform: translateY(-2px);
        box-shadow: 0 6px 12px rgba(15, 42, 86, 0.15);
    }

    .attendance-calendar__cell--weekend {
        background: rgba(229, 231, 235, 0.6);
    }

    .attendance-calendar__cell--inactive {
        background: rgba(226, 232, 240, 0.4);
        cursor: not-allowed;
        opacity: 0.65;
    }

    .attendance-calendar__cell--inactive:hover {
        transform: none;
        box-shadow: none;
        background: rgba(226, 232, 240, 0.4);
    }

    .attendance-calendar__table tbody tr:hover td.attendance-calendar__cell--inactive {
        background: rgba(226, 232, 240, 0.4);
    }

    .attendance-calendar__table tbody tr:nth-child(odd) td {
        background: rgba(248, 250, 252, 0.85);
    }

    .attendance-calendar__table tbody tr:nth-child(even) td {
        background: rgba(255, 255, 255, 0.95);
    }

    .attendance-calendar__table tbody tr:nth-child(odd) td.attendance-calendar__cell--weekend,
    .attendance-calendar__table tbody tr:nth-child(even) td.attendance-calendar__cell--weekend {
        background: rgba(229, 231, 235, 0.6);
    }

    .attendance-calendar__table tbody tr:hover td {
        background: rgba(214, 230, 255, 0.4);
    }

    .attendance-context-menu {
        position: fixed;
        z-index: 9999;
        display: none;
        min-width: 140px;
        background: #ffffff;
        border: 1px solid rgba(15, 23, 42, 0.15);
        border-radius: 6px;
        box-shadow: 0 6px 18px rgba(15, 23, 42, 0.18);
        padding: 0.25rem 0;
        color: #0f172a;
        user-select: none;
    }

    .attendance-context-menu.visible {
        display: block;
    }

    .attendance-context-menu__list {
        list-style: none;
        margin: 0;
        padding: 0;
    }

    .attendance-context-menu__item {
        width: 100%;
        display: flex;
        align-items: center;
        gap: 0.5rem;
        padding: 0.35rem 0.75rem;
        background: transparent;
        border: none;
        color: inherit;
        font-size: 0.85rem;
        text-align: left;
        cursor: pointer;
        transition: background 0.15s ease;
    }

    .attendance-context-menu__item:hover,
    .attendance-context-menu__item:focus {
        background: rgba(59, 130, 246, 0.12);
        outline: none;
    }

    .attendance-context-menu__code {
        display: inline-flex;
        align-items: center;
        justify-content: center;
        width: 1.75rem;
        height: 1.75rem;
        border-radius: 0.375rem;
        font-weight: 600;
        font-size: 0.85rem;
        text-transform: uppercase;
        color: #ffffff;
    }

    .attendance-context-menu__text {
        flex: 1;
        line-height: 1.2;
        white-space: nowrap;
    }

    @media (max-width: 992px) {
        .attendance-calendar__legend {
            grid-template-columns: repeat(auto-fit, minmax(120px, 1fr));
        }

        .attendance-calendar__table {
            min-width: 720px;
        }
    }

    @media (max-width: 576px) {
        .attendance-calendar__header {
            padding: var(--spacing-sm);
        }

        .attendance-calendar__period-label {
            font-size: 1.25rem;
        }

        .attendance-calendar__table-wrapper {
            padding: var(--spacing-sm);
        }
    }

    /* Navigation Tabs */
    .modern-nav {
        background: white;
        border-radius: var(--border-radius);
        padding: var(--spacing-xs);
        box-shadow: var(--shadow);
        margin-bottom: var(--spacing-lg);
        border: 1px solid #e2e8f0;
    }

    .modern-nav .nav-link {
        border: none;
        background: transparent;
        color: var(--dark);
        font-weight: 500;
        padding: var(--spacing-sm) var(--spacing-md);
        border-radius: var(--border-radius-sm);
        transition: all 0.2s ease;
        margin: 2px;
        white-space: nowrap;
    }

    .modern-nav .nav-link:hover {
        color: var(--primary);
        background: var(--primary-light);
    }

    .modern-nav .nav-link.active {
        color: white;
        background: linear-gradient(135deg, var(--primary) 0%, var(--primary-dark) 100%);
        box-shadow: var(--shadow);
    }

    /* Button System */
    .btn-modern {
        border-radius: var(--border-radius-sm);
        font-weight: 500;
        padding: 0.75rem 1.5rem;
        border: none;
        transition: all 0.2s ease;
        display: inline-flex;
        align-items: center;
        gap: var(--spacing-xs);
        text-decoration: none;
        position: relative;
        overflow: hidden;
    }

    .btn-modern:hover {
        transform: translateY(-1px);
        box-shadow: var(--shadow);
    }

    .btn-modern:active {
        transform: translateY(0);
    }

    .btn-primary-modern {
        background: linear-gradient(135deg, var(--primary) 0%, var(--primary-dark) 100%);
        color: white;
    }

    .btn-success-modern {
        background: linear-gradient(135deg, var(--success) 0%, var(--jamaica-green) 100%);
        color: white;
    }

    .btn-warning-modern {
        background: linear-gradient(135deg, var(--warning) 0%, #e6930e 100%);
        color: white;
    }

    .btn-danger-modern {
        background: linear-gradient(135deg, var(--danger) 0%, #c4320a 100%);
        color: white;
    }

    .btn-outline-modern {
        background: white;
        border: 2px solid var(--primary);
        color: var(--primary);
    }

    .btn-outline-modern:hover {
        background: var(--primary);
        color: white;
    }

    /* Metric Cards */
    .metric-card {
        background: white;
        border-radius: var(--border-radius);
        padding: var(--spacing-md);
        text-align: center;
        border: 1px solid #e2e8f0;
        box-shadow: var(--shadow-sm);
        transition: all 0.3s ease;
        height: 100%;
    }

    .metric-card:hover {
        transform: translateY(-4px);
        box-shadow: var(--shadow);
    }

    .metric-number {
        font-size: 2.5rem;
        font-weight: 700;
        line-height: 1;
        margin-bottom: var(--spacing-xs);
    }

    .metric-label {
        font-size: 0.875rem;
        color: #64748b;
        text-transform: uppercase;
        font-weight: 600;
        letter-spacing: 0.5px;
    }

    /* Status Badges */
    .status-badge {
        padding: 0.375rem 0.875rem;
        border-radius: 20px;
        font-size: 0.75rem;
        font-weight: 600;
        text-transform: uppercase;
        letter-spacing: 0.5px;
        border: 2px solid;
    }

    .status-pending {
        background: rgba(255, 171, 0, 0.1);
        color: var(--warning);
        border-color: var(--warning);
    }

    .status-approved {
        background: rgba(0, 135, 90, 0.1);
        color: var(--success);
        border-color: var(--success);
    }

    .status-rejected {
        background: rgba(222, 53, 11, 0.1);
        color: var(--danger);
        border-color: var(--danger);
    }

    /* Form Controls */
    .form-control-modern {
        border: 2px solid #e2e8f0;
        border-radius: var(--border-radius-sm);
        padding: 0.75rem 1rem;
        transition: all 0.2s ease;
        font-size: 0.95rem;
    }

    .form-control-modern:focus {
        border-color: var(--primary);
        box-shadow: 0 0 0 3px rgba(0, 82, 204, 0.1);
        outline: none;
    }

    .form-label-modern {
        font-weight: 600;
        color: var(--dark);
        margin-bottom: var(--spacing-xs);
        display: block;
    }

    /* Table Styles */
    .table-modern {
        background: white;
        border-radius: var(--border-radius);
        overflow: hidden;
        box-shadow: var(--shadow-sm);
        border: 1px solid #e2e8f0;
    }

    .table-modern thead th {
        background: linear-gradient(135deg, #f8fafc 0%, #f1f5f9 100%);
        border: none;
        font-weight: 600;
        color: var(--dark);
        text-transform: uppercase;
        font-size: 0.75rem;
        letter-spacing: 0.5px;
        padding: var(--spacing-sm) var(--spacing-md);
    }

    .table-modern tbody td {
        padding: var(--spacing-sm) var(--spacing-md);
        border-bottom: 1px solid #f1f5f9;
        vertical-align: middle;
    }

    .table-modern tbody tr:hover {
        background: linear-gradient(135deg, rgba(0, 82, 204, 0.02) 0%, rgba(0, 150, 57, 0.02) 100%);
    }

    /* Days Selector */
    .days-selector {
        display: flex;
        gap: var(--spacing-xs);
        flex-wrap: wrap;
    }

    .day-checkbox {
        position: relative;
    }

    .day-checkbox input[type="checkbox"] {
        display: none;
    }

    .day-checkbox label {
        display: block;
        padding: 0.625rem 1rem;
        background: white;
        border: 2px solid #e2e8f0;
        border-radius: var(--border-radius-sm);
        cursor: pointer;
        transition: all 0.2s ease;
        font-weight: 500;
        font-size: 0.875rem;
        min-width: 3rem;
        text-align: center;
    }

    .day-checkbox input[type="checkbox"]:checked + label {
        background: var(--primary);
        color: white;
        border-color: var(--primary);
        transform: translateY(-1px);
        box-shadow: var(--shadow);
    }

    /* Responsive Design */
    @media (max-width: 768px) {
        .app-title {
            font-size: 2rem;
        }

        .modern-nav .nav-link {
            padding: var(--spacing-xs) var(--spacing-sm);
            font-size: 0.875rem;
        }

        .metric-number {
            font-size: 2rem;
        }

        .modern-card-body {
            padding: var(--spacing-sm);
        }
    }

    /* Priority Classes */
    .priority-low { color: #64748b; }
    .priority-normal { color: var(--primary); }
    .priority-high { color: var(--warning); }
    .priority-critical { color: var(--danger); }

    /* Status Indicators */
    .status-indicator {
        width: 24px;
        height: 24px;
        border-radius: 4px;
        display: inline-flex;
        align-items: center;
        justify-content: center;
        font-weight: 600;
        font-size: 0.7rem;
        color: white;
    }

    .status-present { background: var(--success); }
    .status-absent { background: var(--danger); }
    .status-late { background: var(--warning); color: #333; }
    .status-sick { background: var(--info); }
    .status-vacation { background: #6366f1; }

    /* Insight Cards */
    .insight-card {
        background: white;
        border-radius: var(--border-radius-sm);
        padding: var(--spacing-md);
        margin-bottom: var(--spacing-sm);
        border-left: 4px solid;
        box-shadow: var(--shadow-sm);
        border: 1px solid #e2e8f0;
    }

    .insight-positive { border-left-color: var(--success); }
    .insight-warning { border-left-color: var(--warning); }
    .insight-critical { border-left-color: var(--danger); }
    .insight-neutral { border-left-color: var(--info); }

    /* Container Spacing */
    .container-fluid {
        padding-left: var(--spacing-md);
        padding-right: var(--spacing-md);
    }

    /* Gap Utilities */
    .gap-xs { gap: var(--spacing-xs) !important; }
    .gap-sm { gap: var(--spacing-sm) !important; }
    .gap-md { gap: var(--spacing-md) !important; }
    .gap-lg { gap: var(--spacing-lg) !important; }

    /* Attendance Dashboard */
    .attendance-dashboard {
        display: flex;
        flex-direction: column;
        gap: var(--spacing-md);
    }

    .attendance-panel {
        background: white;
        border-radius: var(--border-radius-sm);
        padding: var(--spacing-sm);
        border: 1px solid #e2e8f0;
        box-shadow: var(--shadow-sm);
        height: 100%;
    }

    .attendance-panel-dark {
        background: linear-gradient(135deg, #002b63 0%, #0b3b91 100%);
        color: white;
        border-color: transparent;
        box-shadow: var(--shadow);
    }

    .attendance-panel-title {
        font-size: 0.95rem;
        font-weight: 600;
        margin-bottom: var(--spacing-xs);
        color: inherit;
        text-transform: uppercase;
        letter-spacing: 0.5px;
    }

    .attendance-panel-subtitle {
        font-size: 0.8rem;
        opacity: 0.85;
    }

    .attendance-chart {
        position: relative;
        height: 200px;
    }

    .attendance-chart.tall {
        height: 260px;
    }

    .attendance-chart.small {
        height: 140px;
    }

    .attendance-percentage-value {
        font-size: 1.75rem;
        font-weight: 700;
        text-align: center;
        margin-top: var(--spacing-xs);
    }

    .attendance-panel-dark .attendance-percentage-value {
        color: var(--jamaica-gold);
    }

    .attendance-panel-actions {
        display: flex;
        gap: var(--spacing-xs);
        align-items: center;
    }

    .attendance-panel-actions select {
        background: rgba(255, 255, 255, 0.15);
        color: inherit;
        border: 1px solid rgba(255, 255, 255, 0.3);
    }

    .attendance-panel-actions select option {
        color: #0f172a;
    }

    .attendance-dashboard-controls {
        display: flex;
        align-items: center;
        justify-content: flex-end;
        gap: var(--spacing-xs);
        flex-wrap: wrap;
    }

    .attendance-dashboard-controls span {
        font-size: 0.85rem;
        color: #64748b;
    }

    .attendance-dashboard-controls select {
        min-width: 180px;
    }

    @media (max-width: 991px) {
        .attendance-panel-actions {
            flex-wrap: wrap;
            justify-content: flex-end;
        }

        .attendance-chart.tall,
        .attendance-chart {
            height: 220px;
        }
    }

    /* Chart Container */
    .chart-container {
        position: relative;
        height: 300px;
        padding: var(--spacing-sm);
    }

    /* Enhanced hover effects */
    .interactive-item {
        transition: all 0.2s ease;
    }

    .interactive-item:hover {
        transform: translateY(-1px);
        box-shadow: var(--shadow);
    }

    .slot-detail-table th {
        width: 42%;
        font-weight: 600;
        color: var(--dark);
        text-transform: none;
        padding: 0.35rem 0.75rem;
    }

    .slot-detail-table td {
        color: var(--dark);
        padding: 0.35rem 0.75rem;
        word-break: break-word;
    }

    .slot-detail-table code {
        background-color: rgba(15, 23, 42, 0.08);
        padding: 0.15rem 0.35rem;
        border-radius: 6px;
        display: inline-block;
        font-size: 0.75rem;
    }

    .slot-detail-table .badge {
        font-size: 0.75rem;
        letter-spacing: 0.02em;
        padding: 0.35rem 0.6rem;
    }

    /* Header Action Buttons */
    .header-actions {
        display: flex;
        gap: var(--spacing-sm);
        flex-wrap: wrap;
    }

    .header-actions .btn {
        background: rgba(255, 255, 255, 0.2);
        border: 2px solid rgba(255, 255, 255, 0.3);
        color: white;
        backdrop-filter: blur(10px);
    }

    .header-actions .btn:hover {
        background: rgba(255, 255, 255, 0.3);
        transform: translateY(-1px);
    }

    /* Tab Content Spacing */
    .tab-pane {
        animation: fadeIn 0.3s ease-in;
    }

    @keyframes fadeIn {
        from { opacity: 0; transform: translateY(10px); }
        to { opacity: 1; transform: translateY(0); }
    }

    /* Manual Shift Assignment Tab */
    .manual-shift-tab {
        padding: var(--spacing-md);
    }

    .manual-shift-header {
        max-width: 820px;
        margin: 0 auto var(--spacing-lg);
    }

    .manual-shift-title {
        font-size: 2.25rem;
        font-weight: 800;
        margin-bottom: 0.75rem;
        background: linear-gradient(135deg, var(--primary) 0%, var(--jamaica-green) 100%);
        -webkit-background-clip: text;
        -webkit-text-fill-color: transparent;
        background-clip: text;
    }

    .manual-shift-subtitle {
        font-size: 1rem;
        color: var(--gray-600);
        line-height: 1.6;
    }

    .manual-shift-tab .user-selection-card {
        display: flex;
        flex-direction: column;
        min-height: 100%;
    }

    .manual-shift-tab .user-search-box {
        position: relative;
        margin-bottom: var(--spacing-sm);
    }

    .manual-shift-tab .user-search-box i {
        position: absolute;
        top: 50%;
        left: 0.85rem;
        transform: translateY(-50%);
        color: var(--gray-500);
    }

    .manual-shift-tab .user-search-input {
        padding-left: 2.5rem;
    }

    .manual-shift-tab .user-selection-controls {
        display: flex;
        align-items: center;
        justify-content: space-between;
        gap: var(--spacing-sm);
        margin-bottom: var(--spacing-sm);
    }

    .manual-shift-tab .user-count-label {
        font-weight: 600;
        color: var(--gray-600);
    }

    .manual-shift-tab .user-list {
        flex: 1;
        border: 1px solid var(--outline);
        border-radius: var(--border-radius);
        background: rgba(255, 255, 255, 0.9);
        max-height: 360px;
        overflow-y: auto;
        padding: 0.75rem;
    }

    .manual-shift-tab .user-loading-state {
        display: flex;
        align-items: center;
        justify-content: center;
        gap: 0.75rem;
        padding: 2.25rem 1rem;
        color: var(--gray-600);
    }

    .manual-shift-tab .user-list-empty {
        padding: 2.5rem 1rem;
        text-align: center;
        color: var(--gray-500);
        font-size: 0.95rem;
    }

    .manual-shift-tab .user-list-item {
        display: flex;
        align-items: center;
        gap: 0.75rem;
        border-radius: var(--border-radius-sm);
        padding: 0.5rem 0.65rem;
        transition: background-color 0.2s ease;
    }

    .manual-shift-tab .user-list-item:hover {
        background: rgba(14, 165, 233, 0.08);
    }

    .manual-shift-tab .user-list-item + .user-list-item {
        margin-top: 0.35rem;
    }

    .manual-shift-tab .user-name {
        font-weight: 600;
        color: var(--dark);
    }

    .manual-shift-tab .user-meta {
        font-size: 0.8rem;
        color: var(--gray-500);
    }

    .manual-shift-tab .form-footer-actions {
        display: flex;
        flex-wrap: wrap;
        gap: 0.75rem;
        align-items: center;
        justify-content: space-between;
    }

    .manual-shift-tab .form-footer-actions .btn {
        display: inline-flex;
        align-items: center;
        gap: 0.5rem;
        font-weight: 600;
        border-radius: var(--border-radius);
        padding: 0.6rem 1.1rem;
    }

    .manual-shift-tab .manual-help-list {
        margin-bottom: 0;
        padding-left: 1.2rem;
    }

    .manual-shift-tab .activity-entry {
        border-left: 4px solid var(--primary);
        padding-left: 1rem;
        background: rgba(14, 165, 233, 0.06);
        border-radius: 0 var(--border-radius) var(--border-radius) 0;
        padding: 1rem 1.25rem;
    }

    .manual-shift-tab .activity-entry strong {
        display: block;
        font-weight: 700;
        color: var(--dark);
    }

    .manual-shift-tab .activity-meta {
        font-size: 0.85rem;
        color: var(--gray-600);
        margin-top: 0.35rem;
    }

    .manual-shift-tab .activity-log {
        display: flex;
        flex-direction: column;
        gap: var(--spacing-sm);
    }

    .manual-shift-tab .manual-activity-empty {
        padding: 1.5rem;
        border-radius: var(--border-radius);
        background: rgba(148, 163, 184, 0.15);
        color: var(--gray-600);
        text-align: center;
    }

    .manual-shift-tab .alert-modern {
        border-radius: var(--border-radius);
        padding: 1rem 1.25rem;
        margin-bottom: 1.25rem;
        border: 1px solid transparent;
        display: flex;
        gap: 0.85rem;
        align-items: flex-start;
        position: relative;
    }

    .manual-shift-tab .alert-modern i {
        font-size: 1.15rem;
    }

    .manual-shift-tab .alert-modern p {
        margin: 0;
    }

    .manual-shift-tab .alert-success-modern {
        background: rgba(16, 185, 129, 0.12);
        border-color: rgba(16, 185, 129, 0.35);
        color: #047857;
    }

    .manual-shift-tab .alert-danger-modern {
        background: rgba(239, 68, 68, 0.12);
        border-color: rgba(239, 68, 68, 0.35);
        color: #b91c1c;
    }

    .manual-shift-tab .alert-warning-modern {
        background: rgba(234, 179, 8, 0.15);
        border-color: rgba(234, 179, 8, 0.35);
        color: #92400e;
    }

    .manual-shift-tab .alert-info-modern {
        background: rgba(59, 130, 246, 0.12);
        border-color: rgba(59, 130, 246, 0.35);
        color: #1d4ed8;
    }

    .manual-shift-tab .alert-close {
        position: absolute;
        top: 0.5rem;
        right: 0.75rem;
        background: none;
        border: none;
        font-size: 1.25rem;
        color: inherit;
        cursor: pointer;
    }

    @media (max-width: 768px) {
        .manual-shift-tab {
            padding: var(--spacing-sm);
        }

        .manual-shift-title {
            font-size: 1.85rem;
        }

        .manual-shift-tab .form-footer-actions {
            flex-direction: column;
            align-items: stretch;
        }

        .manual-shift-tab .form-footer-actions .btn {
            justify-content: center;
            width: 100%;
        }
    }
</style>

<!-- Header -->
<header class="app-header">
    <div class="container-fluid">
        <div class="row align-items-center">
            <div class="col-lg-4 text-lg-end mt-3 mt-lg-0">
                <div class="header-actions">
                    <button class="btn btn-modern" onclick="runSystemDiagnostics()">
                        <i class="fas fa-heartbeat"></i>
                        System Health
                    </button>
                    <button class="btn btn-modern" onclick="refreshAllData()">
                        <i class="fas fa-sync"></i>
                        Refresh All
                    </button>
                </div>
            </div>
        </div>
    </div>
</header>

<div class="container-fluid">
    <!-- System Status Alert -->
    <div id="systemStatus" class="d-none"></div>

    <!-- Main Navigation -->
    <nav class="modern-nav">
        <ul class="nav nav-pills justify-content-center" id="mainTabs" role="tablist">
            <li class="nav-item" role="presentation">
                <button class="nav-link active" id="dashboard-tab" data-bs-toggle="pill" data-bs-target="#dashboard" type="button" role="tab">
                    <i class="fas fa-tachometer-alt"></i>
                    <span class="d-none d-sm-inline ms-2">AI Dashboard</span>
                </button>
            </li>
            <li class="nav-item" role="presentation">
                <button class="nav-link" id="attendance-dashboard-tab" data-bs-toggle="pill" data-bs-target="#attendance-dashboard" type="button" role="tab">
                    <i class="fas fa-chart-pie"></i>
                    <span class="d-none d-sm-inline ms-2">Attendance Dashboard</span>
                </button>
            </li>            
            <li class="nav-item" role="presentation">
                <button class="nav-link" id="attendance-tab" data-bs-toggle="pill" data-bs-target="#attendance" type="button" role="tab">
                    <i class="fas fa-calendar-check"></i>
                    <span class="d-none d-sm-inline ms-2">Attendance Calendar</span>
                </button>
            </li>
            <li class="nav-item" role="presentation">
                <button class="nav-link" id="generation-tab" data-bs-toggle="pill" data-bs-target="#generation" type="button" role="tab">
                    <i class="fas fa-calendar-plus"></i>
                    <span class="d-none d-sm-inline ms-2">Generate</span>
                </button>
            </li>
            <li class="nav-item" role="presentation">
                <button class="nav-link" id="management-tab" data-bs-toggle="pill" data-bs-target="#management" type="button" role="tab">
                    <i class="fas fa-tasks"></i>
                    <span class="d-none d-sm-inline ms-2">Manage</span>
                </button>
            </li>
            <li class="nav-item" role="presentation">
                <button class="nav-link" id="import-tab" data-bs-toggle="pill" data-bs-target="#import" type="button" role="tab">
                    <i class="fas fa-file-import"></i>
                    <span class="d-none d-sm-inline ms-2">Import</span>
                </button>
            </li>
            <li class="nav-item" role="presentation">
                <button class="nav-link" id="shifts-tab" data-bs-toggle="pill" data-bs-target="#shifts" type="button" role="tab">
                    <i class="fas fa-clock"></i>
                    <span class="d-none d-sm-inline ms-2">Shifts</span>
                </button>
            </li>
            <li class="nav-item" role="presentation">
                <button class="nav-link" id="holidays-tab" data-bs-toggle="pill" data-bs-target="#holidays" type="button" role="tab">
                    <i class="fas fa-globe"></i>
                    <span class="d-none d-sm-inline ms-2">Holidays</span>
                </button>
            </li>
        </ul>
    </nav>

    <!-- Tab Content -->
    <div class="tab-content" id="mainTabContent">

        <!-- AI Dashboard Tab -->
        <div class="tab-pane fade show active" id="dashboard" role="tabpanel">
            <!-- Schedule Health Metrics -->
            <div class="row g-4 mb-4">
                <div class="col-xl-3 col-sm-6">
                    <div class="metric-card">
                        <div class="metric-number text-primary" id="scheduleHealthScore">0</div>
                        <div class="metric-label">Schedule Health</div>
                    </div>
                </div>
                <div class="col-xl-3 col-sm-6">
                    <div class="metric-card">
                        <div class="metric-number text-success" id="scheduleServiceLevel">0%</div>
                        <div class="metric-label">Service Level</div>
                    </div>
                </div>
                <div class="col-xl-3 col-sm-6">
                    <div class="metric-card">
                        <div class="metric-number text-warning" id="scheduleFairnessIndex">0</div>
                        <div class="metric-label">Fairness Index</div>
                    </div>
                </div>
                <div class="col-xl-3 col-sm-6">
                    <div class="metric-card">
                        <div class="metric-number text-info" id="scheduleComplianceScore">0</div>
                        <div class="metric-label">Compliance Score</div>
                    </div>
                </div>
            </div>

            <div class="row g-4 mb-4">
                <div class="col-lg-3 col-sm-6">
                    <div class="metric-card">
                        <div class="metric-number text-primary" id="totalUsers">0</div>
                        <div class="metric-label">Managed Agents</div>
                    </div>
                </div>
                <div class="col-lg-3 col-sm-6">
                    <div class="metric-card">
                        <div class="metric-number text-info" id="scheduleRosterHours">0h</div>
                        <div class="metric-label">Scheduled Hours</div>
                    </div>
                </div>
                <div class="col-lg-3 col-sm-6">
                    <div class="metric-card">
                        <div class="metric-number text-primary" id="scheduleRequiredFte">0</div>
                        <div class="metric-label">Required FTE</div>
                    </div>
                </div>
                <div class="col-lg-3 col-sm-6">
                    <div class="metric-card">
                        <div class="metric-number text-primary" id="scheduleStaffedFte">0</div>
                        <div class="metric-label">Staffed FTE</div>
                    </div>
                </div>
            </div>

            <!-- Charts and Insights Row -->
            <div class="row g-4 mb-4">
                <div class="col-lg-8">
                    <div class="modern-card">
                        <div class="modern-card-header">
                            <h5 class="modern-card-title">
                                <i class="fas fa-chart-line text-primary"></i>
                                Coverage vs Requirement
                            </h5>
                            <button class="btn btn-outline-modern btn-sm" onclick="refreshDashboard()">
                                <i class="fas fa-sync"></i>
                                Refresh
                            </button>
                        </div>
                        <div class="modern-card-body p-0">
                            <div class="chart-container">
                                <canvas id="scheduleCoverageChart"></canvas>
                            </div>
                        </div>
                    </div>
                </div>
                <div class="col-lg-4">
                    <div class="modern-card h-100">
                        <div class="modern-card-header">
                            <h5 class="modern-card-title">
                                <i class="fas fa-lightbulb text-info"></i>
                                Optimizer Insights
                            </h5>
                        </div>
                        <div class="modern-card-body">
                            <div id="scheduleInsights">
                                <div class="text-center text-muted">
                                    <div class="loading-spinner mx-auto mb-3"></div>
                                    <p>Analyzing schedule health...</p>
                                </div>
                            </div>
                        </div>
                    </div>
                </div>
            </div>

            <!-- Additional Dashboard Cards -->
            <div class="row g-4">
                <div class="col-lg-6">
                    <div class="modern-card">
                        <div class="modern-card-header">
                            <h5 class="modern-card-title">
                                <i class="fas fa-balance-scale text-warning"></i>
                                Fairness Watchlist
                            </h5>
                        </div>
                        <div class="modern-card-body">
                            <div id="fairnessWatchlist">
                                <div class="text-center text-muted">
                                    <p>Evaluating rotation balance...</p>
                                </div>
                            </div>
                        </div>
                    </div>
                </div>
                <div class="col-lg-6">
                    <div class="modern-card">
                        <div class="modern-card-header">
                            <h5 class="modern-card-title">
                                <i class="fas fa-shield-alt text-danger"></i>
                                Compliance Alerts
                            </h5>
                        </div>
                        <div class="modern-card-body">
                            <div id="complianceAlerts">
                                <div class="text-center text-success">
                                    <i class="fas fa-check-circle fa-2x mb-2"></i>
                                    <p>No compliance issues detected</p>
                                </div>
                            </div>
                        </div>
                    </div>
                </div>
            </div>
        </div>

        <!-- Attendance Dashboard Tab -->
        <div class="tab-pane fade" id="attendance-dashboard" role="tabpanel">
            <div class="modern-card mb-4">
                <div class="modern-card-header">
                    <div>
                        <h5 class="modern-card-title">
                            <i class="fas fa-chart-pie text-primary"></i>
                            Attendance Dashboard
                        </h5>
                        <div class="text-muted small">Real-time attendance intelligence for managers</div>
                    </div>
                    <div class="attendance-dashboard-controls">
                        <span class="text-muted small">Filter by user:</span>
                        <select id="attendanceDashboardUser" class="form-select form-select-sm" aria-label="Filter attendance dashboard by user">
                            <option value="">All Users</option>
                        </select>
                    </div>
                </div>
                <div class="modern-card-body">
                    <div class="attendance-dashboard">
                        <div class="row g-4">
                            <div class="col-lg-8">
                                <div class="attendance-panel attendance-panel-dark h-100">
                                    <div class="d-flex justify-content-between align-items-start mb-2">
                                        <div>
                                            <div class="attendance-panel-title">Yearly Trends</div>
                                            <div class="attendance-panel-subtitle">Track punctual, late, absent and sick shifts across the year.</div>
                                        </div>
                                    </div>
                                    <div class="attendance-chart tall">
                                        <canvas id="attendanceYearlyTrendChart"></canvas>
                                    </div>
                                </div>
                            </div>
                            <div class="col-lg-4">
                                <div class="attendance-panel attendance-panel-dark h-100">
                                    <div class="d-flex justify-content-between align-items-center mb-2 attendance-panel-actions">
                                        <div class="attendance-panel-title mb-0">Monthly (%)</div>
                                        <select id="attendanceDashboardMonth" class="form-select form-select-sm">
                                            <option value="0">January</option>
                                            <option value="1">February</option>
                                            <option value="2">March</option>
                                            <option value="3">April</option>
                                            <option value="4">May</option>
                                            <option value="5">June</option>
                                            <option value="6">July</option>
                                            <option value="7">August</option>
                                            <option value="8">September</option>
                                            <option value="9">October</option>
                                            <option value="10">November</option>
                                            <option value="11">December</option>
                                        </select>
                                    </div>
                                    <div class="attendance-chart">
                                        <canvas id="attendanceMonthlyPercentChart"></canvas>
                                    </div>
                                    <div class="attendance-percentage-value" id="attendanceMonthlyPercentValue">0%</div>
                                </div>
                            </div>
                        </div>
                        <div class="row g-4">
                            <div class="col-lg-8">
                                <div class="attendance-panel h-100">
                                    <div class="attendance-panel-title">Monthly Attendance Breakdown</div>
                                    <div class="attendance-panel-subtitle mb-3">Understand presence, absences and leave trends month-by-month.</div>
                                    <div class="attendance-chart small">
                                        <canvas id="attendanceMonthlyPresentChart"></canvas>
                                    </div>
                                    <div class="attendance-chart small">
                                        <canvas id="attendanceMonthlyAbsentChart"></canvas>
                                    </div>
                                    <div class="attendance-chart small">
                                        <canvas id="attendanceMonthlyLeavesChart"></canvas>
                                    </div>
                                </div>
                            </div>
                            <div class="col-lg-4">
                                <div class="attendance-panel h-100">
                                    <div class="attendance-panel-title">Bi-Weekly Attendance</div>
                                    <div class="attendance-panel-subtitle mb-3">Quickly spot cycle dips in punctuality.</div>
                                    <div class="attendance-chart">
                                        <canvas id="attendanceBiWeeklyChart"></canvas>
                                    </div>
                                </div>
                            </div>
                        </div>
                        <div class="row g-4">
                            <div class="col-xl-8">
                                <div class="attendance-panel h-100">
                                    <div class="attendance-panel-title">Monthly Analysis</div>
                                    <div class="attendance-panel-subtitle mb-3">Stacked distribution of all attendance categories across the year.</div>
                                    <div class="attendance-chart tall">
                                        <canvas id="attendanceMonthlyAnalysisChart"></canvas>
                                    </div>
                                </div>
                            </div>
                            <div class="col-xl-4">
                                <div class="attendance-panel h-100">
                                    <div class="attendance-panel-title">Yearly Analysis</div>
                                    <div class="attendance-panel-subtitle mb-3">Overall category contribution for the current year.</div>
                                    <div class="attendance-chart">
                                        <canvas id="attendanceYearlyAnalysisChart"></canvas>
                                    </div>
                                </div>
                            </div>
                        </div>
                    </div>
                </div>
            </div>
        </div>

        <!-- Schedule Generation Tab -->
        <div class="tab-pane fade" id="generation" role="tabpanel">
            <div class="row g-4">
                <div class="col-lg-8">
                    <div class="modern-card">
                        <div class="modern-card-header">
                            <h5 class="modern-card-title">
                                <i class="fas fa-calendar-plus text-primary"></i>
                                Generate New Schedules
                            </h5>
                        </div>
                        <div class="modern-card-body">
                            <form id="scheduleGenerationForm">
                                <div class="row g-3">
                                    <div class="col-md-6">
                                        <label class="form-label-modern">Start Date</label>
                                        <input type="date" class="form-control form-control-modern" id="scheduleStartDate" required>
                                    </div>
                                    <div class="col-md-6">
                                        <label class="form-label-modern">End Date</label>
                                        <input type="date" class="form-control form-control-modern" id="scheduleEndDate" required>
                                    </div>
                                    <!-- /partials/schedule-form.html -->
                                    <div class="row g-3">
                                        <div class="col-12 col-md-6">
                                            <label class="form-label-modern">Select Team Members</label>
                                            <select class="form-select form-control-modern w-100" id="scheduleUsers" multiple size="6">
                                                <option disabled>Loading users...</option>
                                            </select>
                                            <small class="text-muted">Hold Ctrl/Cmd to select multiple. Leave empty for all users.</small>
                                        </div>

                                        <div class="col-12 col-md-6">
                                            <label class="form-label-modern">Select Shift Slots</label>
                                            <select class="form-select form-control-modern w-100" id="scheduleShiftSlots" multiple size="6">
                                                <option disabled>Loading shift slots...</option>
                                            </select>
                                            <small class="text-muted">Hold Ctrl/Cmd to select multiple. Leave empty to use all available slots.</small>
                                        </div>
                                    </div>

                                    <div class="col-md-6">
                                        <label class="form-label-modern">Campaign Filter</label>
                                        <select class="form-select form-control-modern" id="campaignFilter">
                                            <option value="">All Campaigns</option>
                                        </select>
                                    </div>
                                    <div class="col-md-6">
                                        <label class="form-label-modern">Priority Level</label>
                                        <select class="form-select form-control-modern" id="schedulePriority">
                                            <option value="1">Low</option>
                                            <option value="2" selected>Normal</option>
                                            <option value="3">High</option>
                                            <option value="4">Critical</option>
                                        </select>
                                    </div>
                                    
                                    <div class="col-md-6">
                                        <div class="form-check form-switch">
                                            <input class="form-check-input" type="checkbox" id="detectConflicts" checked>
                                            <label class="form-check-label form-label-modern">Auto-detect conflicts</label>
                                        </div>
                                    </div>
                                    <div class="col-md-6">
                                        <div class="form-check form-switch">
                                            <input class="form-check-input" type="checkbox" id="includeHolidays">
                                            <label class="form-check-label form-label-modern">Include holidays</label>
                                        </div>
                                    </div>
                                </div>

                                <div class="mt-4 d-flex gap-3">
                                    <button type="submit" class="btn btn-primary-modern btn-modern flex-fill">
                                        <i class="fas fa-magic"></i>
                                        Generate Schedules
                                    </button>
                                    <button type="button" class="btn btn-outline-modern btn-modern" onclick="previewSchedules()">
                                        <i class="fas fa-eye"></i>
                                        Preview
                                    </button>
                                </div>
                            </form>
                        </div>
                    </div>
                </div>

                <div class="col-lg-4">
                    <div class="modern-card mb-4">
                        <div class="modern-card-header">
                            <h5 class="modern-card-title">
                                <i class="fas fa-bolt text-warning"></i>
                                Quick Actions
                            </h5>
                        </div>
                        <div class="modern-card-body">
                            <div class="d-grid gap-3">
                                <button class="btn btn-primary-modern btn-modern" onclick="generateThisWeek()">
                                    <i class="fas fa-calendar-week"></i>
                                    This Week
                                </button>
                                <button class="btn btn-success-modern btn-modern" onclick="generateNextWeek()">
                                    <i class="fas fa-calendar-alt"></i>
                                    Next Week
                                </button>
                                <button class="btn btn-warning-modern btn-modern" onclick="bulkApproveSchedules()">
                                    <i class="fas fa-check-double"></i>
                                    Bulk Approve
                                </button>
                            </div>
                        </div>
                    </div>

                    <div class="modern-card">
                        <div class="modern-card-header">
                            <h5 class="modern-card-title">
                                <i class="fas fa-info-circle text-info"></i>
                                Status
                            </h5>
                        </div>
                        <div class="modern-card-body">
                            <div id="generationStatus">
                                <p class="text-muted mb-0">Ready to generate schedules. Select your parameters and click Generate.</p>
                            </div>
                        </div>
                    </div>
                </div>
            </div>

            <div id="generationResults" class="mt-4 d-none"></div>
        </div>

        <!-- Schedule Management Tab -->
        <div class="tab-pane fade" id="management" role="tabpanel">
            <div class="modern-card">
                <div class="modern-card-header">
                    <h5 class="modern-card-title">
                        <i class="fas fa-tasks text-primary"></i>
                        Schedule Management
                    </h5>
                    <button class="btn btn-outline-modern btn-sm" onclick="refreshSchedules()">
                        <i class="fas fa-sync"></i>
                        Refresh
                    </button>
                </div>
                <div class="modern-card-body">
                    <!-- Filters -->
                    <div class="row g-3 mb-4">
                        <div class="col-md-2">
                            <label class="form-label-modern">Start Date</label>
                            <input type="date" class="form-control form-control-modern" id="filterStartDate">
                        </div>
                        <div class="col-md-2">
                            <label class="form-label-modern">End Date</label>
                            <input type="date" class="form-control form-control-modern" id="filterEndDate">
                        </div>
                        <div class="col-md-2">
                            <label class="form-label-modern">User</label>
                            <select class="form-select form-control-modern" id="filterUser">
                                <option value="">All Users</option>
                            </select>
                        </div>
                        <div class="col-md-2">
                            <label class="form-label-modern">Status</label>
                            <select class="form-select form-control-modern" id="filterStatus">
                                <option value="">All Status</option>
                                <option value="PENDING">Pending</option>
                                <option value="APPROVED">Approved</option>
                                <option value="REJECTED">Rejected</option>
                            </select>
                        </div>
                        <div class="col-md-2 d-flex align-items-end">
                            <button class="btn btn-primary-modern btn-modern w-100" onclick="applyScheduleFilters()">
                                <i class="fas fa-filter"></i>
                                Apply
                            </button>
                        </div>
                    </div>

                    <!-- Schedules Table -->
                    <div class="table-responsive">
                        <table class="table table-modern">
                            <thead>
                            <tr>
                                <th width="50">
                                    <input type="checkbox" id="selectAllSchedules" class="form-check-input">
                                </th>
                                <th>User</th>
                                <th>Period</th>
                                <th>Shift</th>
                                <th>Times</th>
                                <th>Status</th>
                                <th>Priority</th>
                                <th>Actions</th>
                            </tr>
                            </thead>
                            <tbody id="schedulesTableBody">
                            <tr>
                                <td colspan="8" class="text-center text-muted py-4">
                                    <div class="loading-spinner mx-auto mb-2"></div>
                                    <p>Loading schedules...</p>
                                </td>
                            </tr>
                            </tbody>
                        </table>
                    </div>
                </div>
            </div>
        </div>

        <!-- Manual Shift Assignment Tab -->
        <div class="tab-pane fade" id="import" role="tabpanel">
            <div class="manual-shift-tab">
                <div class="manual-shift-header text-center">
                    <h2 class="manual-shift-title">Manual Shift Slot Assignment</h2>
                    <p class="manual-shift-subtitle">
                        Create and assign shift slots without relying on spreadsheet imports. Select a date, define the shift timing,
                        and choose the agents who should receive the assignment. Add optional context about the source month or year to
                        track where the schedule originated.
                    </p>
                </div>

                <div id="feedbackArea"></div>

                <form id="manualShiftForm" novalidate>
                    <div class="row g-4">
                        <div class="col-lg-6">
                            <div class="modern-card h-100">
                                <div class="modern-card-header">
                                    <h5 class="modern-card-title mb-0 d-flex align-items-center gap-2">
                                        <i class="fas fa-calendar-plus text-primary"></i>
                                        Shift Details
                                    </h5>
                                </div>
                                <div class="modern-card-body">
                                    <div class="row g-3">
                                        <div class="col-md-6">
                                            <label class="form-label-modern" for="assignmentDate">Assignment Date</label>
                                            <input type="date" class="form-control-modern w-100" id="assignmentDate" min="2023-01-01" required>
                                            <small class="text-muted">Schedule back to January 2023.</small>
                                        </div>
                                        <div class="col-md-3">
                                            <label class="form-label-modern" for="startTime">Start Time</label>
                                            <input type="time" class="form-control-modern w-100" id="startTime" required>
                                        </div>
                                        <div class="col-md-3">
                                            <label class="form-label-modern" for="endTime">End Time</label>
                                            <input type="time" class="form-control-modern w-100" id="endTime" required>
                                        </div>
                                    </div>
                                    <div class="row g-3 mt-1">
                                        <div class="col-md-6">
                                            <label class="form-label-modern" for="sourceMonth">Source Month (optional)</label>
                                            <select class="form-select form-select-modern" id="sourceMonth">
                                                <option value="">Select month</option>
                                                <option value="1">January</option>
                                                <option value="2">February</option>
                                                <option value="3">March</option>
                                                <option value="4">April</option>
                                                <option value="5">May</option>
                                                <option value="6">June</option>
                                                <option value="7">July</option>
                                                <option value="8">August</option>
                                                <option value="9">September</option>
                                                <option value="10">October</option>
                                                <option value="11">November</option>
                                                <option value="12">December</option>
                                            </select>
                                        </div>
                                        <div class="col-md-6">
                                            <label class="form-label-modern" for="sourceYear">Source Year (optional)</label>
                                            <select class="form-select form-select-modern" id="sourceYear">
                                                <option value="">Select year</option>
                                            </select>
                                        </div>
                                    </div>
                                    <div class="mt-3">
                                        <label class="form-label-modern" for="slotLabel">Slot Label (optional)</label>
                                        <input type="text" class="form-control-modern w-100" id="slotLabel" placeholder="e.g., Manual Morning Shift">
                                    </div>
                                    <div class="mt-3">
                                        <label class="form-label-modern" for="additionalNotes">Additional Notes</label>
                                        <textarea class="form-textarea-modern w-100" id="additionalNotes" rows="4" placeholder="Add context for this assignment"></textarea>
                                    </div>
                                    <div class="form-check mt-3">
                                        <input class="form-check-input" type="checkbox" id="replaceExisting">
                                        <label class="form-check-label" for="replaceExisting">
                                            Replace existing shift assignment on the selected date for chosen users
                                        </label>
                                    </div>
                                </div>
                            </div>
                        </div>
                        <div class="col-lg-6">
                            <div class="modern-card user-selection-card h-100">
                                <div class="modern-card-header">
                                    <h5 class="modern-card-title mb-0 d-flex align-items-center gap-2">
                                        <i class="fas fa-user-clock text-success"></i>
                                        Select Users
                                    </h5>
                                </div>
                                <div class="modern-card-body d-flex flex-column">
                                    <div class="user-search-box">
                                        <i class="fas fa-search"></i>
                                        <input type="search" class="form-control-modern user-search-input" id="userSearch" placeholder="Search by name or email" autocomplete="off">
                                    </div>
                                    <div class="user-selection-controls">
                                        <div class="form-check">
                                            <input class="form-check-input" type="checkbox" id="selectAllUsers">
                                            <label class="form-check-label" for="selectAllUsers">Select all filtered users</label>
                                        </div>
                                        <div class="user-count-label">
                                            <span id="selectedUserCount">0</span> / <span id="totalUserCount">0</span> selected
                                        </div>
                                    </div>
                                    <div class="user-list" id="userList">
                                        <div class="user-loading-state" id="userLoadingState">
                                            <span class="loading-spinner"></span>
                                            <span>Loading available users...</span>
                                        </div>
                                    </div>
                                </div>
                            </div>
                        </div>
                    </div>

                    <div class="modern-card mt-4">
                        <div class="modern-card-body form-footer-actions">
                            <div class="d-flex flex-column gap-2">
                                <div class="fw-semibold text-dark">Assignment Summary</div>
                                <ul class="manual-help-list text-muted small">
                                    <li>Date and time are required to create the shift slot.</li>
                                    <li>Select one or more agents to assign the shift.</li>
                                    <li>Enable replace to overwrite existing shifts for selected agents on this date.</li>
                                </ul>
                            </div>
                            <div class="d-flex flex-wrap gap-2">
                                <button type="button" class="btn btn-outline-modern" id="clearSelection">
                                    <i class="fas fa-user-slash"></i>
                                    Clear Selection
                                </button>
                                <button type="submit" class="btn btn-success-modern btn-modern" id="submitManualShift">
                                    <i class="fas fa-plus-circle"></i>
                                    Add Shift Slots
                                </button>
                            </div>
                        </div>
                    </div>
                </form>

                <div class="modern-card mt-4">
                    <div class="modern-card-header">
                        <h5 class="modern-card-title mb-0 d-flex align-items-center gap-2">
                            <i class="fas fa-info-circle text-info"></i>
                            Helpful Tips
                        </h5>
                    </div>
                    <div class="modern-card-body">
                        <ul class="manual-help-list text-muted">
                            <li>Use Source Month and Year to document where the manual assignment originated.</li>
                            <li>Replace existing will overwrite conflicting shifts for the selected users on that date.</li>
                            <li>All assignments are logged below so you can confirm recent manual updates.</li>
                        </ul>
                    </div>
                </div>

                <div class="modern-card mt-4">
                    <div class="modern-card-header">
                        <h5 class="modern-card-title mb-0 d-flex align-items-center gap-2">
                            <i class="fas fa-history text-primary"></i>
                            Recent Manual Assignments
                        </h5>
                    </div>
                    <div class="modern-card-body">
                        <div id="activityLog" class="activity-log">
                            <div id="activityEmptyState" class="manual-activity-empty">
                                <i class="far fa-calendar-check me-2"></i>No manual assignments recorded yet.
                            </div>
                        </div>
                    </div>
                </div>
            </div>
        </div>
        <!-- Attendance Calendar Tab -->
        <div class="tab-pane fade" id="attendance" role="tabpanel">
            <div class="modern-card mb-4">
                <div class="modern-card-header">
                    <h5 class="modern-card-title">
                        <i class="fas fa-calendar-check text-success"></i>
                        Attendance Calendar
                    </h5>
                    <div class="d-flex gap-2 align-items-center">
                        <select class="form-select form-select-sm" id="attendanceMonth" style="width: auto;">
                            <option value="1">January</option>
                            <option value="2">February</option>
                            <option value="3">March</option>
                            <option value="4">April</option>
                            <option value="5">May</option>
                            <option value="6">June</option>
                            <option value="7">July</option>
                            <option value="8">August</option>
                            <option value="9">September</option>
                            <option value="10">October</option>
                            <option value="11">November</option>
                            <option value="12">December</option>
                        </select>
                        <select class="form-select form-select-sm" id="attendanceYear" style="width: auto;">
                            <option value="2024">2024</option>
                            <option value="2025" selected>2025</option>
                            <option value="2026">2026</option>
                        </select>
                        <button class="btn btn-outline-modern btn-sm" onclick="loadAttendanceCalendar()">
                            <i class="fas fa-sync"></i>
                            Load
                        </button>
                        <button class="btn btn-success-modern btn-sm" onclick="markBulkAttendance()">
                            <i class="fas fa-users"></i>
                            Bulk Mark
                        </button>
                    </div>
                </div>
                <div class="modern-card-body p-0">
                    <div id="attendanceCalendarContainer">
                        <div class="text-center py-5">
                            <div class="loading-spinner mx-auto mb-3"></div>
                            <p class="text-muted">Loading attendance calendar...</p>
                        </div>
                    </div>
                </div>
            </div>

            <!-- Status Legend -->
            <div class="modern-card">
                <div class="modern-card-header">
                    <h5 class="modern-card-title">
                        <i class="fas fa-info-circle text-info"></i>
                        Status Legend & Actions
                    </h5>
                </div>
                <div class="modern-card-body">
                    <div class="row align-items-start g-3">
                        <div class="col-lg-8">
                            <div id="attendanceStatusLegendCard" class="attendance-calendar__legend">
                                <div class="text-muted small">Attendance status legend will appear here.</div>
                            </div>
                        </div>
                        <div class="col-lg-4">
                            <div class="d-grid gap-2">
                                <button class="btn btn-primary-modern btn-modern" onclick="quickMarkAttendance()">
                                    <i class="fas fa-plus"></i>
                                    Quick Mark
                                </button>
                                <button class="btn btn-outline-modern btn-modern" onclick="exportAttendanceReport()">
                                    <i class="fas fa-download"></i>
                                    Export Report
                                </button>
                            </div>
                        </div>
                    </div>
                </div>
            </div>
        </div>

        <!-- Shift Slots Tab -->
        <div class="tab-pane fade" id="shifts" role="tabpanel">
            <div class="row g-4">
                <div class="col-lg-8">
                    <div class="modern-card">
                        <div class="modern-card-header">
                            <h5 class="modern-card-title">
                                <i class="fas fa-plus text-success"></i>
                                Create Enhanced Shift Slot
                            </h5>
                        </div>
                        <div class="modern-card-body">
                            <form id="shiftSlotForm">
                                <!-- Basic Information -->
                                <div class="mb-4">
                                    <h6 class="text-primary mb-3">
                                        <i class="fas fa-info-circle me-2"></i>Basic Information
                                    </h6>
                                    <div class="row g-3">
                                        <div class="col-12">
                                            <label class="form-label-modern">Slot Name</label>
                                            <input type="text" class="form-control form-control-modern" id="slotName" required placeholder="e.g., Morning Customer Service Shift">
                                        </div>
                                        <div class="col-md-6">
                                            <label class="form-label-modern">Start Time</label>
                                            <input type="time" class="form-control form-control-modern" id="slotStartTime" required>
                                        </div>
                                        <div class="col-md-6">
                                            <label class="form-label-modern">End Time</label>
                                            <input type="time" class="form-control form-control-modern" id="slotEndTime" required>
                                        </div>
                                        <div class="col-12">
                                            <label class="form-label-modern">Days of Week</label>
                                            <div class="days-selector">
                                                <div class="day-checkbox">
                                                    <input type="checkbox" id="monday" value="1" checked>
                                                    <label for="monday">Mon</label>
                                                </div>
                                                <div class="day-checkbox">
                                                    <input type="checkbox" id="tuesday" value="2" checked>
                                                    <label for="tuesday">Tue</label>
                                                </div>
                                                <div class="day-checkbox">
                                                    <input type="checkbox" id="wednesday" value="3" checked>
                                                    <label for="wednesday">Wed</label>
                                                </div>
                                                <div class="day-checkbox">
                                                    <input type="checkbox" id="thursday" value="4" checked>
                                                    <label for="thursday">Thu</label>
                                                </div>
                                                <div class="day-checkbox">
                                                    <input type="checkbox" id="friday" value="5" checked>
                                                    <label for="friday">Fri</label>
                                                </div>
                                                <div class="day-checkbox">
                                                    <input type="checkbox" id="saturday" value="6">
                                                    <label for="saturday">Sat</label>
                                                </div>
                                                <div class="day-checkbox">
                                                    <input type="checkbox" id="sunday" value="0">
                                                    <label for="sunday">Sun</label>
                                                </div>
                                            </div>
                                        </div>
                                        <div class="col-md-6">
                                            <label class="form-label-modern">Department</label>
                                            <select class="form-select form-control-modern" id="slotDepartment">
                                                <option value="">Select Department (Campaign)</option>
                                                <!-- Campaigns will be loaded here dynamically -->
                                            </select>
                                            <small class="text-muted">Departments are populated from available campaigns</small>
                                        </div>
                                        <div class="col-md-6">
                                            <label class="form-label-modern">Location</label>
                                            <select class="form-select form-control-modern" id="slotLocation">
                                                <option value="">Select Location</option>
                                                <option value="Office">Office</option>
                                                <option value="Remote">Remote</option>
                                                <option value="Hybrid">Hybrid</option>
                                                <option value="Client Site">Client Site</option>
                                            </select>
                                        </div>
                                    </div>
                                </div>

                                <!-- Capacity & Staffing -->
                                <div class="mb-4">
                                    <h6 class="text-primary mb-3">
                                        <i class="fas fa-users me-2"></i>Capacity & Staffing
                                    </h6>
                                    <div class="row g-3">
                                        <div class="col-md-4">
                                            <label class="form-label-modern">Max Capacity</label>
                                            <input type="number" class="form-control form-control-modern" id="slotCapacity" value="10" min="1" max="100">
                                            <small class="text-muted">Maximum agents per shift</small>
                                        </div>
                                        <div class="col-md-4">
                                            <label class="form-label-modern">Minimum Coverage</label>
                                            <input type="number" class="form-control form-control-modern" id="slotMinCoverage" value="3" min="1">
                                            <small class="text-muted">Required minimum agents</small>
                                        </div>
                                        <div class="col-md-4">
                                            <label class="form-label-modern">Priority Level</label>
                                            <select class="form-select form-control-modern" id="slotPriority">
                                                <option value="1">Low</option>
                                                <option value="2" selected>Normal</option>
                                                <option value="3">High</option>
                                                <option value="4">Critical</option>
                                            </select>
                                        </div>
                                    </div>
                                </div>

                                <!-- Break & Lunch Configuration -->
                                <div class="mb-4">
                                    <h6 class="text-primary mb-3">
                                        <i class="fas fa-coffee me-2"></i>Break & Lunch Configuration
                                    </h6>
                                    <div class="row g-3">
                                        <div class="col-md-4">
                                            <label class="form-label-modern">First Break (min)</label>
                                            <input type="number" class="form-control form-control-modern" id="slotBreak1Duration" value="15" min="5" max="30">
                                        </div>
                                        <div class="col-md-4">
                                            <label class="form-label-modern">Lunch Duration (min)</label>
                                            <input type="number" class="form-control form-control-modern" id="slotLunchDuration" value="30" min="15" max="60">
                                        </div>
                                        <div class="col-md-4">
                                            <label class="form-label-modern">Second Break (min)</label>
                                            <input type="number" class="form-control form-control-modern" id="slotBreak2Duration" value="15" min="5" max="30">
                                        </div>
                                    </div>

                                    <!-- Staggered Break Settings -->
                                    <div class="mt-3">
                                        <div class="form-check form-switch">
                                            <input class="form-check-input" type="checkbox" id="enableStaggeredBreaks" checked>
                                            <label class="form-check-label form-label-modern">Enable Staggered Breaks & Lunch</label>
                                        </div>
                                        <small class="text-muted d-block mt-1">Automatically distribute break times to maintain coverage</small>
                                    </div>

                                    <div id="staggeredBreaksConfig" class="mt-3">
                                        <div class="row g-3">
                                            <div class="col-md-4">
                                                <label class="form-label-modern">Break Groups</label>
                                                <select class="form-select form-control-modern" id="slotBreakGroups">
                                                    <option value="2">2 Groups</option>
                                                    <option value="3" selected>3 Groups</option>
                                                    <option value="4">4 Groups</option>
                                                    <option value="5">5 Groups</option>
                                                </select>
                                            </div>
                                            <div class="col-md-4">
                                                <label class="form-label-modern">Stagger Interval (min)</label>
                                                <input type="number" class="form-control form-control-modern" id="slotStaggerInterval" value="15" min="10" max="30">
                                            </div>
                                            <div class="col-md-4">
                                                <label class="form-label-modern">Min Coverage %</label>
                                                <input type="number" class="form-control form-control-modern" id="slotMinCoveragePct" value="70" min="50" max="95">
                                            </div>
                                        </div>
                                    </div>
                                </div>

                                <!-- Overtime Configuration -->
                                <div class="mb-4">
                                    <h6 class="text-primary mb-3">
                                        <i class="fas fa-clock me-2"></i>Overtime Configuration
                                    </h6>
                                    <div class="form-check form-switch mb-3">
                                        <input class="form-check-input" type="checkbox" id="enableOvertime">
                                        <label class="form-check-label form-label-modern">Enable Overtime</label>
                                    </div>

                                    <div id="overtimeConfig" class="d-none">
                                        <div class="row g-3">
                                            <div class="col-md-4">
                                                <label class="form-label-modern">Max Daily OT (hours)</label>
                                                <input type="number" class="form-control form-control-modern" id="slotMaxDailyOT" value="2" min="0.5" max="4" step="0.5">
                                            </div>
                                            <div class="col-md-4">
                                                <label class="form-label-modern">Max Weekly OT (hours)</label>
                                                <input type="number" class="form-control form-control-modern" id="slotMaxWeeklyOT" value="10" min="2" max="20" step="0.5">
                                            </div>
                                            <div class="col-md-4">
                                                <label class="form-label-modern">OT Approval Required</label>
                                                <select class="form-select form-control-modern" id="slotOTApproval">
                                                    <option value="none">No Approval</option>
                                                    <option value="supervisor" selected>Supervisor</option>
                                                    <option value="manager">Manager</option>
                                                    <option value="admin">Admin</option>
                                                </select>
                                            </div>
                                        </div>

                                        <div class="row g-3 mt-2">
                                            <div class="col-md-6">
                                                <label class="form-label-modern">OT Rate Multiplier</label>
                                                <select class="form-select form-control-modern" id="slotOTRate">
                                                    <option value="1.0">Regular Rate (1.0x)</option>
                                                    <option value="1.25">Time & Quarter (1.25x)</option>
                                                    <option value="1.5" selected>Time & Half (1.5x)</option>
                                                    <option value="2.0">Double Time (2.0x)</option>
                                                </select>
                                            </div>
                                            <div class="col-md-6">
                                                <label class="form-label-modern">OT Policy</label>
                                                <select class="form-select form-control-modern" id="slotOTPolicy">
                                                    <option value="VOLUNTARY">Voluntary</option>
                                                    <option value="MANDATORY" selected>Mandatory</option>
                                                    <option value="ROTATING">Rotating</option>
                                                    <option value="SENIORITY">By Seniority</option>
                                                </select>
                                            </div>
                                        </div>
                                    </div>
                                </div>

                                <!-- /partials/advanced-settings.html -->
                                <!-- Advanced Settings -->
                                <div class="mb-4">
                                    <h6 class="text-primary mb-3">
                                        <i class="fas fa-cogs me-2"></i>Advanced Settings
                                    </h6>

                                    <div class="row g-3">
                                        <!-- Shift Settings -->
                                        <div class="col-12 col-md-6">
                                            <label class="form-label-modern d-block mb-2">Shift Settings</label>

                                            <div class="form-check mb-2">
                                                <input class="form-check-input" type="checkbox" id="allowSwaps" checked>
                                                <label class="form-check-label" for="allowSwaps">Allow Shift Swaps</label>
                                            </div>

                                            <div class="form-check mb-2">
                                                <input class="form-check-input" type="checkbox" id="weekendPremium">
                                                <label class="form-check-label" for="weekendPremium">Weekend Premium Pay</label>
                                            </div>

                                            <div class="form-check mb-2">
                                                <input class="form-check-input" type="checkbox" id="holidayPremium" checked>
                                                <label class="form-check-label" for="holidayPremium">Holiday Premium Pay</label>
                                            </div>

                                            <div class="form-check">
                                                <input class="form-check-input" type="checkbox" id="autoAssignment">
                                                <label class="form-check-label" for="autoAssignment">Auto-Assignment Eligible</label>
                                            </div>
                                        </div>

                                        <!-- Timing Settings -->
                                        <div class="col-12 col-md-6">
                                            <label class="form-label-modern d-block mb-2">Timing Settings</label>

                                            <div class="row g-3">
                                                <div class="col-12 col-md-6">
                                                    <label for="slotRestPeriod" class="form-label-modern small">Rest Period (hours)</label>
                                                    <input
                                                            type="number"
                                                            class="form-control form-control-modern"
                                                            id="slotRestPeriod"
                                                            value="8"
                                                            min="4"
                                                            max="24"
                                                    />
                                                    <small class="text-muted">Min time between consecutive shifts</small>
                                                </div>

                                                <div class="col-12 col-md-6">
                                                    <label for="slotNotificationLead" class="form-label-modern small">Notification Lead (hours)</label>
                                                    <input
                                                            type="number"
                                                            class="form-control form-control-modern"
                                                            id="slotNotificationLead"
                                                            value="24"
                                                            min="2"
                                                            max="168"
                                                    />
                                                    <small class="text-muted">Schedule notification advance time</small>
                                                </div>

                                                <div class="col-12 col-md-6">
                                                    <label for="slotHandoverTime" class="form-label-modern small">Handover Time (min)</label>
                                                    <input
                                                            type="number"
                                                            class="form-control form-control-modern"
                                                            id="slotHandoverTime"
                                                            value="15"
                                                            min="0"
                                                            max="30"
                                                    />
                                                    <small class="text-muted">Shift handover duration</small>
                                                </div>
                                            </div>
                                        </div>
                                    </div>
                                </div>

                                <!-- Description -->
                                <div class="mb-4">
                                    <label class="form-label-modern" for="slotDescription">Description &amp; Notes</label>
                                    <textarea
                                            class="form-control form-control-modern"
                                            id="slotDescription"
                                            rows="3"
                                            placeholder="Optional description, special instructions, or notes for this shift slot..."
                                    ></textarea>
                                </div>


                                <div class="d-flex gap-3">
                                    <button type="submit" class="btn btn-success-modern btn-modern flex-fill">
                                        <i class="fas fa-save"></i>
                                        Create Enhanced Shift Slot
                                    </button>
                                    <button type="button" class="btn btn-outline-modern btn-modern" onclick="previewShiftSlot()">
                                        <i class="fas fa-eye"></i>
                                        Preview
                                    </button>
                                </div>
                            </form>
                        </div>
                    </div>
                </div>

                <div class="col-lg-4">
                    <div class="modern-card mb-4">
                        <div class="modern-card-header">
                            <h5 class="modern-card-title">
                                <i class="fas fa-list text-primary"></i>
                                Existing Shift Slots
                            </h5>
                            <button class="btn btn-outline-modern btn-sm" onclick="refreshShiftSlots()">
                                <i class="fas fa-sync"></i>
                                Refresh
                            </button>
                        </div>
                        <div class="modern-card-body">
                            <div id="shiftSlotsContainer">
                                <div class="text-center py-4">
                                    <div class="loading-spinner mx-auto mb-3"></div>
                                    <p class="text-muted">Loading shift slots...</p>
                                </div>
                            </div>
                        </div>
                    </div>

                    <!-- Quick Actions -->
                    <div class="modern-card">
                        <div class="modern-card-header">
                            <h5 class="modern-card-title">
                                <i class="fas fa-bolt text-warning"></i>
                                Quick Actions
                            </h5>
                        </div>
                        <div class="modern-card-body">
                            <div class="d-grid gap-2">
                                <button class="btn btn-primary-modern btn-modern" onclick="createDefaultShifts()">
                                    <i class="fas fa-magic"></i>
                                    Create Default Shifts
                                </button>
                                <button class="btn btn-success-modern btn-modern" onclick="bulkEditShifts()">
                                    <i class="fas fa-edit"></i>
                                    Bulk Edit Shifts
                                </button>
                                <button class="btn btn-info btn-modern" onclick="exportShiftSchedule()">
                                    <i class="fas fa-download"></i>
                                    Export Schedule
                                </button>
                                <button class="btn btn-warning-modern btn-modern" onclick="validateShiftCoverage()">
                                    <i class="fas fa-shield-alt"></i>
                                    Validate Coverage
                                </button>
                            </div>
                        </div>
                    </div>
                </div>
            </div>
        </div>

        <!-- Holidays Tab -->
        <div class="tab-pane fade" id="holidays" role="tabpanel">
            <div class="row g-4">
                <div class="col-lg-6">
                    <div class="modern-card">
                        <div class="modern-card-header">
                            <h5 class="modern-card-title">
                                <i class="fas fa-globe text-primary"></i>
                                Import Holidays
                            </h5>
                        </div>
                        <div class="modern-card-body">
                            <div class="alert alert-info-modern mb-4">
                                <i class="fas fa-flag me-2"></i>
                                <strong>Jamaica takes priority</strong> - Holidays from Jamaica will be applied first as the primary country.
                            </div>

                            <form id="holidayImportForm">
                                <div class="row g-3">
                                    <div class="col-md-6">
                                        <label class="form-label-modern">Country</label>
                                        <select class="form-select form-control-modern" id="holidayCountry" required>
                                            <option value="">Select Country</option>
                                            <option value="JM">🇯🇲 Jamaica (Primary)</option>
                                            <option value="US">🇺🇸 United States</option>
                                            <option value="DO">🇩🇴 Dominican Republic</option>
                                            <option value="PH">🇵🇭 Philippines</option>
                                        </select>
                                    </div>
                                    <div class="col-md-6">
                                        <label class="form-label-modern">Year</label>
                                        <select class="form-select form-control-modern" id="holidayYear" required>
                                            <option value="2024">2024</option>
                                            <option value="2025" selected>2025</option>
                                            <option value="2026">2026</option>
                                        </select>
                                    </div>
                                    <div class="col-12">
                                        <div class="form-check form-switch">
                                            <input class="form-check-input" type="checkbox" id="applyPaidStatus" checked>
                                            <label class="form-check-label form-label-modern">Apply paid status for users from this country</label>
                                        </div>
                                    </div>
                                </div>

                                <div class="mt-4 d-flex gap-3">
                                    <button type="button" class="btn btn-outline-modern btn-modern" onclick="previewHolidays()">
                                        <i class="fas fa-eye"></i>
                                        Preview
                                    </button>
                                    <button type="submit" class="btn btn-success-modern btn-modern">
                                        <i class="fas fa-download"></i>
                                        Import Holidays
                                    </button>
                                </div>
                            </form>

                            <div id="holidayPreview" class="mt-4 d-none"></div>
                        </div>
                    </div>
                </div>

                <div class="col-lg-6">
                    <div class="modern-card">
                        <div class="modern-card-header">
                            <h5 class="modern-card-title">
                                <i class="fas fa-calendar-day text-info"></i>
                                Current Holidays
                            </h5>
                            <button class="btn btn-outline-modern btn-sm" onclick="refreshHolidays()">
                                <i class="fas fa-sync"></i>
                                Refresh
                            </button>
                        </div>
                        <div class="modern-card-body">
                            <div id="currentHolidays">
                                <div class="text-center py-4">
                                    <div class="loading-spinner mx-auto mb-3"></div>
                                    <p class="text-muted">Loading current holidays...</p>
                                </div>
                            </div>
                        </div>
                    </div>
                </div>
            </div>
        </div>

    </div>
</div>

    <!-- Toast Container -->
    

    <!-- Bootstrap JS -->
    <script src="https://cdn.jsdelivr.net/npm/bootstrap@5.3.3/dist/js/bootstrap.bundle.min.js"></script>

    <script>
        (function initializeCurrentUserContext() {
            try {
                const injectedUser = <?!= currentUserJson || '{}' ?>;
                const existingUser = (typeof window !== 'undefined' && window.CURRENT_USER && Object.keys(window.CURRENT_USER).length)
                    ? window.CURRENT_USER
                    : null;

                const resolvedUser = existingUser && typeof existingUser === 'object' ? existingUser : injectedUser;

                if (typeof window !== 'undefined') {
                    window.CURRENT_USER = resolvedUser || {};
                    window.currentUser = window.currentUser && Object.keys(window.currentUser).length ? window.currentUser : window.CURRENT_USER;
                    window.user = window.user && Object.keys(window.user).length ? window.user : window.CURRENT_USER;
                }
            } catch (error) {
                console.warn('Unable to initialize current user context for schedule management:', error);
                if (typeof window !== 'undefined') {
                    window.CURRENT_USER = window.CURRENT_USER || {};
                }
            }
        })();
    </script>

    <script>
        // LUMINA Schedule Management System v4.0 - Modern UI Edition with Backend Integration
        class LuminaScheduleManager {
            constructor() {
                this.currentUser = window.user || window.currentUser || window.CURRENT_USER || {};
                this.availableUsers = [];
                this.availableCampaigns = [];
                this.coverageChart = null;
                this.pendingImportSchedules = [];
                this.pendingImportSummary = null;
                this.lastImportResult = null;
                this.cachedSchedules = [];
                this.cachedShiftSlots = [];
                this.resolvedManagerId = '';
                this.resolvedCampaignId = '';
                this.managedUserIds = [];
                this.managedUserIdSet = new Set();
                this.identityResolved = false;
                this.identitySummary = null;
                this.contextLoadingPromise = null;
                this.manualShiftManager = null;
                this.visibleManagedCount = 0;
                this.attendanceCharts = {};
                this.attendanceDashboardInitialized = false;
                this.attendanceDashboardResizeHandler = null;
                this.attendanceDashboardData = null;
                this.attendanceDashboardYear = null;
                this.attendanceDashboardRecords = [];
                this.attendanceDashboardUserFilter = '';
                this.attendanceCalendarRecords = [];
                this.attendanceContextMenu = null;
                this.attendanceContextMenuTarget = null;
                this.attendanceContextMenuOutsideHandler = null;
                this.attendanceContextMenuKeyHandler = null;
                this.attendanceContextMenuFocusTimer = null;
                this.employmentStartFieldNames = [
                    'HireDate',
                    'hireDate',
                    'Hire_Date',
                    'hire_date',
                    'Hire Date',
                    'hire date',
                    'DateHired',
                    'dateHired',
                    'Date Hired',
                    'date hired',
                    'OnboardDate',
                    'onboardDate',
                    'Onboard Date',
                    'onboard date',
                    'EmploymentStart',
                    'employmentStart',
                    'Employment Start',
                    'employment start',
                    'EmploymentStartDate',
                    'employmentStartDate',
                    'Employment Start Date',
                    'employment start date',
                    'StartDate',
                    'startDate',
                    'Start Date',
                    'start date',
                    'Start_Date',
                    'start_date',
                    'OriginalHireDate',
                    'originalHireDate',
                    'Original_Hire_Date',
                    'original_hire_date',
                    'Original Hire Date',
                    'original hire date',
                    'RehireDate',
                    'rehireDate',
                    'Rehire_Date',
                    'rehire_date',
                    'Rehire Date',
<<<<<<< HEAD
                    'rehire date',
                    'EmploymentStartIso',
                    'employmentStartIso'
=======
                    'rehire date'
>>>>>>> 4603a7b7
                ];
                this.employmentEndFieldNames = [
                    'TerminationDate',
                    'terminationDate',
                    'Termination Date',
                    'termination date',
                    'EndDate',
                    'endDate',
                    'End Date',
                    'end date',
                    'End_Date',
                    'end_date',
                    'EmploymentEnd',
                    'employmentEnd',
                    'Employment End',
                    'employment end',
                    'EmploymentEndDate',
                    'employmentEndDate',
                    'Employment End Date',
                    'employment end date',
                    'DateOfTermination',
                    'dateOfTermination',
                    'Date Of Termination',
                    'date of termination',
                    'Termination',
                    'termination',
                    'Termination_Date',
                    'termination_date',
                    'Termination Date',
                    'termination date',
                    'SeparationDate',
                    'separationDate',
                    'Separation Date',
                    'separation date',
                    'Separation_Date',
                    'separation_date',
                    'LastWorkingDate',
                    'lastWorkingDate',
                    'Last Working Date',
<<<<<<< HEAD
                    'last working date',
                    'EmploymentEndIso',
                    'employmentEndIso'
                ];
                this.employmentStatusAliasMap = new Map([
                    ['active', 'Active'],
                    ['activated', 'Active'],
                    ['inactive', 'Inactive'],
                    ['terminated', 'Terminated'],
                    ['leave', 'On Leave'],
                    ['on leave', 'On Leave'],
                    ['leave of absence', 'On Leave'],
                    ['pending', 'Pending'],
                    ['probation', 'Probation'],
                    ['probationary', 'Probation'],
                    ['probationary period', 'Probation'],
                    ['contract', 'Contract'],
                    ['contract employee', 'Contract'],
                    ['contractor', 'Contractor'],
                    ['consultant', 'Consultant'],
                    ['consultant/contractor', 'Consultant'],
                    ['full time', 'Full Time'],
                    ['full-time', 'Full Time'],
                    ['fulltime', 'Full Time'],
                    ['part time', 'Part Time'],
                    ['part-time', 'Part Time'],
                    ['parttime', 'Part Time'],
                    ['seasonal', 'Seasonal'],
                    ['temporary', 'Temporary'],
                    ['temp', 'Temporary'],
                    ['suspended', 'Suspended'],
                    ['retired', 'Retired'],
                    ['intern', 'Intern']
                ]);
                this.employmentStatusActiveSet = new Set([
                    'active',
                    'activated',
                    'on leave',
                    'pending',
                    'probation',
                    'contract',
                    'contractor',
                    'consultant',
                    'full time',
                    'full-time',
                    'fulltime',
                    'part time',
                    'part-time',
                    'parttime',
                    'seasonal',
                    'temporary',
                    'temp',
                    'intern'
                ]);
                this.employmentStatusInactiveSet = new Set([
                    'inactive',
                    'terminated',
                    'suspended',
                    'retired',
                    'separated',
                    'disabled'
                ]);
=======
                    'last working date'
                ];
>>>>>>> 4603a7b7
                this.attendanceStatusLegend = [
                    { code: 'P', label: 'Punctual', className: 'attendance-calendar__status--present' },
                    { code: 'B', label: 'Bereavement', className: 'attendance-calendar__status--bereavement' },
                    { code: 'A', label: 'Absent', className: 'attendance-calendar__status--absent' },
                    { code: 'L', label: 'Late', className: 'attendance-calendar__status--late' },
                    { code: 'NCNS', label: 'No Call No Show', className: 'attendance-calendar__status--ncns' },
                    { code: 'V', label: 'Vacation', className: 'attendance-calendar__status--vacation' },
                    { code: 'S', label: 'Sick Leave', className: 'attendance-calendar__status--sick' },
                    { code: 'LOA', label: 'Leave of Absence', className: 'attendance-calendar__status--loa' },
                    { code: 'PL', label: 'Personal Leave', className: 'attendance-calendar__status--personal' },
                    { code: 'T', label: 'Training', className: 'attendance-calendar__status--training' }
                ];
                this.attendanceStatusOptions = [
                    { value: 'Present', code: 'P', label: 'Punctual', description: 'On time and present', className: 'attendance-calendar__status--present' },
                    { value: 'Bereavement', code: 'B', label: 'Bereavement', description: 'Approved bereavement leave', className: 'attendance-calendar__status--bereavement' },
                    { value: 'Absent', code: 'A', label: 'Absent', description: 'Not scheduled or missed shift', className: 'attendance-calendar__status--absent' },
                    { value: 'Late', code: 'L', label: 'Late', description: 'Arrived late or tardy', className: 'attendance-calendar__status--late' },
                    { value: 'No Call No Show', code: 'NCNS', label: 'No Call No Show', description: 'No call and no show', className: 'attendance-calendar__status--ncns' },
                    { value: 'Vacation', code: 'V', label: 'Vacation', description: 'Approved vacation/PTO', className: 'attendance-calendar__status--vacation' },
                    { value: 'Sick Leave', code: 'S', label: 'Sick Leave', description: 'Out due to illness', className: 'attendance-calendar__status--sick' },
                    { value: 'Leave Of Absence', code: 'LOA', label: 'Leave Of Absence', description: 'Authorized leave of absence', className: 'attendance-calendar__status--loa' },
                    { value: 'Personal Leave', code: 'PL', label: 'Personal Leave', description: 'Approved personal leave', className: 'attendance-calendar__status--personal' },
                    { value: 'Training', code: 'T', label: 'Training', description: 'In training or workshop', className: 'attendance-calendar__status--training' }
                ];
                this.attendanceStatusBadges = {
                    empty: { code: '-', className: 'attendance-calendar__status--empty', label: 'Unmarked' },
                    present: { code: 'P', className: 'attendance-calendar__status--present', label: 'Punctual' },
                    bereavement: { code: 'B', className: 'attendance-calendar__status--bereavement', label: 'Bereavement' },
                    absent: { code: 'A', className: 'attendance-calendar__status--absent', label: 'Absent' },
                    late: { code: 'L', className: 'attendance-calendar__status--late', label: 'Late' },
                    ncns: { code: 'NCNS', className: 'attendance-calendar__status--ncns', label: 'No Call No Show' },
                    vacation: { code: 'V', className: 'attendance-calendar__status--vacation', label: 'Vacation' },
                    sick: { code: 'S', className: 'attendance-calendar__status--sick', label: 'Sick Leave' },
                    loa: { code: 'LOA', className: 'attendance-calendar__status--loa', label: 'Leave of Absence' },
                    personal: { code: 'PL', className: 'attendance-calendar__status--personal', label: 'Personal Leave' },
                    training: { code: 'T', className: 'attendance-calendar__status--training', label: 'Training' }
                };
                this.attendanceStatusBadgeIndex = new Map();
                const attendanceStatusAliases = {
                    present: ['P', 'Present', 'Punctual', 'On Time', 'On-Time', 'OnTime', 'Present On Time', 'Present On-Time'],
                    bereavement: ['B', 'Bereavement', 'Bereavement Leave', 'Funeral Leave', 'Funeral'],
                    absent: ['A', 'Absent', 'Absence', 'No Show', 'NoShow', 'Not Present'],
                    late: ['L', 'Late', 'Tardy', 'Arrived Late', 'Running Late'],
                    ncns: ['NCNS', 'No Call No Show', 'NoCallNoShow', 'No Call/No Show', 'No Call, No Show', 'No Call & No Show', 'No Call And No Show'],
                    vacation: ['V', 'Vacation', 'Vacation Day', 'VacationDay', 'PTO', 'Paid Time Off', 'PaidTimeOff'],
                    sick: ['S', 'Sick', 'Sick Leave', 'SickLeave', 'Sick Day', 'SickDay', 'Illness', 'Medical Leave', 'MedicalLeave'],
                    loa: ['LOA', 'Leave Of Absence', 'Leave of Absence', 'LeaveOfAbsence', 'Leave Absence'],
                    personal: ['PL', 'Personal Leave', 'PersonalLeave', 'Personal Day', 'PersonalDay', 'Personal Time', 'PersonalTime', 'Personal Time Off', 'PersonalTimeOff'],
                    training: ['T', 'Training', 'Training Day', 'TrainingDay', 'Training Session', 'TrainingSession', 'Workshop', 'Class']
                };
                Object.entries(attendanceStatusAliases).forEach(([key, values]) => {
                    const badge = this.attendanceStatusBadges[key];
                    if (!badge || !Array.isArray(values)) {
                        return;
                    }
                    values.forEach((alias) => {
                        const normalizedAlias = this.normalizeAttendanceStatusKey(alias);
                        if (normalizedAlias && !this.attendanceStatusBadgeIndex.has(normalizedAlias)) {
                            this.attendanceStatusBadgeIndex.set(normalizedAlias, badge);
                        }
                    });
                });
                this.updateStatusLegendCard();
                this.init();
            }

            init() {
                console.log('🚀 Initializing LUMINA Schedule Management v4.0 - Modern Edition');
                this.setDefaultDates();
                this.initEventListeners();
                this.loadInitialData();
                this.showWelcomeMessage();
            }

            async ensureScheduleContext(force = false) {
                if (this.contextLoadingPromise) {
                    return this.contextLoadingPromise;
                }

                if (this.identityResolved && !force && this.resolvedManagerId) {
                    return Promise.resolve();
                }

                const managerIdCandidate = this.getCurrentUserId();
                const campaignCandidate = this.getCurrentCampaignId();

                const loadContext = (async () => {
                    try {
                        const context = await this.callServerFunction('clientGetScheduleContext', managerIdCandidate || null, campaignCandidate || null);

                        if (context && context.success) {
                            this.identityResolved = !!(context.authenticated || (context.identity && context.identity.authenticated));
                            this.identitySummary = context.identity || null;

                            const resolvedManagerId = this.normalizeUserIdValue(context.managerId) || this.normalizeUserIdValue(context.providedManagerId);
                            if (resolvedManagerId) {
                                this.resolvedManagerId = resolvedManagerId;
                            }

                            const resolvedCampaignId = this.normalizeCampaignIdValue(context.campaignId);
                            if (resolvedCampaignId) {
                                this.resolvedCampaignId = resolvedCampaignId;
                            }

                            if (Array.isArray(context.managedUserIds)) {
                                this.managedUserIds = context.managedUserIds.slice();
                            } else {
                                this.managedUserIds = [];
                            }

                            this.managedUserIdSet = new Set(
                                this.managedUserIds
                                    .map(id => this.normalizeUserIdValue(id))
                                    .filter(Boolean)
                            );

                            if (this.resolvedManagerId && this.managedUserIdSet.has(this.resolvedManagerId)) {
                                this.managedUserIdSet.delete(this.resolvedManagerId);
                            }

                            if (context.user && typeof context.user === 'object') {
                                this.currentUser = Object.assign({}, this.currentUser || {}, context.user);
                            }
                        } else {
                            this.identityResolved = false;
                            this.managedUserIds = [];
                            this.managedUserIdSet = new Set();
                            this.visibleManagedCount = 0;
                        }
                    } catch (error) {
                        console.warn('Unable to resolve schedule identity context:', error);
                        this.identityResolved = false;
                        this.managedUserIds = [];
                        this.managedUserIdSet = new Set();
                        this.visibleManagedCount = 0;
                    }
                })();

                this.contextLoadingPromise = loadContext.then(() => {
                    this.contextLoadingPromise = null;
                }).catch(error => {
                    this.contextLoadingPromise = null;
                    throw error;
                });

                return this.contextLoadingPromise;
            }

            setDefaultDates() {
                const today = new Date();
                const monthStart = new Date(today.getFullYear(), today.getMonth(), 1);
                const monthEnd = new Date(today.getFullYear(), today.getMonth() + 1, 0);

                document.getElementById('scheduleStartDate').valueAsDate = monthStart;
                document.getElementById('scheduleEndDate').valueAsDate = monthEnd;
                document.getElementById('filterStartDate').valueAsDate = monthStart;
                document.getElementById('filterEndDate').valueAsDate = monthEnd;
                document.getElementById('attendanceMonth').value = today.getMonth() + 1;
                document.getElementById('attendanceYear').value = today.getFullYear();

                const manualDateInput = document.getElementById('assignmentDate');
                if (manualDateInput) {
                    manualDateInput.valueAsDate = today;
                }
            }

            initEventListeners() {
                // Form submissions
                document.getElementById('scheduleGenerationForm')?.addEventListener('submit', (e) => {
                    e.preventDefault();
                    this.generateSchedules();
                });

                document.getElementById('shiftSlotForm')?.addEventListener('submit', (e) => {
                    e.preventDefault();
                    this.createShiftSlot();
                });

                document.getElementById('holidayImportForm')?.addEventListener('submit', (e) => {
                    e.preventDefault();
                    this.importHolidays();
                });

                document.getElementById('attendanceMonth')?.addEventListener('change', async () => {
                    try {
                        await this.loadAttendanceCalendar();
                    } catch (error) {
                        console.error('Failed to refresh attendance data after month change:', error);
                    }
                });

                document.getElementById('attendanceYear')?.addEventListener('change', async () => {
                    try {
                        await this.loadAttendanceCalendar();
                    } catch (error) {
                        console.error('Failed to refresh attendance data after year change:', error);
                    }
                });

                // Tab change listeners
                document.querySelectorAll('[data-bs-toggle="pill"]').forEach(tab => {
                    tab.addEventListener('shown.bs.tab', (event) => {
                        const target = event.target.getAttribute('data-bs-target');
                        this.onTabChange(target);
                    });
                });

                // Enhanced shift slot form handlers
                this.initShiftSlotFormHandlers();

                window.addEventListener('resize', () => this.hideAttendanceContextMenu());
                document.addEventListener('scroll', () => this.hideAttendanceContextMenu(), true);

                console.log('✅ Event listeners initialized');
            }

            initShiftSlotFormHandlers() {
                // Toggle overtime configuration
                const overtimeToggle = document.getElementById('enableOvertime');
                const overtimeConfig = document.getElementById('overtimeConfig');

                overtimeToggle?.addEventListener('change', function() {
                    if (this.checked) {
                        overtimeConfig.classList.remove('d-none');
                    } else {
                        overtimeConfig.classList.add('d-none');
                    }
                });

                // Toggle staggered breaks configuration
                const staggeredToggle = document.getElementById('enableStaggeredBreaks');
                const staggeredConfig = document.getElementById('staggeredBreaksConfig');

                staggeredToggle?.addEventListener('change', function() {
                    if (this.checked) {
                        staggeredConfig.style.display = 'block';
                    } else {
                        staggeredConfig.style.display = 'none';
                    }
                });

                // Auto-calculate lunch timing based on shift duration
                const startTime = document.getElementById('slotStartTime');
                const endTime = document.getElementById('slotEndTime');

                [startTime, endTime].forEach(input => {
                    input?.addEventListener('change', this.calculateOptimalBreakTimes.bind(this));
                });
            }

            async loadInitialData() {
                try {
                    this.showToast('Loading system data...', 'info');

                    // Resolve identity and manager context before loading data
                    await this.ensureScheduleContext();

                    // Load users first as they're needed everywhere
                    await this.loadUsers();

                    // Load other data concurrently
                    await Promise.allSettled([
                        this.loadCampaigns(),
                        this.loadShiftSlots(),
                        this.loadSchedules(),
                        this.refreshDashboard()
                    ]);

                    const activePane = document.querySelector('#mainTabContent .tab-pane.show.active');
                    if (activePane?.id === 'attendance') {
                        await this.loadAttendanceCalendar();
                    }
                    if (activePane?.id === 'attendance-dashboard') {
                        await this.loadAttendanceDashboard(true);
                    }

                    this.showToast('System ready! All data loaded successfully.', 'success');
                    console.log('✅ Initial data loaded successfully');

                } catch (error) {
                    console.error('❌ Error loading initial data:', error);
                    this.showToast('Some system components failed to load. Please check system diagnostics.', 'danger');
                }
            }

            showWelcomeMessage() {
                setTimeout(() => {
                    this.showToast('Welcome to LUMINA Schedule Management v4.0! Modern UI Edition', 'success');
                }, 1500);
            }

            showToast(message, type = 'info') {
                if (typeof window.showLuminaToast === 'function') {
                    window.showLuminaToast(message, type);
                    return;
                }

                console.warn('Lumina toast system unavailable, falling back to browser alert.');
                window.alert(`[${String(type).toUpperCase()}] ${message}`);
            }

            showLoading(show, options = {}) {
                const loader = window.LuminaLoader;
                if (!loader) {
                    return;
                }

                if (show) {
                    loader.show(Object.assign({
                        title: 'Processing Schedule Request',
                        detail: 'Coordinating teams and calendars…'
                    }, options));
                } else {
                    loader.hide();
                }
            }

            async loadUsers() {
                try {
                    console.log('👥 Loading users...');
                    await this.ensureScheduleContext();

                    const currentUserId = this.getCurrentUserId();
                    const campaignId = this.resolvedCampaignId || this.getCurrentCampaignId();
                    console.log('🔐 Resolved manager context:', { managerId: currentUserId, campaignId: campaignId || '(all)' });

                    const scheduleUsers = await this.callServerFunction('clientGetScheduleUsers', currentUserId, campaignId || null);
                    const rosterResponse = await this.callServerFunction('clientGetManagedUsers', currentUserId);

                    const rosterUsers = (() => {
                        if (!rosterResponse) {
                            return [];
                        }
                        if (Array.isArray(rosterResponse)) {
                            return rosterResponse;
                        }
                        if (typeof rosterResponse === 'object' && rosterResponse.success === false) {
                            console.warn('⚠️ Unable to load managed roster:', rosterResponse.error);
                            return [];
                        }
                        if (typeof rosterResponse === 'object' && Array.isArray(rosterResponse.users)) {
                            return rosterResponse.users;
                        }
                        return [];
                    })();

                    const byId = new Map();
                    const pushUserRecord = (user) => {
                        if (!user || typeof user !== 'object') {
                            return;
                        }

                        const normalizedId = this.normalizeUserIdValue(user.ID || user.UserID || user.id || user.userId);
                        if (!normalizedId) {
                            return;
                        }

                        const existing = byId.get(normalizedId) || {};

                        const normalized = {
                            ID: normalizedId,
                            UserName: user.UserName || user.username || existing.UserName || existing.username || normalizedId,
                            FullName: user.FullName || user.fullName || existing.FullName || existing.fullName || user.UserName || existing.UserName || normalizedId,
                            Email: user.Email || user.email || existing.Email || '',
                            CampaignID: user.CampaignID || user.campaignID || user.campaignId || existing.CampaignID || '',
                            campaignName: user.campaignName || existing.campaignName || '',
                            EmploymentStatus: user.EmploymentStatus || existing.EmploymentStatus || 'Active',
                            HireDate: user.HireDate || existing.HireDate || '',
                            TerminationDate: user.TerminationDate || user.terminationDate || existing.TerminationDate || '',
                            isActive: typeof user.isActive === 'boolean' ? user.isActive : (typeof existing.isActive === 'boolean' ? existing.isActive : true),
                            roleNames: Array.isArray(user.roleNames) ? user.roleNames.slice() : (Array.isArray(existing.roleNames) ? existing.roleNames.slice() : [])
                        };

                        byId.set(normalizedId, normalized);
                    };

                    (Array.isArray(scheduleUsers) ? scheduleUsers : []).forEach(pushUserRecord);
                    rosterUsers.forEach(pushUserRecord);

                    this.availableUsers = Array.from(byId.values())
                        .filter(user => user && user.ID && (user.FullName || user.UserName))
                        .sort((a, b) => {
                            const nameA = (a.FullName || a.UserName || '').toLowerCase();
                            const nameB = (b.FullName || b.UserName || '').toLowerCase();
                            return nameA.localeCompare(nameB);
                        });

                    if (this.attendanceDashboardUserFilter) {
                        const normalizedFilterId = this.normalizeUserIdValue(this.attendanceDashboardUserFilter);
                        const normalizedFilterName = this.normalizePersonKey(normalizedFilterId);
                        const hasUser = this.availableUsers.some(user => {
                            const userId = this.normalizeUserIdValue(user.ID || user.UserID || user.id || user.userId || user.username);
                            if (userId && userId === normalizedFilterId) {
                                return true;
                            }
                            const nameKey = this.normalizePersonKey(user.FullName || user.UserName || '');
                            return normalizedFilterName && nameKey === normalizedFilterName;
                        });

                        if (!hasUser) {
                            this.attendanceDashboardUserFilter = '';
                        }
                    }

                    const manualManager = (this.manualShiftManager && typeof this.manualShiftManager.setUsers === 'function')
                        ? this.manualShiftManager
                        : (window.manualShiftManager && typeof window.manualShiftManager.setUsers === 'function'
                            ? window.manualShiftManager
                            : null);
                    if (manualManager) {
                        manualManager.setUsers(this.availableUsers);
                    }

                    if (!(this.managedUserIdSet instanceof Set)) {
                        this.managedUserIdSet = new Set();
                    }

                    rosterUsers.forEach(user => {
                        const managedId = this.normalizeUserIdValue(user && (user.ID || user.UserID));
                        if (managedId && managedId !== currentUserId) {
                            this.managedUserIdSet.add(managedId);
                        }
                    });

                    if (this.resolvedManagerId) {
                        const managerId = this.normalizeUserIdValue(this.resolvedManagerId);
                        if (managerId && this.managedUserIdSet.has(managerId)) {
                            this.managedUserIdSet.delete(managerId);
                        }
                    }

                    const managedSet = this.managedUserIdSet instanceof Set ? this.managedUserIdSet : new Set();
                    if (managedSet.size) {
                        const seen = new Set();
                        this.availableUsers.forEach(user => {
                            const userId = this.normalizeUserIdValue(user && (user.ID || user.UserID));
                            if (userId && managedSet.has(userId)) {
                                seen.add(userId);
                            }
                        });
                        this.visibleManagedCount = seen.size;
                    } else {
                        this.visibleManagedCount = this.availableUsers.filter(user => {
                            const userId = this.normalizeUserIdValue(user && (user.ID || user.UserID));
                            return userId && userId !== currentUserId;
                        }).length || this.availableUsers.length;
                    }

                    console.log(`✅ Loaded ${this.availableUsers.length} users (including ${rosterUsers.length} managed roster entries)`);

                    // Update user dropdowns
                    this.updateUserDropdowns();

                    if (this.attendanceDashboardData && Number.isFinite(this.attendanceDashboardYear)) {
                        const filteredRecords = this.filterAttendanceDashboardRecords(this.attendanceDashboardRecords, this.attendanceDashboardUserFilter);
                        this.attendanceDashboardData = this.computeAttendanceDashboard(filteredRecords, this.attendanceDashboardYear);
                        if (this.attendanceDashboardInitialized) {
                            this.initializeAttendanceDashboard();
                        }
                    }

                    this.updateUsersList();

                    // Update metrics
                    document.getElementById('totalUsers').textContent = this.availableUsers.length;

                } catch (error) {
                    console.error('❌ Error loading users:', error);
                    this.availableUsers = [];
                    this.showToast('Failed to load users: ' + error.message, 'danger');
                }
            }

            updateUserDropdowns() {
                const dropdowns = ['scheduleUsers', 'filterUser', 'attendanceDashboardUser'];
                const normalizedFilterId = this.normalizeUserIdValue(this.attendanceDashboardUserFilter);

                dropdowns.forEach(dropdownId => {
                    const dropdown = document.getElementById(dropdownId);
                    if (!dropdown) return;

                    if (dropdownId === 'scheduleUsers') {
                        dropdown.innerHTML = this.availableUsers.map(user => {
                            const optionValue = user.UserName || user.FullName || user.ID || '';
                            const labelName = this.escapeHtml(user.FullName || user.UserName || 'Unnamed Agent');
                            const campaignLabel = this.escapeHtml(user.campaignName || 'No Campaign');
                            return `<option value="${this.escapeHtml(optionValue)}">${labelName} (${campaignLabel})</option>`;
                        }).join('');
                        return;
                    }

                    if (dropdownId === 'filterUser') {
                        dropdown.innerHTML = '<option value="">All Users</option>' +
                            this.availableUsers.map(user => {
                                const optionValue = user.UserName || user.FullName || user.ID || '';
                                return `<option value="${this.escapeHtml(optionValue)}">${this.escapeHtml(user.FullName || user.UserName || 'Unnamed Agent')}</option>`;
                            }).join('');
                        return;
                    }

                    const options = ['<option value="">All Users</option>'];
                    this.availableUsers.forEach(user => {
                        const resolvedId = this.normalizeUserIdValue(user.ID || user.UserID || user.id || user.userId || user.username);
                        const fallbackKey = this.normalizePersonKey(user.UserName || user.FullName || '');
                        const optionValue = resolvedId || fallbackKey;
                        const label = this.escapeHtml(user.FullName || user.UserName || 'Unnamed Agent');

                        if (!optionValue) {
                            return;
                        }

                        const normalizedOptionValue = this.normalizeUserIdValue(optionValue);
                        const isSelected = normalizedFilterId && normalizedOptionValue === normalizedFilterId;
                        const dataUserName = this.escapeHtml(this.normalizePersonKey(user.UserName || ''));
                        const dataFullName = this.escapeHtml(this.normalizePersonKey(user.FullName || ''));
                        options.push(`
                            <option value="${this.escapeHtml(optionValue)}" data-user-name="${dataUserName}" data-full-name="${dataFullName}"${isSelected ? ' selected' : ''}>${label}</option>
                        `);
                    });

                    dropdown.innerHTML = options.join('');
                });
            }

            updateUsersList() {
                const container = document.getElementById('usersList');
                if (!container) return;

                if (this.availableUsers.length === 0) {
                    const managerName = this.escapeHtml(this.currentUser?.FullName || this.currentUser?.UserName || 'your team');
                    container.innerHTML = `
                        <div class="text-muted text-center py-4">
                            <i class="fas fa-user-slash fa-2x mb-2 opacity-50"></i>
                            <p class="mb-1">No managed agents found for ${managerName}.</p>
                            <p class="mb-0 small">Verify your manager assignments in the MANAGER_USERS sheet.</p>
                        </div>
                    `;
                    this.updateManagerStats();
                    return;
                }

                const managerName = this.escapeHtml(this.currentUser?.FullName || this.currentUser?.UserName || 'your roster');
                const identityBadge = this.identityResolved
                    ? '<span class="badge bg-success">Lumina Identity</span>'
                    : '<span class="badge bg-secondary">Limited Identity</span>';

                const summary = `
                    <div class="d-flex flex-wrap justify-content-between align-items-center mb-3 gap-2 small text-muted">
                        <span>Showing <strong>${this.availableUsers.length}</strong> assigned agents for ${managerName}</span>
                        ${identityBadge}
                    </div>
                `;

                container.innerHTML = summary + this.availableUsers.map(user => {
                    const fullName = this.escapeHtml(user.FullName || user.UserName || 'Unnamed Agent');
                    const email = this.escapeHtml(user.Email || 'No email');
                    const campaign = this.escapeHtml(user.campaignName || 'No campaign');
                    const status = this.escapeHtml(user.EmploymentStatus || 'Active');
                    const badgeClass = user.isActive ? 'bg-success' : 'bg-secondary';
                    const badgeLabel = this.escapeHtml(user.isActive ? 'Active' : 'Inactive');

                    return `
                        <div class="d-flex justify-content-between align-items-center mb-3 p-3 border rounded interactive-item">
                            <div>
                                <strong class="d-block">${fullName}</strong>
                                <small class="text-muted">
                                    ${email} • ${campaign} • ${status}
                                </small>
                            </div>
                            <span class="badge ${badgeClass}">${badgeLabel}</span>
                        </div>
                    `;
                }).join('');

                this.updateManagerStats();
            }

            updateManagerStats() {
                const container = document.getElementById('managerStats');
                if (!container) return;

                const activeUsers = this.availableUsers.filter(u => u.isActive).length;
                const managedAgents = this.visibleManagedCount || this.availableUsers.length;
                const rosterAssignments = (this.managedUserIdSet instanceof Set && this.managedUserIdSet.size)
                    ? this.managedUserIdSet.size
                    : managedAgents;
                const uniqueCampaigns = new Set(
                    this.availableUsers
                        .map(user => (user.campaignName || '').trim())
                        .filter(Boolean)
                ).size;
                const campaignMetric = uniqueCampaigns || this.availableCampaigns.length || 0;

                container.innerHTML = `
                        <div class="row g-3">
                            <div class="col-6">
                                <div class="metric-card">
                                    <div class="metric-number text-primary">${managedAgents}</div>
                                    <div class="metric-label">Managed Agents</div>
                                </div>
                            </div>
                            <div class="col-6">
                                <div class="metric-card">
                                    <div class="metric-number text-success">${activeUsers}</div>
                                    <div class="metric-label">Active Agents</div>
                                </div>
                            </div>
                            <div class="col-6">
                                <div class="metric-card">
                                    <div class="metric-number text-info">${rosterAssignments}</div>
                                    <div class="metric-label">Roster Assignments</div>
                                </div>
                            </div>
                            <div class="col-6">
                                <div class="metric-card">
                                    <div class="metric-number text-warning">${campaignMetric}</div>
                                    <div class="metric-label">Campaigns</div>
                                </div>
                            </div>
                        </div>
                    `;
            }

            async loadCampaigns() {
                try {
                    const campaigns = await this.callServerFunction('csGetAllCampaigns');
                    this.availableCampaigns = Array.isArray(campaigns) ? campaigns : [];

                    // Update campaign filter dropdown
                    const campaignFilter = document.getElementById('campaignFilter');
                    if (campaignFilter) {
                        campaignFilter.innerHTML = '<option value="">All Campaigns</option>' +
                            this.availableCampaigns.map(campaign =>
                                `<option value="${campaign.id}">${campaign.name}</option>`
                            ).join('');
                    }

                    // Update department dropdown in shift slot form (using campaigns as departments)
                    const departmentSelect = document.getElementById('slotDepartment');
                    if (departmentSelect) {
                        departmentSelect.innerHTML = '<option value="">Select Department (Campaign)</option>' +
                            this.availableCampaigns.map(campaign =>
                                `<option value="${campaign.name}">${campaign.name}</option>`
                            ).join('');
                    }

                    console.log(`✅ Loaded ${this.availableCampaigns.length} campaigns and populated department dropdown`);
                } catch (error) {
                    console.error('❌ Error loading campaigns:', error);
                    this.availableCampaigns = [];

                    // Show error state in department dropdown
                    const departmentSelect = document.getElementById('slotDepartment');
                    if (departmentSelect) {
                        departmentSelect.innerHTML = '<option value="">Error loading campaigns</option>';
                    }
                }
            }

            async loadShiftSlots() {
                try {
                    console.log('🕒 Loading shift slots...');
                    const rawSlots = await this.callServerFunction('clientGetAllShiftSlots');
                    const { slots, metadata } = this.normalizeShiftSlotListResponse(rawSlots);

                    this.cachedShiftSlots = slots;
                    this.updateShiftSlotSelectors(slots);
                    this.displayShiftSlots(slots);

                    const totalSlotsElement = document.getElementById('totalSlots');
                    if (totalSlotsElement) {
                        totalSlotsElement.textContent = metadata.totalCount;
                    }

                    console.log(`✅ Loaded ${metadata.totalCount} shift slots`);
                } catch (error) {
                    console.error('❌ Error loading shift slots:', error);
                    this.cachedShiftSlots = [];
                    this.updateShiftSlotSelectors([]);
                    this.displayShiftSlots([]);
                    this.showToast(error.message || 'Failed to load shift slots. You may need to create some first.', 'warning');
                }
            }

            displayShiftSlots(slots) {
                const container = document.getElementById('shiftSlotsContainer');
                if (!container) return;

                const resolvedSlots = Array.isArray(slots)
                    ? slots
                    : this.normalizeShiftSlotListResponse(slots || {}).slots;

                if (!Array.isArray(resolvedSlots) || resolvedSlots.length === 0) {
                    container.innerHTML = `
                            <div class="text-center text-muted py-4">
                                <i class="fas fa-clock fa-3x mb-3 opacity-50"></i>
                                <p>No shift slots found.</p>
                                <p>Create your first shift slot using the form on the left.</p>
                            </div>
                        `;
                    return;
                }

                container.innerHTML = resolvedSlots.map(slot => {
                    const rawSlotId = this.resolveShiftSlotId(slot) || this.buildShiftSlotFallbackValue(slot);
                    const slotIdBadge = rawSlotId ? this.escapeHtml(rawSlotId) : '';
                    const slotIdAttribute = JSON.stringify(rawSlotId || '');
                    const slotName = this.escapeHtml(slot.Name || slot.SlotName || 'Shift Slot');
                    const timeRange = [
                        this.formatTimeValue(slot.StartTime),
                        this.formatTimeValue(slot.EndTime)
                    ].filter(Boolean).join(' - ') || 'Time not set';
                    const days = Array.isArray(slot.DaysOfWeekArray)
                        ? this.formatDaysOfWeek(slot.DaysOfWeekArray)
                        : this.formatDaysOfWeek((slot.DaysOfWeek || '').split(',').map(value => parseInt(value, 10)).filter(day => !Number.isNaN(day)));
                    const department = slot.Department || slot.Team || 'General';
                    const capacity = slot.MaxCapacity || 'Unlimited';

                    return `
                        <div class="border rounded p-3 mb-3 interactive-item">
                            <div class="d-flex justify-content-between align-items-start gap-3 flex-wrap">
                                <div class="flex-grow-1">
                                    <h6 class="mb-1 d-flex align-items-center gap-2">
                                        <span>${slotName}</span>
                                        ${slotIdBadge ? `<span class="badge bg-primary-subtle text-primary-emphasis border border-primary-subtle">ID: ${slotIdBadge}</span>` : ''}
                                    </h6>
                                    <p class="mb-2 small text-muted">
                                        <strong>Time:</strong> ${this.escapeHtml(timeRange)}<br>
                                        <strong>Days:</strong> ${this.escapeHtml(days || 'Not specified')}<br>
                                        <strong>Department:</strong> ${this.escapeHtml(department)}<br>
                                        <strong>Capacity:</strong> ${this.escapeHtml(String(capacity))}
                                    </p>
                                    <small class="text-muted d-block">
                                        Created: ${this.escapeHtml(this.formatDateTime(slot.CreatedAt) || 'Not recorded')}
                                    </small>
                                    ${this.buildShiftSlotDetailsTable(slot)}
                                </div>
                                <div class="btn-group-vertical btn-group-sm">
                                    <button class="btn btn-outline-primary btn-sm" onclick="editShiftSlot(${slotIdAttribute})" title="Edit">
                                        <i class="fas fa-edit"></i>
                                    </button>
                                    <button class="btn btn-outline-danger btn-sm" onclick="deleteShiftSlot(${slotIdAttribute})" title="Delete">
                                        <i class="fas fa-trash"></i>
                                    </button>
                                </div>
                            </div>
                        </div>
                    `;
                }).join('');
            }

            updateShiftSlotSelectors(slots) {
                if (typeof document === 'undefined') {
                    return;
                }

                const select = document.getElementById('scheduleShiftSlots');
                if (!select) {
                    return;
                }

                const previouslySelected = Array.from(select.selectedOptions || []).map(option => option.value);
                select.innerHTML = '';

                if (!Array.isArray(slots) || slots.length === 0) {
                    const emptyOption = document.createElement('option');
                    emptyOption.disabled = true;
                    emptyOption.selected = true;
                    emptyOption.textContent = 'No shift slots available';
                    select.appendChild(emptyOption);
                    return;
                }

                const fragment = document.createDocumentFragment();
                slots.forEach(slot => {
                    const option = document.createElement('option');
                    const slotId = this.resolveShiftSlotId(slot);
                    option.value = slotId || this.buildShiftSlotFallbackValue(slot);
                    option.textContent = this.buildShiftSlotOptionLabel(slot);

                    if (!option.value) {
                        option.disabled = true;
                    }

                    if (previouslySelected.includes(option.value)) {
                        option.selected = true;
                    }

                    fragment.appendChild(option);
                });

                select.appendChild(fragment);
            }

            buildShiftSlotDetailsTable(slot = {}) {
                if (!slot || typeof slot !== 'object') {
                    return '';
                }

                const excludedKeys = new Set(['DaysOfWeekArray', '__source']);
                const preferredOrder = [
                    'ID', 'Name', 'SlotName', 'Description',
                    'StartTime', 'EndTime', 'DaysOfWeek', 'Department', 'Location',
                    'MaxCapacity', 'MinCoverage', 'Priority',
                    'BreakDuration', 'LunchDuration', 'Break1Duration', 'Break2Duration',
                    'EnableStaggeredBreaks', 'BreakGroups', 'StaggerInterval', 'MinCoveragePct',
                    'EnableOvertime', 'MaxDailyOT', 'MaxWeeklyOT', 'OTApproval', 'OTRate', 'OTPolicy',
                    'AllowSwaps', 'WeekendPremium', 'HolidayPremium', 'AutoAssignment',
                    'RestPeriod', 'NotificationLead', 'HandoverTime', 'OvertimePolicy',
                    'IsActive', 'CreatedBy', 'CreatedAt', 'UpdatedAt'
                ];
                const orderMap = new Map(preferredOrder.map((key, index) => [key, index]));

                const hasCanonicalName = typeof slot.Name === 'string' && slot.Name.trim() !== '';
                const entries = Object.entries(slot)
                    .filter(([key, value]) => {
                        if (excludedKeys.has(key)) {
                            return false;
                        }
                        if (key === 'SlotName' && hasCanonicalName) {
                            return false;
                        }
                        if (typeof value === 'function') {
                            return false;
                        }
                        return true;
                    })
                    .sort(([keyA], [keyB]) => {
                        const orderA = orderMap.has(keyA) ? orderMap.get(keyA) : preferredOrder.length;
                        const orderB = orderMap.has(keyB) ? orderMap.get(keyB) : preferredOrder.length;
                        if (orderA !== orderB) {
                            return orderA - orderB;
                        }
                        return keyA.localeCompare(keyB);
                    });

                if (!entries.length) {
                    return '';
                }

                const rows = entries.map(([key, value]) => {
                    const label = this.escapeHtml(this.formatSlotDetailLabel(key));
                    const formattedValue = this.formatSlotDetailValue(value, key);
                    return `<tr><th scope="row">${label}</th><td>${formattedValue}</td></tr>`;
                }).join('');

                return `
                    <div class="mt-3">
                        <div class="table-responsive">
                            <table class="table table-sm table-borderless slot-detail-table mb-0">
                                <tbody>${rows}</tbody>
                            </table>
                        </div>
                    </div>
                `;
            }

            normalizeShiftSlotListResponse(rawSlots) {
                const emptyResult = { slots: [], metadata: { totalCount: 0 } };

                const coerceArray = (value) => {
                    if (!value) {
                        return [];
                    }

                    if (Array.isArray(value)) {
                        return value.filter(slot => slot && typeof slot === 'object');
                    }

                    if (typeof value === 'object') {
                        if (Array.isArray(value.values)) {
                            return coerceArray(value.values);
                        }

                        if (Array.isArray(value.items)) {
                            return coerceArray(value.items);
                        }

                        if (Array.isArray(value.records)) {
                            return coerceArray(value.records);
                        }

                        if (Array.isArray(value.data)) {
                            return coerceArray(value.data);
                        }

                        const numericKeys = Object.keys(value).filter(key => /^\d+$/.test(key));
                        if (numericKeys.length) {
                            return numericKeys
                                .sort((a, b) => Number(a) - Number(b))
                                .map(key => value[key])
                                .filter(slot => slot && typeof slot === 'object');
                        }

                        const objectValues = Object.values(value)
                            .filter(entry => entry && typeof entry === 'object');
                        if (objectValues.length && objectValues.every(entry => entry.ID || entry.Name || entry.SlotName || entry.StartTime)) {
                            return objectValues;
                        }

                        if (value.ID || value.Name) {
                            return [value];
                        }
                    }

                    return [];
                };

                const buildMetadata = (slots, source) => {
                    const base = {
                        totalCount: slots.length
                    };

                    if (source && typeof source === 'object') {
                        if (typeof source.total === 'number') {
                            base.total = source.total;
                        }
                        if (typeof source.totalCount === 'number') {
                            base.totalCount = source.totalCount;
                        }
                        if (typeof source.count === 'number') {
                            base.count = source.count;
                        }

                        const allowedKeys = [
                            'sources',
                            'generatedAt',
                            'hasActiveSlots',
                            'fallbackApplied',
                            'error',
                            'warning',
                            'message'
                        ];

                        allowedKeys.forEach(key => {
                            if (Object.prototype.hasOwnProperty.call(source, key)) {
                                base[key] = source[key];
                            }
                        });
                    }

                    return base;
                };

                const mergeMetadata = (slots, rawMetadata, fallbackSource) => {
                    const base = buildMetadata(slots, fallbackSource);
                    if (!rawMetadata || typeof rawMetadata !== 'object') {
                        return base;
                    }

                    const merged = { ...base };
                    Object.entries(rawMetadata).forEach(([key, value]) => {
                        if (value === undefined) {
                            return;
                        }
                        if (key === 'totalCount' && typeof value === 'number') {
                            merged.totalCount = value;
                            return;
                        }
                        merged[key] = value;
                    });
                    return merged;
                };

                const handleFailure = (message) => {
                    throw new Error(message || 'Failed to load shift slots from the server.');
                };

                if (Array.isArray(rawSlots)) {
                    const normalized = coerceArray(rawSlots);
                    return {
                        slots: normalized,
                        metadata: buildMetadata(normalized)
                    };
                }

                if (!rawSlots) {
                    return emptyResult;
                }

                if (typeof rawSlots === 'string') {
                    const trimmed = rawSlots.trim();
                    if (!trimmed) {
                        return emptyResult;
                    }

                    const lower = trimmed.toLowerCase();
                    if (lower.includes('no shift slots') || lower.includes('no slots found')) {
                        return emptyResult;
                    }

                    if (['success', 'ok', 'done', 'created', 'completed'].some(token => lower.includes(token))) {
                        return emptyResult;
                    }

                    handleFailure(trimmed);
                }

                if (typeof rawSlots === 'object') {
                    if (rawSlots.success === false) {
                        const message = rawSlots.error || rawSlots.message;
                        if (message && /no (shift\s*)?slots?/i.test(message)) {
                            return emptyResult;
                        }
                        handleFailure(message);
                    }

                    const candidateArrays = [
                        rawSlots.slots,
                        rawSlots.data?.slots,
                        rawSlots.result?.slots,
                        rawSlots.records,
                        rawSlots.items,
                        rawSlots.values
                    ];

                    for (const candidate of candidateArrays) {
                        const normalized = coerceArray(candidate);
                        if (normalized.length) {
                            return {
                                slots: normalized,
                                metadata: mergeMetadata(normalized, rawSlots.metadata, rawSlots)
                            };
                        }
                    }

                    if (rawSlots.success === true) {
                        const normalizedData = coerceArray(rawSlots.data);
                        if (normalizedData.length) {
                            return {
                                slots: normalizedData,
                                metadata: mergeMetadata(normalizedData, rawSlots.metadata, rawSlots)
                            };
                        }
                    }

                    const singleSlot = coerceArray(rawSlots);
                    if (singleSlot.length) {
                        return {
                            slots: singleSlot,
                            metadata: mergeMetadata(singleSlot, rawSlots.metadata, rawSlots)
                        };
                    }
                }

                return emptyResult;
            }

            formatSlotDetailLabel(key) {
                if (!key) {
                    return '';
                }

                const spaced = key
                    .replace(/_/g, ' ')
                    .replace(/([a-z0-9])([A-Z])/g, '$1 $2')
                    .replace(/\s+/g, ' ')
                    .trim();

                if (!spaced) {
                    return '';
                }

                return spaced.charAt(0).toUpperCase() + spaced.slice(1);
            }

            formatSlotDetailArray(values, key) {
                if (!Array.isArray(values) || values.length === 0) {
                    return '<span class="text-muted">—</span>';
                }

                const lowerKey = (key || '').toString().toLowerCase();
                const rendered = values.map(entry => {
                    if (entry === null || typeof entry === 'undefined') {
                        return '—';
                    }

                    if (entry instanceof Date) {
                        return this.formatDateTime(entry);
                    }

                    if (Array.isArray(entry)) {
                        return `[${entry.map(item => String(item)).join(', ')}]`;
                    }

                    if (typeof entry === 'object') {
                        try {
                            return JSON.stringify(entry);
                        } catch (error) {
                            return String(entry);
                        }
                    }

                    if (typeof entry === 'boolean') {
                        return entry ? 'Yes' : 'No';
                    }

                    if (typeof entry === 'number') {
                        return entry.toLocaleString();
                    }

                    const text = String(entry).trim();
                    if (!text) {
                        return '—';
                    }

                    if (lowerKey.includes('days')) {
                        const parsed = text.split(',')
                            .map(part => parseInt(part, 10))
                            .filter(day => !Number.isNaN(day));
                        if (parsed.length) {
                            return this.formatDaysOfWeek(parsed);
                        }
                    }

                    return text;
                }).filter(Boolean);

                if (!rendered.length) {
                    return '<span class="text-muted">—</span>';
                }

                return rendered.map(item => this.escapeHtml(item)).join(', ');
            }

            renderBooleanBadge(value) {
                const label = value ? 'Yes' : 'No';
                const classes = value
                    ? 'badge bg-success-subtle text-success-emphasis border border-success-subtle'
                    : 'badge bg-secondary-subtle text-secondary-emphasis border border-secondary-subtle';
                return `<span class="${classes}">${label}</span>`;
            }

            formatSlotDetailValue(value, key) {
                if (value === null || typeof value === 'undefined' || value === '') {
                    return '<span class="text-muted">—</span>';
                }

                if (Array.isArray(value)) {
                    return this.formatSlotDetailArray(value, key);
                }

                if (value instanceof Date) {
                    return this.escapeHtml(this.formatDateTime(value));
                }

                if (typeof value === 'object') {
                    try {
                        return `<code>${this.escapeHtml(JSON.stringify(value))}</code>`;
                    } catch (error) {
                        return `<code>${this.escapeHtml(String(value))}</code>`;
                    }
                }

                if (typeof value === 'boolean') {
                    return this.renderBooleanBadge(value);
                }

                if (typeof value === 'number') {
                    return this.escapeHtml(value.toLocaleString());
                }

                const text = String(value).trim();
                if (!text) {
                    return '<span class="text-muted">—</span>';
                }

                const lowerKey = (key || '').toString().toLowerCase();

                if (lowerKey.includes('time')) {
                    const formattedTime = this.formatTimeValue(value);
                    return this.escapeHtml(formattedTime || text);
                }

                if (lowerKey.includes('date') || lowerKey.includes('created') || lowerKey.includes('updated')) {
                    const formattedDate = this.formatDateTime(value);
                    return this.escapeHtml(formattedDate || text);
                }

                if (lowerKey.includes('days')) {
                    const parsed = text.split(',')
                        .map(part => parseInt(part, 10))
                        .filter(day => !Number.isNaN(day));
                    const formattedDays = parsed.length ? this.formatDaysOfWeek(parsed) : '';
                    return this.escapeHtml(formattedDays || text);
                }

                return this.escapeHtml(text);
            }

            resolveShiftSlotId(slot = {}) {
                const candidates = [
                    slot.ID, slot.Id, slot.id,
                    slot.SlotID, slot.SlotId, slot.slotId,
                    slot.Guid, slot.UUID, slot.Uuid
                ];

                for (let index = 0; index < candidates.length; index++) {
                    const candidate = candidates[index];
                    if (candidate === null || candidate === undefined) {
                        continue;
                    }

                    const normalized = String(candidate).trim();
                    if (normalized) {
                        return normalized;
                    }
                }

                return '';
            }

            buildShiftSlotFallbackValue(slot = {}) {
                const name = (slot.Name || slot.SlotName || '').toString().trim();
                const timeRange = [
                    this.formatTimeValue(slot.StartTime),
                    this.formatTimeValue(slot.EndTime)
                ].filter(Boolean).join('-');

                const descriptor = [name, timeRange].filter(Boolean).join('|');
                return descriptor;
            }

            buildShiftSlotOptionLabel(slot = {}) {
                const parts = [];
                const name = (slot.Name || slot.SlotName || 'Shift Slot').toString().trim();
                if (name) {
                    parts.push(name);
                }

                const startTime = this.formatTimeValue(slot.StartTime);
                const endTime = this.formatTimeValue(slot.EndTime);
                const timeRange = [startTime, endTime].filter(Boolean).join(' - ');
                if (timeRange) {
                    parts.push(`(${timeRange})`);
                }

                const days = Array.isArray(slot.DaysOfWeekArray)
                    ? this.formatDaysOfWeek(slot.DaysOfWeekArray)
                    : (typeof slot.DaysOfWeek === 'string'
                        ? this.formatDaysOfWeek(slot.DaysOfWeek.split(',').map(value => parseInt(value, 10)).filter(day => !isNaN(day)))
                        : '');
                if (days) {
                    parts.push(`• ${days}`);
                }

                const department = (slot.Department || slot.Team || '').toString().trim();
                if (department) {
                    parts.push(`• ${department}`);
                }

                return parts.join(' ');
            }

            async refreshDashboard() {
                try {
                    console.log('📊 Refreshing dashboard...');
                    await this.ensureScheduleContext();

                    const endDate = new Date();
                    const startDate = new Date();
                    startDate.setDate(endDate.getDate() - 30);

                    const managerId = this.getCurrentUserId();
                    const campaignId = this.resolvedCampaignId || this.getCurrentCampaignId();
                    const options = {
                        startDate: startDate.toISOString().split('T')[0],
                        endDate: endDate.toISOString().split('T')[0],
                        intervalMinutes: 30,
                        openingHour: 8,
                        closingHour: 21
                    };

                    const dashboard = await this.callServerFunction('clientGetScheduleDashboard', managerId, campaignId || null, options);

                    if (dashboard && dashboard.success) {
                        this.updateScheduleMetrics(dashboard);
                        this.renderCoverageChart(dashboard.coverage);
                        this.renderScheduleInsights(dashboard);
                        this.renderFairnessWatchlist(dashboard.fairness);
                        this.renderComplianceAlerts(dashboard.compliance);
                    } else {
                        throw new Error(dashboard && dashboard.error ? dashboard.error : 'Unknown dashboard error');
                    }

                } catch (error) {
                    console.error('❌ Error refreshing dashboard:', error);
                    this.renderScheduleInsights({
                        recommendations: [`Unable to load schedule dashboard: ${error.message || error}`]
                    });
                    this.renderCoverageChart(null);
                    this.renderFairnessWatchlist(null);
                    this.renderComplianceAlerts(null);
                }
            }

            updateScheduleMetrics(dashboard) {
                const summary = dashboard && dashboard.summary ? dashboard.summary : {};
                const totals = dashboard && dashboard.totals ? dashboard.totals : {};
                const fairness = dashboard && dashboard.fairness ? dashboard.fairness : {};
                const compliance = dashboard && dashboard.compliance ? dashboard.compliance : {};

                const setText = (id, value) => {
                    const element = document.getElementById(id);
                    if (element) {
                        element.textContent = value;
                    }
                };

                setText('scheduleHealthScore', `${Math.round(dashboard.healthScore || 0)}`);
                setText('scheduleServiceLevel', `${Math.round(summary.serviceLevel || 0)}%`);
                setText('scheduleFairnessIndex', `${Math.round(summary.fairnessIndex || fairness.fairnessIndex || 0)}`);
                setText('scheduleComplianceScore', `${Math.round(summary.complianceScore || compliance.complianceScore || 0)}`);
                setText('scheduleRosterHours', `${Number(totals.rosterHours || 0).toFixed(1)}h`);
                setText('scheduleRequiredFte', Number(totals.requiredFTE || 0).toFixed(1));
                setText('scheduleStaffedFte', Number(totals.staffedFTE || 0).toFixed(1));
                setText('totalUsers', String(dashboard.roster?.agentCount || this.availableUsers.length || 0));
            }

            renderCoverageChart(coverage) {
                const canvas = document.getElementById('scheduleCoverageChart');
                if (!canvas) return;

                const ctx = canvas.getContext('2d');
                const container = canvas.parentElement;
                if (this.coverageChart) {
                    this.coverageChart.destroy();
                    this.coverageChart = null;
                }

                const placeholder = container.querySelector('.coverage-no-data');
                if (placeholder) {
                    placeholder.remove();
                }

                if (!coverage || !Array.isArray(coverage.intervalSummaries) || coverage.intervalSummaries.length === 0) {
                    canvas.style.display = 'none';
                    const message = document.createElement('div');
                    message.className = 'coverage-no-data p-4 text-center text-muted';
                    message.innerHTML = '<i class="fas fa-info-circle mb-2"></i><p class="mb-0">No coverage data available for the selected range.</p>';
                    container.appendChild(message);
                    return;
                }

                canvas.style.display = 'block';

                const sortedIntervals = coverage.intervalSummaries.slice().sort((a, b) => a.intervalKey.localeCompare(b.intervalKey));
                const sample = sortedIntervals.slice(0, 24);
                const labels = sample.map(item => item.intervalKey.slice(5));
                const required = sample.map(item => Number(item.requiredFTE || 0));
                const staffed = sample.map(item => Number(item.staffedFTE || 0));

                this.coverageChart = new Chart(ctx, {
                    type: 'bar',
                    data: {
                        labels,
                        datasets: [
                            {
                                label: 'Required FTE',
                                data: required,
                                backgroundColor: 'rgba(0, 82, 204, 0.35)'
                            },
                            {
                                label: 'Staffed FTE',
                                data: staffed,
                                backgroundColor: 'rgba(0, 150, 57, 0.6)'
                            }
                        ]
                    },
                    options: {
                        responsive: true,
                        maintainAspectRatio: false,
                        plugins: {
                            legend: {
                                display: true
                            }
                        },
                        scales: {
                            y: {
                                beginAtZero: true,
                                ticks: {
                                    callback: value => `${value}`
                                }
                            },
                            x: {
                                ticks: {
                                    maxRotation: 0,
                                    autoSkip: true,
                                    maxTicksLimit: 12
                                }
                            }
                        }
                    }
                });
            }

            renderScheduleInsights(dashboard) {
                const container = document.getElementById('scheduleInsights');
                if (!container) return;

                const recommendations = dashboard && Array.isArray(dashboard.recommendations) ? dashboard.recommendations : [];
                const coverage = dashboard && dashboard.coverage ? dashboard.coverage : null;
                const fairness = dashboard && dashboard.fairness ? dashboard.fairness : null;
                const compliance = dashboard && dashboard.compliance ? dashboard.compliance : null;

                const insights = recommendations.slice(0, 5).map(message => ({ type: 'insight', message }));

                if (coverage && Array.isArray(coverage.backlogRiskIntervals) && coverage.backlogRiskIntervals.length) {
                    const interval = coverage.backlogRiskIntervals[0];
                    insights.unshift({
                        type: 'coverage',
                        message: `Most under-staffed window: ${interval.intervalKey} (${interval.deficit.toFixed(2)} FTE deficit)`
                    });
                }

                if (fairness && fairness.rotationHealth < 75) {
                    insights.push({
                        type: 'fairness',
                        message: `Fairness rotation health at ${Math.round(fairness.rotationHealth)}. Consider rebalancing weekends.`
                    });
                }

                if (compliance && compliance.totalViolations > 0) {
                    insights.push({
                        type: 'compliance',
                        message: `${compliance.totalViolations} potential compliance issues detected. Review the alerts panel.`
                    });
                }

                if (insights.length === 0) {
                    container.innerHTML = `
                        <div class="text-center text-muted py-4">
                            <i class="fas fa-lightbulb fa-2x mb-3 opacity-50"></i>
                            <p>Schedule health looks great! No actions required right now.</p>
                        </div>
                    `;
                    return;
                }

                container.innerHTML = insights.slice(0, 6).map(insight => `
                    <div class="insight-card insight-${insight.type}">
                        <div class="d-flex align-items-start gap-2">
                            <i class="fas fa-${this.getInsightIcon(insight.type)}"></i>
                            <div class="flex-grow-1 small">${insight.message}</div>
                        </div>
                    </div>
                `).join('');
            }

            renderFairnessWatchlist(fairness) {
                const container = document.getElementById('fairnessWatchlist');
                if (!container) return;

                if (!fairness || !Array.isArray(fairness.agentSummaries) || fairness.agentSummaries.length === 0) {
                    container.innerHTML = '<p class="text-muted py-4">No fairness data available yet.</p>';
                    return;
                }

                const watchlist = fairness.agentSummaries
                    .slice()
                    .sort((a, b) => (a.fairnessScore || 0) - (b.fairnessScore || 0))
                    .slice(0, 5);

                container.innerHTML = watchlist.map(agent => `
                    <div class="d-flex justify-content-between align-items-center mb-2 p-2 border-bottom">
                        <div>
                            <strong>${agent.userName || agent.userId}</strong>
                            <div class="small text-muted">Weekend: ${agent.weekendShifts || 0} • Night: ${agent.nightShifts || 0}</div>
                        </div>
                        <div class="text-end">
                            <span class="badge bg-warning text-dark">${Math.round(agent.fairnessScore || 0)}</span>
                        </div>
                    </div>
                `).join('');
            }

            renderComplianceAlerts(compliance) {
                const container = document.getElementById('complianceAlerts');
                if (!container) return;

                if (!compliance || !Array.isArray(compliance.violationDetails) || compliance.violationDetails.length === 0) {
                    container.innerHTML = `
                        <div class="text-center text-success py-4">
                            <i class="fas fa-check-circle fa-2x mb-2"></i>
                            <p>No compliance issues detected</p>
                        </div>
                    `;
                    return;
                }

                const alerts = compliance.violationDetails.slice(0, 5);
                container.innerHTML = alerts.map(alert => {
                    const severity = alert.type === 'SHIFT_DURATION' || alert.type === 'REST_PERIOD' ? 'danger' : 'warning';
                    const message = (() => {
                        if (alert.message) return alert.message;
                        switch (alert.type) {
                            case 'SHIFT_DURATION':
                                return `Scheduled ${Number(alert.scheduledHours || 0).toFixed(2)}h (limit ${alert.maxHoursPerDay || 12}h)`;
                            case 'REST_PERIOD':
                                return `Rest ${Number(alert.restHours || 0).toFixed(2)}h (required ${alert.requiredRestHours || 10}h)`;
                            case 'CONSECUTIVE_DAYS':
                                return `${alert.consecutiveDays || '?'} consecutive days (max ${alert.maxConsecutiveDays || 6})`;
                            case 'MISSING_BREAK':
                                return `Missing required break on ${alert.date || 'scheduled day'}`;
                            default:
                                return 'Review schedule details for compliance adjustments.';
                        }
                    })();

                    return `
                        <div class="alert alert-${severity}-modern mb-2">
                            <strong>${alert.type.replace('_', ' ')}:</strong> ${alert.userName || alert.userId || 'Agent'} - ${message}
                        </div>
                    `;
                }).join('');
            }

            async generateSchedules() {
                try {
                    this.showLoading(true);
                    this.updateGenerationStatus('Assigning shift slots...', 'info');

                    const formData = this.getScheduleGenerationData();
                    console.log('Generating schedules with data:', formData);

                    if (!formData.shiftSlots || formData.shiftSlots.length === 0) {
                        this.showToast('Please select a shift slot before generating assignments.', 'warning');
                        this.updateGenerationStatus('Select a shift slot to assign before generating.', 'warning');
                        this.showLoading(false);
                        return;
                    }

                    const result = await this.callServerFunction('clientGenerateSchedulesEnhanced',
                        formData.startDate,
                        formData.endDate,
                        formData.users,
                        formData.shiftSlots,
                        formData.templateId,
                        formData.generatedBy,
                        formData.options
                    );

                    if (result && result.success) {
                        this.displayGenerationResults(result);
                        this.showToast(`Successfully assigned ${result.generated} schedule slot${result.generated === 1 ? '' : 's'}!`, 'success');
                        await this.loadSchedules();
                    } else {
                        throw new Error(result?.error || 'Failed to generate schedules');
                    }

                } catch (error) {
                    console.error('❌ Schedule generation failed:', error);
                    this.showToast('Schedule generation failed: ' + error.message, 'danger');
                    this.updateGenerationStatus('Generation failed: ' + error.message, 'danger');
                } finally {
                    this.showLoading(false);
                }
            }

            getScheduleGenerationData() {
                const startDate = document.getElementById('scheduleStartDate').value;
                const endDate = document.getElementById('scheduleEndDate').value;
                const userSelections = Array.from(document.getElementById('scheduleUsers').selectedOptions);
                const users = userSelections.map(option => option.value);
                const slotSelections = Array.from(document.getElementById('scheduleShiftSlots').selectedOptions);
                const shiftSlots = slotSelections.map(option => option.value).filter(value => value);
                const campaignId = document.getElementById('campaignFilter').value || null;
                const priority = parseInt(document.getElementById('schedulePriority').value);
                const detectConflicts = document.getElementById('detectConflicts').checked;
                const includeHolidays = document.getElementById('includeHolidays').checked;

                return {
                    startDate,
                    endDate,
                    users: users.length > 0 ? users : null,
                    shiftSlots,
                    templateId: null,
                    generatedBy: this.getCurrentUserId() || 'System',
                    options: {
                        priority,
                        detectConflicts,
                        includeHolidays,
                        overrideExisting: false,
                        campaignId
                    }
                };
            }

            displayGenerationResults(result) {
                const container = document.getElementById('generationResults');
                if (!container) return;

                container.style.display = 'block';
                container.innerHTML = `
                        <div class="modern-card">
                            <div class="modern-card-header">
                                <h5 class="modern-card-title">
                                    <i class="fas fa-check-circle text-success"></i>
                                    Slot Assignment Complete
                                </h5>
                            </div>
                            <div class="modern-card-body">
                                <div class="row g-3">
                                    <div class="col-md-3">
                                        <div class="metric-card">
                                            <div class="metric-number text-success">${result.generated}</div>
                                            <div class="metric-label">Generated</div>
                                        </div>
                                    </div>
                                    <div class="col-md-3">
                                        <div class="metric-card">
                                            <div class="metric-number text-primary">${result.userCount || 0}</div>
                                            <div class="metric-label">Users</div>
                                        </div>
                                    </div>
                                    <div class="col-md-3">
                                        <div class="metric-card">
                                            <div class="metric-number text-warning">${result.conflicts?.length || 0}</div>
                                            <div class="metric-label">Conflicts</div>
                                        </div>
                                    </div>
                                    <div class="col-md-3">
                                        <div class="metric-card">
                                            <div class="metric-number text-info">${this.formatPeriodLabel(result.periodStart, result.periodEnd) || '—'}</div>
                                            <div class="metric-label">Assignment Period</div>
                                        </div>
                                    </div>
                                </div>
                                
                                ${result.conflicts && result.conflicts.length > 0 ? `
                                    <div class="alert alert-warning-modern mt-3">
                                        <strong>Conflicts Found:</strong>
                                        <ul class="mb-0 mt-2">
                                            ${result.conflicts.map(c => `<li>${c.user}: ${this.formatPeriodLabel(c.periodStart, c.periodEnd)} — ${c.error}</li>`).join('')}
                                        </ul>
                                    </div>
                                ` : ''}
                                
                                <div class="mt-3">
                                    <p class="text-muted mb-0">
                                        <i class="fas fa-info-circle me-1"></i>
                                        All assignments are pending approval. Review them in the Schedule Management tab.
                                    </p>
                                </div>
                            </div>
                        </div>
                    `;

                this.updateGenerationStatus('Slot assignments completed successfully!', 'success');
            }

            updateGenerationStatus(message, type = 'info') {
                const container = document.getElementById('generationStatus');
                if (!container) return;

                const alertClass = {
                    success: 'alert-success-modern',
                    danger: 'alert-danger-modern',
                    warning: 'alert-warning-modern',
                    info: 'alert-info-modern'
                }[type] || 'alert-info-modern';

                container.innerHTML = `
                        <div class="alert ${alertClass}">
                            <i class="fas fa-${type === 'success' ? 'check-circle' : type === 'danger' ? 'exclamation-circle' : 'info-circle'} me-2"></i>
                            ${message}
                        </div>
                    `;
            }

            async createShiftSlot() {
                try {
                    this.showLoading(true);

                    const getElementValue = (id) => document.getElementById(id)?.value ?? '';
                    const getNumericValue = (id, fallback, { allowFloat = false, min = null, max = null } = {}) => {
                        const element = document.getElementById(id);
                        const rawValue = element ? element.value : '';
                        const resolvedFallback = (() => {
                            if (fallback !== undefined) {
                                return fallback;
                            }
                            if (element && element.defaultValue !== undefined && element.defaultValue !== '') {
                                const parsedDefault = allowFloat
                                    ? parseFloat(element.defaultValue)
                                    : parseInt(element.defaultValue, 10);
                                if (Number.isFinite(parsedDefault)) {
                                    return parsedDefault;
                                }
                            }
                            return null;
                        })();

                        if (rawValue === '' || rawValue === null || rawValue === undefined) {
                            return resolvedFallback;
                        }

                        const parsed = allowFloat ? parseFloat(rawValue) : parseInt(rawValue, 10);
                        if (!Number.isFinite(parsed)) {
                            return resolvedFallback;
                        }

                        let value = parsed;
                        if (typeof min === 'number' && value < min) {
                            value = min;
                        }
                        if (typeof max === 'number' && value > max) {
                            value = max;
                        }

                        return value;
                    };

                    // Get selected days
                    const selectedDays = [];
                    const dayCheckboxes = ['sunday', 'monday', 'tuesday', 'wednesday', 'thursday', 'friday', 'saturday'];
                    dayCheckboxes.forEach(day => {
                        const checkbox = document.getElementById(day);
                        if (checkbox && checkbox.checked) {
                            const parsedDay = parseInt(checkbox.value, 10);
                            if (!Number.isNaN(parsedDay)) {
                                selectedDays.push(parsedDay);
                            }
                        }
                    });

                    // Enhanced slot data with all new fields (skills removed)
                    const slotData = {
                        // Basic Information
                        name: getElementValue('slotName'),
                        startTime: getElementValue('slotStartTime'),
                        endTime: getElementValue('slotEndTime'),
                        daysOfWeek: selectedDays,
                        department: getElementValue('slotDepartment'),
                        location: getElementValue('slotLocation'),
                        description: getElementValue('slotDescription'),

                        // Capacity & Staffing
                        maxCapacity: getNumericValue('slotCapacity', 10, { min: 1, max: 100 }),
                        minCoverage: getNumericValue('slotMinCoverage', 1, { min: 1 }),
                        priority: getNumericValue('slotPriority', 2, { min: 1, max: 4 }),

                        // Break & Lunch Configuration
                        break1Duration: getNumericValue('slotBreak1Duration', 15, { min: 5, max: 30 }),
                        lunchDuration: getNumericValue('slotLunchDuration', 30, { min: 15, max: 60 }),
                        break2Duration: getNumericValue('slotBreak2Duration', 0, { min: 0, max: 30 }),

                        // Staggered Breaks
                        enableStaggeredBreaks: document.getElementById('enableStaggeredBreaks').checked,
                        breakGroups: getNumericValue('slotBreakGroups', 3, { min: 2, max: 5 }),
                        staggerInterval: getNumericValue('slotStaggerInterval', 15, { min: 10, max: 30 }),
                        minCoveragePct: getNumericValue('slotMinCoveragePct', 70, { min: 50, max: 95 }),

                        // Overtime Configuration
                        enableOvertime: document.getElementById('enableOvertime').checked,
                        maxDailyOT: getNumericValue('slotMaxDailyOT', 0, { allowFloat: true, min: 0 }),
                        maxWeeklyOT: getNumericValue('slotMaxWeeklyOT', 0, { allowFloat: true, min: 0 }),
                        otApproval: getElementValue('slotOTApproval'),
                        otRate: getNumericValue('slotOTRate', 1.5, { allowFloat: true, min: 1 }),
                        otPolicy: getElementValue('slotOTPolicy'),

                        // Advanced Settings (skills removed)
                        allowSwaps: document.getElementById('allowSwaps').checked,
                        weekendPremium: document.getElementById('weekendPremium').checked,
                        holidayPremium: document.getElementById('holidayPremium').checked,
                        autoAssignment: document.getElementById('autoAssignment').checked,
                        restPeriod: getNumericValue('slotRestPeriod', 8, { min: 0 }),
                        notificationLead: getNumericValue('slotNotificationLead', 24, { min: 0 }),
                        handoverTime: getNumericValue('slotHandoverTime', 15, { min: 0 }),

                        // System fields
                        createdBy: this.getCurrentUserId() || 'System'
                    };

                    if (Number.isFinite(slotData.maxCapacity) && Number.isFinite(slotData.minCoverage)) {
                        if (slotData.minCoverage > slotData.maxCapacity) {
                            slotData.minCoverage = slotData.maxCapacity;
                        }
                        if (slotData.minCoverage < 1) {
                            slotData.minCoverage = 1;
                        }
                    }

                    if (!slotData.enableOvertime) {
                        slotData.maxDailyOT = 0;
                        slotData.maxWeeklyOT = 0;
                    }

                    // Enhanced validation
                    const validation = this.validateEnhancedShiftSlot(slotData);
                    if (!validation.isValid) {
                        throw new Error('Validation failed: ' + validation.errors.join(', '));
                    }

                    console.log('Creating enhanced shift slot with data:', slotData);

                    let result;
                    let usedLegacyEndpoint = false;

                    try {
                        result = await this.callServerFunction('clientCreateEnhancedShiftSlot', slotData);
                    } catch (primaryError) {
                        if (this.shouldFallbackToLegacySlotCreation(primaryError)) {
                            console.warn('Enhanced endpoint unavailable, retrying legacy shift slot creation.', primaryError);
                            usedLegacyEndpoint = true;
                            result = await this.callServerFunction('clientCreateShiftSlot', slotData);
                        } else {
                            throw primaryError;
                        }
                    }

                    let normalized = this.normalizeShiftSlotCreationResponse(result);
                    if (!normalized.success && !usedLegacyEndpoint && normalized.needsLegacyFallback) {
                        console.warn('Enhanced endpoint returned an unexpected response. Falling back to legacy shift slot creation.');
                        usedLegacyEndpoint = true;
                        result = await this.callServerFunction('clientCreateShiftSlot', slotData);
                        normalized = this.normalizeShiftSlotCreationResponse(result);
                    }

                    if (normalized.success) {
                        const successMessage = normalized.message || 'Shift slot created successfully!';
                        this.showToast(successMessage, 'success');
                        this.resetShiftSlotForm();
                        await this.loadShiftSlots();
                    } else {
                        if (normalized.needsLegacyFallback) {
                            const confirmed = await this.confirmShiftSlotCreation(slotData, { attempts: 4, delayMs: 450 });
                            if (confirmed) {
                                const fallbackMessage = 'Shift slot created successfully. Server confirmation was delayed, but we verified it and refreshed the schedule.';
                                console.info('Shift slot creation confirmed via post-check despite missing server response.');
                                this.showToast(fallbackMessage, 'success');
                                this.resetShiftSlotForm();
                                await this.loadShiftSlots();
                                return;
                            }

                            const fallbackMessage = 'The server did not confirm the shift slot creation. We refreshed the schedule so you can verify the new slot manually.';
                            console.warn('Shift slot creation could not be confirmed due to missing server response.');
                            this.showToast(fallbackMessage, 'warning');
                            this.resetShiftSlotForm();
                            await this.loadShiftSlots();
                            return;
                        }

                        throw new Error(normalized.error || 'Failed to create shift slot');
                    }

                } catch (error) {
                    console.error('❌ Error creating shift slot:', error);
                    this.showToast('Failed to create shift slot: ' + error.message, 'danger');
                } finally {
                    this.showLoading(false);
                }
            }

            shouldFallbackToLegacySlotCreation(error) {
                if (!error) {
                    return false;
                }

                const message = typeof error === 'string' ? error : (error.message || '');
                if (!message) {
                    return false;
                }

                const normalized = message.toLowerCase();
                return normalized.includes('not a function') ||
                    normalized.includes('is not defined') ||
                    normalized.includes('unknown function') ||
                    normalized.includes('cannot call');
            }

            normalizeShiftSlotCreationResponse(rawResult) {
                const coerceString = (value) => {
                    if (value === null || value === undefined) {
                        return '';
                    }
                    return String(value).trim();
                };
                const successTokens = ['success', 'ok', 'created', 'done', 'completed', 'saved'];
                const hasSuccessKeyword = (text) => {
                    if (!text) {
                        return false;
                    }
                    const normalized = text.toLowerCase();
                    return successTokens.some(token => normalized.includes(token));
                };

                if (rawResult && typeof rawResult === 'object') {
                    if (rawResult.success === true) {
                        return {
                            success: true,
                            message: coerceString(rawResult.message) || coerceString(rawResult.status),
                            data: rawResult,
                            needsLegacyFallback: false
                        };
                    }

                    if (rawResult.result === true) {
                        return {
                            success: true,
                            message: coerceString(rawResult.message) || 'Shift slot created successfully',
                            data: Object.assign({ success: true }, rawResult),
                            needsLegacyFallback: false
                        };
                    }

                    if (rawResult.success === false) {
                        const errorMessage = coerceString(rawResult.error) || coerceString(rawResult.message) || 'Server reported failure without details';
                        return {
                            success: false,
                            error: errorMessage,
                            data: rawResult,
                            needsLegacyFallback: false
                        };
                    }

                    const nestedResult = rawResult.result;
                    if (nestedResult && typeof nestedResult === 'object') {
                        if (nestedResult.success === true) {
                            return {
                                success: true,
                                message: coerceString(nestedResult.message) || coerceString(rawResult.message) || 'Shift slot created successfully',
                                data: Object.assign({ success: true }, rawResult, nestedResult),
                                needsLegacyFallback: false
                            };
                        }

                        const nestedMessage = coerceString(nestedResult.message || nestedResult.status);
                        if (hasSuccessKeyword(nestedMessage)) {
                            return {
                                success: true,
                                message: nestedMessage,
                                data: Object.assign({ success: true }, rawResult, { message: nestedMessage }),
                                needsLegacyFallback: false
                            };
                        }
                    }

                    const candidateMessages = [
                        rawResult.message,
                        rawResult.status,
                        rawResult.result,
                        rawResult.state,
                        rawResult.outcome,
                        rawResult.statusText
                    ].map(value => coerceString(value)).filter(Boolean);

                    const successMessage = candidateMessages.find(hasSuccessKeyword);
                    if (successMessage) {
                        return {
                            success: true,
                            message: successMessage,
                            data: Object.assign({ success: true }, rawResult, { message: successMessage }),
                            needsLegacyFallback: false
                        };
                    }

                    if (rawResult.slot && typeof rawResult.slot === 'object') {
                        return {
                            success: true,
                            message: coerceString(rawResult.message) || 'Shift slot created successfully',
                            data: Object.assign({ success: true }, rawResult),
                            needsLegacyFallback: false
                        };
                    }

                    if (rawResult.data && typeof rawResult.data === 'object') {
                        if (rawResult.data.success === true) {
                            return {
                                success: true,
                                message: coerceString(rawResult.data.message) || coerceString(rawResult.message) || 'Shift slot created successfully',
                                data: Object.assign({ success: true }, rawResult, rawResult.data),
                                needsLegacyFallback: false
                            };
                        }

                        const dataMessage = coerceString(rawResult.data.message || rawResult.data.status);
                        if (hasSuccessKeyword(dataMessage)) {
                            return {
                                success: true,
                                message: dataMessage,
                                data: Object.assign({ success: true }, rawResult, rawResult.data),
                                needsLegacyFallback: false
                            };
                        }
                    }

                    if (typeof rawResult.statusCode === 'number' && rawResult.statusCode >= 200 && rawResult.statusCode < 300) {
                        return {
                            success: true,
                            message: coerceString(rawResult.message) || `Shift slot created (status ${rawResult.statusCode})`,
                            data: Object.assign({ success: true }, rawResult),
                            needsLegacyFallback: false
                        };
                    }

                    if (Object.keys(rawResult).length === 0) {
                        return {
                            success: false,
                            error: 'Empty response object received from server',
                            data: rawResult,
                            needsLegacyFallback: true
                        };
                    }

                    return {
                        success: false,
                        error: 'Unexpected response structure from server',
                        data: rawResult,
                        needsLegacyFallback: true
                    };
                }

                if (rawResult === true) {
                    return {
                        success: true,
                        message: 'Shift slot created successfully',
                        data: { success: true },
                        needsLegacyFallback: false
                    };
                }

                if (rawResult === false) {
                    return {
                        success: false,
                        error: 'Server indicated shift slot creation failure',
                        data: { success: false },
                        needsLegacyFallback: false
                    };
                }

                if (typeof rawResult === 'string') {
                    const trimmed = rawResult.trim();
                    if (!trimmed) {
                        return {
                            success: false,
                            error: 'Empty response received from server',
                            data: rawResult,
                            needsLegacyFallback: true
                        };
                    }

                    if (['success', 'ok', 'created', 'done', 'completed', 'saved'].some(token => trimmed.toLowerCase().includes(token))) {
                        return {
                            success: true,
                            message: trimmed,
                            data: { success: true, message: trimmed },
                            needsLegacyFallback: false
                        };
                    }

                    return {
                        success: false,
                        error: trimmed,
                        data: rawResult,
                        needsLegacyFallback: false
                    };
                }

                if (rawResult === null || rawResult === undefined) {
                    return {
                        success: false,
                        error: 'No response received from server',
                        data: rawResult,
                        needsLegacyFallback: true
                    };
                }

                return {
                    success: false,
                    error: 'Unexpected response type received from server',
                    data: rawResult,
                    needsLegacyFallback: true
                };
            }

            async confirmShiftSlotCreation(slotData, options = {}) {
                const { attempts = 3, delayMs = 400 } = options || {};
                const attemptLimit = Number.isFinite(attempts) && attempts > 0 ? Math.min(Math.floor(attempts), 10) : 1;
                const delay = (ms) => new Promise(resolve => setTimeout(resolve, ms));

                const normalizeString = (value) => (value || '').toString().trim().toLowerCase();
                const normalizeTime = (value) => {
                    if (value === null || value === undefined) {
                        return '';
                    }

                    const coerceToTimeTuple = (input) => {
                        if (input instanceof Date) {
                            return [input.getHours(), input.getMinutes()];
                        }

                        const stringValue = input.toString().trim();
                        if (!stringValue) {
                            return null;
                        }

                        const meridiemMatch = stringValue.match(/^(\d{1,2})(?::(\d{2}))?(?::(\d{2}))?\s*(AM|PM)$/i);
                        if (meridiemMatch) {
                            let hours = parseInt(meridiemMatch[1], 10) % 12;
                            if (meridiemMatch[4].toUpperCase() === 'PM') {
                                hours += 12;
                            }
                            const minutes = meridiemMatch[2] !== undefined ? parseInt(meridiemMatch[2], 10) : 0;
                            return [hours, Number.isFinite(minutes) ? minutes : 0];
                        }

                        const directMatch = stringValue.match(/^(\d{1,2})(?::(\d{2}))?(?::(\d{2})(?:\.(\d+))?)?$/);
                        if (directMatch) {
                            const hours = parseInt(directMatch[1], 10);
                            const minutes = directMatch[2] !== undefined ? parseInt(directMatch[2], 10) : 0;
                            return [hours, Number.isFinite(minutes) ? minutes : 0];
                        }

                        const compactMatch = stringValue.match(/^(\d{1,2})(\d{2})$/);
                        if (compactMatch) {
                            return [parseInt(compactMatch[1], 10), parseInt(compactMatch[2], 10)];
                        }

                        const meridiemShortMatch = stringValue.match(/^(\d{1,2})\s*(AM|PM)$/i);
                        if (meridiemShortMatch) {
                            let hours = parseInt(meridiemShortMatch[1], 10) % 12;
                            if (meridiemShortMatch[2].toUpperCase() === 'PM') {
                                hours += 12;
                            }
                            return [hours, 0];
                        }

                        const numericValue = Number(stringValue);
                        if (!Number.isNaN(numericValue)) {
                            if (numericValue >= 0 && numericValue < 1) {
                                const totalMinutes = Math.round(numericValue * 24 * 60);
                                return [Math.floor(totalMinutes / 60), totalMinutes % 60];
                            }

                            const millisDate = new Date(numericValue);
                            if (!Number.isNaN(millisDate.getTime())) {
                                return [millisDate.getUTCHours(), millisDate.getUTCMinutes()];
                            }
                        }

                        const parsedDate = new Date(stringValue);
                        if (!Number.isNaN(parsedDate.getTime())) {
                            return [parsedDate.getHours(), parsedDate.getMinutes()];
                        }

                        return null;
                    };

                    const timeTuple = coerceToTimeTuple(value);
                    if (!timeTuple) {
                        return value.toString().trim();
                    }

                    const [hours, minutes] = timeTuple;
                    if (!Number.isFinite(hours) || !Number.isFinite(minutes)) {
                        return value.toString().trim();
                    }

                    return `${hours.toString().padStart(2, '0')}:${minutes.toString().padStart(2, '0')}`;
                };
                const normalizeDays = (days) => {
                    if (Array.isArray(days)) {
                        return days.map(day => parseInt(day, 10)).filter(Number.isFinite).sort((a, b) => a - b).join(',');
                    }
                    if (typeof days === 'string') {
                        return days
                            .split(/[^0-9]+/)
                            .map(day => parseInt(day, 10))
                            .filter(Number.isFinite)
                            .sort((a, b) => a - b)
                            .join(',');
                    }
                    return '';
                };

                const expectedName = normalizeString(slotData.name);
                const expectedStart = normalizeTime(slotData.startTime);
                const expectedEnd = normalizeTime(slotData.endTime);
                const expectedDays = normalizeDays(slotData.daysOfWeek);

                const matchesSlot = (slot) => {
                    if (!slot || typeof slot !== 'object') {
                        return false;
                    }

                    const slotName = normalizeString(slot.Name || slot.name);
                    const slotStart = normalizeTime(slot.StartTime || slot.startTime);
                    const slotEnd = normalizeTime(slot.EndTime || slot.endTime);
                    const slotDays = normalizeDays(slot.DaysOfWeekArray || slot.DaysOfWeek || slot.daysOfWeek);

                    return slotName === expectedName &&
                        slotStart === expectedStart &&
                        slotEnd === expectedEnd &&
                        (!!expectedDays ? slotDays === expectedDays : true);
                };

                let lastError = null;

                const performCheck = async () => {
                    const response = await this.callServerFunction('clientGetAllShiftSlots');
                    const { slots } = this.normalizeShiftSlotListResponse(response);
                    if (!Array.isArray(slots)) {
                        return false;
                    }
                    return slots.some(matchesSlot);
                };

                for (let attempt = 0; attempt < attemptLimit; attempt++) {
                    try {
                        const matched = await performCheck();
                        if (matched) {
                            return true;
                        }
                    } catch (error) {
                        lastError = error;
                        break;
                    }

                    if (attempt < attemptLimit - 1 && delayMs > 0) {
                        await delay(delayMs);
                    }
                }

                if (lastError) {
                    console.warn('Unable to verify shift slot creation after missing response:', lastError);
                }

                return false;
            }

            validateEnhancedShiftSlot(slotData) {
                const errors = [];

                // Basic validation
                if (!slotData.name || slotData.name.trim().length < 3) {
                    errors.push('Slot name must be at least 3 characters');
                }

                if (!slotData.startTime || !slotData.endTime) {
                    errors.push('Start time and end time are required');
                }

                if (slotData.daysOfWeek.length === 0) {
                    errors.push('At least one day must be selected');
                }

                // Time validation
                if (slotData.startTime && slotData.endTime) {
                    const start = new Date(`2000-01-01 ${slotData.startTime}`);
                    const end = new Date(`2000-01-01 ${slotData.endTime}`);

                    if (start >= end) {
                        errors.push('End time must be after start time');
                    }

                    const duration = (end - start) / (1000 * 60 * 60); // hours
                    if (!Number.isFinite(duration)) {
                        errors.push('Unable to determine shift duration. Please verify the start and end times.');
                    } else {
                        if (duration < 2) {
                            errors.push('Shift must be at least 2 hours long');
                        }
                        if (duration > 12) {
                            errors.push('Shift cannot be longer than 12 hours');
                        }
                    }
                }

                // Capacity validation
                if (!Number.isFinite(slotData.maxCapacity)) {
                    errors.push('Max capacity is required');
                } else if (slotData.maxCapacity < 1 || slotData.maxCapacity > 100) {
                    errors.push('Max capacity must be between 1 and 100');
                }

                if (!Number.isFinite(slotData.minCoverage)) {
                    errors.push('Minimum coverage is required');
                } else if (slotData.minCoverage < 1) {
                    errors.push('Min coverage must be at least 1');
                } else if (Number.isFinite(slotData.maxCapacity) && slotData.minCoverage > slotData.maxCapacity) {
                    errors.push('Min coverage must be between 1 and max capacity');
                }

                // Break validation
                if (Number.isFinite(slotData.break1Duration) && (slotData.break1Duration < 5 || slotData.break1Duration > 30)) {
                    errors.push('First break duration must be between 5 and 30 minutes');
                }

                if (Number.isFinite(slotData.lunchDuration) && (slotData.lunchDuration < 15 || slotData.lunchDuration > 60)) {
                    errors.push('Lunch duration must be between 15 and 60 minutes');
                }

                if (!Number.isFinite(slotData.minCoveragePct)) {
                    errors.push('Minimum coverage percentage is required');
                } else if (slotData.minCoveragePct < 50 || slotData.minCoveragePct > 95) {
                    errors.push('Minimum coverage percentage must be between 50% and 95%');
                }

                // Overtime validation
                if (slotData.enableOvertime) {
                    if (!Number.isFinite(slotData.maxDailyOT)) {
                        errors.push('Max daily overtime is required when overtime is enabled');
                    } else if (slotData.maxDailyOT < 0.5 || slotData.maxDailyOT > 4) {
                        errors.push('Max daily overtime must be between 0.5 and 4 hours');
                    }

                    if (!Number.isFinite(slotData.maxWeeklyOT)) {
                        errors.push('Max weekly overtime is required when overtime is enabled');
                    } else if (slotData.maxWeeklyOT < 2 || slotData.maxWeeklyOT > 20) {
                        errors.push('Max weekly overtime must be between 2 and 20 hours');
                    }
                }

                return {
                    isValid: errors.length === 0,
                    errors: errors
                };
            }

            resetShiftSlotForm() {
                document.getElementById('shiftSlotForm').reset();

                // Reset checkboxes to weekdays default
                const dayCheckboxes = ['sunday', 'monday', 'tuesday', 'wednesday', 'thursday', 'friday', 'saturday'];
                dayCheckboxes.forEach((day, index) => {
                    const checkbox = document.getElementById(day);
                    if (checkbox) {
                        checkbox.checked = [1,2,3,4,5].includes(index === 0 ? 0 : index);
                    }
                });

                // Reset toggles
                document.getElementById('enableOvertime').checked = false;
                document.getElementById('overtimeConfig').classList.add('d-none');
                document.getElementById('enableStaggeredBreaks').checked = true;
            }

            calculateOptimalBreakTimes() {
                const startTime = document.getElementById('slotStartTime').value;
                const endTime = document.getElementById('slotEndTime').value;

                if (!startTime || !endTime) return;

                const start = new Date(`2000-01-01 ${startTime}`);
                const end = new Date(`2000-01-01 ${endTime}`);
                const durationHours = (end - start) / (1000 * 60 * 60);

                // Suggest optimal break timing based on shift length
                let break1Duration = 15;
                let lunchDuration = 30;
                let break2Duration = 15;

                if (durationHours >= 8) {
                    lunchDuration = 30; // 30-minute lunch for 8+ hour shifts
                } else if (durationHours >= 6) {
                    lunchDuration = 30; // 30-minute lunch for 6-8 hour shifts  
                } else {
                    lunchDuration = 15; // 15-minute break for shorter shifts
                    break2Duration = 0; // No second break for short shifts
                }

                // Update form fields if they haven't been manually changed
                document.getElementById('slotBreak1Duration').value = break1Duration;
                document.getElementById('slotLunchDuration').value = lunchDuration;
                document.getElementById('slotBreak2Duration').value = break2Duration;

                console.log(`Calculated optimal breaks for ${durationHours}h shift: ${break1Duration}m break, ${lunchDuration}m lunch, ${break2Duration}m break`);
            }

            async loadSchedules() {
                try {
                    const filters = {
                        startDate: document.getElementById('filterStartDate')?.value,
                        endDate: document.getElementById('filterEndDate')?.value,
                        userName: document.getElementById('filterUser')?.value,
                        status: document.getElementById('filterStatus')?.value
                    };

                    const result = await this.callServerFunction('clientGetAllSchedules', filters);

                    const { schedules, total, error, errorSeverity, notice } = this.parseSchedulesResponse(result);

                    const safeSchedules = Array.isArray(schedules) ? schedules : [];
                    this.cachedSchedules = safeSchedules;

                    if (error) {
                        const severity = (errorSeverity || 'warning').toLowerCase();
                        if (severity === 'danger' || severity === 'error') {
                            console.error('⚠️ Schedule response issue:', error);
                            this.showToast(`Failed to load schedules: ${error}`, 'danger');
                        } else {
                            console.info('ℹ️ Schedule response notice:', error);
                        }
                    }

                    if (notice) {
                        console.info('ℹ️ Schedule response notice:', notice);
                    }

                    this.displaySchedules(safeSchedules);

                    const totalElement = document.getElementById('totalSchedules');
                    if (totalElement) {
                        const numericTotal = Number(total);
                        const safeTotal = Number.isFinite(numericTotal) && numericTotal >= 0 ? numericTotal : safeSchedules.length;
                        totalElement.textContent = safeTotal;
                    }

                } catch (error) {
                    console.error('❌ Error loading schedules:', error);
                    this.displaySchedules(this.cachedSchedules || []);
                    this.showToast('Failed to load schedules: ' + (error.message || 'Unexpected error'), 'danger');
                    throw error;
                }
            }

            displaySchedules(schedules) {
                const tbody = document.getElementById('schedulesTableBody');
                if (!tbody) return;

                if (schedules.length === 0) {
                    tbody.innerHTML = '<tr><td colspan="8" class="text-center text-muted py-4">No schedules found</td></tr>';
                    return;
                }

                const normalizedSchedules = schedules.map(schedule => this.normalizeScheduleRecord(schedule));

                tbody.innerHTML = normalizedSchedules.map(schedule => `
                        <tr>
                            <td>
                                <input type="checkbox" class="form-check-input schedule-checkbox"
                                      value="${schedule.ID || ''}"
                                      ${schedule.Status === 'PENDING' ? '' : 'disabled'}>
                            </td>
                            <td>${schedule.UserName || 'N/A'}</td>
                            <td>${this.formatSchedulePeriod(schedule)}</td>
                            <td>${schedule.SlotName || 'N/A'}</td>
                            <td>${schedule.StartTime || ''} - ${schedule.EndTime || ''}</td>
                            <td>
                                <span class="status-badge ${this.getStatusBadgeClass(schedule.Status)}">
                                    ${schedule.Status || 'PENDING'}
                                </span>
                            </td>
                            <td>
                                <span class="badge ${this.getPriorityClass(schedule.Priority)}">
                                    ${this.getPriorityText(schedule.Priority)}
                                </span>
                            </td>
                            <td>
                                <div class="btn-group btn-group-sm" role="group">
                                    ${schedule.Status === 'PENDING' ? `
                                        <button class="btn btn-success-modern btn-sm" 
                                                onclick="scheduleManager.approveSchedule('${schedule.ID}')">
                                            <i class="fas fa-check"></i>
                                        </button>
                                        <button class="btn btn-danger-modern btn-sm" 
                                                onclick="scheduleManager.rejectSchedule('${schedule.ID}')">
                                            <i class="fas fa-times"></i>
                                        </button>
                                    ` : ''}
                                    <button class="btn btn-info btn-sm" 
                                            onclick="scheduleManager.viewScheduleDetails('${schedule.ID}')">
                                        <i class="fas fa-eye"></i>
                                    </button>
                                </div>
                            </td>
                        </tr>
                    `).join('');
            }

            parseSchedulesResponse(result) {
                const baseResponse = {
                    schedules: [],
                    total: 0,
                    error: null,
                    errorSeverity: 'warning',
                    notice: null
                };

                if (result == null) {
                    return {
                        ...baseResponse,
                        notice: 'No schedules were returned by the server. Retaining the current table view.'
                    };
                }

                if (Array.isArray(result)) {
                    return {
                        ...baseResponse,
                        schedules: result,
                        total: result.length
                    };
                }

                if (typeof result === 'string') {
                    try {
                        return this.parseSchedulesResponse(JSON.parse(result));
                    } catch (parseError) {
                        return {
                            ...baseResponse,
                            error: result,
                            errorSeverity: 'danger'
                        };
                    }
                }

                if (typeof result === 'object') {
                    const nestedDataSources = [
                        result.schedules,
                        result.Schedules,
                        result.data?.schedules,
                        result.data?.Schedules,
                        result.data?.items,
                        result.data,
                        result.items,
                        result.records,
                        result.payload,
                        result.results,
                        result.response,
                        result.body
                    ];

                    const candidateSource = nestedDataSources.find(source => this.isScheduleArrayLike(source)) ||
                        Object.values(result).find(value => this.isScheduleArrayLike(value)) ||
                        (this.isScheduleArrayLike(result) ? result : null);

                    const normalizedSchedules = this.normalizeScheduleArray(candidateSource);

                    if (normalizedSchedules.length) {
                        const totalCandidates = [
                            result.total,
                            result.count,
                            result.data?.total,
                            candidateSource && typeof candidateSource.length === 'number' ? candidateSource.length : normalizedSchedules.length
                        ];

                        const resolvedTotal = totalCandidates.find(value => Number.isFinite(Number(value)));

                        const severity = result.success === false ? 'danger' : 'warning';

                        return {
                            ...baseResponse,
                            schedules: normalizedSchedules,
                            total: Number.isFinite(Number(resolvedTotal)) ? Number(resolvedTotal) : normalizedSchedules.length,
                            error: result.success === false ? (result.error || result.message || 'Server returned a failure response.') : null,
                            errorSeverity: severity,
                            notice: result.success === true && !normalizedSchedules.length ? 'No schedules matched the selected filters.' : null
                        };
                    }

                    const textualMessage = [result.notice, result.message, result.error, result.warning]
                        .find(value => typeof value === 'string' && value.trim().length);

                    if (textualMessage) {
                        const normalizedMessage = textualMessage.trim();
                        const severityHint = String(
                            result.errorSeverity ||
                            result.severity ||
                            result.status ||
                            result.level ||
                            result.type ||
                            (result.success === false ? 'danger' : '')
                        ).toLowerCase();

                        const dangerKeywords = ['danger', 'error', 'critical', 'severe', 'fail', 'failure'];
                        const isDanger = dangerKeywords.some(keyword => severityHint.includes(keyword));

                        if (isDanger) {
                            return {
                                ...baseResponse,
                                error: normalizedMessage,
                                errorSeverity: 'danger'
                            };
                        }

                        return {
                            ...baseResponse,
                            notice: normalizedMessage
                        };
                    }

                    if (result.success === false) {
                        return {
                            ...baseResponse,
                            error: result.error || result.message || 'Server returned a failure response.',
                            errorSeverity: 'danger'
                        };
                    }

                    if (result.success === true) {
                        return {
                            ...baseResponse,
                            notice: 'The server reported success but did not include schedule details. Displaying the previous data.'
                        };
                    }
                }

                return {
                    ...baseResponse,
                    error: 'Unexpected response format received while loading schedules.',
                    errorSeverity: 'danger'
                };
            }

            isScheduleArrayLike(value) {
                if (!value) {
                    return false;
                }

                if (Array.isArray(value)) {
                    return value.some(item => item && typeof item === 'object');
                }

                if (typeof value === 'object' && typeof value.length === 'number') {
                    return value.length > 0;
                }

                if (typeof value === 'object') {
                    const numericKeys = Object.keys(value).filter(key => /^\d+$/.test(key));
                    return numericKeys.length > 0;
                }

                return false;
            }

            normalizeScheduleArray(source) {
                if (!this.isScheduleArrayLike(source)) {
                    return [];
                }

                let iterable = [];

                if (Array.isArray(source)) {
                    iterable = source;
                } else if (typeof source.length === 'number') {
                    iterable = Array.from({ length: source.length }, (_, index) => source[index]);
                } else {
                    const numericKeys = Object.keys(source)
                        .filter(key => /^\d+$/.test(key))
                        .sort((a, b) => Number(a) - Number(b));
                    iterable = numericKeys.length ? numericKeys.map(key => source[key]) : Object.values(source);
                }

                return iterable
                    .map(item => this.normalizeScheduleRecord(item))
                    .filter(item => item && typeof item === 'object');
            }

            normalizeScheduleRecord(record) {
                if (!record || typeof record !== 'object') {
                    return {};
                }

                const normalized = { ...record };

                const resolveValue = (keys, fallback = '') => {
                    for (const key of keys) {
                        if (!(key in record)) {
                            continue;
                        }

                        const value = record[key];
                        if (value === undefined || value === null) {
                            continue;
                        }

                        if (typeof value === 'string') {
                            const trimmed = value.trim();
                            if (trimmed.length > 0) {
                                return trimmed;
                            }
                            continue;
                        }

                        return value;
                    }
                    return fallback;
                };

                normalized.ID = resolveValue(['ID', 'Id', 'id', 'ScheduleID', 'ScheduleId', 'scheduleID', 'scheduleId', 'Schedule Id']);
                normalized.UserName = resolveValue(['UserName', 'User', 'User Name', 'Agent', 'AgentName', 'Agent Name', 'Name']);
                normalized.Date = resolveValue(['Date', 'date', 'ScheduleDate', 'Schedule Date', 'Day', 'ShiftDate']);
                normalized.PeriodStart = resolveValue(['PeriodStart', 'StartDate', 'AssignmentStart', 'ScheduleStart'], normalized.Date);
                normalized.PeriodEnd = resolveValue(['PeriodEnd', 'EndDate', 'AssignmentEnd', 'ScheduleEnd'], normalized.PeriodStart || normalized.Date);
                normalized.SlotName = resolveValue(['SlotName', 'slotName', 'Slot', 'Slot Name', 'Shift', 'ShiftName', 'Shift Name']);
                normalized.StartTime = resolveValue(['StartTime', 'startTime', 'Start', 'Start Time', 'ShiftStart', 'Shift Start']);
                normalized.EndTime = resolveValue(['EndTime', 'endTime', 'End', 'End Time', 'ShiftEnd', 'Shift End']);
                const statusValue = resolveValue(['Status', 'status', 'ScheduleStatus', 'Schedule Status'], 'PENDING') || 'PENDING';
                normalized.Status = typeof statusValue === 'string' ? statusValue.trim().toUpperCase() : String(statusValue || 'PENDING').toUpperCase();

                const priorityValue = resolveValue(['Priority', 'priority', 'PriorityLevel', 'Priority Level', 'Rank', 'Importance'], 1);
                const numericPriority = Number(priorityValue);
                const safePriority = Number.isFinite(numericPriority) ? numericPriority : 1;
                normalized.Priority = Math.min(Math.max(parseInt(safePriority, 10) || 1, 0), 4);

                if (normalized.ID !== undefined && normalized.ID !== null) {
                    normalized.ID = String(normalized.ID);
                }

                return normalized;
            }

            async loadAttendanceDashboard(force = false) {
                const year = this.getSelectedAttendanceYear();
                if (!Number.isFinite(year)) {
                    console.warn('Unable to resolve attendance year for dashboard rendering.');
                    return;
                }

                if (force || !this.attendanceDashboardData || this.attendanceDashboardYear !== year) {
                    await this.fetchAttendanceDashboardData(year);
                }

                this.initializeAttendanceDashboard();
            }

            async fetchAttendanceDashboardData(year) {
                try {
                    const startDate = `${year}-01-01`;
                    const endDate = `${year}-12-31`;
                    const campaignId = this.getCurrentCampaignId ? this.getCurrentCampaignId() || null : null;
                    const response = await this.callServerFunction('clientGetAttendanceDataRange', startDate, endDate, campaignId);

                    if (!response || response.success !== true) {
                        throw new Error(response?.error || 'Unable to retrieve attendance records.');
                    }

                    const records = Array.isArray(response.records) ? response.records : [];
                    this.attendanceDashboardRecords = records;
                    this.attendanceDashboardYear = year;
                    const filteredRecords = this.filterAttendanceDashboardRecords(records, this.attendanceDashboardUserFilter);
                    this.attendanceDashboardData = this.computeAttendanceDashboard(filteredRecords, year);
                    this.destroyAttendanceDashboardCharts();
                } catch (error) {
                    console.error('Error loading attendance dashboard data:', error);
                    this.attendanceDashboardYear = year;
                    this.attendanceDashboardRecords = [];
                    this.attendanceDashboardData = this.computeAttendanceDashboard([], year);
                    this.destroyAttendanceDashboardCharts();
                    this.showToast('Failed to load attendance dashboard: ' + error.message, 'danger');
                }
            }

            destroyAttendanceDashboardCharts() {
                Object.values(this.attendanceCharts).forEach(chart => {
                    if (chart && typeof chart.destroy === 'function') {
                        chart.destroy();
                    }
                });
                this.attendanceCharts = {};
                this.attendanceDashboardInitialized = false;
            }

            getSelectedAttendanceYear() {
                const yearSelect = document.getElementById('attendanceYear');
                const parsed = yearSelect ? parseInt(yearSelect.value, 10) : NaN;
                if (Number.isFinite(parsed)) {
                    return parsed;
                }
                return new Date().getFullYear();
            }

            computeAttendanceDashboard(records, year) {
                const months = [
                    'January', 'February', 'March', 'April', 'May', 'June',
                    'July', 'August', 'September', 'October', 'November', 'December'
                ];

                const monthStats = months.map(() => ({
                    present: 0,
                    late: 0,
                    absent: 0,
                    sick: 0,
                    vacation: 0,
                    other: 0,
                    total: 0
                }));
                const yearlyTotals = { present: 0, late: 0, absent: 0, sick: 0, vacation: 0, other: 0 };
                const biWeeklyBuckets = new Map();

                const parseDate = (value) => {
                    if (value instanceof Date) {
                        return new Date(value.getTime());
                    }
                    if (typeof value === 'number') {
                        const parsed = new Date(value);
                        return Number.isNaN(parsed.getTime()) ? null : parsed;
                    }
                    if (typeof value === 'string' && value.trim().length > 0) {
                        const parsed = new Date(value);
                        return Number.isNaN(parsed.getTime()) ? null : parsed;
                    }
                    return null;
                };

                const normalizeStatus = (status) => (typeof status === 'string' ? status.trim() : '');

                records.forEach(record => {
                    const date = parseDate(record?.date || record?.Date);
                    if (!(date instanceof Date) || Number.isNaN(date.getTime()) || date.getFullYear() !== year) {
                        return;
                    }

                    const status = normalizeStatus(record?.status || record?.Status || record?.state);
                    if (!status) {
                        return;
                    }

                    const monthIndex = date.getMonth();
                    if (monthIndex < 0 || monthIndex >= months.length) {
                        return;
                    }

                    const category = this.categorizeAttendanceStatus(status);
                    const month = monthStats[monthIndex];
                    if (!month) {
                        return;
                    }

                    if (!Object.prototype.hasOwnProperty.call(month, category)) {
                        month[category] = 0;
                    }
                    month[category] += 1;
                    month.total += 1;

                    if (!Object.prototype.hasOwnProperty.call(yearlyTotals, category)) {
                        yearlyTotals[category] = 0;
                    }
                    yearlyTotals[category] += 1;

                    const bucketInfo = this.getBiWeeklyBucketKey(date);
                    if (!biWeeklyBuckets.has(bucketInfo.key)) {
                        biWeeklyBuckets.set(bucketInfo.key, {
                            label: bucketInfo.label,
                            order: bucketInfo.order,
                            present: 0,
                            total: 0
                        });
                    }
                    const bucket = biWeeklyBuckets.get(bucketInfo.key);
                    if (category === 'present') {
                        bucket.present += 1;
                    }
                    bucket.total += 1;
                });

                const safePercent = (numerator, denominator) => {
                    if (!denominator) {
                        return 0;
                    }
                    return Number(((numerator / denominator) * 100).toFixed(2));
                };

                const monthlyPercent = monthStats.map(stat => safePercent(stat.present, stat.total));
                const monthlyPresent = monthStats.map(stat => stat.present);
                const monthlyAbsent = monthStats.map(stat => stat.absent);
                const monthlyLate = monthStats.map(stat => stat.late);
                const monthlyLeaves = monthStats.map(stat => stat.sick + stat.vacation + stat.other);

                const computeTrend = (values) => values.map((_, index) => {
                    const window = values.slice(Math.max(0, index - 2), index + 1);
                    if (!window.length) {
                        return 0;
                    }
                    const average = window.reduce((sum, value) => sum + value, 0) / window.length;
                    return Number(average.toFixed(2));
                });

                const monthlyPresentTrend = computeTrend(monthlyPresent);
                const monthlyAbsentTrend = computeTrend(monthlyAbsent);

                const yearlyTrends = {
                    punctual: monthStats.map(stat => safePercent(stat.present, stat.total)),
                    late: monthStats.map(stat => safePercent(stat.late, stat.total)),
                    absent: monthStats.map(stat => safePercent(stat.absent, stat.total)),
                    sick: monthStats.map(stat => safePercent(stat.sick, stat.total))
                };

                const monthlyAnalysis = months.map((monthName, index) => {
                    const stat = monthStats[index];
                    const total = stat.total || 0;
                    return {
                        month: monthName,
                        punctual: safePercent(stat.present, total),
                        absent: safePercent(stat.absent, total),
                        late: safePercent(stat.late, total),
                        sick: safePercent(stat.sick, total),
                        vacation: safePercent(stat.vacation + stat.other, total)
                    };
                });

                const yearlyTotalsChart = {
                    punctual: yearlyTotals.present || 0,
                    absent: yearlyTotals.absent || 0,
                    late: yearlyTotals.late || 0,
                    sick: yearlyTotals.sick || 0,
                    vacation: (yearlyTotals.vacation || 0) + (yearlyTotals.other || 0)
                };

                const sortedBiWeekly = Array.from(biWeeklyBuckets.values()).sort((a, b) => a.order - b.order);
                const biWeekly = {
                    labels: sortedBiWeekly.map(bucket => bucket.label),
                    punctual: sortedBiWeekly.map(bucket => safePercent(bucket.present, bucket.total))
                };

                return {
                    year,
                    months,
                    yearlyTrends,
                    monthlyPercent,
                    monthlyPresent,
                    monthlyPresentTrend,
                    monthlyAbsent,
                    monthlyAbsentTrend,
                    monthlyLeaves: {
                        leaves: monthlyLeaves,
                        late: monthlyLate
                    },
                    biWeekly,
                    monthlyAnalysis,
                    yearlyTotals: yearlyTotalsChart
                };
            }

            filterAttendanceDashboardRecords(records, filterValue = this.attendanceDashboardUserFilter) {
                if (!Array.isArray(records)) {
                    return [];
                }

                const normalizedFilterValue = this.normalizeUserIdValue(filterValue);
                if (!normalizedFilterValue) {
                    return records.slice();
                }

                const matchedUser = this.resolveAttendanceDashboardUser(normalizedFilterValue);
                const keySet = new Set();

                if (matchedUser) {
                    [
                        this.normalizePersonKey(matchedUser.UserName || matchedUser.username || ''),
                        this.normalizePersonKey(matchedUser.FullName || matchedUser.fullName || ''),
                        this.normalizePersonKey(matchedUser.Email || matchedUser.email || '')
                    ]
                        .filter(Boolean)
                        .forEach(key => keySet.add(key));
                } else {
                    const fallbackKey = this.normalizePersonKey(normalizedFilterValue);
                    if (fallbackKey) {
                        keySet.add(fallbackKey);
                    }
                }

                if (!keySet.size) {
                    return [];
                }

                return records.filter(record => {
                    const recordKeys = [
                        record?.userName,
                        record?.UserName,
                        record?.user,
                        record?.User,
                        record?.fullName,
                        record?.FullName
                    ]
                        .map(value => this.normalizePersonKey(value))
                        .filter(Boolean);

                    if (!recordKeys.length) {
                        return false;
                    }

                    return recordKeys.some(key => keySet.has(key));
                });
            }

            resolveAttendanceDashboardUser(filterValue) {
                const normalizedValue = this.normalizeUserIdValue(filterValue);
                if (!normalizedValue || !Array.isArray(this.availableUsers)) {
                    return null;
                }

                const matchById = this.availableUsers.find(user => {
                    const userId = this.normalizeUserIdValue(user.ID || user.UserID || user.id || user.userId || user.username);
                    return userId && userId === normalizedValue;
                });

                if (matchById) {
                    return matchById;
                }

                const normalizedName = this.normalizePersonKey(normalizedValue);
                if (!normalizedName) {
                    return null;
                }

                return this.availableUsers.find(user => {
                    const candidates = [
                        this.normalizePersonKey(user.UserName || user.username || ''),
                        this.normalizePersonKey(user.FullName || user.fullName || '')
                    ];
                    return candidates.some(key => key && key === normalizedName);
                }) || null;
            }

            mergeAttendanceDashboardRecords(records, year) {
                const resolvedYear = Number.parseInt(year, 10);
                if (!Array.isArray(records) || records.length === 0 || !Number.isFinite(resolvedYear)) {
                    return false;
                }

                const parseDate = (value) => {
                    if (value instanceof Date) {
                        return new Date(value.getTime());
                    }
                    if (typeof value === 'number') {
                        const parsed = new Date(value);
                        return Number.isNaN(parsed.getTime()) ? null : parsed;
                    }
                    if (typeof value === 'string' && value.trim().length > 0) {
                        const parsed = new Date(value);
                        return Number.isNaN(parsed.getTime()) ? null : parsed;
                    }
                    return null;
                };

                const buildKey = (record) => {
                    const nameKey = this.normalizePersonKey(record?.userName);
                    if (!nameKey || !record?.date) {
                        return null;
                    }
                    return `${nameKey}::${record.date}`;
                };

                const normalizedRecords = records
                    .map(record => {
                        const parsedDate = parseDate(record?.date || record?.Date || record?.timestamp);
                        if (!(parsedDate instanceof Date) || Number.isNaN(parsedDate.getTime())) {
                            return null;
                        }
                        if (parsedDate.getFullYear() !== resolvedYear) {
                            return null;
                        }

                        const userName = record?.userName || record?.UserName || record?.user || record?.User || '';
                        const status = record?.status || record?.Status || record?.state || record?.State || '';
                        if (!userName || !status) {
                            return null;
                        }

                        return {
                            userName,
                            status,
                            date: this.toIsoDateString(parsedDate),
                            notes: record?.notes || record?.Notes || ''
                        };
                    })
                    .filter(Boolean);

                if (!normalizedRecords.length) {
                    return false;
                }

                const existingMap = new Map();
                const existingRecords = Array.isArray(this.attendanceDashboardRecords)
                    ? this.attendanceDashboardRecords
                    : [];

                existingRecords.forEach(record => {
                    const normalized = {
                        userName: record?.userName || record?.UserName || record?.user || record?.User || '',
                        status: record?.status || record?.Status || record?.state || record?.State || '',
                        date: record?.date || record?.Date || '',
                        notes: record?.notes || record?.Notes || ''
                    };
                    const key = buildKey(normalized);
                    if (key) {
                        existingMap.set(key, normalized);
                    }
                });

                let changed = false;
                normalizedRecords.forEach(record => {
                    const key = buildKey(record);
                    if (!key) {
                        return;
                    }

                    const existing = existingMap.get(key);
                    if (!existing || existing.status !== record.status || existing.notes !== record.notes) {
                        existingMap.set(key, record);
                        changed = true;
                    }
                });

                if (!changed) {
                    return false;
                }

                this.attendanceDashboardRecords = Array.from(existingMap.values());

                if (!Number.isFinite(this.attendanceDashboardYear)) {
                    this.attendanceDashboardYear = resolvedYear;
                }

                if (this.attendanceDashboardYear === resolvedYear) {
                    const filteredRecords = this.filterAttendanceDashboardRecords(this.attendanceDashboardRecords, this.attendanceDashboardUserFilter);
                    this.attendanceDashboardData = this.computeAttendanceDashboard(filteredRecords, resolvedYear);
                    this.initializeAttendanceDashboard();
                }

                return true;
            }

            categorizeAttendanceStatus(status) {
                const normalized = (status || '').toString().trim().toLowerCase();
                if (!normalized) {
                    return 'other';
                }
                if (normalized === 'present' || normalized === 'on time' || normalized === 'punctual') {
                    return 'present';
                }
                if (normalized === 'late' || normalized.includes('tardy')) {
                    return 'late';
                }
                if (normalized === 'absent' || normalized.includes('no call no show') || normalized.includes('no-call no-show') || normalized.includes('no show')) {
                    return 'absent';
                }
                if (normalized.includes('sick')) {
                    return 'sick';
                }
                if (normalized.includes('vacation') || normalized.includes('pto') || normalized.includes('holiday')) {
                    return 'vacation';
                }
                if (normalized.includes('bereavement') || normalized.includes('leave') || normalized.includes('loa') || normalized.includes('personal')) {
                    return 'other';
                }
                return 'other';
            }

            getBiWeeklyBucketKey(date) {
                const startDay = Math.floor((date.getDate() - 1) / 14) * 14 + 1;
                const endDay = Math.min(startDay + 13, new Date(date.getFullYear(), date.getMonth() + 1, 0).getDate());
                const monthLabel = date.toLocaleString('en-US', { month: 'short' });
                const label = `${monthLabel} ${startDay}-${endDay}`;
                const order = new Date(date.getFullYear(), date.getMonth(), startDay).getTime();
                const key = `${date.getFullYear()}-${date.getMonth()}-${startDay}`;
                return { key, label, order };
            }

            initializeAttendanceDashboard() {
                if (typeof Chart === 'undefined') {
                    console.warn('Chart.js is not available. Attendance dashboard cannot be initialized.');
                    return;
                }

                const yearlyTrendCanvas = document.getElementById('attendanceYearlyTrendChart');
                if (!yearlyTrendCanvas) {
                    return;
                }

                const palette = {
                    punctual: '#009639',
                    late: '#ffab00',
                    absent: '#de350b',
                    sick: '#0747a6',
                    vacation: '#6366f1'
                };

                const withAlpha = (hex, alpha) => {
                    if (!hex) {
                        return `rgba(0, 0, 0, ${alpha})`;
                    }

                    const sanitized = hex.replace('#', '');
                    const normalized = sanitized.length === 3
                        ? sanitized.split('').map(char => char + char).join('')
                        : sanitized.padEnd(6, '0');

                    const r = parseInt(normalized.substring(0, 2), 16);
                    const g = parseInt(normalized.substring(2, 4), 16);
                    const b = parseInt(normalized.substring(4, 6), 16);

                    return `rgba(${r}, ${g}, ${b}, ${alpha})`;
                };

                const createGradient = (ctx, color) => {
                    const gradient = ctx.createLinearGradient(0, 0, 0, ctx.canvas.height || 300);
                    gradient.addColorStop(0, withAlpha(color, 0.85));
                    gradient.addColorStop(1, withAlpha(color, 0.05));
                    return gradient;
                };

                let data = this.attendanceDashboardData;

                const monthSelect = document.getElementById('attendanceDashboardMonth');
                const userSelect = document.getElementById('attendanceDashboardUser');
                let normalizedFilterValue = this.normalizeUserIdValue(this.attendanceDashboardUserFilter);
                let shouldRecomputeDashboard = false;

                if (userSelect) {
                    const options = Array.from(userSelect.options || []);
                    const hasOption = options.some(option => option.value === (normalizedFilterValue || ''));
                    if (hasOption) {
                        userSelect.value = normalizedFilterValue || '';
                    } else {
                        if (normalizedFilterValue) {
                            this.attendanceDashboardUserFilter = '';
                            normalizedFilterValue = '';
                            shouldRecomputeDashboard = true;
                        }
                        userSelect.value = '';
                    }
                }

                if (shouldRecomputeDashboard) {
                    const yearForRecompute = this.attendanceDashboardYear || this.getSelectedAttendanceYear();
                    if (Number.isFinite(yearForRecompute)) {
                        const filteredRecords = this.filterAttendanceDashboardRecords(this.attendanceDashboardRecords, this.attendanceDashboardUserFilter);
                        data = this.computeAttendanceDashboard(filteredRecords, yearForRecompute);
                        this.attendanceDashboardData = data;
                    } else {
                        data = this.attendanceDashboardData;
                    }
                }

                if (!data || !Array.isArray(data.months)) {
                    console.warn('Attendance dashboard has no data to render.');
                    return;
                }

                if (!this.attendanceDashboardInitialized) {
                    const yearlyTrendCtx = yearlyTrendCanvas.getContext('2d');
                    this.attendanceCharts.yearlyTrend = new Chart(yearlyTrendCtx, {
                        type: 'line',
                        data: {
                            labels: data.months,
                            datasets: [
                                {
                                    label: 'Punctual',
                                    data: data.yearlyTrends.punctual,
                                    borderColor: palette.punctual,
                                    backgroundColor: createGradient(yearlyTrendCtx, palette.punctual),
                                    tension: 0.4,
                                    fill: true,
                                    borderWidth: 3
                                },
                                {
                                    label: 'Late',
                                    data: data.yearlyTrends.late,
                                    borderColor: palette.late,
                                    tension: 0.4,
                                    fill: false,
                                    borderWidth: 2,
                                    borderDash: [6, 6]
                                },
                                {
                                    label: 'Absent',
                                    data: data.yearlyTrends.absent,
                                    borderColor: palette.absent,
                                    tension: 0.4,
                                    fill: false,
                                    borderWidth: 2
                                },
                                {
                                    label: 'Sick',
                                    data: data.yearlyTrends.sick,
                                    borderColor: palette.sick,
                                    tension: 0.4,
                                    fill: false,
                                    borderWidth: 2
                                }
                            ]
                        },
                        options: {
                            responsive: true,
                            maintainAspectRatio: false,
                            plugins: {
                                legend: {
                                    labels: {
                                        color: '#ffffff',
                                        usePointStyle: true
                                    }
                                },
                                tooltip: {
                                    callbacks: {
                                        label: (context) => `${context.dataset.label}: ${context.parsed.y}%`
                                    }
                                }
                            },
                            scales: {
                                x: {
                                    ticks: { color: '#e2e8f0' },
                                    grid: { color: 'rgba(255,255,255,0.1)' }
                                },
                                y: {
                                    ticks: {
                                        color: '#e2e8f0',
                                        callback: (value) => `${value}%`
                                    },
                                    grid: { color: 'rgba(255,255,255,0.1)' }
                                }
                            }
                        }
                    });

                    const monthlyPercentCtx = document.getElementById('attendanceMonthlyPercentChart').getContext('2d');
                    this.attendanceCharts.monthlyPercent = new Chart(monthlyPercentCtx, {
                        type: 'bar',
                        data: {
                            labels: [],
                            datasets: [
                                {
                                    label: 'Attendance Rate (%)',
                                    data: [],
                                    backgroundColor: palette.punctual,
                                    borderRadius: 6,
                                    maxBarThickness: 60
                                }
                            ]
                        },
                        options: {
                            responsive: true,
                            maintainAspectRatio: false,
                            plugins: {
                                legend: { display: false },
                                tooltip: {
                                    callbacks: {
                                        label: (context) => `${context.parsed.y.toFixed(2)}%`
                                    }
                                }
                            },
                            scales: {
                                x: {
                                    ticks: { color: '#e2e8f0' },
                                    grid: { color: 'rgba(255,255,255,0.1)' }
                                },
                                y: {
                                    beginAtZero: true,
                                    ticks: {
                                        color: '#e2e8f0',
                                        callback: (value) => `${value}%`
                                    },
                                    grid: { color: 'rgba(255,255,255,0.1)' }
                                }
                            }
                        }
                    });

                    const presentCtx = document.getElementById('attendanceMonthlyPresentChart').getContext('2d');
                    this.attendanceCharts.monthlyPresent = new Chart(presentCtx, {
                        type: 'bar',
                        data: {
                            labels: data.months,
                            datasets: [
                                {
                                    type: 'bar',
                                    label: 'Present',
                                    data: data.monthlyPresent,
                                    backgroundColor: palette.punctual,
                                    borderRadius: 6,
                                    maxBarThickness: 26
                                },
                                {
                                    type: 'line',
                                    label: 'Trend',
                                    data: data.monthlyPresentTrend,
                                    borderColor: '#2563eb',
                                    borderWidth: 2,
                                    fill: false,
                                    tension: 0.3
                                }
                            ]
                        },
                        options: {
                            responsive: true,
                            maintainAspectRatio: false,
                            plugins: {
                                legend: { display: true, position: 'bottom' }
                            },
                            scales: {
                                x: { grid: { display: false } },
                                y: { beginAtZero: true }
                            }
                        }
                    });

                    const absentCtx = document.getElementById('attendanceMonthlyAbsentChart').getContext('2d');
                    this.attendanceCharts.monthlyAbsent = new Chart(absentCtx, {
                        type: 'bar',
                        data: {
                            labels: data.months,
                            datasets: [
                                {
                                    type: 'bar',
                                    label: 'Absent',
                                    data: data.monthlyAbsent,
                                    backgroundColor: palette.absent,
                                    borderRadius: 6,
                                    maxBarThickness: 26
                                },
                                {
                                    type: 'line',
                                    label: 'Trend',
                                    data: data.monthlyAbsentTrend,
                                    borderColor: '#f97316',
                                    borderWidth: 2,
                                    fill: false,
                                    tension: 0.3
                                }
                            ]
                        },
                        options: {
                            responsive: true,
                            maintainAspectRatio: false,
                            plugins: {
                                legend: { display: true, position: 'bottom' }
                            },
                            scales: {
                                x: { grid: { display: false } },
                                y: { beginAtZero: true }
                            }
                        }
                    });

                    const leavesCtx = document.getElementById('attendanceMonthlyLeavesChart').getContext('2d');
                    this.attendanceCharts.monthlyLeaves = new Chart(leavesCtx, {
                        type: 'bar',
                        data: {
                            labels: data.months,
                            datasets: [
                                {
                                    type: 'bar',
                                    label: 'Leaves',
                                    data: data.monthlyLeaves.leaves,
                                    backgroundColor: palette.vacation,
                                    borderRadius: 6,
                                    maxBarThickness: 26
                                },
                                {
                                    type: 'line',
                                    label: 'Late',
                                    data: data.monthlyLeaves.late,
                                    borderColor: palette.late,
                                    borderWidth: 2,
                                    fill: false,
                                    tension: 0.3
                                }
                            ]
                        },
                        options: {
                            responsive: true,
                            maintainAspectRatio: false,
                            plugins: {
                                legend: { display: true, position: 'bottom' }
                            },
                            scales: {
                                x: { grid: { display: false } },
                                y: { beginAtZero: true }
                            }
                        }
                    });

                    const biWeeklyCtx = document.getElementById('attendanceBiWeeklyChart').getContext('2d');
                    this.attendanceCharts.biWeekly = new Chart(biWeeklyCtx, {
                        type: 'bar',
                        data: {
                            labels: data.biWeekly.labels,
                            datasets: [
                                {
                                    label: 'Punctual',
                                    data: data.biWeekly.punctual,
                                    backgroundColor: palette.punctual,
                                    borderRadius: 6
                                }
                            ]
                        },
                        options: {
                            responsive: true,
                            maintainAspectRatio: false,
                            plugins: {
                                legend: { display: false }
                            },
                            scales: {
                                x: { ticks: { maxRotation: 0, minRotation: 0 } },
                                y: { beginAtZero: true }
                            }
                        }
                    });

                    const monthlyAnalysisCtx = document.getElementById('attendanceMonthlyAnalysisChart').getContext('2d');
                    this.attendanceCharts.monthlyAnalysis = new Chart(monthlyAnalysisCtx, {
                        type: 'bar',
                        data: {
                            labels: data.monthlyAnalysis.map(item => item.month),
                            datasets: [
                                {
                                    label: 'Punctual',
                                    data: data.monthlyAnalysis.map(item => item.punctual),
                                    backgroundColor: palette.punctual,
                                    stack: 'analysis'
                                },
                                {
                                    label: 'Absent',
                                    data: data.monthlyAnalysis.map(item => item.absent),
                                    backgroundColor: palette.absent,
                                    stack: 'analysis'
                                },
                                {
                                    label: 'Late',
                                    data: data.monthlyAnalysis.map(item => item.late),
                                    backgroundColor: palette.late,
                                    stack: 'analysis'
                                },
                                {
                                    label: 'Sick',
                                    data: data.monthlyAnalysis.map(item => item.sick),
                                    backgroundColor: palette.sick,
                                    stack: 'analysis'
                                },
                                {
                                    label: 'Vacation & Other',
                                    data: data.monthlyAnalysis.map(item => item.vacation),
                                    backgroundColor: palette.vacation,
                                    stack: 'analysis'
                                }
                            ]
                        },
                        options: {
                            indexAxis: 'y',
                            responsive: true,
                            maintainAspectRatio: false,
                            plugins: {
                                legend: { position: 'bottom' }
                            },
                            scales: {
                                x: {
                                    stacked: true,
                                    ticks: {
                                        callback: (value) => `${value}%`
                                    }
                                },
                                y: { stacked: true }
                            }
                        }
                    });

                    const yearlyAnalysisCtx = document.getElementById('attendanceYearlyAnalysisChart').getContext('2d');
                    this.attendanceCharts.yearlyAnalysis = new Chart(yearlyAnalysisCtx, {
                        type: 'doughnut',
                        data: {
                            labels: ['Punctual', 'Absent', 'Late', 'Sick', 'Vacation'],
                            datasets: [
                                {
                                    data: [
                                        data.yearlyTotals.punctual,
                                        data.yearlyTotals.absent,
                                        data.yearlyTotals.late,
                                        data.yearlyTotals.sick,
                                        data.yearlyTotals.vacation
                                    ],
                                    backgroundColor: [
                                        palette.punctual,
                                        palette.absent,
                                        palette.late,
                                        palette.sick,
                                        palette.vacation
                                    ],
                                    borderWidth: 2,
                                    hoverOffset: 8
                                }
                            ]
                        },
                        options: {
                            responsive: true,
                            maintainAspectRatio: false,
                            cutout: '65%',
                            plugins: {
                                legend: { position: 'bottom' }
                            }
                        }
                    });

                    if (monthSelect) {
                        if (!monthSelect.dataset.luminaAttendanceMonthListener) {
                            monthSelect.addEventListener('change', (event) => {
                                const value = parseInt(event.target.value, 10);
                                this.updateAttendanceMonthlyPercentChart(Number.isNaN(value) ? 0 : value);
                            });
                            monthSelect.dataset.luminaAttendanceMonthListener = 'true';
                        }

                        let resolvedMonth;
                        if (!monthSelect.dataset.luminaAttendanceMonthDefaultApplied) {
                            const defaultMonth = new Date().getMonth();
                            resolvedMonth = (defaultMonth >= 0 && defaultMonth < data.months.length) ? defaultMonth : 0;
                            monthSelect.dataset.luminaAttendanceMonthDefaultApplied = 'true';
                        } else {
                            const parsed = parseInt(monthSelect.value, 10);
                            resolvedMonth = Number.isNaN(parsed) ? 0 : parsed;
                        }

                        resolvedMonth = Math.min(Math.max(resolvedMonth, 0), data.months.length - 1);
                        monthSelect.value = String(resolvedMonth);
                        this.updateAttendanceMonthlyPercentChart(resolvedMonth);
                    } else {
                        this.updateAttendanceMonthlyPercentChart(0);
                    }

                    if (userSelect && !userSelect.dataset.luminaAttendanceUserListener) {
                        userSelect.addEventListener('change', (event) => {
                            this.handleAttendanceDashboardUserFilterChange(event.target.value);
                        });
                        userSelect.dataset.luminaAttendanceUserListener = 'true';
                    }

                    if (!this.attendanceDashboardResizeHandler) {
                        this.attendanceDashboardResizeHandler = () => this.refreshAttendanceDashboard();
                        window.addEventListener('resize', this.attendanceDashboardResizeHandler);
                    }

                    this.attendanceDashboardInitialized = true;
                } else {
                    this.attendanceCharts.yearlyTrend.data.labels = data.months;
                    this.attendanceCharts.yearlyTrend.data.datasets[0].data = data.yearlyTrends.punctual;
                    this.attendanceCharts.yearlyTrend.data.datasets[1].data = data.yearlyTrends.late;
                    this.attendanceCharts.yearlyTrend.data.datasets[2].data = data.yearlyTrends.absent;
                    this.attendanceCharts.yearlyTrend.data.datasets[3].data = data.yearlyTrends.sick;

                    this.attendanceCharts.monthlyPresent.data.labels = data.months;
                    this.attendanceCharts.monthlyPresent.data.datasets[0].data = data.monthlyPresent;
                    this.attendanceCharts.monthlyPresent.data.datasets[1].data = data.monthlyPresentTrend;

                    this.attendanceCharts.monthlyAbsent.data.labels = data.months;
                    this.attendanceCharts.monthlyAbsent.data.datasets[0].data = data.monthlyAbsent;
                    this.attendanceCharts.monthlyAbsent.data.datasets[1].data = data.monthlyAbsentTrend;

                    this.attendanceCharts.monthlyLeaves.data.labels = data.months;
                    this.attendanceCharts.monthlyLeaves.data.datasets[0].data = data.monthlyLeaves.leaves;
                    this.attendanceCharts.monthlyLeaves.data.datasets[1].data = data.monthlyLeaves.late;

                    this.attendanceCharts.biWeekly.data.labels = data.biWeekly.labels;
                    this.attendanceCharts.biWeekly.data.datasets[0].data = data.biWeekly.punctual;

                    this.attendanceCharts.monthlyAnalysis.data.labels = data.monthlyAnalysis.map(item => item.month);
                    this.attendanceCharts.monthlyAnalysis.data.datasets[0].data = data.monthlyAnalysis.map(item => item.punctual);
                    this.attendanceCharts.monthlyAnalysis.data.datasets[1].data = data.monthlyAnalysis.map(item => item.absent);
                    this.attendanceCharts.monthlyAnalysis.data.datasets[2].data = data.monthlyAnalysis.map(item => item.late);
                    this.attendanceCharts.monthlyAnalysis.data.datasets[3].data = data.monthlyAnalysis.map(item => item.sick);
                    this.attendanceCharts.monthlyAnalysis.data.datasets[4].data = data.monthlyAnalysis.map(item => item.vacation);

                    this.attendanceCharts.yearlyAnalysis.data.datasets[0].data = [
                        data.yearlyTotals.punctual,
                        data.yearlyTotals.absent,
                        data.yearlyTotals.late,
                        data.yearlyTotals.sick,
                        data.yearlyTotals.vacation
                    ];

                    const selectedMonth = monthSelect ? parseInt(monthSelect.value, 10) : 0;
                    this.updateAttendanceMonthlyPercentChart(Number.isNaN(selectedMonth) ? 0 : selectedMonth);

                    this.refreshAttendanceDashboard();
                }
            }

            updateAttendanceMonthlyPercentChart(monthIndex) {
                const chart = this.attendanceCharts.monthlyPercent;
                const valueDisplay = document.getElementById('attendanceMonthlyPercentValue');
                const data = this.attendanceDashboardData;

                if (!chart || !data) {
                    return;
                }

                const safeIndex = Math.min(Math.max(monthIndex, 0), data.months.length - 1);
                const monthName = data.months[safeIndex];
                const percentValue = data.monthlyPercent[safeIndex] || 0;

                chart.data.labels = [monthName];
                chart.data.datasets[0].data = [percentValue];
                chart.update();

                if (valueDisplay) {
                    valueDisplay.textContent = `${percentValue.toFixed(2)}%`;
                }
            }

            handleAttendanceDashboardUserFilterChange(rawValue) {
                const normalizedValue = this.normalizeUserIdValue(rawValue);
                this.attendanceDashboardUserFilter = normalizedValue || '';

                const userSelect = document.getElementById('attendanceDashboardUser');
                if (userSelect) {
                    const options = Array.from(userSelect.options || []);
                    const hasOption = options.some(option => option.value === (this.attendanceDashboardUserFilter || ''));
                    userSelect.value = hasOption ? (this.attendanceDashboardUserFilter || '') : '';
                    if (!hasOption && this.attendanceDashboardUserFilter) {
                        this.attendanceDashboardUserFilter = '';
                    }
                }

                const year = this.attendanceDashboardYear || this.getSelectedAttendanceYear();
                if (!Number.isFinite(year)) {
                    return;
                }

                const filteredRecords = this.filterAttendanceDashboardRecords(this.attendanceDashboardRecords, this.attendanceDashboardUserFilter);
                this.attendanceDashboardData = this.computeAttendanceDashboard(filteredRecords, year);
                this.initializeAttendanceDashboard();
            }

            refreshAttendanceDashboard() {
                Object.values(this.attendanceCharts).forEach(chart => {
                    if (chart && typeof chart.resize === 'function') {
                        chart.resize();
                    }
                    if (chart && typeof chart.update === 'function') {
                        chart.update('none');
                    }
                });
            }

            async loadAttendanceCalendar() {
                const container = document.getElementById('attendanceCalendarContainer');
                let monthContext = null;

                try {
                    await this.ensureScheduleContext();

                    const monthInput = document.getElementById('attendanceMonth');
                    const yearInput = document.getElementById('attendanceYear');
                    const monthValue = monthInput ? monthInput.value : '';
                    const yearValue = yearInput ? yearInput.value : '';
                    monthContext = this.resolveAttendanceMonthContext(monthValue, yearValue);

                    this.updateStatusLegendCard();
                    if (container) {
                        container.innerHTML = this.renderAttendanceCalendarLoading(monthContext.label);
                    }

                    const managerId = this.getCurrentUserId();
                    const campaignId = this.getCurrentCampaignId() || null;

                    const employmentOptions = { includeInactive: true, includeAllEmployment: true };
                    const [attendanceUsersRaw, scheduleUsersRaw] = await Promise.all([
                        this.callServerFunction('clientGetAttendanceUsers', managerId, campaignId, employmentOptions),
                        this.callServerFunction('clientGetScheduleUsers', managerId, campaignId, employmentOptions)
                    ]);

                    const scheduleUsers = Array.isArray(scheduleUsersRaw) ? scheduleUsersRaw : [];

                    if (!Array.isArray(this.availableUsers) || !this.availableUsers.length) {
                        this.availableUsers = scheduleUsers.slice();
                    }

                    const employedScheduleUsers = this.filterScheduleUsersByEmployment(
                        scheduleUsers,
                        monthContext.year,
                        monthContext.month
                    );

                    console.log(
                        '📅 Filtering attendance calendar to %d/%d employed users for %s',
                        employedScheduleUsers.length,
                        scheduleUsers.length,
                        monthContext.label
                    );

                    if (!employedScheduleUsers.length) {
                        if (container) {
                            container.innerHTML = this.renderNoEligibleAttendanceUsersState(monthContext.label);
                        }
                        return;
                    }

                    const employmentKeyLookup = this.buildEmploymentKeyLookup(employedScheduleUsers);

                    const combinedUsers = [];
                    const seenUserKeys = new Set();

                    const appendUserName = (name) => {
                        const normalized = this.normalizePersonKey(name);
                        if (!normalized || seenUserKeys.has(normalized) || !employmentKeyLookup.has(normalized)) {
                            return;
                        }
                        combinedUsers.push(name);
                        seenUserKeys.add(normalized);
                    };

                    employedScheduleUsers.forEach(user => {
                        if (!user) {
                            return;
                        }
                        appendUserName(user.UserName || user.FullName || user.Email);
                    });

                    if (Array.isArray(attendanceUsersRaw)) {
                        attendanceUsersRaw.forEach(name => appendUserName(name));
                    }

                    if (!combinedUsers.length) {
                        if (container) {
                            container.innerHTML = this.renderNoEligibleAttendanceUsersState(monthContext.label);
                        }
                        return;
                    }

                    const userEntries = this.buildAttendanceUserEntries(combinedUsers, employedScheduleUsers);

                    let attendanceRecords = [];
                    try {
                        const attendanceResponse = await this.callServerFunction(
                            'clientGetAttendanceDataRange',
                            monthContext.startDate,
                            monthContext.endDate,
                            campaignId
                        );
                        if (attendanceResponse && attendanceResponse.success) {
                            attendanceRecords = Array.isArray(attendanceResponse.records) ? attendanceResponse.records : [];
                        } else {
                            console.warn('Attendance data range request returned an error:', attendanceResponse?.error);
                        }
                    } catch (attendanceError) {
                        console.error('Unable to load attendance statuses for calendar:', attendanceError);
                    }

                    this.attendanceCalendarRecords = attendanceRecords;
                    this.mergeAttendanceDashboardRecords(attendanceRecords, monthContext.year);
                    const attendanceMap = this.buildAttendanceRecordMap(attendanceRecords);

                    const calendar = this.generateAttendanceCalendarGrid(
                        userEntries,
                        monthContext.year,
                        monthContext.month,
                        monthContext.daysInMonth,
                        attendanceMap
                    );

                    if (container) {
                        container.innerHTML = calendar;
                    }

                    this.hideAttendanceContextMenu();
                    this.ensureAttendanceContextMenu();

                    console.log('✅ Attendance calendar loaded with %d records', attendanceRecords.length);
                } catch (error) {
                    console.error('❌ Failed to load attendance calendar:', error);
                    if (container) {
                        const label = monthContext?.label || '';
                        container.innerHTML = this.renderAttendanceCalendarErrorState(label);
                    }
                    this.showToast('Failed to load attendance calendar. Please try again.', 'danger');
                }
            }

            collectUserIdentityKeys(user) {
                if (!user) {
                    return [];
                }

                const identityValues = [
                    user.UserName,
                    user.FullName,
                    user.Email
                ];

                return identityValues
                    .map(value => this.normalizePersonKey(value))
                    .filter(Boolean);
            }

            resolveAttendanceMonthContext(monthValue, yearValue) {
                const now = new Date();
                const parsedMonth = parseInt(monthValue, 10);
                const parsedYear = parseInt(yearValue, 10);

                const month = Number.isFinite(parsedMonth) && parsedMonth >= 1 && parsedMonth <= 12
                    ? parsedMonth
                    : now.getMonth() + 1;
                const year = Number.isFinite(parsedYear) ? parsedYear : now.getFullYear();
                const daysInMonth = new Date(year, month, 0).getDate();
                const startDate = `${year}-${String(month).padStart(2, '0')}-01`;
                const endDate = `${year}-${String(month).padStart(2, '0')}-${String(daysInMonth).padStart(2, '0')}`;
                const monthName = this.getMonthName(month) || `Month ${month}`;
                const label = `${monthName} ${year}`.trim();

                return {
                    month,
                    year,
                    daysInMonth,
                    startDate,
                    endDate,
                    label
                };
            }

            renderAttendanceCalendarLoading(monthLabel) {
                const safeLabel = this.escapeHtml(monthLabel || '');
                return `
                        <div class="text-center py-5">
                            <div class="loading-spinner mx-auto mb-3"></div>
                            <p>Loading attendance calendar for ${safeLabel}...</p>
                        </div>
                    `;
            }

            renderAttendanceCalendarErrorState(monthLabel) {
                const safeLabel = this.escapeHtml(monthLabel || '');
                const labelText = safeLabel ? ` for ${safeLabel}` : '';
                return `
                        <div class="text-center py-5 text-danger">
                            <i class="fas fa-exclamation-triangle fa-3x mb-3"></i>
                            <p>We couldn't load the attendance calendar${labelText}. Please try again.</p>
                        </div>
                    `;
            }

            renderNoEligibleAttendanceUsersState(monthLabel) {
                const safeLabel = this.escapeHtml(monthLabel || '');
                return `
                        <div class="text-center py-5 text-muted">
                            <i class="fas fa-user-clock fa-3x mb-3 opacity-50"></i>
                            <h5>No Eligible Users</h5>
                            <p>No users were employed during ${safeLabel}.</p>
                            <p>Adjust the selected month or review employment dates.</p>
                        </div>
                    `;
            }

            filterScheduleUsersByEmployment(users, year, month) {
                if (!Array.isArray(users) || !users.length) {
                    return [];
                }

                return users.filter(user => this.isUserEmployedDuringMonth(user, year, month));
            }

            buildEmploymentKeyLookup(users = []) {
                const lookup = new Set();

                if (!Array.isArray(users) || !users.length) {
                    return lookup;
                }

                users.forEach(user => {
                    this.collectUserIdentityKeys(user).forEach(key => lookup.add(key));
                });

                return lookup;
            }

            collectUserIdentityKeys(user) {
                if (!user) {
                    return [];
                }

                const identityValues = [
                    user.UserName,
                    user.FullName,
                    user.Email
                ];

                return identityValues
                    .map(value => this.normalizePersonKey(value))
                    .filter(Boolean);
            }

            buildAttendanceUserEntries(userNames = [], scheduleUsers = []) {
                const metadataIndex = new Map();

                scheduleUsers.forEach(user => {
                    if (!user) {
                        return;
                    }

                    const userName = (user.UserName || '').toString().trim();
                    const fullName = (user.FullName || '').toString().trim();
                    const email = (user.Email || '').toString().trim();
                    const employment = this.getEmploymentPeriod(user);

                    const metadata = {
                        userName,
                        fullName,
                        email,
                        employment
                    };

                    [userName, fullName, email].forEach(value => {
                        const key = this.normalizePersonKey(value);
                        if (key && !metadataIndex.has(key)) {
                            metadataIndex.set(key, metadata);
                        }
                    });
                });

                return userNames.map(name => {
                    const normalizedName = this.normalizePersonKey(name);
                    const metadata = normalizedName ? metadataIndex.get(normalizedName) : null;

                    const recordKeySet = new Set();
                    if (metadata) {
                        [metadata.userName, metadata.fullName, metadata.email].forEach(value => {
                            const key = this.normalizePersonKey(value);
                            if (key) {
                                recordKeySet.add(key);
                            }
                        });
                    }
                    if (normalizedName) {
                        recordKeySet.add(normalizedName);
                    }

                    const identifier = metadata && metadata.userName ? metadata.userName : name;
                    const displayName = metadata && metadata.fullName
                        ? metadata.fullName
                        : (metadata && metadata.userName ? metadata.userName : name);
                    const employment = metadata && metadata.employment
                        ? metadata.employment
<<<<<<< HEAD
                        : { startDate: null, endDate: null, startIso: '', endIso: '', status: '', statusRaw: '', isStatusActive: true };
=======
                        : { startDate: null, endDate: null, startIso: '', endIso: '' };
>>>>>>> 4603a7b7

                    return {
                        identifier,
                        displayName,
                        original: name,
                        recordKeys: Array.from(recordKeySet),
                        employmentStart: employment && employment.startDate ? new Date(employment.startDate.getTime()) : null,
                        employmentEnd: employment && employment.endDate ? new Date(employment.endDate.getTime()) : null,
                        employmentStartIso: employment && employment.startIso ? employment.startIso : '',
<<<<<<< HEAD
                        employmentEndIso: employment && employment.endIso ? employment.endIso : '',
                        employmentStatus: employment && employment.status ? employment.status : '',
                        employmentStatusRaw: employment && employment.statusRaw ? employment.statusRaw : '',
                        employmentStatusIsActive: employment && typeof employment.isStatusActive === 'boolean'
                            ? employment.isStatusActive
                            : true
=======
                        employmentEndIso: employment && employment.endIso ? employment.endIso : ''
>>>>>>> 4603a7b7
                    };
                });
            }

            getEmploymentPeriod(user) {
                if (!user) {
<<<<<<< HEAD
                    return { startIso: '', endIso: '', startDate: null, endDate: null, status: '', statusRaw: '', isStatusActive: true };
=======
                    return { startIso: '', endIso: '', startDate: null, endDate: null };
>>>>>>> 4603a7b7
                }

                const startFieldNames = Array.isArray(this.employmentStartFieldNames)
                    ? this.employmentStartFieldNames
                    : [];
                const endFieldNames = Array.isArray(this.employmentEndFieldNames)
                    ? this.employmentEndFieldNames
                    : [];

                const startIso = this.resolveEmploymentIsoDate(user, startFieldNames);
                const endIso = this.resolveEmploymentIsoDate(user, endFieldNames);

                const startDate = this.parseIsoDateToLocal(startIso);
                if (startDate instanceof Date && !Number.isNaN(startDate.getTime())) {
                    startDate.setHours(0, 0, 0, 0);
                }

                const endDate = this.parseIsoDateToLocal(endIso);
                if (endDate instanceof Date && !Number.isNaN(endDate.getTime())) {
                    endDate.setHours(23, 59, 59, 999);
                }

<<<<<<< HEAD
                const statusCandidates = [
                    user.employmentStatusCanonical,
                    user.EmploymentStatusCanonical,
                    user.employmentStatusNormalized,
                    user.EmploymentStatusNormalized,
                    user.employmentStatus,
                    user.EmploymentStatus,
                    user.Status,
                    user.status
                ];
                let statusRaw = '';
                for (let i = 0; i < statusCandidates.length; i++) {
                    const candidate = statusCandidates[i];
                    if (candidate) {
                        statusRaw = candidate;
                        break;
                    }
                }

                const normalizedStatus = this.normalizeEmploymentStatusLabel(statusRaw);
                const isStatusActive = typeof user.employmentStatusIsActive === 'boolean'
                    ? user.employmentStatusIsActive
                    : this.isEmploymentStatusActive(normalizedStatus || statusRaw);

=======
>>>>>>> 4603a7b7
                return {
                    startIso: startIso || '',
                    endIso: endIso || '',
                    startDate: startDate instanceof Date && !Number.isNaN(startDate.getTime()) ? startDate : null,
<<<<<<< HEAD
                    endDate: endDate instanceof Date && !Number.isNaN(endDate.getTime()) ? endDate : null,
                    status: normalizedStatus || this.normalizeEmploymentStatusLabel(statusRaw),
                    statusRaw: statusRaw || '',
                    isStatusActive
=======
                    endDate: endDate instanceof Date && !Number.isNaN(endDate.getTime()) ? endDate : null
>>>>>>> 4603a7b7
                };
            }

            isUserEmployedDuringMonth(user, year, month) {
                if (!user) {
                    return false;
                }

                const normalizedMonth = Number(month);
                const normalizedYear = Number(year);
                if (!Number.isFinite(normalizedMonth) || !Number.isFinite(normalizedYear)) {
                    return false;
                }

                const monthStart = new Date(normalizedYear, normalizedMonth - 1, 1);
                monthStart.setHours(0, 0, 0, 0);
                const monthEnd = new Date(normalizedYear, normalizedMonth, 0);
                monthEnd.setHours(23, 59, 59, 999);
                const monthStartTime = monthStart.getTime();
                const monthEndTime = monthEnd.getTime();

                const employment = this.getEmploymentPeriod(user);
                const hireDate = employment.startDate instanceof Date ? employment.startDate : this.parseIsoDateToLocal(employment.startIso);
                if (hireDate && hireDate.getTime() > monthEndTime) {
                    return false;
                }

                const terminationDate = employment.endDate instanceof Date ? employment.endDate : this.parseIsoDateToLocal(employment.endIso);
                if (terminationDate && terminationDate.getTime() < monthStartTime) {
                    return false;
                }

                if (employment.isStatusActive === false && !terminationDate) {
                    return false;
                }

                return true;
            }

            parseIsoDateToLocal(isoDate) {
                if (typeof isoDate !== 'string' || !/^\d{4}-\d{2}-\d{2}$/.test(isoDate)) {
                    return null;
                }

                const [yearStr, monthStr, dayStr] = isoDate.split('-');
                const year = parseInt(yearStr, 10);
                const month = parseInt(monthStr, 10);
                const day = parseInt(dayStr, 10);

                if (!Number.isFinite(year) || !Number.isFinite(month) || !Number.isFinite(day)) {
                    return null;
                }

                const date = new Date(year, month - 1, day);
                return Number.isNaN(date.getTime()) ? null : date;
            }

            resolveEmploymentIsoDate(user, fieldNames = [], visited = new Set()) {
                if (!user || !Array.isArray(fieldNames) || !fieldNames.length) {
                    return '';
                }

                if (visited.has(user)) {
                    return '';
                }
                visited.add(user);

                for (let index = 0; index < fieldNames.length; index++) {
                    const fieldName = fieldNames[index];
                    if (!fieldName) {
                        continue;
                    }

                    const rawValue = user[fieldName];
                    const normalized = this.normalizeAttendanceDateValue(rawValue);
                    if (normalized) {
                        return normalized;
                    }
                }

                const nestedSources = [
                    user.Employment,
                    user.employment,
                    user.EmploymentDetails,
                    user.employmentDetails,
                    user.EmploymentInfo,
                    user.employmentInfo,
                    user.HRProfile,
                    user.hrProfile,
                    user.HrProfile
                ];

                for (let index = 0; index < nestedSources.length; index++) {
                    const nested = nestedSources[index];
                    if (!nested || typeof nested !== 'object') {
                        continue;
                    }

                    const normalized = this.resolveEmploymentIsoDate(nested, fieldNames, visited);
                    if (normalized) {
                        return normalized;
                    }
                }

                return '';
            }

            renderAttendanceLegend() {
                if (!Array.isArray(this.attendanceStatusLegend) || this.attendanceStatusLegend.length === 0) {
                    return '';
                }

                return this.attendanceStatusLegend.map(item => {
                    const code = this.escapeHtml(item.code || '-');
                    const label = this.escapeHtml(item.label || '');
                    const className = item.className || 'attendance-calendar__status--other';
                    return `
                        <div class="attendance-calendar__legend-item">
                            <span class="attendance-calendar__status ${className}">${code}</span>
                            <span>${label}</span>
                        </div>
                    `;
                }).join('');
            }

            updateStatusLegendCard() {
                const container = document.getElementById('attendanceStatusLegendCard');
                if (!container) {
                    return;
                }

                const legendHtml = this.renderAttendanceLegend();
                if (legendHtml) {
                    container.innerHTML = legendHtml;
                } else {
                    container.innerHTML = '<div class="text-muted small">No attendance statuses configured.</div>';
                }
            }

            resolveAttendanceRecord(recordKeys, dateStr, attendanceMap) {
                if (!Array.isArray(recordKeys) || !dateStr || !attendanceMap) {
                    return null;
                }

                for (let i = 0; i < recordKeys.length; i++) {
                    const key = `${recordKeys[i]}::${dateStr}`;
                    if (attendanceMap.has(key)) {
                        return attendanceMap.get(key);
                    }
                }

                return null;
            }

            renderParticipantEmploymentMeta(entry) {
                if (!entry) {
                    return '';
                }

                const fragments = [];
                const statusLabel = this.normalizeEmploymentStatusLabel(entry.employmentStatus || entry.employmentStatusRaw || '');
                if (statusLabel) {
                    fragments.push(`<span class="attendance-calendar__participant-status"><i class="fas fa-briefcase"></i>${this.escapeHtml(statusLabel)}</span>`);
                }

                const startLabel = entry.employmentStartIso ? this.formatDate(entry.employmentStartIso) : '';
                const endLabel = entry.employmentEndIso ? this.formatDate(entry.employmentEndIso) : '';
                let rangeLabel = '';
                if (startLabel && endLabel) {
                    rangeLabel = `${startLabel} – ${endLabel}`;
                } else if (startLabel) {
                    rangeLabel = `Since ${startLabel}`;
                } else if (endLabel) {
                    rangeLabel = `Ended ${endLabel}`;
                }

                if (rangeLabel) {
                    fragments.push(`<span class="attendance-calendar__participant-dates"><i class="fas fa-calendar-alt"></i>${this.escapeHtml(rangeLabel)}</span>`);
                }

                if (!fragments.length) {
                    return '';
                }

                return `<div class="attendance-calendar__participant-meta">${fragments.join('')}</div>`;
            }

            buildEmploymentInactiveLabel(entry, dateStr) {
                const safeDate = dateStr || '';
                const statusLabel = this.normalizeEmploymentStatusLabel(entry?.employmentStatus || entry?.employmentStatusRaw || '');
                const startLabel = entry?.employmentStartIso ? this.formatDate(entry.employmentStartIso) : '';
                const endLabel = entry?.employmentEndIso ? this.formatDate(entry.employmentEndIso) : '';

                const detailParts = [];
                if (statusLabel) {
                    detailParts.push(`Status: ${statusLabel}`);
                }

                if (startLabel && endLabel) {
                    detailParts.push(`${startLabel} – ${endLabel}`);
                } else if (startLabel) {
                    detailParts.push(`Start ${startLabel}`);
                } else if (endLabel) {
                    detailParts.push(`End ${endLabel}`);
                }

                const base = safeDate ? `Not employed on ${safeDate}` : 'Not employed';
                if (!detailParts.length) {
                    return base;
                }

                return `${base} (${detailParts.join(' • ')})`;
            }

            generateAttendanceCalendarGrid(userEntries, year, month, daysInMonth, attendanceMap = new Map()) {
                const monthDate = new Date(year, month - 1, 1);
                const monthName = monthDate.toLocaleDateString('en-US', { month: 'long' }).toUpperCase();
                const monthLabel = `${monthName} - ${year}`;
                const safeMonthLabel = this.escapeHtml(monthLabel);
                const participantLabel = `${userEntries.length} Participant${userEntries.length === 1 ? '' : 's'}`;

                let html = `
                        <div class="attendance-calendar">
                            <div class="attendance-calendar__header">
                                <div class="attendance-calendar__header-top">
                                    <div class="attendance-calendar__period">
                                        <span class="attendance-calendar__period-label">${safeMonthLabel}</span>
                                        <span class="attendance-calendar__period-subtitle">${this.escapeHtml(participantLabel)}</span>
                                    </div>
                                </div>
                            </div>
                            <div class="attendance-calendar__table-wrapper">
                                <table class="attendance-calendar__table">
                                    <thead>
                                        <tr>
                                            <th scope="col" class="attendance-calendar__participant-header">Participants</th>
                    `;

                for (let day = 1; day <= daysInMonth; day++) {
                    const date = new Date(year, month - 1, day);
                    const dayName = date.toLocaleDateString('en-US', { weekday: 'short' });
                    const isWeekend = date.getDay() === 0 || date.getDay() === 6;
                    html += `
                                            <th scope="col" class="${isWeekend ? 'attendance-calendar__day attendance-calendar__cell--weekend' : 'attendance-calendar__day'}">
                                                <span class="attendance-calendar__day-number">${day}</span>
                                                <span class="attendance-calendar__day-name">${this.escapeHtml(dayName)}</span>
                                            </th>
                    `;
                }

                html += `
                                        </tr>
                                    </thead>
                                    <tbody>
                    `;

                userEntries.forEach(entry => {
                    const safeDisplay = this.escapeHtml(entry.displayName || entry.identifier || '');
                    const clickIdentifier = this.escapeForInlineEvent(entry.identifier || entry.original || '');
                    const clickDisplay = this.escapeForInlineEvent(entry.displayName || entry.identifier || '');
                    const employmentMeta = this.renderParticipantEmploymentMeta(entry);
                    const normalizedStatus = this.normalizeEmploymentStatusLabel(entry.employmentStatus || entry.employmentStatusRaw || '');
                    const safeStatusAttr = normalizedStatus ? this.escapeHtml(normalizedStatus) : '';
                    const employmentRowAttr = safeStatusAttr ? ` data-employment-status="${safeStatusAttr}"` : '';
                    const employmentActiveAttr = entry.employmentStatusIsActive === false ? ' data-employment-active="false"' : '';

                    html += `
                                        <tr${employmentRowAttr}${employmentActiveAttr}>
                                            <th scope="row" class="attendance-calendar__participant-cell">
                                                <span class="attendance-calendar__participant-name" title="${safeDisplay}">${safeDisplay}</span>
                                                ${employmentMeta}
                                            </th>
                    `;

                    for (let day = 1; day <= daysInMonth; day++) {
                        const dateStr = `${year}-${month.toString().padStart(2, '0')}-${day.toString().padStart(2, '0')}`;
                        const date = new Date(year, month - 1, day);
                        const isWeekend = date.getDay() === 0 || date.getDay() === 6;
                        const employmentStart = entry && entry.employmentStart instanceof Date ? entry.employmentStart : null;
                        const employmentEnd = entry && entry.employmentEnd instanceof Date ? entry.employmentEnd : null;
                        const cellTime = date.getTime();
                        const employmentStartTime = employmentStart ? employmentStart.getTime() : null;
                        const employmentEndTime = employmentEnd ? employmentEnd.getTime() : null;
                        const isEmployedOnDay = (!employmentStartTime || cellTime >= employmentStartTime)
                            && (!employmentEndTime || cellTime <= employmentEndTime);

                        const cellClasses = ['attendance-calendar__cell'];
                        if (isWeekend) {
                            cellClasses.push('attendance-calendar__cell--weekend');
                        }
                        if (!isEmployedOnDay) {
                            cellClasses.push('attendance-calendar__cell--inactive');
                        }

                        const record = isEmployedOnDay
                            ? this.resolveAttendanceRecord(entry.recordKeys, dateStr, attendanceMap)
                            : null;
                        const badge = record ? this.getAttendanceStatusBadge(record.status) : null;
                        const badgeLabel = badge
                            ? this.escapeHtml(badge.label)
<<<<<<< HEAD
                            : this.escapeHtml(isEmployedOnDay ? 'Unmarked' : this.buildEmploymentInactiveLabel(entry, dateStr));
=======
                            : this.escapeHtml(isEmployedOnDay ? 'Unmarked' : 'Not employed');
>>>>>>> 4603a7b7
                        const statusClass = badge
                            ? `attendance-calendar__status ${badge.className}`
                            : `attendance-calendar__status ${isEmployedOnDay ? 'attendance-calendar__status--empty' : 'attendance-calendar__status--inactive'}`;
                        const badgeCode = badge && badge.code && badge.code !== '-' ? badge.code : '';
                        const statusContent = badgeCode ? this.escapeHtml(badgeCode) : '&#8211;';
                        const safeIdentifierAttr = this.escapeHtml(entry.identifier || entry.original || '');
                        const safeDateAttr = this.escapeHtml(dateStr);
                        const safeStatusAttr = badge && isEmployedOnDay ? this.escapeHtml(record?.status || '') : '';
                        const statusCodeAttr = badgeCode ? this.escapeHtml(badgeCode) : '';
                        const cellClassAttr = cellClasses.join(' ');
                        const displayLabel = (entry.displayName || entry.identifier || '').toString();
                        const cellTitle = this.escapeHtml(isEmployedOnDay
                            ? `Right-click or tap to mark attendance for ${displayLabel} on ${dateStr}`
<<<<<<< HEAD
                            : `${displayLabel} • ${this.buildEmploymentInactiveLabel(entry, dateStr)}`);
                        const inactiveReasonAttr = !isEmployedOnDay ? this.escapeHtml(this.buildEmploymentInactiveLabel(entry, dateStr)) : '';
                        const employmentAttr = isEmployedOnDay
                            ? ''
                            : ` data-attendance-employment="inactive"${inactiveReasonAttr ? ` data-attendance-employment-reason="${inactiveReasonAttr}"` : ''}`;
=======
                            : `${displayLabel} was not employed on ${dateStr}`);
                        const employmentAttr = isEmployedOnDay ? '' : ' data-attendance-employment="inactive"';
>>>>>>> 4603a7b7
                        const interactionAttributes = isEmployedOnDay
                            ? ` onclick="scheduleManager.showAttendanceContextMenu(event, '${clickIdentifier}', '${dateStr}', '${clickDisplay}')" oncontextmenu="scheduleManager.showAttendanceContextMenu(event, '${clickIdentifier}', '${dateStr}', '${clickDisplay}')"`
                            : '';

                        html += `
                                            <td class="${cellClassAttr}"
                                                data-attendance-user="${safeIdentifierAttr}"
                                                data-attendance-date="${safeDateAttr}"
                                                data-attendance-status="${safeStatusAttr}"
                                                data-attendance-status-code="${statusCodeAttr}"${employmentAttr}${interactionAttributes}
                                                title="${cellTitle}">
                                                <span class="${statusClass}" title="${badgeLabel}">${statusContent}</span>
                                            </td>
                        `;
                    }

                    html += `
                                        </tr>
                    `;
                });

                html += `
                                    </tbody>
                                </table>
                            </div>
                        </div>
                    `;

                return html;
            }

            buildAttendanceRecordMap(records) {
                const map = new Map();

                if (!Array.isArray(records)) {
                    return map;
                }

                records.forEach(record => {
                    const userNameRaw = record?.userName || record?.UserName || record?.user || record?.User || '';
                    const statusRaw = record?.status || record?.Status || record?.state || record?.State || '';
                    const userName = typeof userNameRaw === 'string' ? userNameRaw.trim() : String(userNameRaw || '').trim();
                    const status = typeof statusRaw === 'string' ? statusRaw.trim() : String(statusRaw || '').trim();
                    const rawDate = record?.date || record?.Date || record?.timestamp;

                    const date = rawDate instanceof Date ? new Date(rawDate.getTime()) : (rawDate ? new Date(rawDate) : null);
                    const isoDate = this.toIsoDateString(date);
                    const userKey = this.normalizePersonKey(userName);

                    if (!userKey || !isoDate || !status) {
                        return;
                    }

                    const key = `${userKey}::${isoDate}`;
                    map.set(key, {
                        status,
                        userName,
                        date: isoDate
                    });
                });

                return map;
            }

            getAttendanceStatusBadge(status) {
                const normalizedOriginal = (status || '').toString().trim();
                const normalizedKey = this.normalizeAttendanceStatusKey(normalizedOriginal);

                if (!normalizedKey) {
                    return this.attendanceStatusBadges.empty;
                }

                if (this.attendanceStatusBadgeIndex && this.attendanceStatusBadgeIndex.has(normalizedKey)) {
                    return this.attendanceStatusBadgeIndex.get(normalizedKey);
                }

                const keywordChecks = [
                    { match: ['present', 'on time', 'punctual'], badge: this.attendanceStatusBadges.present },
                    { match: ['bereavement'], badge: this.attendanceStatusBadges.bereavement },
                    { match: ['absent', 'no show'], badge: this.attendanceStatusBadges.absent },
                    { match: ['late', 'tardy'], badge: this.attendanceStatusBadges.late },
                    { match: ['no call', 'no show'], badge: this.attendanceStatusBadges.ncns },
                    { match: ['vacation', 'pto', 'paid time off'], badge: this.attendanceStatusBadges.vacation },
                    { match: ['sick', 'illness', 'medical'], badge: this.attendanceStatusBadges.sick },
                    { match: ['leave of absence', 'loa'], badge: this.attendanceStatusBadges.loa },
                    { match: ['personal'], badge: this.attendanceStatusBadges.personal },
                    { match: ['training', 'workshop', 'session', 'class'], badge: this.attendanceStatusBadges.training }
                ];

                for (const { match, badge } of keywordChecks) {
                    if (!Array.isArray(match) || !badge) {
                        continue;
                    }

                    const isMatch = match.some(keyword => normalizedKey.includes(this.normalizeAttendanceStatusKey(keyword)));
                    if (isMatch) {
                        return badge;
                    }
                }

                const fallbackCode = normalizedOriginal ? normalizedOriginal.substring(0, 3).toUpperCase() : '?';
                return {
                    code: fallbackCode,
                    className: 'attendance-calendar__status--other',
                    label: normalizedOriginal || 'Other'
                };
            }

            ensureAttendanceContextMenu() {
                if (this.attendanceContextMenu) {
                    return this.attendanceContextMenu;
                }

                const menu = document.createElement('div');
                menu.className = 'attendance-context-menu';
                menu.setAttribute('role', 'menu');
                menu.setAttribute('aria-hidden', 'true');

                const list = document.createElement('ul');
                list.className = 'attendance-context-menu__list';

                this.attendanceStatusOptions.forEach(option => {
                    const listItem = document.createElement('li');
                    listItem.setAttribute('role', 'none');
                    const button = document.createElement('button');
                    button.type = 'button';
                    button.className = 'attendance-context-menu__item';
                    button.dataset.status = option.value;
                    button.setAttribute('role', 'menuitem');
                    if (option.description) {
                        button.title = option.description;
                    }
                    button.innerHTML = `
                        <span class="attendance-context-menu__code ${option.className}">${option.code}</span>
                        <span class="attendance-context-menu__text">${this.escapeHtml(option.label)}</span>
                    `;
                    listItem.appendChild(button);
                    list.appendChild(listItem);
                });

                list.addEventListener('click', (event) => {
                    const button = event.target.closest('button[data-status]');
                    if (!button) {
                        return;
                    }

                    const status = button.dataset.status;
                    const target = this.attendanceContextMenuTarget;
                    this.hideAttendanceContextMenu();

                    if (target) {
                        this.setAttendanceStatus(target.userName, target.date, status, target.displayName, target.cellElement);
                    }
                });

                menu.appendChild(list);

                document.body.appendChild(menu);
                this.attendanceContextMenu = menu;
                return menu;
            }

            showAttendanceContextMenu(event, userName, date, displayName = null) {
                if (!userName || !date) {
                    return;
                }

                if (event) {
                    event.preventDefault();
                    event.stopPropagation();
                }

                this.hideAttendanceContextMenu();

                const menu = this.ensureAttendanceContextMenu();
                const cellElement = (event && event.currentTarget instanceof HTMLElement)
                    ? event.currentTarget
                    : (event?.target?.closest?.('td') || null);

                this.attendanceContextMenuTarget = {
                    userName,
                    date,
                    displayName: displayName || userName,
                    cellElement: cellElement instanceof HTMLElement ? cellElement : null
                };

                menu.style.visibility = 'hidden';
                menu.style.display = 'block';
                menu.classList.add('visible');
                menu.setAttribute('aria-hidden', 'false');

                const anchorRect = event?.currentTarget?.getBoundingClientRect?.();
                const pointerX = event?.clientX ?? (anchorRect ? anchorRect.left : window.innerWidth / 2);
                const pointerY = event?.clientY ?? (anchorRect ? anchorRect.bottom : window.innerHeight / 2);

                if (anchorRect) {
                    const anchorWidth = Math.max(140, Math.round(anchorRect.width));
                    menu.style.minWidth = `${anchorWidth}px`;
                } else {
                    menu.style.minWidth = '140px';
                }

                let left = anchorRect ? anchorRect.left : pointerX;
                let top = anchorRect ? anchorRect.bottom + 2 : pointerY;

                const rect = menu.getBoundingClientRect();

                if (left + rect.width > window.innerWidth - 12) {
                    left = window.innerWidth - rect.width - 12;
                }

                if (top + rect.height > window.innerHeight - 12) {
                    if (anchorRect && (anchorRect.top - rect.height - 8) >= 12) {
                        top = anchorRect.top - rect.height - 8;
                    } else {
                        top = window.innerHeight - rect.height - 12;
                    }
                }

                left = Math.max(12, left);
                top = Math.max(12, top);

                menu.style.left = `${left}px`;
                menu.style.top = `${top}px`;
                menu.style.visibility = 'visible';

                if (this.attendanceContextMenuFocusTimer) {
                    cancelAnimationFrame(this.attendanceContextMenuFocusTimer);
                }

                this.attendanceContextMenuFocusTimer = requestAnimationFrame(() => {
                    this.attendanceContextMenuFocusTimer = null;
                    const firstItem = menu.querySelector('button.attendance-context-menu__item');
                    if (firstItem) {
                        firstItem.focus({ preventScroll: true });
                    }
                });

                if (!this.attendanceContextMenuOutsideHandler) {
                    this.attendanceContextMenuOutsideHandler = (evt) => {
                        if (!this.attendanceContextMenu?.contains(evt.target)) {
                            this.hideAttendanceContextMenu();
                        }
                    };
                }

                if (!this.attendanceContextMenuKeyHandler) {
                    this.attendanceContextMenuKeyHandler = (evt) => {
                        if (evt.key === 'Escape') {
                            this.hideAttendanceContextMenu();
                        }
                    };
                }

                document.addEventListener('click', this.attendanceContextMenuOutsideHandler);
                document.addEventListener('contextmenu', this.attendanceContextMenuOutsideHandler);
                document.addEventListener('keydown', this.attendanceContextMenuKeyHandler);
            }

            hideAttendanceContextMenu() {
                if (!this.attendanceContextMenu) {
                    return;
                }

                this.attendanceContextMenu.classList.remove('visible');
                this.attendanceContextMenu.style.display = 'none';
                this.attendanceContextMenu.style.visibility = '';
                this.attendanceContextMenu.style.left = '';
                this.attendanceContextMenu.style.top = '';
                this.attendanceContextMenu.style.minWidth = '';
                this.attendanceContextMenu.setAttribute('aria-hidden', 'true');
                this.attendanceContextMenuTarget = null;

                if (this.attendanceContextMenuOutsideHandler) {
                    document.removeEventListener('click', this.attendanceContextMenuOutsideHandler);
                    document.removeEventListener('contextmenu', this.attendanceContextMenuOutsideHandler);
                }

                if (this.attendanceContextMenuKeyHandler) {
                    document.removeEventListener('keydown', this.attendanceContextMenuKeyHandler);
                }

                if (this.attendanceContextMenuFocusTimer) {
                    cancelAnimationFrame(this.attendanceContextMenuFocusTimer);
                    this.attendanceContextMenuFocusTimer = null;
                }
            }

            async setAttendanceStatus(userName, date, status, displayName = null, cellElement = null) {
                const trimmedStatus = (status || '').toString().trim();
                if (!trimmedStatus) {
                    return;
                }

                const displayValue = displayName || userName;
                const resolvedCell = cellElement instanceof HTMLElement ? cellElement : null;

                try {
                    const result = await this.callServerFunction('clientMarkAttendanceStatus', userName, date, trimmedStatus);
                    if (result && result.success) {
                        this.showToast(`Marked ${displayValue} as ${trimmedStatus} on ${date}`, 'success');
                        this.updateAttendanceRecordCache(userName, date, trimmedStatus);
                        this.updateAttendanceCalendarCell(userName, date, trimmedStatus, resolvedCell);
                    } else {
                        throw new Error(result?.error || 'Failed to mark attendance');
                    }
                } catch (error) {
                    console.error('Error marking attendance:', error);
                    this.showToast('Failed to mark attendance: ' + error.message, 'danger');
                }
            }

            updateAttendanceRecordCache(userName, date, status) {
                const isoDate = this.normalizeAttendanceDateValue(date);
                const normalizedUser = this.normalizePersonKey(userName);

                if (!isoDate || !normalizedUser) {
                    return;
                }

                if (!Array.isArray(this.attendanceCalendarRecords)) {
                    this.attendanceCalendarRecords = [];
                }

                let updated = false;
                for (let i = 0; i < this.attendanceCalendarRecords.length; i++) {
                    const record = this.attendanceCalendarRecords[i];
                    const recordUser = record?.userName || record?.UserName || record?.user || record?.User || '';
                    const recordDate = record?.date || record?.Date || record?.timestamp || record?.Timestamp || '';
                    const recordUserKey = this.normalizePersonKey(recordUser);
                    const recordDateIso = this.normalizeAttendanceDateValue(recordDate);

                    if (recordUserKey === normalizedUser && recordDateIso === isoDate) {
                        this.attendanceCalendarRecords[i] = Object.assign({}, record, {
                            status,
                            Status: status,
                            date: isoDate,
                            Date: isoDate
                        });
                        updated = true;
                        break;
                    }
                }

                if (!updated) {
                    this.attendanceCalendarRecords.push({
                        userName,
                        UserName: userName,
                        date: isoDate,
                        Date: isoDate,
                        status,
                        Status: status
                    });
                }
            }

            updateAttendanceCalendarCell(userName, date, status, cellElement = null) {
                const isoDate = this.normalizeAttendanceDateValue(date);
                const normalizedUser = this.normalizePersonKey(userName);

                if (!isoDate || !normalizedUser) {
                    return;
                }

                if (typeof document === 'undefined') {
                    return;
                }

                let cell = null;

                if (cellElement && cellElement instanceof HTMLElement) {
                    cell = cellElement.closest('[data-attendance-user][data-attendance-date]');
                }

                if (!cell) {
                    const candidateCells = document.querySelectorAll(`[data-attendance-date="${isoDate}"]`);
                    cell = Array.from(candidateCells).find(candidate => {
                        const rawUser = candidate.getAttribute('data-attendance-user') || '';
                        return this.normalizePersonKey(rawUser) === normalizedUser;
                    }) || null;
                }

                if (!cell) {
                    return;
                }

                const badge = this.getAttendanceStatusBadge(status);
                const statusSpan = cell.querySelector('.attendance-calendar__status');

                if (!statusSpan || !badge) {
                    return;
                }

                const trimmedStatus = (status || '').toString().trim();
                const classes = ['attendance-calendar__status'];
                if (badge.className) {
                    classes.push(badge.className);
                }

                statusSpan.className = classes.join(' ');
                const displayCode = badge.code && badge.code !== '-' ? badge.code : '–';
                statusSpan.textContent = displayCode;
                statusSpan.setAttribute('title', badge.label || '');

                if (trimmedStatus) {
                    cell.setAttribute('data-attendance-status', trimmedStatus);
                    if (badge.code && badge.code !== '-') {
                        cell.setAttribute('data-attendance-status-code', badge.code);
                    } else {
                        cell.removeAttribute('data-attendance-status-code');
                    }
                } else {
                    cell.removeAttribute('data-attendance-status');
                    cell.removeAttribute('data-attendance-status-code');
                }
            }

            normalizeAttendanceDateValue(value) {
                if (!value) {
                    return '';
                }

                if (value instanceof Date) {
                    return this.toIsoDateString(value);
                }

                if (Array.isArray(value)) {
                    for (let index = 0; index < value.length; index++) {
                        const candidate = this.normalizeAttendanceDateValue(value[index]);
                        if (candidate) {
                            return candidate;
                        }
                    }
                    return '';
                }

                if (value && typeof value === 'object') {
                    const objectCandidates = [
                        value.iso,
                        value.ISO,
                        value.date,
                        value.Date,
                        value.value,
                        value.Value,
                        value.start,
                        value.Start,
                        value.startDate,
                        value.StartDate,
                        value.end,
                        value.End,
                        value.endDate,
                        value.EndDate,
                        value.timestamp,
                        value.Timestamp,
                        value.time,
                        value.Time
                    ];

                    for (let index = 0; index < objectCandidates.length; index++) {
                        const candidate = this.normalizeAttendanceDateValue(objectCandidates[index]);
                        if (candidate) {
                            return candidate;
                        }
                    }

                    if (Number.isFinite(value.year) && Number.isFinite(value.month) && Number.isFinite(value.day)) {
                        const composed = new Date(value.year, value.month - 1, value.day);
                        if (!Number.isNaN(composed.getTime())) {
                            return this.toIsoDateString(composed);
                        }
                    }

                    return '';
                }

                if (typeof value === 'string') {
                    const trimmed = value.trim();
                    if (!trimmed) {
                        return '';
                    }

                    if (/^\d{4}-\d{2}-\d{2}$/.test(trimmed)) {
                        return trimmed;
                    }

                    const isoWithTimeMatch = trimmed.match(/^(\d{4}-\d{2}-\d{2})[T\s]/);
                    if (isoWithTimeMatch && isoWithTimeMatch[1]) {
                        return isoWithTimeMatch[1];
                    }

                    const parsedStringDate = new Date(trimmed);
                    if (!Number.isNaN(parsedStringDate.getTime())) {
                        return this.toIsoDateString(parsedStringDate);
                    }

                    return '';
                }

                const parsedDate = new Date(value);
                if (!Number.isNaN(parsedDate.getTime())) {
                    return this.toIsoDateString(parsedDate);
                }

                return '';
            }

            normalizeEmploymentStatusLabel(status) {
                const raw = (status === null || typeof status === 'undefined') ? '' : status.toString().trim();
                if (!raw) {
                    return '';
                }

                const lower = raw.toLowerCase();
                if (this.employmentStatusAliasMap && this.employmentStatusAliasMap.has(lower)) {
                    return this.employmentStatusAliasMap.get(lower);
                }

                if (this.employmentStatusAliasMap) {
                    for (const value of this.employmentStatusAliasMap.values()) {
                        if (typeof value === 'string' && value.toLowerCase() === lower) {
                            return value;
                        }
                    }
                }

                return raw;
            }

            isEmploymentStatusActive(status) {
                const normalized = (this.normalizeEmploymentStatusLabel(status) || '').toLowerCase();
                if (!normalized) {
                    return true;
                }

                if (this.employmentStatusInactiveSet && this.employmentStatusInactiveSet.has(normalized)) {
                    return false;
                }

                if (this.employmentStatusActiveSet && this.employmentStatusActiveSet.has(normalized)) {
                    return true;
                }

                return true;
            }

            normalizeAttendanceStatusKey(value) {
                const raw = (value || '').toString().trim().toLowerCase();
                if (!raw) {
                    return '';
                }

                return raw
                    .replace(/[^a-z0-9]+/g, ' ')
                    .replace(/\s+/g, ' ')
                    .trim();
            }

            async markAttendance(userName, date, displayName = null, status = null) {
                if (!status) {
                    this.showAttendanceContextMenu(null, userName, date, displayName);
                    return;
                }

                await this.setAttendanceStatus(userName, date, status, displayName, null);
            }

            async handleScheduleImport() {
                try {
                    this.showLoading(true);

                    const startDate = document.getElementById('importStartDate')?.value;
                    const endDate = document.getElementById('importEndDate')?.value;
                    const sourceMonth = parseInt(document.getElementById('importMonth')?.value, 10);
                    const sourceYear = parseInt(document.getElementById('importYear')?.value, 10);
                    const replaceExisting = document.getElementById('importReplace')?.checked === true;
                    const fileInput = document.getElementById('scheduleFile');
                    const file = fileInput?.files?.[0];
                    const googleSheetUrl = document.getElementById('googleSheetUrl')?.value?.trim();
                    const googleSheetTab = document.getElementById('googleSheetTab')?.value?.trim();
                    const googleSheetRange = document.getElementById('googleSheetRange')?.value?.trim();

                    if (!file && !googleSheetUrl) {
                        throw new Error('Please select a schedule file or provide a Google Sheets link to import.');
                    }
                    if (!startDate) {
                        throw new Error('Please select the starting date.');
                    }
                    if (!endDate) {
                        throw new Error('Please select the ending date.');
                    }

                    const rangeValidation = this.validateImportDateRange(startDate, endDate);
                    if (!rangeValidation.valid) {
                        throw new Error(rangeValidation.message || 'Please provide a valid date range.');
                    }
                    if (!sourceMonth || Number.isNaN(sourceMonth)) {
                        throw new Error('Please select the source month.');
                    }
                    if (!sourceYear || Number.isNaN(sourceYear)) {
                        throw new Error('Please provide the source year.');
                    }

                    const options = {
                        startDate,
                        endDate,
                        sourceMonth,
                        sourceYear,
                        fileName: file?.name || ''
                    };

                    let parseResult = { schedules: [], summary: null };
                    let googleSheetMetadata = null;

                    if (file) {
                        parseResult = await this.parseScheduleFile(file, options);
                    } else if (googleSheetUrl) {
                        googleSheetMetadata = await this.fetchGoogleSheetRows({
                            url: googleSheetUrl,
                            sheetName: googleSheetTab || undefined,
                            range: googleSheetRange || undefined
                        });

                        if (!googleSheetMetadata || !Array.isArray(googleSheetMetadata.rows)) {
                            throw new Error('The Google Sheets link did not return any data to import.');
                        }

                        if (googleSheetMetadata.spreadsheetName) {
                            options.fileName = googleSheetMetadata.sheetName
                                ? `${googleSheetMetadata.spreadsheetName} — ${googleSheetMetadata.sheetName}`
                                : googleSheetMetadata.spreadsheetName;
                        } else {
                            options.fileName = 'Google Sheets Import';
                        }

                        parseResult = this.transformScheduleRows(googleSheetMetadata.rows, options || {});
                        this.pendingImportSchedules = parseResult.schedules;
                        this.pendingImportSummary = parseResult.summary;
                    }

                    const schedules = parseResult && Array.isArray(parseResult.schedules)
                        ? parseResult.schedules
                        : [];
                    const summary = parseResult ? parseResult.summary : null;

                    if (!schedules.length) {
                        this.renderImportPreview([], options, summary);
                        this.showToast('No schedules were detected in the provided data.', 'warning');
                        return;
                    }

                    this.renderImportPreview(schedules, options, summary);

                    const importDays = summary?.dayCount ?? this.countDaysInRange(startDate, endDate);
                    const dateStartLabel = summary?.startDate ? this.formatDate(summary.startDate) : this.formatDate(startDate);
                    const dateEndLabel = summary?.endDate ? this.formatDate(summary.endDate) : this.formatDate(endDate);
                    const message = `Import ${schedules.length} schedule${schedules.length === 1 ? '' : 's'} covering ${importDays} day${importDays === 1 ? '' : 's'} from ${dateStartLabel} to ${dateEndLabel}?`;
                    if (!confirm(message)) {
                        return;
                    }

                    const payload = {
                        metadata: {
                            startDate,
                            endDate,
                            dayCount: summary?.dayCount ?? importDays,
                            sourceMonth,
                            sourceYear,
                            fileName: options.fileName || file?.name || '',
                            importedBy: this.getCurrentUserId(),
                            replaceExisting,
                            summary,
                            sourceType: file ? 'FILE_UPLOAD' : 'GOOGLE_SHEET'
                        },
                        schedules
                    };

                    if (!file && googleSheetMetadata) {
                        payload.metadata.googleSheet = {
                            url: googleSheetUrl,
                            sheetName: googleSheetMetadata.sheetName || '',
                            spreadsheetName: googleSheetMetadata.spreadsheetName || '',
                            range: googleSheetMetadata.range || '',
                            sheetId: googleSheetMetadata.sheetId || '',
                            rowCount: googleSheetMetadata.rowCount || 0,
                            columnCount: googleSheetMetadata.columnCount || 0
                        };
                    }

                    const result = await this.callServerFunction('clientImportSchedules', payload);

                    if (result && result.success) {
                        this.lastImportResult = result;
                        this.showToast(`Imported ${result.importedCount} schedule${result.importedCount === 1 ? '' : 's'} successfully!`, 'success');
                        this.renderImportSummary(result);

                        const fileControl = document.getElementById('scheduleFile');
                        if (fileControl) {
                            fileControl.value = '';
                        }
                        if (!file && googleSheetUrl) {
                            const googleSheetStatus = document.getElementById('googleSheetStatus');
                            if (googleSheetStatus) {
                                googleSheetStatus.textContent = 'Google Sheets import completed successfully.';
                            }
                        }
                        this.updateImportFileName();

                        await this.loadSchedules();
                    } else {
                        throw new Error(result?.error || 'Failed to import schedules.');
                    }
                } catch (error) {
                    console.error('❌ Schedule import failed:', error);
                    this.showToast('Schedule import failed: ' + error.message, 'danger');
                } finally {
                    this.showLoading(false);
                }
            }

            async parseScheduleFile(file, options) {
                const text = await this.readFileAsText(file);
                const rows = this.parseCsv(text);
                if (!rows || rows.length === 0) {
                    return {
                        schedules: [],
                        summary: {
                            totalRows: 0,
                            totalShifts: 0,
                            skippedEntries: 0,
                            totalAgents: 0,
                            totalAssignments: 0,
                            weekCount: 0,
                            startDate: '',
                            endDate: '',
                            duplicatesSkipped: 0,
                            agentsWithoutSchedules: []
                        }
                    };
                }

                const result = this.transformScheduleRows(rows, options || {});
                this.pendingImportSchedules = result.schedules;
                this.pendingImportSummary = result.summary;
                return result;
            }

            async fetchGoogleSheetRows(requestOptions = {}) {
                try {
                    const payload = typeof requestOptions === 'string'
                        ? { url: requestOptions }
                        : (requestOptions || {});

                    const result = await this.callServerFunction('clientFetchScheduleSheetData', payload);
                    if (!result || result.success !== true) {
                        throw new Error(result?.error || 'Unable to retrieve data from Google Sheets.');
                    }

                    return result;
                } catch (error) {
                    console.error('❌ Error fetching Google Sheet data:', error);
                    throw error;
                }
            }

            readFileAsText(file) {
                return new Promise((resolve, reject) => {
                    try {
                        const reader = new FileReader();
                        reader.onload = () => resolve(reader.result);
                        reader.onerror = () => reject(new Error('Unable to read the selected file.'));
                        reader.readAsText(file);
                    } catch (error) {
                        reject(error);
                    }
                });
            }

            parseCsv(text) {
                if (!text) {
                    return [];
                }

                const rows = [];
                let current = '';
                let inQuotes = false;
                let row = [];

                for (let i = 0; i < text.length; i++) {
                    const char = text[i];

                    if (char === '"') {
                        if (inQuotes && text[i + 1] === '"') {
                            current += '"';
                            i++;
                        } else {
                            inQuotes = !inQuotes;
                        }
                    } else if ((char === ',' || char === '\t') && !inQuotes) {
                        row.push(current);
                        current = '';
                    } else if ((char === '\n' || char === '\r') && !inQuotes) {
                        if (char === '\r' && text[i + 1] === '\n') {
                            i++;
                        }
                        row.push(current);
                        rows.push(row);
                        row = [];
                        current = '';
                    } else {
                        current += char;
                    }
                }

                if (current.length > 0 || row.length > 0) {
                    row.push(current);
                    rows.push(row);
                }

                return rows.map(columns => columns.map(value => {
                    if (value === null || value === undefined) {
                        return '';
                    }
                    return value.toString().replace(/\uFEFF/g, '');
                }));
            }

            transformScheduleRows(rows, options = {}) {
                const cleanedRows = rows
                    .map(row => row.map(cell => this.normalizeCellValue(cell)))
                    .filter(row => row.some(cell => cell !== ''));

                const summary = {
                    totalRows: Math.max(cleanedRows.length - 1, 0),
                    totalShifts: 0,
                    totalAssignments: 0,
                    skippedEntries: 0,
                    totalAgents: 0,
                    dayCount: 0,
                    startDate: '',
                    endDate: '',
                    duplicatesSkipped: 0,
                    agentsWithoutSchedules: [],
                    sourceMonth: options.sourceMonth,
                    sourceYear: options.sourceYear
                };

                if (cleanedRows.length <= 1) {
                    return { schedules: [], summary };
                }

                const headerRow = cleanedRows[0];
                const headerKeys = headerRow.map(value => this.normalizeHeaderKey(value));

                const dayColumns = [];
                headerKeys.forEach((key, index) => {
                    if (!key) return;
                    if (key.startsWith('sun')) dayColumns.push({ index, dayOfWeek: 0, label: headerRow[index] || 'Sunday' });
                    else if (key.startsWith('mon')) dayColumns.push({ index, dayOfWeek: 1, label: headerRow[index] || 'Monday' });
                    else if (key.startsWith('tue')) dayColumns.push({ index, dayOfWeek: 2, label: headerRow[index] || 'Tuesday' });
                    else if (key.startsWith('wed')) dayColumns.push({ index, dayOfWeek: 3, label: headerRow[index] || 'Wednesday' });
                    else if (key.startsWith('thu')) dayColumns.push({ index, dayOfWeek: 4, label: headerRow[index] || 'Thursday' });
                    else if (key.startsWith('fri')) dayColumns.push({ index, dayOfWeek: 5, label: headerRow[index] || 'Friday' });
                    else if (key.startsWith('sat')) dayColumns.push({ index, dayOfWeek: 6, label: headerRow[index] || 'Saturday' });
                });

                if (dayColumns.length === 0) {
                    throw new Error('The importer could not find any day columns (Sunday through Saturday).');
                }

                const dayColumnIndexes = new Set(dayColumns.map(column => column.index));

                let agentColumnIndex = headerKeys.findIndex(key => key.includes('agent') || key.includes('employee') || key.includes('name'));
                if (agentColumnIndex === -1 || dayColumnIndexes.has(agentColumnIndex)) {
                    agentColumnIndex = headerKeys.findIndex((key, index) => !dayColumnIndexes.has(index));
                }

                if (agentColumnIndex === -1) {
                    throw new Error('The importer could not identify an agent column in the uploaded file or sheet.');
                }

                const slotIndex = headerKeys.findIndex((key, index) => {
                    if (dayColumnIndexes.has(index)) {
                        return false;
                    }
                    if (index === agentColumnIndex) {
                        return false;
                    }
                    return key.includes('slot') || key.includes('shift') || key.includes('time');
                });
                const effectiveSlotIndex = slotIndex !== -1 ? slotIndex : -1;

                const dateRange = this.generateDateRange(options.startDate, options.endDate);
                if (dateRange.length === 0) {
                    throw new Error('Please provide a valid start and end date to import the monthly schedule.');
                }

                const dayColumnMap = new Map();
                dayColumns.forEach(column => {
                    if (!dayColumnMap.has(column.dayOfWeek)) {
                        dayColumnMap.set(column.dayOfWeek, column);
                    }
                });

                const relevantDates = dateRange.filter(dateInfo => dayColumnMap.has(dateInfo.dayOfWeek));
                if (relevantDates.length === 0) {
                    throw new Error('The importer could not match the selected dates to any day columns in the file.');
                }

                summary.dayCount = relevantDates.length;

                const excludedColumns = new Set(dayColumnIndexes);
                if (agentColumnIndex !== -1) {
                    excludedColumns.add(agentColumnIndex);
                }
                if (effectiveSlotIndex !== -1) {
                    excludedColumns.add(effectiveSlotIndex);
                }

                const breakColumns = this.identifyBreakAndLunchColumns(headerKeys, excludedColumns);

                const schedules = [];
                const agentSet = new Set();
                const seenAssignments = new Set();

                cleanedRows.slice(1).forEach((row, rowIndex) => {
                    const agentName = agentColumnIndex !== -1 ? this.normalizeCellValue(row[agentColumnIndex]) : '';
                    if (!agentName) {
                        summary.skippedEntries++;
                        return;
                    }

                    const agentKey = this.normalizePersonKey(agentName);
                    const slotCellValue = effectiveSlotIndex !== -1 ? this.normalizeCellValue(row[effectiveSlotIndex]) : '';
                    const slotRange = this.parseTimeRange(slotCellValue);
                    const baseSlotLabel = slotRange?.label || slotCellValue || '';

                    const break1Times = this.extractTimeWindowFromRow(row, breakColumns.break1);
                    const lunchTimes = this.extractTimeWindowFromRow(row, breakColumns.lunch);
                    const break2Times = this.extractTimeWindowFromRow(row, breakColumns.break2);

                    let rowAssignments = 0;
                    let agentHasSchedule = false;

                    relevantDates.forEach(dateInfo => {
                        const dayColumn = dayColumnMap.get(dateInfo.dayOfWeek);
                        if (!dayColumn) {
                            return;
                        }

                        const cellValue = this.normalizeCellValue(row[dayColumn.index]);
                        if (!cellValue) {
                            return;
                        }

                        if (this.isSkippableAssignmentValue(cellValue)) {
                            summary.skippedEntries++;
                            return;
                        }

                        const assignmentRange = this.parseTimeRange(cellValue) || slotRange;
                        const slotLabel = (assignmentRange?.label || baseSlotLabel || cellValue || `Imported Slot ${rowIndex + 1}`).trim();
                        const date = dateInfo.iso;
                        const assignmentKey = `${agentKey}::${date}`;
                        if (seenAssignments.has(assignmentKey)) {
                            summary.duplicatesSkipped++;
                            return;
                        }

                        seenAssignments.add(assignmentKey);
                        agentSet.add(agentKey);
                        agentHasSchedule = true;

                        const schedule = {
                            UserName: agentName,
                            Date: date,
                            StartTime: assignmentRange?.start || '',
                            EndTime: assignmentRange?.end || '',
                            SlotName: slotLabel,
                            Status: 'PENDING',
                            SourceDayLabel: dayColumn.label || '',
                            SourceMonth: options.sourceMonth,
                            SourceYear: options.sourceYear,
                            SourceCell: cellValue
                        };

                        if (slotCellValue && !slotRange && slotCellValue !== cellValue) {
                            schedule.Notes = `Slot: ${slotCellValue}`;
                        }

                        if (break1Times.start) {
                            schedule.BreakStart = break1Times.start;
                        }
                        if (break1Times.end) {
                            schedule.BreakEnd = break1Times.end;
                        }
                        if (lunchTimes.start) {
                            schedule.LunchStart = lunchTimes.start;
                        }
                        if (lunchTimes.end) {
                            schedule.LunchEnd = lunchTimes.end;
                        }
                        if (break2Times.start) {
                            schedule.Break2Start = break2Times.start;
                        }
                        if (break2Times.end) {
                            schedule.Break2End = break2Times.end;
                        }

                        schedules.push(schedule);
                        summary.totalShifts++;
                        summary.totalAssignments++;
                        rowAssignments++;
                    });

                    if (!agentHasSchedule) {
                        if (!summary.agentsWithoutSchedules.includes(agentName)) {
                            summary.agentsWithoutSchedules.push(agentName);
                        }
                    } else if (rowAssignments === 0 && baseSlotLabel) {
                        if (!summary.agentsWithoutSchedules.includes(agentName)) {
                            summary.agentsWithoutSchedules.push(agentName);
                        }
                    }
                });

                if (schedules.length > 0) {
                    const dates = schedules
                        .map(item => new Date(item.Date))
                        .filter(date => !isNaN(date.getTime()));

                    if (dates.length > 0) {
                        const minDate = new Date(Math.min.apply(null, dates));
                        const maxDate = new Date(Math.max.apply(null, dates));
                        summary.startDate = this.toIsoDateString(minDate);
                        summary.endDate = this.toIsoDateString(maxDate);
                    }
                } else if (relevantDates.length > 0) {
                    summary.startDate = relevantDates[0].iso;
                    summary.endDate = relevantDates[relevantDates.length - 1].iso;
                }

                if (!summary.weekCount || summary.weekCount < 0) {
                    const weekSpanStart = summary.startDate || options.startDate || (relevantDates[0]?.iso ?? '');
                    const weekSpanEnd = summary.endDate || options.endDate || (relevantDates[relevantDates.length - 1]?.iso ?? '');
                    summary.weekCount = this.calculateWeekSpanCount(weekSpanStart, weekSpanEnd, options.startDate, options.endDate);
                }

                summary.totalAgents = agentSet.size;
                return { schedules, summary };
            }

            validateImportDateRange(startDate, endDate) {
                if (!startDate || !endDate) {
                    return { valid: false, message: 'Start and end dates are required.' };
                }

                const start = new Date(startDate);
                const end = new Date(endDate);

                if (isNaN(start.getTime()) || isNaN(end.getTime())) {
                    return { valid: false, message: 'Invalid date selection. Please use valid dates.' };
                }

                if (end < start) {
                    return { valid: false, message: 'The ending date must be the same as or after the starting date.' };
                }

                return { valid: true };
            }

            resolveDateInput(value) {
                if (value === undefined || value === null || value === '') {
                    return null;
                }

                if (value instanceof Date) {
                    const clone = new Date(value);
                    return isNaN(clone.getTime()) ? null : clone;
                }

                if (typeof value === 'object' && value.iso) {
                    return this.resolveDateInput(value.iso);
                }

                if (typeof value === 'number' && !Number.isNaN(value)) {
                    const asDate = new Date(value);
                    return isNaN(asDate.getTime()) ? null : asDate;
                }

                const parsed = new Date(value);
                return isNaN(parsed.getTime()) ? null : parsed;
            }

            countDaysInRange(startDate, endDate) {
                const start = this.resolveDateInput(startDate);
                const end = this.resolveDateInput(endDate);

                if (!start || !end || end < start) {
                    return 0;
                }

                const diff = Math.floor((end - start) / (24 * 60 * 60 * 1000)) + 1;
                return diff > 0 ? diff : 0;
            }

            calculateWeekSpanCount(startDate, endDate, minDate, maxDate) {
                let start = this.resolveDateInput(startDate) || this.resolveDateInput(minDate);
                let end = this.resolveDateInput(endDate) || this.resolveDateInput(maxDate);

                if (!start || !end || end < start) {
                    return 0;
                }

                const diff = Math.floor((end - start) / (24 * 60 * 60 * 1000)) + 1;
                return diff > 0 ? Math.ceil(diff / 7) : 0;
            }

            generateDateRange(startDate, endDate) {
                const start = this.resolveDateInput(startDate);
                const end = this.resolveDateInput(endDate);

                if (!start || !end || end < start) {
                    return [];
                }

                const dates = [];
                const cursor = new Date(start.getTime());

                while (cursor <= end) {
                    dates.push({
                        iso: this.toIsoDateString(cursor),
                        dayOfWeek: cursor.getDay()
                    });
                    cursor.setDate(cursor.getDate() + 1);
                }

                return dates;
            }

            extractAgentNames(cellValue) {
                if (!cellValue) {
                    return [];
                }

                const parts = cellValue
                    .split(/[,&;\/\n]+/)
                    .map(part => part.trim())
                    .filter(part => part);

                return parts.filter(part => !this.isSkippableAssignmentValue(part));
            }

            isSkippableAssignmentValue(value) {
                const normalized = value.toLowerCase().replace(/[^a-z]/g, '');
                if (!normalized) {
                    return true;
                }

                const skipValues = new Set(['off', 'na', 'none', 'vacation', 'holiday', 'leave', 'pto']);
                if (skipValues.has(normalized)) {
                    return true;
                }

                return Array.from(skipValues).some(keyword => normalized.startsWith(keyword));
            }

            normalizePersonKey(value) {
                return (value || '').toString().trim().toLowerCase().replace(/\s+/g, ' ');
            }

            normalizeCellValue(value) {
                if (value === undefined || value === null) {
                    return '';
                }
                return value.toString().replace(/\uFEFF/g, '').trim();
            }

            normalizeHeaderKey(value) {
                return this.normalizeCellValue(value).toLowerCase().replace(/[^a-z0-9]/g, '');
            }

            parseTimeRange(value) {
                if (value === undefined || value === null) {
                    return null;
                }

                const raw = value.toString().trim();
                if (!raw) return null;
                if (/^(n\/a|na|off|-|none)$/i.test(raw)) {
                    return null;
                }

                const normalizedRaw = raw
                    .replace(/[–—]/g, '-')
                    .replace(/\bto\b/gi, '-')
                    .replace(/\s+-\s+/g, ' - ');

                const dashIndex = normalizedRaw.indexOf('-');
                if (dashIndex === -1) {
                    return null;
                }

                const start = normalizedRaw.slice(0, dashIndex).trim();
                const endSegment = normalizedRaw.slice(dashIndex + 1).trim();
                const end = endSegment.split(/[(/]/)[0].trim();

                if (!start || !end) {
                    return null;
                }

                return { start, end, label: raw };
            }

            identifyBreakAndLunchColumns(headerKeys, excludedColumns = new Set()) {
                const findIndex = (keywords) => {
                    return headerKeys.findIndex((key, index) => {
                        if (excludedColumns.has(index)) {
                            return false;
                        }

                        return keywords.some(keyword => key.includes(keyword));
                    });
                };

                const break1RangeIndex = findIndex(['break1', 'firstbreak']);
                const break1StartIndex = findIndex(['break1start', 'startbreak1', 'firstbreakstart']);
                const break1EndIndex = findIndex(['break1end', 'endbreak1', 'firstbreakend']);

                let genericBreakIndex = -1;
                if (break1RangeIndex === -1) {
                    genericBreakIndex = headerKeys.findIndex((key, index) => {
                        if (excludedColumns.has(index)) {
                            return false;
                        }

                        const matchesBreak = key.includes('break');
                        const isBreak2 = key.includes('break2') || key.includes('secondbreak');
                        return matchesBreak && !isBreak2;
                    });
                }

                const lunchRangeIndex = findIndex(['lunch']);
                const lunchStartIndex = findIndex(['lunchstart', 'startlunch']);
                const lunchEndIndex = findIndex(['lunchend', 'endlunch']);

                const break2RangeIndex = findIndex(['break2', 'secondbreak']);
                const break2StartIndex = findIndex(['break2start', 'startbreak2', 'secondbreakstart']);
                const break2EndIndex = findIndex(['break2end', 'endbreak2', 'secondbreakend']);

                return {
                    break1: {
                        range: break1RangeIndex !== -1 ? break1RangeIndex : genericBreakIndex,
                        start: break1StartIndex,
                        end: break1EndIndex
                    },
                    lunch: {
                        range: lunchRangeIndex,
                        start: lunchStartIndex,
                        end: lunchEndIndex
                    },
                    break2: {
                        range: break2RangeIndex,
                        start: break2StartIndex,
                        end: break2EndIndex
                    }
                };
            }

            extractTimeWindowFromRow(row, columnConfig = {}) {
                if (!columnConfig || Object.keys(columnConfig).length === 0) {
                    return { start: '', end: '' };
                }

                const rangeValue = columnConfig.range !== undefined && columnConfig.range !== -1
                    ? this.normalizeCellValue(row[columnConfig.range])
                    : '';
                const startValue = columnConfig.start !== undefined && columnConfig.start !== -1
                    ? this.normalizeCellValue(row[columnConfig.start])
                    : '';
                const endValue = columnConfig.end !== undefined && columnConfig.end !== -1
                    ? this.normalizeCellValue(row[columnConfig.end])
                    : '';

                let start = '';
                let end = '';

                const applyRange = (value) => {
                    if (!value) {
                        return false;
                    }

                    if (this.isSkippableAssignmentValue(value)) {
                        return false;
                    }

                    const parsed = this.parseTimeRange(value);
                    if (parsed) {
                        start = start || parsed.start;
                        end = end || parsed.end;
                        return true;
                    }

                    if (!start) {
                        start = value;
                    }

                    return false;
                };

                applyRange(rangeValue);

                if (!start && startValue) {
                    if (!applyRange(startValue)) {
                        start = startValue || start;
                    }
                }

                if (!end && endValue) {
                    if (!applyRange(endValue)) {
                        end = endValue || end;
                    }
                }

                if (!end && rangeValue && start && rangeValue !== start && !this.isSkippableAssignmentValue(rangeValue)) {
                    const normalized = rangeValue.replace(start, '').replace(/[–—]/g, '-');
                    const parts = normalized.split('-').map(part => part.trim()).filter(Boolean);
                    if (parts.length > 0) {
                        end = parts[parts.length - 1];
                    }
                }

                return {
                    start: start || '',
                    end: end || ''
                };
            }

            toIsoDateString(date) {
                if (!(date instanceof Date) || isNaN(date.getTime())) {
                    return '';
                }

                const local = new Date(date.getTime() - date.getTimezoneOffset() * 60000);
                return local.toISOString().split('T')[0];
            }

            renderImportPreview(schedules, options = {}, summary = {}) {
                const container = document.getElementById('importPreview');
                if (!container) return;

                if (!Array.isArray(schedules) || schedules.length === 0) {
                    container.innerHTML = `
                        <div class="alert alert-warning-modern">
                            <i class="fas fa-info-circle me-2"></i>No schedules detected in the provided data.
                        </div>
                    `;
                    this.pendingImportSchedules = [];
                    this.pendingImportSummary = summary;
                    return;
                }

                this.pendingImportSchedules = schedules;
                this.pendingImportSummary = summary;

                const total = schedules.length;
                const sample = schedules.slice(0, Math.min(total, 10));
                const monthName = this.getMonthName(options.sourceMonth);
                const dateRange = summary?.startDate && summary?.endDate
                    ? `${this.formatDate(summary.startDate)} - ${this.formatDate(summary.endDate)}`
                    : '';
                const startDateLabel = this.formatDate(options.startDate);
                const endDateLabel = this.formatDate(options.endDate);
                const fallbackRange = startDateLabel && endDateLabel
                    ? `${startDateLabel} - ${endDateLabel}`
                    : (startDateLabel || endDateLabel || '');
                const dayCount = summary?.dayCount ?? this.countDaysInRange(options.startDate, options.endDate);

                container.innerHTML = `
                    <div class="alert alert-info-modern">
                        <div class="d-flex flex-wrap gap-3">
                            <span><strong>Date range:</strong> ${dateRange || fallbackRange || 'N/A'}</span>
                            <span><strong>Source month:</strong> ${monthName || 'N/A'} ${options.sourceYear || ''}</span>
                            <span><strong>Days covered:</strong> ${dayCount}</span>
                            <span><strong>Assignments:</strong> ${total}</span>
                            <span><strong>Unique agents:</strong> ${summary?.totalAgents ?? 0}</span>
                        </div>
                        ${summary?.skippedEntries ? `<div class="mt-2 text-warning"><i class="fas fa-exclamation-triangle me-2"></i>${summary.skippedEntries} cell${summary.skippedEntries === 1 ? '' : 's'} skipped.</div>` : ''}
                        ${summary?.duplicatesSkipped ? `<div class="mt-2 text-warning"><i class="fas fa-clone me-2"></i>${summary.duplicatesSkipped} duplicate assignment${summary.duplicatesSkipped === 1 ? '' : 's'} skipped.</div>` : ''}
                    </div>
                    <div class="table-responsive">
                        <table class="table table-modern table-sm">
                            <thead>
                                <tr>
                                    <th>Agent</th>
                                    <th>Date</th>
                                    <th>Slot</th>
                                    <th>Start</th>
                                    <th>End</th>
                                </tr>
                            </thead>
                            <tbody>
                                ${sample.map(item => `
                                    <tr>
                                        <td>${item.UserName}</td>
                                        <td>${this.formatDate(item.Date)}</td>
                                        <td>${item.SlotName || ''}</td>
                                        <td>${item.StartTime || ''}</td>
                                        <td>${item.EndTime || ''}</td>
                                    </tr>
                                `).join('')}
                            </tbody>
                        </table>
                    </div>
                    <p class="text-muted small mb-0">Showing first ${sample.length} of ${total} schedule entries detected.</p>
                    ${summary?.agentsWithoutSchedules && summary.agentsWithoutSchedules.length ? `
                        <div class="alert alert-warning-modern mt-3">
                            <strong>Heads up:</strong> ${summary.agentsWithoutSchedules.length} agent${summary.agentsWithoutSchedules.length === 1 ? '' : 's'} had no scheduled days: ${summary.agentsWithoutSchedules.join(', ')}.
                        </div>
                    ` : ''}
                `;
            }

            renderImportSummary(result) {
                const container = document.getElementById('importSummary');
                if (!container) return;

                if (!result || !result.success) {
                    container.innerHTML = '';
                    return;
                }

                const range = result.range?.start && result.range?.end
                    ? `${this.formatDate(result.range.start)} - ${this.formatDate(result.range.end)}`
                    : (result.range?.start ? this.formatDate(result.range.start) : '');

                const metadata = result.metadata || {};
                const daysCovered = metadata?.summary?.dayCount ?? metadata.dayCount ?? '';
                const startDateLabel = metadata.startDate ? this.formatDate(metadata.startDate) : '';
                const endDateLabel = metadata.endDate ? this.formatDate(metadata.endDate) : '';
                const googleSheetMeta = metadata.googleSheet || null;
                const sourceLabel = googleSheetMeta
                    ? `${googleSheetMeta.spreadsheetName || 'Google Sheet'}${googleSheetMeta.sheetName ? ` — ${googleSheetMeta.sheetName}` : ''}`
                    : (metadata.fileName || '');

                container.innerHTML = `
                    <div class="alert alert-success-modern">
                        <h6 class="mb-2"><i class="fas fa-check-circle me-2"></i>Import Complete</h6>
                        <ul class="mb-0">
                            <li><strong>Imported:</strong> ${result.importedCount}</li>
                            <li><strong>Replaced:</strong> ${result.replacedCount || 0}</li>
                            <li><strong>Total schedules now:</strong> ${result.totalAfterImport ?? 'N/A'}</li>
                            ${sourceLabel ? `<li><strong>Source:</strong> ${sourceLabel}${googleSheetMeta?.range ? ` (${googleSheetMeta.range})` : ''}</li>` : ''}
                            ${metadata.sourceType === 'GOOGLE_SHEET' && googleSheetMeta?.url ? `<li><strong>Sheet link:</strong> <a href="${googleSheetMeta.url}" target="_blank" rel="noopener">Open in Google Sheets</a></li>` : ''}
                            ${range ? `<li><strong>Date range affected:</strong> ${range}</li>` : ''}
                            ${daysCovered ? `<li><strong>Days covered:</strong> ${daysCovered}</li>` : ''}
                            ${startDateLabel && endDateLabel ? `<li><strong>Date span:</strong> ${startDateLabel} - ${endDateLabel}</li>` : ''}
                        </ul>
                    </div>
                `;
            }

            clearImportPreview() {
                const container = document.getElementById('importPreview');
                if (container) {
                    container.innerHTML = '';
                }
                this.pendingImportSchedules = [];
                this.pendingImportSummary = null;
            }

            clearImportSummary() {
                const container = document.getElementById('importSummary');
                if (container) {
                    container.innerHTML = '';
                }
            }

            handleScheduleFileSelect(event) {
                const file = event?.target?.files?.[0];
                this.updateImportFileName(file?.name || '');
                this.clearImportPreview();
                this.clearImportSummary();
                if (file) {
                    const googleSheetUrl = document.getElementById('googleSheetUrl');
                    if (googleSheetUrl) {
                        googleSheetUrl.value = '';
                    }
                    const status = document.getElementById('googleSheetStatus');
                    if (status) {
                        status.textContent = '';
                    }
                }
            }

            handleGoogleSheetUrlChange(event) {
                const urlValue = event?.target?.value?.trim();
                const fileInput = document.getElementById('scheduleFile');
                if (urlValue && fileInput) {
                    fileInput.value = '';
                }
                const status = document.getElementById('googleSheetStatus');
                if (status) {
                    status.textContent = urlValue ? 'Using Google Sheets link for this import.' : '';
                }
                this.updateImportFileName();
                this.clearImportPreview();
                this.clearImportSummary();
            }

            updateImportFileName(fileName) {
                const label = document.getElementById('importFileName');
                if (!label) return;

                if (fileName) {
                    label.textContent = `Selected file: ${fileName}`;
                    return;
                }

                const googleSheetUrl = document.getElementById('googleSheetUrl');
                if (googleSheetUrl && googleSheetUrl.value.trim()) {
                    label.textContent = 'Importing from the provided Google Sheets link.';
                } else {
                    label.textContent = 'Upload a CSV export of the schedule grid or provide a Google Sheets link.';
                }
            }

            getMonthName(monthNumber) {
                const months = [
                    'January', 'February', 'March', 'April', 'May', 'June',
                    'July', 'August', 'September', 'October', 'November', 'December'
                ];

                const index = Number(monthNumber) - 1;
                return months[index] || '';
            }

            async importHolidays() {
                try {
                    this.showLoading(true);

                    const countryCode = document.getElementById('holidayCountry').value;
                    const year = document.getElementById('holidayYear').value;

                    if (!countryCode || !year) {
                        throw new Error('Please select both country and year');
                    }

                    const result = await this.callServerFunction('clientGetCountryHolidays', countryCode, year);

                    if (result && result.success) {
                        const countryNames = {
                            'JM': 'Jamaica',
                            'US': 'United States',
                            'DO': 'Dominican Republic',
                            'PH': 'Philippines'
                        };

                        const countryName = countryNames[countryCode] || countryCode;
                        const priority = result.isPrimary ? ' (PRIMARY)' : '';

                        this.showToast(
                            `Successfully loaded ${result.holidays.length} holidays for ${countryName} ${year}${priority}`,
                            'success'
                        );

                        // Display holidays
                        this.displayHolidayPreview(result.holidays, countryName, year, result.isPrimary);

                    } else {
                        throw new Error(result?.error || 'Failed to load holidays');
                    }

                } catch (error) {
                    console.error('❌ Error importing holidays:', error);
                    this.showToast('Failed to import holidays: ' + error.message, 'danger');
                } finally {
                    this.showLoading(false);
                }
            }

            displayHolidayPreview(holidays, countryName, year, isPrimary) {
                const container = document.getElementById('holidayPreview');
                if (!container) return;

                container.style.display = 'block';
                container.innerHTML = `
                        <div class="alert ${isPrimary ? 'alert-success' : 'alert-info'}-modern">
                            <h6>
                                <i class="fas fa-calendar-day me-2"></i>
                                ${countryName} Holidays ${year} ${isPrimary ? '(PRIMARY - Takes Precedence)' : ''}
                            </h6>
                            <div class="row">
                                ${holidays.map(holiday => `
                                    <div class="col-md-6 mb-1">
                                        <small>
                                            <strong>${holiday.name}</strong> - ${this.formatDate(holiday.date)}
                                        </small>
                                    </div>
                                `).join('')}
                            </div>
                            <div class="mt-2">
                                <button class="btn btn-success-modern btn-sm btn-modern" onclick="scheduleManager.applyHolidays('${countryName}', '${year}')">
                                    <i class="fas fa-check me-1"></i>Apply These Holidays
                                </button>
                            </div>
                        </div>
                    `;
            }

            async applyHolidays(countryName, year) {
                this.showToast(`Applied ${countryName} holidays for ${year} to the system`, 'success');
                await this.refreshHolidays();
            }

            async refreshHolidays() {
                const container = document.getElementById('currentHolidays');
                if (!container) return;

                container.innerHTML = `
                        <div class="text-center py-4">
                            <div class="loading-spinner mx-auto mb-3"></div>
                            <p class="text-muted">Loading current holidays...</p>
                        </div>
                    `;

                // Simulate loading current holidays
                setTimeout(() => {
                    container.innerHTML = `
                            <div class="alert alert-info-modern">
                                <h6><i class="fas fa-info-circle me-2"></i>Holiday System Ready</h6>
                                <p class="mb-0">
                                    The holiday system is configured for Jamaica (primary), United States, Dominican Republic, and Philippines. 
                                    Import holidays using the form above to populate the system.
                                </p>
                            </div>
                        `;
                }, 1000);
            }

            onTabChange(target) {
                switch (target) {
                    case '#attendance':
                        this.loadAttendanceCalendar();
                        break;
                    case '#attendance-dashboard':
                        this.loadAttendanceDashboard(true);
                        break;
                    case '#dashboard':
                        this.refreshDashboard();
                        break;
                    case '#shifts':
                        this.loadShiftSlots();
                        break;
                    case '#holidays':
                        this.refreshHolidays();
                        break;
                    case '#import':
                        const manualManager = this.manualShiftManager
                            || (typeof window !== 'undefined' ? window.manualShiftManager : null);
                        if (manualManager && typeof manualManager.renderUserList === 'function') {
                            manualManager.renderUserList();
                        }
                        break;
                }
            }

            async approveSchedule(scheduleId) {
                try {
                    this.showLoading(true);
                    const result = await this.callServerFunction('clientApproveSchedules', [scheduleId], this.getCurrentUserId());

                    if (result && result.success) {
                        this.showToast('Schedule approved successfully!', 'success');
                        await this.loadSchedules();
                    } else {
                        throw new Error(result?.error || 'Failed to approve schedule');
                    }
                } catch (error) {
                    console.error('Error approving schedule:', error);
                    this.showToast('Failed to approve schedule: ' + error.message, 'danger');
                } finally {
                    this.showLoading(false);
                }
            }

            async rejectSchedule(scheduleId) {
                try {
                    const reason = prompt('Please provide a reason for rejection (optional):');
                    this.showLoading(true);

                    const result = await this.callServerFunction('clientRejectSchedules', [scheduleId], this.getCurrentUserId(), reason || '');

                    if (result && result.success) {
                        this.showToast('Schedule rejected successfully!', 'success');
                        await this.loadSchedules();
                    } else {
                        throw new Error(result?.error || 'Failed to reject schedule');
                    }
                } catch (error) {
                    console.error('Error rejecting schedule:', error);
                    this.showToast('Failed to reject schedule: ' + error.message, 'danger');
                } finally {
                    this.showLoading(false);
                }
            }

            viewScheduleDetails(scheduleId) {
                this.showToast('Schedule details view - coming soon!', 'info');
                console.log('Viewing schedule details for:', scheduleId);
            }

            async callServerFunction(functionName, ...params) {
                try {
                    console.log(`📞 Calling backend function: ${functionName}`, params);

                    return new Promise((resolve, reject) => {
                        if (typeof google !== 'undefined' && google.script && google.script.run) {
                            google.script.run
                                .withSuccessHandler((result) => {
                                    console.log(`✅ Backend response for ${functionName}:`, result);
                                    resolve(result);
                                })
                                .withFailureHandler((error) => {
                                    console.error(`❌ Backend error for ${functionName}:`, error);
                                    reject(new Error(error.message || error.toString()));
                                })
                                [functionName](...params);
                        } else {
                            // Google Apps Script not available
                            reject(new Error('Google Apps Script not available. Please ensure this is running in the correct environment.'));
                        }
                    });
                } catch (error) {
                    console.error(`❌ Error calling ${functionName}:`, error);
                    throw error;
                }
            }

            // Utility methods
            getCurrentUserId() {
                const resolvedId = this.normalizeUserIdValue(this.resolvedManagerId);
                if (resolvedId) {
                    return resolvedId;
                }

                const potentialIds = [
                    this.currentUser?.ID,
                    this.currentUser?.Id,
                    this.currentUser?.id,
                    this.currentUser?.UserID,
                    this.currentUser?.UserId
                ]
                    .map(id => this.normalizeUserIdValue(id))
                    .filter(id => id);

                return potentialIds.length > 0 ? potentialIds[0] : 'system-user';
            }

            getCurrentCampaignId() {
                const resolvedCampaign = this.normalizeCampaignIdValue(this.resolvedCampaignId);
                if (resolvedCampaign) {
                    return resolvedCampaign;
                }

                const candidateValues = [
                    this.currentUser?.CampaignID,
                    this.currentUser?.campaignID,
                    this.currentUser?.CampaignId,
                    this.currentUser?.campaignId,
                    this.currentUser?.Campaign,
                    typeof document !== 'undefined' ? document.documentElement?.getAttribute('data-campaign-id') : null,
                    typeof document !== 'undefined' ? document.documentElement?.dataset?.campaignId : null,
                    typeof document !== 'undefined' ? document.body?.getAttribute('data-campaign-id') : null,
                    typeof document !== 'undefined' ? document.body?.dataset?.campaignId : null,
                    typeof window !== 'undefined' ? window.__layoutCampaignId : null,
                    typeof window !== 'undefined' ? window.__LAYOUT_CAMPAIGN_ID : null,
                    typeof window !== 'undefined' ? window.__LAYOUT_CAMPAIGNID : null,
                    typeof window !== 'undefined' ? window.__absorbedBannerData?.campaignId : null,
                    typeof window !== 'undefined' ? window.__absorbedBannerData?.campaignID : null
                ];

                for (const value of candidateValues) {
                    const normalized = this.normalizeCampaignIdValue(value);
                    if (normalized) {
                        return normalized;
                    }
                }

                const sidebarCampaign = document.querySelector('[data-campaign-id]')?.getAttribute('data-campaign-id');
                const normalizedSidebarCampaign = this.normalizeCampaignIdValue(sidebarCampaign);
                if (normalizedSidebarCampaign) {
                    return normalizedSidebarCampaign;
                }

                return '';
            }

            normalizeCampaignIdValue(value) {
                if (value === null || typeof value === 'undefined') {
                    return '';
                }

                if (Array.isArray(value)) {
                    for (const candidate of value) {
                        const normalizedCandidate = this.normalizeCampaignIdValue(candidate);
                        if (normalizedCandidate) {
                            return normalizedCandidate;
                        }
                    }
                    return '';
                }

                if (typeof value === 'object') {
                    const objectCandidates = [value.ID, value.Id, value.id, value.campaignId, value.CampaignID, value.value];
                    for (const candidate of objectCandidates) {
                        const normalizedCandidate = this.normalizeCampaignIdValue(candidate);
                        if (normalizedCandidate) {
                            return normalizedCandidate;
                        }
                    }
                    return '';
                }

                const text = String(value).trim();
                if (!text || text.toLowerCase() === 'undefined' || text.toLowerCase() === 'null') {
                    return '';
                }

                return text;
            }

            normalizeUserIdValue(value) {
                if (value === null || typeof value === 'undefined') {
                    return '';
                }

                const text = String(value).trim();
                if (!text || text.toLowerCase() === 'undefined' || text.toLowerCase() === 'null') {
                    return '';
                }

                return text;
            }

            escapeHtml(value) {
                if (value === null || typeof value === 'undefined') {
                    return '';
                }

                return String(value)
                    .replace(/&/g, '&amp;')
                    .replace(/</g, '&lt;')
                    .replace(/>/g, '&gt;')
                    .replace(/"/g, '&quot;')
                    .replace(/'/g, '&#39;');
            }

            escapeForInlineEvent(value) {
                if (value === null || typeof value === 'undefined') {
                    return '';
                }

                return String(value)
                    .replace(/\\/g, '\\\\')
                    .replace(/'/g, "\\'")
                    .replace(/"/g, '\\"')
                    .replace(/\r/g, '\\r')
                    .replace(/\n/g, '\\n');
            }

            formatSchedulePeriod(schedule) {
                if (!schedule || typeof schedule !== 'object') {
                    return '';
                }

                const start = schedule.PeriodStart || schedule.Date;
                const end = schedule.PeriodEnd || schedule.Date || start;

                if (!start && !end) {
                    return '';
                }

                if (!end || start === end) {
                    return this.formatDate(start);
                }

                return this.formatPeriodLabel(start, end);
            }

            formatDate(dateStr) {
                try {
                    return dateStr ? new Date(dateStr).toLocaleDateString() : '';
                } catch (error) {
                    return dateStr;
                }
            }

            formatPeriodLabel(start, end) {
                const resolvedStart = start || end;
                const resolvedEnd = end || start;

                if (!resolvedStart && !resolvedEnd) {
                    return '';
                }

                const startLabel = this.formatDate(resolvedStart);
                const endLabel = this.formatDate(resolvedEnd);

                if (!resolvedEnd || startLabel === endLabel) {
                    return startLabel;
                }

                return `${startLabel} - ${endLabel}`;
            }

            formatDateTime(dateValue) {
                if (!dateValue) {
                    return '';
                }

                try {
                    const date = new Date(dateValue);
                    if (isNaN(date.getTime())) {
                        return String(dateValue);
                    }

                    return date.toLocaleString(undefined, {
                        year: 'numeric',
                        month: 'short',
                        day: 'numeric',
                        hour: '2-digit',
                        minute: '2-digit'
                    });
                } catch (error) {
                    console.warn('Unable to format date time value:', dateValue, error);
                    return String(dateValue);
                }
            }

            formatTimeValue(timeValue) {
                if (!timeValue && timeValue !== 0) {
                    return '';
                }

                try {
                    if (typeof timeValue === 'string') {
                        if (/^\d{1,2}:\d{2}(:\d{2})?$/.test(timeValue)) {
                            const [hours, minutes] = timeValue.split(':');
                            const date = new Date();
                            date.setHours(parseInt(hours, 10), parseInt(minutes, 10), 0, 0);
                            return date.toLocaleTimeString([], { hour: '2-digit', minute: '2-digit' });
                        }

                        const parsed = new Date(timeValue);
                        if (!isNaN(parsed.getTime())) {
                            return parsed.toLocaleTimeString([], { hour: '2-digit', minute: '2-digit' });
                        }

                        return timeValue;
                    }

                    if (timeValue instanceof Date) {
                        return timeValue.toLocaleTimeString([], { hour: '2-digit', minute: '2-digit' });
                    }

                    if (typeof timeValue === 'number') {
                        if (timeValue >= 0 && timeValue < 1) {
                            const totalMinutes = Math.round(timeValue * 24 * 60);
                            const hours = Math.floor(totalMinutes / 60).toString().padStart(2, '0');
                            const minutes = (totalMinutes % 60).toString().padStart(2, '0');
                            return `${hours}:${minutes}`;
                        }

                        const date = new Date(timeValue);
                        if (!isNaN(date.getTime())) {
                            return date.toLocaleTimeString([], { hour: '2-digit', minute: '2-digit' });
                        }
                    }

                    return String(timeValue);
                } catch (error) {
                    console.warn('Unable to format time value:', timeValue, error);
                    return String(timeValue);
                }
            }

            formatDaysOfWeek(daysArray) {
                const dayNames = ['Sun', 'Mon', 'Tue', 'Wed', 'Thu', 'Fri', 'Sat'];
                return Array.isArray(daysArray) ?
                    daysArray.map(day => dayNames[day] || day).join(', ') :
                    'Mon-Fri';
            }

            getStatusBadgeClass(status) {
                switch (status) {
                    case 'APPROVED': return 'status-approved';
                    case 'REJECTED': return 'status-rejected';
                    default: return 'status-pending';
                }
            }

            getPriorityClass(priority) {
                switch (priority) {
                    case 4: return 'bg-danger text-white';
                    case 3: return 'bg-warning text-dark';
                    case 2: return 'bg-primary text-white';
                    default: return 'bg-secondary text-white';
                }
            }

            getPriorityText(priority) {
                switch (priority) {
                    case 4: return 'Critical';
                    case 3: return 'High';
                    case 2: return 'Normal';
                    default: return 'Low';
                }
            }

            getInsightIcon(type) {
                switch (type) {
                    case 'coverage': return 'chart-area';
                    case 'fairness': return 'balance-scale';
                    case 'compliance': return 'shield-alt';
                    case 'insight': return 'lightbulb';
                    case 'positive': return 'thumbs-up';
                    case 'warning': return 'exclamation-triangle';
                    case 'critical': return 'exclamation-circle';
                    default: return 'info-circle';
                }
            }
        }

        // Global functions for button clicks
        window.scheduleManager = null;

        function runSystemDiagnostics() {
            if (window.scheduleManager) {
                window.scheduleManager.showToast('System diagnostics: All systems operational', 'success');
            }
        }

        function refreshAllData() {
            if (window.scheduleManager) {
                window.scheduleManager.loadInitialData();
            }
        }

        function refreshSchedules() {
            if (window.scheduleManager) {
                window.scheduleManager.loadSchedules()
                    .then(() => window.scheduleManager.showToast('Schedules refreshed', 'success'))
                    .catch(error => {
                        console.error('❌ Failed to refresh schedules:', error);
                        window.scheduleManager.showToast('Failed to refresh schedules. Please try again.', 'danger');
                    });
            }
        }

        function refreshShiftSlots() {
            if (window.scheduleManager) {
                window.scheduleManager.loadShiftSlots();
            }
        }

        function refreshDashboard() {
            if (window.scheduleManager) {
                window.scheduleManager.refreshDashboard();
            }
        }

        function refreshUsers() {
            if (window.scheduleManager) {
                window.scheduleManager.loadUsers();
            }
        }

        function loadAttendanceCalendar() {
            if (window.scheduleManager) {
                window.scheduleManager.loadAttendanceCalendar();
            }
        }

        function applyScheduleFilters() {
            if (window.scheduleManager) {
                window.scheduleManager.loadSchedules()
                    .then(() => window.scheduleManager.showToast('Filters applied', 'success'))
                    .catch(error => {
                        console.error('❌ Failed to apply schedule filters:', error);
                        window.scheduleManager.showToast('Failed to apply filters. Please try again.', 'danger');
                    });
            }
        }

        function previewSchedules() {
            if (window.scheduleManager) {
                window.scheduleManager.showToast('Schedule preview - coming soon!', 'info');
            }
        }

        function generateThisWeek() {
            if (window.scheduleManager) {
                window.scheduleManager.generateSchedules();
            }
        }

        function generateNextWeek() {
            if (window.scheduleManager) {
                window.scheduleManager.generateSchedules();
            }
        }

        function bulkApproveSchedules() {
            if (window.scheduleManager) {
                window.scheduleManager.showToast('Bulk approve functionality - coming soon!', 'info');
            }
        }

        function markBulkAttendance() {
            if (window.scheduleManager) {
                window.scheduleManager.showToast('Bulk attendance marking - coming soon!', 'info');
            }
        }

        function quickMarkAttendance() {
            if (window.scheduleManager) {
                window.scheduleManager.showToast('Quick attendance marking - coming soon!', 'info');
            }
        }

        function exportAttendanceReport() {
            if (window.scheduleManager) {
                window.scheduleManager.showToast('Report export - coming soon!', 'info');
            }
        }

        function previewHolidays() {
            if (window.scheduleManager) {
                window.scheduleManager.showToast('Holiday preview - coming soon!', 'info');
            }
        }

        function assignManagerUsers() {
            if (window.scheduleManager) {
                window.scheduleManager.showToast('Manager assignment - coming soon!', 'info');
            }
        }

        function editShiftSlot(slotId) {
            if (window.scheduleManager) {
                window.scheduleManager.showToast('Edit shift slot #' + slotId, 'info');
            }
        }

        function previewShiftSlot() {
            if (window.scheduleManager) {
                const slotName = document.getElementById('slotName').value || 'Unnamed Shift';
                const startTime = document.getElementById('slotStartTime').value;
                const endTime = document.getElementById('slotEndTime').value;
                const enableOT = document.getElementById('enableOvertime').checked;
                const enableStaggered = document.getElementById('enableStaggeredBreaks').checked;

                const preview = `
                        <strong>${slotName}</strong><br>
                        Time: ${startTime} - ${endTime}<br>
                        Overtime: ${enableOT ? 'Enabled' : 'Disabled'}<br>
                        Staggered Breaks: ${enableStaggered ? 'Enabled' : 'Disabled'}
                    `;

                window.scheduleManager.showToast(`Shift Preview: ${preview}`, 'info');
            }
        }

        function createDefaultShifts() {
            if (window.scheduleManager) {
                window.scheduleManager.showToast('Creating default shift templates...', 'info');
                // This would call a backend function to create standard shifts
                setTimeout(() => {
                    window.scheduleManager.showToast('Default shifts created successfully!', 'success');
                    if (window.scheduleManager) {
                        window.scheduleManager.loadShiftSlots();
                    }
                }, 2000);
            }
        }

        function bulkEditShifts() {
            if (window.scheduleManager) {
                window.scheduleManager.showToast('Bulk edit functionality - coming soon!', 'info');
            }
        }

        function exportShiftSchedule() {
            if (window.scheduleManager) {
                window.scheduleManager.showToast('Shift schedule export - coming soon!', 'info');
            }
        }

        function validateShiftCoverage() {
            if (window.scheduleManager) {
                window.scheduleManager.showLoading(true);
                setTimeout(() => {
                    window.scheduleManager.showLoading(false);
                    window.scheduleManager.showToast('Shift coverage validated - all schedules have adequate coverage', 'success');
                }, 1500);
            }
        }

        // Manual shift assignment manager for the Schedule Management import tab
        class ManualShiftAssignmentManager {
            constructor(scheduleManager) {
                this.scheduleManager = scheduleManager || null;

                this.form = document.getElementById('manualShiftForm');
                this.feedbackArea = document.getElementById('feedbackArea');
                this.dateInput = document.getElementById('assignmentDate');
                this.startTimeInput = document.getElementById('startTime');
                this.endTimeInput = document.getElementById('endTime');
                this.sourceMonthSelect = document.getElementById('sourceMonth');
                this.sourceYearSelect = document.getElementById('sourceYear');
                this.slotLabelInput = document.getElementById('slotLabel');
                this.notesInput = document.getElementById('additionalNotes');
                this.replaceExistingToggle = document.getElementById('replaceExisting');
                this.userSearchInput = document.getElementById('userSearch');
                this.selectAllToggle = document.getElementById('selectAllUsers');
                this.userList = document.getElementById('userList');
                this.userLoadingState = document.getElementById('userLoadingState');
                this.selectedCountLabel = document.getElementById('selectedUserCount');
                this.totalCountLabel = document.getElementById('totalUserCount');
                this.clearSelectionBtn = document.getElementById('clearSelection');
                this.submitButton = document.getElementById('submitManualShift');
                this.activityLog = document.getElementById('activityLog');
                this.activityEmptyState = document.getElementById('activityEmptyState');

                this.users = [];
                this.userMap = new Map();
                this.selectedUserIds = new Set();

                if (this.form) {
                    this.form.addEventListener('submit', (event) => this.handleSubmit(event));
                }
                this.userSearchInput?.addEventListener('input', () => this.renderUserList());
                this.selectAllToggle?.addEventListener('change', () => this.toggleSelectAll());
                this.clearSelectionBtn?.addEventListener('click', () => this.clearSelection());

                if (this.scheduleManager && typeof this.scheduleManager === 'object') {
                    this.scheduleManager.manualShiftManager = this;
                }

                this.populateSourceYears();
                this.setDefaultDate();

                const initialUsers = this.scheduleManager && Array.isArray(this.scheduleManager.availableUsers)
                    ? this.scheduleManager.availableUsers
                    : [];
                if (initialUsers.length) {
                    this.setUsers(initialUsers);
                } else {
                    this.setUserLoading(true);
                }
            }

            populateSourceYears() {
                if (!this.sourceYearSelect) {
                    return;
                }

                const currentYear = new Date().getFullYear();
                const earliestYear = 2023;
                const endYear = currentYear + 2;
                const existingValues = new Set(Array.from(this.sourceYearSelect.options).map(option => option.value));

                for (let year = currentYear; year >= earliestYear; year--) {
                    if (!existingValues.has(String(year))) {
                        this.appendYearOption(year);
                    }
                }
                for (let year = currentYear + 1; year <= endYear; year++) {
                    if (!existingValues.has(String(year))) {
                        this.appendYearOption(year);
                    }
                }
            }

            appendYearOption(year) {
                if (!this.sourceYearSelect) {
                    return;
                }
                const option = document.createElement('option');
                option.value = String(year);
                option.textContent = String(year);
                this.sourceYearSelect.appendChild(option);
            }

            setDefaultDate() {
                if (!this.dateInput || this.dateInput.value) {
                    return;
                }
                const today = new Date();
                this.dateInput.value = today.toISOString().split('T')[0];
            }

            setUsers(users) {
                if (!Array.isArray(users)) {
                    users = [];
                }

                const normalized = users
                    .filter(user => user && (user.ID || user.UserName || user.FullName))
                    .map(user => {
                        const id = this.normalizeUserId(user.ID || user.UserID || user.id || user.userId);
                        return {
                            ID: id,
                            UserName: user.UserName || user.username || '',
                            FullName: user.FullName || user.fullName || user.UserName || '',
                            Email: user.Email || user.email || '',
                            campaignName: user.campaignName || user.CampaignName || user.Campaign || ''
                        };
                    })
                    .filter(user => user.ID);

                this.users = normalized;
                this.userMap.clear();
                normalized.forEach(user => this.userMap.set(user.ID, user));

                const retainedSelections = new Set();
                this.selectedUserIds.forEach(id => {
                    if (this.userMap.has(id)) {
                        retainedSelections.add(id);
                    }
                });
                this.selectedUserIds = retainedSelections;

                if (this.totalCountLabel) {
                    this.totalCountLabel.textContent = String(this.users.length);
                }

                this.setUserLoading(false);
                this.renderUserList();
            }

            normalizeUserId(value) {
                if (value === null || typeof value === 'undefined') {
                    return '';
                }
                if (typeof value === 'object') {
                    if (value.ID || value.id) {
                        return this.normalizeUserId(value.ID || value.id);
                    }
                    return '';
                }
                return String(value).trim();
            }

            setUserLoading(isLoading) {
                if (this.userLoadingState) {
                    this.userLoadingState.style.display = isLoading ? 'flex' : 'none';
                }
            }

            getFilteredUsers() {
                const term = this.userSearchInput?.value.trim().toLowerCase() || '';
                if (!term) {
                    return this.users;
                }

                return this.users.filter(user => {
                    const name = (user.FullName || user.UserName || '').toLowerCase();
                    const email = (user.Email || '').toLowerCase();
                    const campaign = (user.campaignName || '').toLowerCase();
                    return name.includes(term) || email.includes(term) || campaign.includes(term);
                });
            }

            renderUserList() {
                if (!this.userList) {
                    return;
                }

                const filteredUsers = this.getFilteredUsers();
                this.userList.innerHTML = '';

                if (!filteredUsers.length) {
                    const emptyState = document.createElement('div');
                    emptyState.className = 'user-list-empty';
                    emptyState.textContent = this.users.length
                        ? 'No users match your search.'
                        : 'No eligible users were found.';
                    this.userList.appendChild(emptyState);
                    this.updateSelectionCounters();
                    if (this.selectAllToggle) {
                        this.selectAllToggle.checked = false;
                        this.selectAllToggle.disabled = this.users.length === 0;
                    }
                    return;
                }

                const fragment = document.createDocumentFragment();
                filteredUsers.forEach(user => {
                    const userId = user.ID;
                    const isChecked = this.selectedUserIds.has(userId);

                    const item = document.createElement('label');
                    item.className = 'user-list-item';

                    const checkbox = document.createElement('input');
                    checkbox.type = 'checkbox';
                    checkbox.className = 'form-check-input';
                    checkbox.checked = isChecked;
                    checkbox.dataset.userId = userId;
                    checkbox.addEventListener('change', (event) => this.toggleUser(event));

                    const details = document.createElement('div');
                    details.style.flex = '1';

                    const name = document.createElement('div');
                    name.className = 'user-name';
                    name.textContent = user.FullName || user.UserName || 'Unnamed User';
                    details.appendChild(name);

                    const metaParts = [];
                    if (user.UserName && user.FullName && user.UserName !== user.FullName) {
                        metaParts.push(user.UserName);
                    }
                    if (user.Email) {
                        metaParts.push(user.Email);
                    }
                    if (user.campaignName) {
                        metaParts.push(user.campaignName);
                    }
                    if (metaParts.length) {
                        const meta = document.createElement('div');
                        meta.className = 'user-meta';
                        meta.textContent = metaParts.join(' • ');
                        details.appendChild(meta);
                    }

                    item.appendChild(checkbox);
                    item.appendChild(details);
                    fragment.appendChild(item);
                });

                this.userList.appendChild(fragment);
                this.updateSelectionCounters();
                this.syncSelectAllState(filteredUsers);
                if (this.selectAllToggle) {
                    this.selectAllToggle.disabled = false;
                }
            }

            toggleUser(event) {
                const checkbox = event.target;
                const userId = checkbox?.dataset?.userId;
                if (!userId) {
                    return;
                }

                if (checkbox.checked) {
                    this.selectedUserIds.add(userId);
                } else {
                    this.selectedUserIds.delete(userId);
                }

                this.updateSelectionCounters();
                this.syncSelectAllState();
            }

            toggleSelectAll() {
                const shouldSelectAll = this.selectAllToggle?.checked;
                const filteredUsers = this.getFilteredUsers();
                if (typeof shouldSelectAll !== 'boolean') {
                    return;
                }

                filteredUsers.forEach(user => {
                    if (!user || !user.ID) {
                        return;
                    }
                    if (shouldSelectAll) {
                        this.selectedUserIds.add(user.ID);
                    } else {
                        this.selectedUserIds.delete(user.ID);
                    }
                });

                this.renderUserList();
            }

            syncSelectAllState(filteredUsers = this.getFilteredUsers()) {
                if (!this.selectAllToggle) {
                    return;
                }

                if (!filteredUsers.length) {
                    this.selectAllToggle.checked = false;
                    return;
                }

                const allSelected = filteredUsers.every(user => this.selectedUserIds.has(user.ID));
                this.selectAllToggle.checked = allSelected && filteredUsers.length > 0;
            }

            clearSelection(options = {}) {
                this.selectedUserIds.clear();
                this.renderUserList();
                if (!options.silent) {
                    this.showFeedback('User selection cleared.', 'info');
                }
            }

            updateSelectionCounters() {
                if (this.selectedCountLabel) {
                    this.selectedCountLabel.textContent = String(this.selectedUserIds.size);
                }
                if (this.totalCountLabel) {
                    this.totalCountLabel.textContent = String(this.users.length);
                }
            }

            async handleSubmit(event) {
                event.preventDefault();

                if (!this.form || !this.submitButton) {
                    return;
                }

                const selectedIds = Array.from(this.selectedUserIds);
                if (!selectedIds.length) {
                    this.showFeedback('Select at least one user before adding shift slots.', 'warning');
                    return;
                }

                const dateValue = this.dateInput?.value;
                const startTimeValue = this.startTimeInput?.value;
                const endTimeValue = this.endTimeInput?.value;

                if (!dateValue || !startTimeValue || !endTimeValue) {
                    this.showFeedback('Date, start time, and end time are required.', 'danger');
                    return;
                }

                if (startTimeValue >= endTimeValue) {
                    this.showFeedback('End time must be later than start time.', 'warning');
                    return;
                }

                const slotLabelValue = this.slotLabelInput?.value.trim() || '';
                const notesValue = this.notesInput?.value.trim() || '';
                const sourceMonthValue = this.sourceMonthSelect?.value || '';
                const sourceYearValue = this.sourceYearSelect?.value || '';
                const sourceMonthNumber = sourceMonthValue ? Number(sourceMonthValue) : null;
                const sourceYearNumber = sourceYearValue ? Number(sourceYearValue) : null;
                const replaceExisting = !!this.replaceExistingToggle?.checked;

                const payload = {
                    date: dateValue,
                    startTime: startTimeValue,
                    endTime: endTimeValue,
                    slotLabel: slotLabelValue,
                    notes: notesValue,
                    sourceMonth: Number.isFinite(sourceMonthNumber) ? sourceMonthNumber : null,
                    sourceYear: Number.isFinite(sourceYearNumber) ? sourceYearNumber : null,
                    replaceExisting,
                    users: selectedIds
                };

                const originalButtonContent = this.submitButton.innerHTML;
                this.submitButton.disabled = true;
                this.submitButton.innerHTML = '<span class="spinner-border spinner-border-sm me-2" role="status" aria-hidden="true"></span>Saving...';

                try {
                    const result = await this.callServerFunction('clientAddManualShiftSlots', payload);
                    if (result && result.success) {
                        const message = result.message || 'Shift slots added successfully.';
                        this.showFeedback(message, 'success');
                        this.appendActivity(result);

                        if (!replaceExisting) {
                            this.clearSelection({ silent: true });
                        }

                        if (this.scheduleManager && typeof this.scheduleManager.loadSchedules === 'function') {
                            this.scheduleManager.loadSchedules().catch(error => {
                                console.warn('Unable to refresh schedules after manual assignment:', error);
                            });
                        }
                    } else {
                        const errorMessage = (result && result.error) || 'Unable to add shift slots.';
                        this.showFeedback(errorMessage, 'danger');
                    }

                    if (result && Array.isArray(result.failed) && result.failed.length) {
                        const skippedNames = result.failed.map(item => item.userName || item.userId || 'Unknown').join(', ');
                        this.showFeedback(`Skipped ${result.failed.length} user(s): ${skippedNames}`, 'warning');
                    }
                } catch (error) {
                    console.error('Manual shift slot assignment failed:', error);
                    this.showFeedback(error.message || 'An unexpected error occurred while saving shift slots.', 'danger');
                } finally {
                    this.submitButton.disabled = false;
                    this.submitButton.innerHTML = originalButtonContent;
                }
            }

            appendActivity(result) {
                if (!this.activityLog) {
                    return;
                }

                if (this.activityEmptyState) {
                    this.activityEmptyState.remove();
                    this.activityEmptyState = null;
                }

                if (!result || !Array.isArray(result.details) || !result.details.length) {
                    return;
                }

                const entry = document.createElement('div');
                entry.className = 'activity-entry';

                const userNames = result.details.map(detail => detail.userName || detail.userId || 'Unknown').join(', ');
                const slotName = result.details[0]?.slotName || 'Manual Shift';
                const dateLabel = result.details[0]?.date || this.dateInput?.value || '';
                const timeLabel = `${result.details[0]?.startTime || this.startTimeInput?.value || ''} - ${result.details[0]?.endTime || this.endTimeInput?.value || ''}`;
                const timestamp = new Date().toLocaleString();

                entry.innerHTML = `
                    <strong>${this.escapeHtml(slotName)}</strong>
                    <div>${this.escapeHtml(userNames)}</div>
                    <div class="activity-meta">
                        <i class="far fa-calendar-alt me-1"></i>${this.escapeHtml(dateLabel)}
                        &nbsp;•&nbsp;
                        <i class="far fa-clock me-1"></i>${this.escapeHtml(timeLabel)}
                        &nbsp;•&nbsp;
                        Recorded ${this.escapeHtml(timestamp)}
                    </div>
                `;

                this.activityLog.prepend(entry);

                const maxEntries = 8;
                while (this.activityLog.children.length > maxEntries) {
                    this.activityLog.removeChild(this.activityLog.lastElementChild);
                }
            }

            showFeedback(message, type) {
                if (!this.feedbackArea) {
                    return;
                }

                const icons = {
                    success: 'fas fa-check-circle',
                    danger: 'fas fa-exclamation-triangle',
                    warning: 'fas fa-exclamation-circle',
                    info: 'fas fa-info-circle'
                };

                const alert = document.createElement('div');
                alert.className = `alert-modern alert-${type}-modern`;
                alert.innerHTML = `
                    <i class="${icons[type] || icons.info}"></i>
                    <div>
                        <p>${this.escapeHtml(message)}</p>
                    </div>
                    <button type="button" class="alert-close" aria-label="Dismiss" title="Dismiss alert">&times;</button>
                `;

                alert.querySelector('.alert-close')?.addEventListener('click', () => alert.remove());

                this.feedbackArea.prepend(alert);

                const timeout = type === 'info' ? 3500 : 6000;
                setTimeout(() => {
                    alert.style.opacity = '0';
                    alert.style.transform = 'translateY(-6px)';
                    setTimeout(() => alert.remove(), 250);
                }, timeout);
            }

            escapeHtml(value) {
                const div = document.createElement('div');
                div.textContent = value || '';
                return div.innerHTML;
            }

            callServerFunction(functionName, ...args) {
                if (this.scheduleManager && typeof this.scheduleManager.callServerFunction === 'function') {
                    return this.scheduleManager.callServerFunction(functionName, ...args);
                }

                return new Promise((resolve, reject) => {
                    if (typeof google !== 'undefined' && google.script && google.script.run) {
                        google.script.run
                            .withSuccessHandler(resolve)
                            .withFailureHandler(reject)
                            [functionName](...args);
                    } else {
                        reject(new Error('Google Apps Script not available.'));
                    }
                });
            }
        }

        // Initialize when DOM is ready
        document.addEventListener('DOMContentLoaded', () => {
            window.scheduleManager = new LuminaScheduleManager();
            window.manualShiftManager = new ManualShiftAssignmentManager(window.scheduleManager);
            if (window.scheduleManager) {
                window.scheduleManager.manualShiftManager = window.manualShiftManager;
            }
            window.calculateWeekSpanCount = (startDate, endDate, minDate, maxDate) => {
                if (window.scheduleManager && typeof window.scheduleManager.calculateWeekSpanCount === 'function') {
                    return window.scheduleManager.calculateWeekSpanCount(startDate, endDate, minDate, maxDate);
                }

                const resolveDate = (value) => {
                    if (value === undefined || value === null || value === '') {
                        return null;
                    }

                    if (value instanceof Date) {
                        const clone = new Date(value);
                        return isNaN(clone.getTime()) ? null : clone;
                    }

                    if (typeof value === 'object' && value.iso) {
                        return resolveDate(value.iso);
                    }

                    if (typeof value === 'number' && !Number.isNaN(value)) {
                        const fromNumber = new Date(value);
                        return isNaN(fromNumber.getTime()) ? null : fromNumber;
                    }

                    const parsed = new Date(value);
                    return isNaN(parsed.getTime()) ? null : parsed;
                };

                const start = resolveDate(startDate) || resolveDate(minDate);
                const end = resolveDate(endDate) || resolveDate(maxDate);
                if (!start || !end || end < start) {
                    return 0;
                }

                const diff = Math.floor((end - start) / (24 * 60 * 60 * 1000)) + 1;
                return diff > 0 ? Math.ceil(diff / 7) : 0;
            };
            console.log('✅ LUMINA Schedule Management System v4.0 - Modern Edition initialized');
        });
    </script>
  </body>
</html><|MERGE_RESOLUTION|>--- conflicted
+++ resolved
@@ -2593,13 +2593,9 @@
                     'Rehire_Date',
                     'rehire_date',
                     'Rehire Date',
-<<<<<<< HEAD
                     'rehire date',
                     'EmploymentStartIso',
                     'employmentStartIso'
-=======
-                    'rehire date'
->>>>>>> 4603a7b7
                 ];
                 this.employmentEndFieldNames = [
                     'TerminationDate',
@@ -2639,7 +2635,6 @@
                     'LastWorkingDate',
                     'lastWorkingDate',
                     'Last Working Date',
-<<<<<<< HEAD
                     'last working date',
                     'EmploymentEndIso',
                     'employmentEndIso'
@@ -2702,10 +2697,6 @@
                     'separated',
                     'disabled'
                 ]);
-=======
-                    'last working date'
-                ];
->>>>>>> 4603a7b7
                 this.attendanceStatusLegend = [
                     { code: 'P', label: 'Punctual', className: 'attendance-calendar__status--present' },
                     { code: 'B', label: 'Bereavement', className: 'attendance-calendar__status--bereavement' },
@@ -6728,11 +6719,7 @@
                         : (metadata && metadata.userName ? metadata.userName : name);
                     const employment = metadata && metadata.employment
                         ? metadata.employment
-<<<<<<< HEAD
                         : { startDate: null, endDate: null, startIso: '', endIso: '', status: '', statusRaw: '', isStatusActive: true };
-=======
-                        : { startDate: null, endDate: null, startIso: '', endIso: '' };
->>>>>>> 4603a7b7
 
                     return {
                         identifier,
@@ -6742,27 +6729,19 @@
                         employmentStart: employment && employment.startDate ? new Date(employment.startDate.getTime()) : null,
                         employmentEnd: employment && employment.endDate ? new Date(employment.endDate.getTime()) : null,
                         employmentStartIso: employment && employment.startIso ? employment.startIso : '',
-<<<<<<< HEAD
                         employmentEndIso: employment && employment.endIso ? employment.endIso : '',
                         employmentStatus: employment && employment.status ? employment.status : '',
                         employmentStatusRaw: employment && employment.statusRaw ? employment.statusRaw : '',
                         employmentStatusIsActive: employment && typeof employment.isStatusActive === 'boolean'
                             ? employment.isStatusActive
                             : true
-=======
-                        employmentEndIso: employment && employment.endIso ? employment.endIso : ''
->>>>>>> 4603a7b7
                     };
                 });
             }
 
             getEmploymentPeriod(user) {
                 if (!user) {
-<<<<<<< HEAD
                     return { startIso: '', endIso: '', startDate: null, endDate: null, status: '', statusRaw: '', isStatusActive: true };
-=======
-                    return { startIso: '', endIso: '', startDate: null, endDate: null };
->>>>>>> 4603a7b7
                 }
 
                 const startFieldNames = Array.isArray(this.employmentStartFieldNames)
@@ -6785,7 +6764,6 @@
                     endDate.setHours(23, 59, 59, 999);
                 }
 
-<<<<<<< HEAD
                 const statusCandidates = [
                     user.employmentStatusCanonical,
                     user.EmploymentStatusCanonical,
@@ -6810,20 +6788,14 @@
                     ? user.employmentStatusIsActive
                     : this.isEmploymentStatusActive(normalizedStatus || statusRaw);
 
-=======
->>>>>>> 4603a7b7
                 return {
                     startIso: startIso || '',
                     endIso: endIso || '',
                     startDate: startDate instanceof Date && !Number.isNaN(startDate.getTime()) ? startDate : null,
-<<<<<<< HEAD
                     endDate: endDate instanceof Date && !Number.isNaN(endDate.getTime()) ? endDate : null,
                     status: normalizedStatus || this.normalizeEmploymentStatusLabel(statusRaw),
                     statusRaw: statusRaw || '',
                     isStatusActive
-=======
-                    endDate: endDate instanceof Date && !Number.isNaN(endDate.getTime()) ? endDate : null
->>>>>>> 4603a7b7
                 };
             }
 
@@ -7124,11 +7096,7 @@
                         const badge = record ? this.getAttendanceStatusBadge(record.status) : null;
                         const badgeLabel = badge
                             ? this.escapeHtml(badge.label)
-<<<<<<< HEAD
                             : this.escapeHtml(isEmployedOnDay ? 'Unmarked' : this.buildEmploymentInactiveLabel(entry, dateStr));
-=======
-                            : this.escapeHtml(isEmployedOnDay ? 'Unmarked' : 'Not employed');
->>>>>>> 4603a7b7
                         const statusClass = badge
                             ? `attendance-calendar__status ${badge.className}`
                             : `attendance-calendar__status ${isEmployedOnDay ? 'attendance-calendar__status--empty' : 'attendance-calendar__status--inactive'}`;
@@ -7142,16 +7110,11 @@
                         const displayLabel = (entry.displayName || entry.identifier || '').toString();
                         const cellTitle = this.escapeHtml(isEmployedOnDay
                             ? `Right-click or tap to mark attendance for ${displayLabel} on ${dateStr}`
-<<<<<<< HEAD
                             : `${displayLabel} • ${this.buildEmploymentInactiveLabel(entry, dateStr)}`);
                         const inactiveReasonAttr = !isEmployedOnDay ? this.escapeHtml(this.buildEmploymentInactiveLabel(entry, dateStr)) : '';
                         const employmentAttr = isEmployedOnDay
                             ? ''
                             : ` data-attendance-employment="inactive"${inactiveReasonAttr ? ` data-attendance-employment-reason="${inactiveReasonAttr}"` : ''}`;
-=======
-                            : `${displayLabel} was not employed on ${dateStr}`);
-                        const employmentAttr = isEmployedOnDay ? '' : ' data-attendance-employment="inactive"';
->>>>>>> 4603a7b7
                         const interactionAttributes = isEmployedOnDay
                             ? ` onclick="scheduleManager.showAttendanceContextMenu(event, '${clickIdentifier}', '${dateStr}', '${clickDisplay}')" oncontextmenu="scheduleManager.showAttendanceContextMenu(event, '${clickIdentifier}', '${dateStr}', '${clickDisplay}')"`
                             : '';
