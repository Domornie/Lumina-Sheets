/** Enhanced Multi-Campaign Google Apps Script - Code.gs
 * Simplified Token-Based Authentication System
 * 
 * Features:
 * - Token-based authentication
 * - Campaign-specific routing (e.g., CreditSuite.QAForm, IBTR.QACollabList)
 * - Enhanced authentication and access control
 * - Clean URL structure
 * - Secure session management via tokens
 */

// ───────────────────────────────────────────────────────────────────────────────
// GLOBAL CONSTANTS AND CONFIGURATION
// ───────────────────────────────────────────────────────────────────────────────

const SCRIPT_URL = 'https://script.google.com/a/macros/vlbpo.com/s/AKfycbxeQ0AnupBHM71M6co3LVc5NPrxTblRXLd6AuTOpxMs2rMehF9dBSkGykIcLGHROywQ/exec';
const FAVICON_URL = 'https://res.cloudinary.com/dr8qd3xfc/image/upload/v1754763514/vlbpo/lumina/3_dgitcx.png';

/** Toggle for debug traces */
const ACCESS_DEBUG = true;

/** Canonical page access definitions */
const ACCESS = {
  ADMIN_ONLY_PAGES: new Set(['admin.users', 'admin.roles', 'admin.campaigns']),
  PUBLIC_PAGES: new Set([
    'login', 'setpassword', 'resetpassword', 'forgotpassword', 'forgot-password',
    'resendverification', 'resend-verification', 'emailconfirmed', 'email-confirmed'
  ]),
  DEFAULT_PAGE: 'dashboard',
  PRIVS: { SYSTEM_ADMIN: 'SYSTEM_ADMIN', MANAGE_USERS: 'MANAGE_USERS', MANAGE_PAGES: 'MANAGE_PAGES' }
};

/**
 * Utility helpers for managing time-driven triggers that may have become
 * orphaned after refactors. These are meant to be run manually from the Apps
 * Script editor when cleaning up legacy jobs such as the removed
 * `checkRealtimeUpdatesJob` trigger.
 */

/**
 * Returns a summary of all project triggers and logs it to Stackdriver.
 * Useful for debugging lingering time-driven triggers.
 */
function listProjectTriggers() {
  var triggers = ScriptApp.getProjectTriggers();
  var summary = triggers.map(function (t) {
    var details = null;
    try {
      details = t.getTriggerSourceId ? t.getTriggerSourceId() : null;
    } catch (e) {
      details = null;
    }
    return {
      handler: t.getHandlerFunction(),
      type: t.getEventType(),
      details: details
    };
  });
  console.log('[listProjectTriggers] ' + JSON.stringify(summary));
  return summary;
}

/**
 * Removes the legacy `checkRealtimeUpdatesJob` trigger if it still exists.
 * Invoke this once from the Script Editor to stop Apps Script from trying to
 * run the deleted function.
 */
function removeLegacyRealtimeTrigger() {
  var triggers = ScriptApp.getProjectTriggers();
  for (var i = 0; i < triggers.length; i++) {
    var trigger = triggers[i];
    if (trigger.getHandlerFunction && trigger.getHandlerFunction() === 'checkRealtimeUpdatesJob') {
      ScriptApp.deleteTrigger(trigger);
      console.log('[removeLegacyRealtimeTrigger] Deleted trigger for checkRealtimeUpdatesJob');
    }
  }
}

// ───────────────────────────────────────────────────────────────────────────────
// REALTIME UPDATE JOB CONFIGURATION
// ───────────────────────────────────────────────────────────────────────────────

const REALTIME_JOB_DEFAULT_MAX_RUNTIME_MS = 60 * 1000; // 1 minute safety window
const REALTIME_JOB_DEFAULT_MIN_INTERVAL_MS = 5 * 60 * 1000; // Do not run more than every 5 minutes
const REALTIME_JOB_DEFAULT_SLEEP_MS = 250; // Pause between handler batches
const REALTIME_JOB_LOCK_WAIT_MS = 5000; // Wait up to 5 seconds to acquire the script lock
const REALTIME_JOB_LAST_RUN_PROP = 'REALTIME_JOB_LAST_RUN_AT';
const REALTIME_JOB_LAST_SUCCESS_PROP = 'REALTIME_JOB_LAST_SUCCESS_AT';
const REALTIME_JOB_STATUS_PROP = 'REALTIME_JOB_STATUS';
const REALTIME_JOB_ENABLED_PROP = 'REALTIME_JOB_ENABLED';
const REALTIME_JOB_DEFAULT_ENABLED = false;

/**
 * Utility helpers for managing time-driven triggers that may have become
 * orphaned after refactors. These are meant to be run manually from the Apps
 * Script editor when cleaning up or rescheduling jobs such as
 * `checkRealtimeUpdatesJob`.
 */

/**
 * Returns a summary of all project triggers and logs it to Stackdriver.
 * Useful for debugging lingering time-driven triggers.
 */
function listProjectTriggers() {
  var triggers = ScriptApp.getProjectTriggers();
  var summary = triggers.map(function (t) {
    var details = null;
    try {
      details = t.getTriggerSourceId ? t.getTriggerSourceId() : null;
    } catch (e) {
      details = null;
    }
    return {
      handler: t.getHandlerFunction(),
      type: t.getEventType(),
      details: details
    };
  });
  console.log('[listProjectTriggers] ' + JSON.stringify(summary));
  return summary;
}

/**
 * Removes the legacy `checkRealtimeUpdatesJob` trigger if it still exists.
 * Invoke this once from the Script Editor to stop Apps Script from trying to
 * run the deleted function.
 */
function removeLegacyRealtimeTrigger() {
  var triggers = ScriptApp.getProjectTriggers();
  for (var i = 0; i < triggers.length; i++) {
    var trigger = triggers[i];
    if (trigger.getHandlerFunction && trigger.getHandlerFunction() === 'checkRealtimeUpdatesJob') {
      ScriptApp.deleteTrigger(trigger);
      console.log('[removeLegacyRealtimeTrigger] Deleted trigger for checkRealtimeUpdatesJob');
    }
  }
}

/**
 * Time-driven job that checks for realtime updates without exceeding the
 * configured execution window. The job self-throttles by tracking its own
 * runtime in Script Properties so repeated triggers cannot overlap or hog the
 * Apps Script runtime.
 */
function checkRealtimeUpdatesJob() {
  var props = null;
  try {
    props = PropertiesService.getScriptProperties();
  } catch (propInitError) {
    console.warn('[checkRealtimeUpdatesJob] PropertiesService unavailable; treating realtime job as disabled.', propInitError);
  }
  if (!isRealtimeJobEnabled_(props)) {
    if (props) {
      try {
        props.setProperty(REALTIME_JOB_STATUS_PROP, 'disabled');
      } catch (statusError) {
        console.warn('[checkRealtimeUpdatesJob] Failed to persist disabled status.', statusError);
      }
    }
    console.log('[checkRealtimeUpdatesJob] Job disabled via script properties; skipping run.');
    return;
  }

  if (typeof LockService === 'undefined' || !LockService.getScriptLock) {
    console.warn('[checkRealtimeUpdatesJob] LockService unavailable; skipping execution to avoid overlapping runs.');
    return;
  }

  var lock = LockService.getScriptLock();
  if (!lock.tryLock(REALTIME_JOB_LOCK_WAIT_MS)) {
    console.log('[checkRealtimeUpdatesJob] Another run is already in progress; skipping.');
    return;
  }

  var config = getRealtimeJobConfig(props);
  var now = Date.now();
  var lastRun = 0;
  if (props) {
    try {
      lastRun = Number(props.getProperty(REALTIME_JOB_LAST_RUN_PROP)) || 0;
    } catch (lastRunError) {
      console.warn('[checkRealtimeUpdatesJob] Failed to read last run timestamp.', lastRunError);
    }
  }
  if (lastRun && now - lastRun < config.minIntervalMs) {
    console.log('[checkRealtimeUpdatesJob] Last run was ' + Math.round((now - lastRun) / 1000) + 's ago; waiting ' + Math.round(config.minIntervalMs / 1000) + 's between executions.');
    lock.releaseLock();
    return;
  }

  if (props) {
    try {
      props.setProperty(REALTIME_JOB_LAST_RUN_PROP, String(now));
      props.setProperty(REALTIME_JOB_STATUS_PROP, 'running');
    } catch (statusPersistError) {
      console.warn('[checkRealtimeUpdatesJob] Failed to persist running status.', statusPersistError);
    }
  }

  try {
    var handlers = getRealtimeUpdateHandlers();
    if (!handlers.length) {
      console.log('[checkRealtimeUpdatesJob] No realtime handlers registered; exiting early.');
      if (props) {
        try {
          props.setProperty(REALTIME_JOB_STATUS_PROP, 'idle');
          props.setProperty(REALTIME_JOB_LAST_SUCCESS_PROP, String(Date.now()));
        } catch (idlePersistError) {
          console.warn('[checkRealtimeUpdatesJob] Failed to persist idle status.', idlePersistError);
        }
      }
      return;
    }

    var start = now;
    var iteration = 0;
    var hasMoreWork = true;
    var workPerformed = false;
    while (hasMoreWork && Date.now() - start < config.maxRuntimeMs) {
      hasMoreWork = false;
      for (var i = 0; i < handlers.length; i++) {
        var handler = handlers[i];
        var handlerHasMore = false;
        try {
          handlerHasMore = runRealtimeUpdateHandler(handler, iteration, config);
        } catch (handlerError) {
          if (typeof logError === 'function') {
            logError('checkRealtimeUpdatesJob.handler', handlerError);
          } else {
            console.error('[checkRealtimeUpdatesJob] Handler error', handlerError);
          }
        }
        if (handlerHasMore) {
          hasMoreWork = true;
          workPerformed = true;
        }
      }
      iteration++;
      if (hasMoreWork && config.sleepMs > 0) {
        Utilities.sleep(config.sleepMs);
      }
    }

    if (!workPerformed) {
      console.log('[checkRealtimeUpdatesJob] No realtime updates were processed during this window.');
    } else if (hasMoreWork) {
      console.log('[checkRealtimeUpdatesJob] Max runtime reached; remaining work will continue on the next trigger.');
    }

    if (props) {
      try {
        props.setProperty(REALTIME_JOB_STATUS_PROP, 'idle');
        props.setProperty(REALTIME_JOB_LAST_SUCCESS_PROP, String(Date.now()));
        props.setProperty('REALTIME_JOB_LAST_ITERATIONS', String(iteration));
      } catch (finalStatusError) {
        console.warn('[checkRealtimeUpdatesJob] Failed to persist final job status.', finalStatusError);
      }
    }
  } catch (error) {
    var message = (error && error.message) ? error.message : String(error);
    if (props) {
      try {
        props.setProperty(REALTIME_JOB_STATUS_PROP, 'error:' + message);
      } catch (errorStatusPersistError) {
        console.warn('[checkRealtimeUpdatesJob] Failed to persist error status.', errorStatusPersistError);
      }
    }
    if (typeof logError === 'function') {
      logError('checkRealtimeUpdatesJob', error);
    } else {
      console.error('[checkRealtimeUpdatesJob] ' + message, error);
    }
    throw error;
  } finally {
    lock.releaseLock();
  }
}

/**
 * Reads realtime job configuration from Script Properties, falling back to the
 * defaults defined above.
 */
function getRealtimeJobConfig(props) {
  if (!props) {
    props = PropertiesService.getScriptProperties();
  }

  var config = {
    maxRuntimeMs: REALTIME_JOB_DEFAULT_MAX_RUNTIME_MS,
    minIntervalMs: REALTIME_JOB_DEFAULT_MIN_INTERVAL_MS,
    sleepMs: REALTIME_JOB_DEFAULT_SLEEP_MS
  };

  try {
    var customRuntime = Number(props.getProperty('REALTIME_JOB_MAX_RUNTIME_MS'));
    if (customRuntime && customRuntime > 0) {
      config.maxRuntimeMs = customRuntime;
    }
  } catch (e) {}

  try {
    var customInterval = Number(props.getProperty('REALTIME_JOB_MIN_INTERVAL_MS'));
    if (customInterval && customInterval > 0) {
      config.minIntervalMs = customInterval;
    }
  } catch (e2) {}

  try {
    var customSleep = Number(props.getProperty('REALTIME_JOB_SLEEP_MS'));
    if (customSleep || customSleep === 0) {
      if (customSleep >= 0) {
        config.sleepMs = customSleep;
      }
    }
  } catch (e3) {}

  return config;
}

/**
 * Collects realtime update handlers registered globally within the Apps Script
 * project. Handlers should return a truthy value when additional work remains.
 */
function getRealtimeUpdateHandlers() {
  var handlers = [];

  try {
    if (typeof globalThis !== 'undefined' && globalThis.REALTIME_UPDATE_HANDLERS && globalThis.REALTIME_UPDATE_HANDLERS.length) {
      for (var i = 0; i < globalThis.REALTIME_UPDATE_HANDLERS.length; i++) {
        if (typeof globalThis.REALTIME_UPDATE_HANDLERS[i] === 'function') {
          handlers.push(globalThis.REALTIME_UPDATE_HANDLERS[i]);
        }
      }
    }
  } catch (e) {}

  if (typeof processRealtimeUpdateQueue === 'function') {
    handlers.push(processRealtimeUpdateQueue);
  }

  if (typeof synchronizeRealtimeUpdates === 'function') {
    handlers.push(synchronizeRealtimeUpdates);
  }

  if (typeof pullRealtimeUpdates === 'function') {
    handlers.push(pullRealtimeUpdates);
  }

  if (typeof flushCampaignDirtyRows === 'function') {
    handlers.push(function () {
      flushCampaignDirtyRows();
      return false;
    });
  }

  return handlers;
}

function isRealtimeJobEnabled_(props) {
  props = props || getScriptPropertiesSafe_();
  if (!props) {
    return REALTIME_JOB_DEFAULT_ENABLED;
  }

  try {
    var raw = props.getProperty(REALTIME_JOB_ENABLED_PROP);
    if (raw === null || raw === undefined || raw === '') {
      return REALTIME_JOB_DEFAULT_ENABLED;
    }
    if (typeof raw === 'boolean') {
      return raw;
    }
    raw = String(raw).toLowerCase();
    return raw === '1' || raw === 'true' || raw === 'yes' || raw === 'enabled';
  } catch (error) {
    console.warn('isRealtimeJobEnabled_: failed to read script property; defaulting to disabled.', error);
    return REALTIME_JOB_DEFAULT_ENABLED;
  }
}

function pauseRealtimeUpdatesJob() {
  var props = getScriptPropertiesSafe_();
  if (!props) {
    console.warn('pauseRealtimeUpdatesJob: PropertiesService unavailable; cannot persist pause state.');
    return false;
  }

  try {
    props.setProperty(REALTIME_JOB_ENABLED_PROP, 'false');
    props.setProperty(REALTIME_JOB_STATUS_PROP, 'disabled');
    console.log('pauseRealtimeUpdatesJob: realtime updates job disabled.');
    return true;
  } catch (error) {
    console.error('pauseRealtimeUpdatesJob: failed to persist disabled state.', error);
    return false;
  }
}

function resumeRealtimeUpdatesJob() {
  var props = getScriptPropertiesSafe_();
  if (!props) {
    console.warn('resumeRealtimeUpdatesJob: PropertiesService unavailable; cannot persist resume state.');
    return false;
  }

  try {
    props.setProperty(REALTIME_JOB_ENABLED_PROP, 'true');
    props.deleteProperty(REALTIME_JOB_STATUS_PROP);
    console.log('resumeRealtimeUpdatesJob: realtime updates job enabled.');
    return true;
  } catch (error) {
    console.error('resumeRealtimeUpdatesJob: failed to persist enabled state.', error);
    return false;
  }
}

function getRealtimeJobState() {
  var props = getScriptPropertiesSafe_();
  if (!props) {
    return { enabled: REALTIME_JOB_DEFAULT_ENABLED, status: 'unknown (PropertiesService unavailable)' };
  }

  try {
    var enabled = isRealtimeJobEnabled_(props);
    return {
      enabled: enabled,
      lastRunAt: props.getProperty(REALTIME_JOB_LAST_RUN_PROP),
      lastSuccessAt: props.getProperty(REALTIME_JOB_LAST_SUCCESS_PROP),
      status: props.getProperty(REALTIME_JOB_STATUS_PROP) || (enabled ? 'idle' : 'disabled')
    };
  } catch (error) {
    console.error('getRealtimeJobState: failed to read realtime job properties.', error);
    return { enabled: REALTIME_JOB_DEFAULT_ENABLED, status: 'error reading properties' };
  }
}

/**
 * Executes a realtime handler and normalizes the response to a boolean
 * indicating whether additional work remains.
 */
function runRealtimeUpdateHandler(handler, iteration, config) {
  var state = {
    iteration: iteration,
    maxRuntimeMs: config.maxRuntimeMs,
    minIntervalMs: config.minIntervalMs
  };

  var result = handler(state);
  if (!result) {
    return false;
  }

  if (result === true) {
    return true;
  }

  if (typeof result === 'number') {
    return result > 0;
  }

  if (typeof result === 'object') {
    if (typeof result.hasMore === 'boolean') {
      return result.hasMore;
    }
    if (typeof result.more === 'boolean') {
      return result.more;
    }
    if (typeof result.pending === 'number') {
      return result.pending > 0;
    }
    if (typeof result.remaining === 'number') {
      return result.remaining > 0;
    }
    if (typeof result.length === 'number') {
      return result.length > 0;
    }
  }

  return false;
}

// ───────────────────────────────────────────────────────────────────────────────
// CAMPAIGN-SCOPED ROUTING SYSTEM
// ───────────────────────────────────────────────────────────────────────────────

function __case_slug__(s) {
  return String(s || '')
    .toLowerCase()
    .replace(/&/g, ' and ')
    .replace(/[^\w\s-]/g, '')
    .trim()
    .replace(/\s+/g, '-')
    .replace(/-+/g, '-');
}

function __case_norm__(s) {
  return String(s || '').toLowerCase().replace(/[^a-z0-9]/g, '');
}

/** Campaign definitions with their specific templates */
const CASE_DEFS = [
  // Credit Suite
  {
    case: 'CreditSuite',
    aliases: ['CS', 'Credit Suite', 'creditsuite', 'credit-suite'],
    idHint: 'credit-suite',
    pages: {
      QAForm: 'CreditSuiteQAForm',
      QADashboard: 'CreditSuiteQADashboard',
      QAList: 'CreditSuiteQAList',
      QAView: 'CreditSuiteQAView',
      AttendanceReports: 'CreditSuiteAttendanceReports',
      CallReports: 'CreditSuiteCallReports',
      Dashboard: 'CreditSuiteDashboard'
    }
  },

  // HiyaCar
  {
    case: 'HiyaCar',
    aliases: ['HYC', 'hiya car', 'hiya-car', 'hiyacar'],
    idHint: 'hiya-car',
    pages: {
      QAForm: 'HiyaCarQAForm',
      QADashboard: 'HiyaCarQADashboard',
      QAList: 'HiyaCarQAList',
      QAView: 'HiyaCarQAView',
      AttendanceReports: 'HiyaCarAttendanceReports',
      CallReports: 'HiyaCarCallReports',
      Dashboard: 'HiyaCarDashboard'
    }
  },

  // Benefits Resource Center (iBTR)
  {
    case: 'IBTR',
    aliases: ['Benefits Resource Center (iBTR)', 'Benefits Resource Center', 'iBTR', 'IBTR', 'benefits-resource-center-ibtr', 'BRC'],
    idHint: 'ibtr',
    pages: {
      QAForm: 'IBTRQAForm',
      QADashboard: 'IBTRQADashboard',
      QAList: 'IBTRQAList',
      QAView: 'IBTRQAView',
      QACollabList: 'IBTRQACollabList', // special page
      AttendanceReports: 'IBTRAttendanceReports',
      CallReports: 'IBTRCallReports',
      Dashboard: 'IBTRDashboard'
    }
  },

  // Independence Insurance Agency
  {
    case: 'IndependenceInsuranceAgency',
    aliases: ['Independence Insurance Agency', 'Independence', 'IIA', 'independence-insurance-agency'],
    idHint: 'independence-insurance-agency',
    pages: {
      QAForm: 'IndependenceQAForm',
      QADashboard: 'IndependenceQADashboard',
      QAList: 'IndependenceQAList',
      QAView: 'IndependenceQAView',
      AttendanceReports: 'IndependenceAttendanceReports',
      CallReports: 'IndependenceCallReports',
      Dashboard: 'IndependenceDashboard',
      CoachingForm: 'IndependenceCoachingForm'
    }
  },

  // JSC
  {
    case: 'JSC',
    aliases: ['JSC'],
    idHint: 'jsc',
    pages: {
      QAForm: 'JSCQAForm',
      QADashboard: 'JSCQADashboard',
      QAList: 'JSCQAList',
      QAView: 'JSCQAView',
      AttendanceReports: 'JSCAttendanceReports',
      CallReports: 'JSCCallReports',
      Dashboard: 'JSCDashboard'
    }
  },

  // Kids in the Game
  {
    case: 'KidsInTheGame',
    aliases: ['Kids in the Game', 'KITG', 'kids-in-the-game'],
    idHint: 'kids-in-the-game',
    pages: {
      QAForm: 'KidsInTheGameQAForm',
      QADashboard: 'KidsInTheGameQADashboard',
      QAList: 'KidsInTheGameQAList',
      QAView: 'KidsInTheGameQAView',
      AttendanceReports: 'KidsInTheGameAttendanceReports',
      CallReports: 'KidsInTheGameCallReports',
      Dashboard: 'KidsInTheGameDashboard'
    }
  },

  // Kofi Group
  {
    case: 'KofiGroup',
    aliases: ['Kofi Group', 'KOFI', 'kofi-group'],
    idHint: 'kofi-group',
    pages: {
      QAForm: 'KofiGroupQAForm',
      QADashboard: 'KofiGroupQADashboard',
      QAList: 'KofiGroupQAList',
      QAView: 'KofiGroupQAView',
      AttendanceReports: 'KofiGroupAttendanceReports',
      CallReports: 'KofiGroupCallReports',
      Dashboard: 'KofiGroupDashboard'
    }
  },

  // PAW LAW FIRM
  {
    case: 'PAWLawFirm',
    aliases: ['PAW LAW FIRM', 'PAW', 'paw-law-firm'],
    idHint: 'paw-law-firm',
    pages: {
      QAForm: 'PAWLawFirmQAForm',
      QADashboard: 'PAWLawFirmQADashboard',
      QAList: 'PAWLawFirmQAList',
      QAView: 'PAWLawFirmQAView',
      AttendanceReports: 'PAWLawFirmAttendanceReports',
      CallReports: 'PAWLawFirmCallReports',
      Dashboard: 'PAWLawFirmDashboard'
    }
  },

  // Pro House Photos
  {
    case: 'ProHousePhotos',
    aliases: ['Pro House Photos', 'PHP', 'pro-house-photos'],
    idHint: 'pro-house-photos',
    pages: {
      QAForm: 'ProHousePhotosQAForm',
      QADashboard: 'ProHousePhotosQADashboard',
      QAList: 'ProHousePhotosQAList',
      QAView: 'ProHousePhotosQAView',
      AttendanceReports: 'ProHousePhotosAttendanceReports',
      CallReports: 'ProHousePhotosCallReports',
      Dashboard: 'ProHousePhotosDashboard'
    }
  },

  // Independence Agency & Credit Suite
  {
    case: 'IndependenceAgencyCreditSuite',
    aliases: ['Independence Agency & Credit Suite', 'IACS', 'independence-agency-credit-suite'],
    idHint: 'independence-agency-credit-suite',
    pages: {
      QAForm: 'IACSQAForm',
      QADashboard: 'IACSQADashboard',
      QAList: 'IACSQAList',
      QAView: 'IACSQAView',
      AttendanceReports: 'IACSAttendanceReports',
      CallReports: 'IACSCallReports',
      Dashboard: 'IACSQADashboard'
    }
  },

  // Proozy
  {
    case: 'Proozy',
    aliases: ['Proozy', 'PRZ', 'proozy'],
    idHint: 'proozy',
    pages: {
      QAForm: 'ProozyQAForm',
      QADashboard: 'ProozyQADashboard',
      QAList: 'ProozyQAList',
      QAView: 'ProozyQAView',
      AttendanceReports: 'ProozyAttendanceReports',
      CallReports: 'ProozyCallReports',
      Dashboard: 'ProozyDashboard'
    }
  },

  // The Grounding (TGC)
  {
    case: 'TGC',
    aliases: ['The Grounding', 'TG', 'TGC', 'the-grounding'],
    idHint: 'the-grounding',
    pages: {
      QAForm: 'TheGroundingQAForm',
      QADashboard: 'TheGroundingQADashboard',
      QAList: 'TheGroundingQAList',
      QAView: 'TheGroundingQAView',
      AttendanceReports: 'TGCAttendanceReports',
      ChatReport: 'TGCChatReport', // Special: chat instead of calls
      Dashboard: 'TheGroundingDashboard'
    }
  },

  // CO
  {
    case: 'CO',
    aliases: ['CO', 'CO ()', 'co'],
    idHint: 'co',
    pages: {
      QAForm: 'COQAForm',
      QADashboard: 'COQADashboard',
      QAList: 'COQAList',
      QAView: 'COQAView',
      AttendanceReports: 'COAttendanceReports',
      CallReports: 'COCallReports',
      Dashboard: 'CODashboard'
    }
  }
];

/** Generic fallback templates */
const GENERIC_FALLBACKS = {
  QAForm: ['QualityForm'],
  QADashboard: ['QADashboard', 'UnifiedQADashboard'],
  QAList: ['QAList'],
  QAView: ['QualityView'],
  AttendanceReports: ['AttendanceReports'],
  CallReports: ['CallReports'],
  ChatReport: ['ChatReports', 'Chat'],
  Dashboard: ['Dashboard'],
  CoachingForm: ['CoachingForm'],
  TaskForm: ['TaskForm'],
  TaskList: ['TaskList'],
  TaskBoard: ['TaskBoard']
};

// ───────────────────────────────────────────────────────────────────────────────
// UTILITY FUNCTIONS
// ───────────────────────────────────────────────────────────────────────────────

function _truthy(v) {
  return v === true || String(v).toUpperCase() === 'TRUE';
}

function _normalizePageKey(k) {
  return (k || '').toString().trim().toLowerCase();
}

function _normalizeId(x) {
  return (x == null ? '' : String(x)).trim();
}

function _now() {
  return new Date();
}

function _safeDate(d) {
  try {
    return new Date(d);
  } catch (e) {
    return null;
  }
}

function _isFuture(d) {
  try {
    return d && d.getTime && d.getTime() > Date.now();
  } catch (_) {
    return false;
  }
}

function _csvToSet(csv) {
  const set = new Set();
  (String(csv || '').split(',') || []).forEach(s => {
    const k = _normalizePageKey(s);
    if (k) set.add(k);
  });
  return set;
}

function _stringifyForTemplate_(obj) {
  try {
    return JSON.stringify(obj || {}).replace(/<\/script>/g, '<\\/script>');
  } catch (_) {
    return '{}';
  }
}

// ───────────────────────────────────────────────────────────────────────────────
// CACHING HELPERS
// ───────────────────────────────────────────────────────────────────────────────

function _cacheGet(key) {
  try {
    const c = CacheService.getScriptCache().get(key);
    if (c) return JSON.parse(c);
  } catch (_) { }
  try {
    const p = PropertiesService.getScriptProperties().getProperty(key);
    if (p) return JSON.parse(p);
  } catch (_) { }
  return null;
}

function _cachePut(key, obj, ttlSec) {
  try {
    CacheService.getScriptCache().put(key, JSON.stringify(obj), Math.min(21600, Math.max(5, ttlSec || 60)));
  } catch (_) { }
  try {
    PropertiesService.getScriptProperties().setProperty(key, JSON.stringify(obj));
  } catch (_) { }
}


// ───────────────────────────────────────────────────────────────────────────────
// SIMPLIFIED AUTHENTICATION FUNCTIONS
// ───────────────────────────────────────────────────────────────────────────────

/**
 * Get current user from session using Google Apps Script built-in authentication
 */
function getCurrentUser() {
  try {
    const email = String(
      (Session.getActiveUser() && Session.getActiveUser().getEmail()) ||
      (Session.getEffectiveUser() && Session.getEffectiveUser().getEmail()) ||
      ''
    ).trim().toLowerCase();

    const row = _findUserByEmail_(email);
    const client = _toClientUser_(row, email);

    // Hydrate campaign context
    try {
      if (client.CampaignID) {
        if (typeof getCampaignById === 'function') {
          const c = getCampaignById(client.CampaignID);
          client.campaignName = c ? (c.Name || c.name || '') : '';
        }
        if (typeof getUserCampaignPermissions === 'function') {
          client.campaignPermissions = getUserCampaignPermissions(client.ID);
        }
        if (typeof getCampaignNavigation === 'function') {
          client.campaignNavigation = getCampaignNavigation(client.CampaignID);
        }
      }
    } catch (ctxErr) {
      console.warn('getCurrentUser: campaign context hydrate failed:', ctxErr);
    }

    return client;
  } catch (e) {
    writeError && writeError('getCurrentUser', e);
    return _toClientUser_(null, '');
  }
}

/**
 * Simple authentication using token parameter
 */
function authenticateUser(e) {
  try {
    // First check if there's a token parameter
    const token = e.parameter.token;
    if (token && typeof AuthenticationService !== 'undefined' && AuthenticationService.getSessionUser) {
      const user = AuthenticationService.getSessionUser(token);
      if (user) {
        return user;
      }
    }

    // Fall back to current user via Google session
    const user = getCurrentUser();
    if (!user || !user.ID) {
      return null;
    }

    // Check if user can login
    if (!_truthy(user.CanLogin)) {
      return null;
    }

    return user;
  } catch (error) {
    console.error('Authentication error:', error);
    writeError('authenticateUser', error);
    return null;
  }
}

/**
 * Generate URL with token if needed
 */
function getAuthenticatedUrl(page, campaignId, additionalParams = {}) {
  let url = SCRIPT_URL;
  const params = new URLSearchParams();
  
  if (page) {
    params.set('page', page);
  }
  
  if (campaignId) {
    params.set('campaign', campaignId);
  }
  
  // Add additional parameters
  Object.entries(additionalParams).forEach(([key, value]) => {
    if (value !== null && value !== undefined) {
      params.set(key, value);
    }
  });
  
  const queryString = params.toString();
  return queryString ? `${url}?${queryString}` : url;
}

function getBaseUrl() {
  try {
    if (typeof resolveScriptUrl === 'function') {
      const resolved = resolveScriptUrl();
      if (resolved) {
        return resolved;
      }
    }
  } catch (err) {
    console.warn('getBaseUrl: resolveScriptUrl failed', err);
  }

  if (typeof SCRIPT_URL !== 'undefined' && SCRIPT_URL) {
    return SCRIPT_URL;
  }

  try {
    return ScriptApp.getService().getUrl();
  } catch (error) {
    console.warn('getBaseUrl: unable to determine script URL', error);
    return '';
  }
}

// ───────────────────────────────────────────────────────────────────────────────
// USER MANAGEMENT FUNCTIONS
// ───────────────────────────────────────────────────────────────────────────────

function _findUserByEmail_(email) {
  if (!email) return null;
  try {
    const CK = 'USR_BY_EMAIL_' + email.toLowerCase();
    const cached = _cacheGet(CK);
    if (cached) return cached;

    const rows = (typeof readSheet === 'function') ? (readSheet('Users') || []) : [];
    const hit = rows.find(r => String(r.Email || '').trim().toLowerCase() === email.toLowerCase()) || null;
    if (hit) _cachePut(CK, hit, 120);
    return hit;
  } catch (e) {
    writeError && writeError('_findUserByEmail_', e);
    return null;
  }
}

function _toClientUser_(row, fallbackEmail) {
  const rolesMap = (typeof getRolesMapping === 'function') ? getRolesMapping() : {};
  const roleIds = String(row && row.Roles || '')
    .split(',').map(s => s.trim()).filter(Boolean);
  const roleNames = roleIds.map(id => rolesMap[id]).filter(Boolean);

  const isAdminFlag =
    (String(row && row.IsAdmin).toLowerCase() === 'true') ||
    roleNames.some(n => /system\s*admin|administrator|super\s*admin/i.test(String(n || '')));

  const client = {
    ID: String(row && row.ID || ''),
    Email: String(row && row.Email || fallbackEmail || '').trim(),
    FullName: String(row && (row.FullName || row.UserName || '') || '').trim() ||
      String(fallbackEmail || '').split('@')[0],
    CampaignID: String(row && (row.CampaignID || row.CampaignId || '') || ''),
    roleNames: roleNames,
    IsAdmin: !!isAdminFlag,
    CanLogin: (row && row.CanLogin !== undefined) ? _truthy(row.CanLogin) : true,
    EmailConfirmed: (row && row.EmailConfirmed !== undefined) ? _truthy(row.EmailConfirmed) : true,
    ResetRequired: !!(row && _truthy(row.ResetRequired)),
    Pages: String(row && (row.Pages || row.pages || '') || '')
  };
  return client;
}

function clientGetCurrentUser() {
  return getCurrentUser();
}

function __injectCurrentUser_(tpl, explicitUser) {
  try {
    const u = explicitUser && (explicitUser.Email || explicitUser.email || explicitUser.ID)
      ? explicitUser
      : getCurrentUser();
    tpl.user = u;
    tpl.currentUserJson = _stringifyForTemplate_(u);
  } catch (e) {
    writeError && writeError('__injectCurrentUser_', e);
    tpl.user = null;
    tpl.currentUserJson = '{}';
  }
}


// ───────────────────────────────────────────────────────────────────────────────
// ACCESS CONTROL SYSTEM
// ───────────────────────────────────────────────────────────────────────────────

function _normalizeUser(user) {
  const out = Object.assign({}, user || {});
  out.IsAdmin = _truthy(out.IsAdmin) || String((out.roleNames || [])).toLowerCase().includes('system admin');
  out.CanLogin = _truthy(out.CanLogin !== undefined ? out.CanLogin : true);
  out.EmailConfirmed = _truthy(out.EmailConfirmed !== undefined ? out.EmailConfirmed : true);
  out.ResetRequired = _truthy(out.ResetRequired);
  out.LockoutEnd = out.LockoutEnd ? _safeDate(out.LockoutEnd) : null;
  out.ID = _normalizeId(out.ID || out.id);
  out.CampaignID = _normalizeId(out.CampaignID || out.campaignId);
  out.PagesCsv = String(out.Pages || out.pages || '');
  return out;
}

function isSystemAdmin(user) {
  try {
    const u = _normalizeUser(user);
    return !!u.IsAdmin;
  } catch (e) {
    writeError && writeError('isSystemAdmin', e);
    return false;
  }
}

function evaluatePageAccess(user, pageKey, campaignId) {
  const trace = [];
  try {
    const u = _normalizeUser(user);
    const page = _normalizePageKey(pageKey || '');
    const cid = _normalizeId(campaignId || '');

    // Basic account checks
    if (!u || !u.ID) return { allow: false, reason: 'No session', trace };
    if (!_truthy(u.CanLogin)) return { allow: false, reason: 'Account disabled', trace };
    if (u.LockoutEnd && _isFuture(u.LockoutEnd)) return { allow: false, reason: 'Account locked', trace };
    if (!ACCESS.PUBLIC_PAGES.has(page)) {
      if (!_truthy(u.EmailConfirmed)) return { allow: false, reason: 'Email not confirmed', trace };
      if (_truthy(u.ResetRequired)) return { allow: false, reason: 'Password reset required', trace };
    }

    // Public pages
    if (ACCESS.PUBLIC_PAGES.has(page)) {
      trace.push('PUBLIC page');
      return { allow: true, reason: 'public', trace };
    }

    // Admin-only pages
    if (ACCESS.ADMIN_ONLY_PAGES.has(page)) {
      if (isSystemAdmin(u)) {
        trace.push('admin-only: allowed');
        return { allow: true, reason: 'admin', trace };
      }
      return { allow: false, reason: 'System Admin required', trace };
    }

    // System admin has access to everything
    if (isSystemAdmin(u)) {
      trace.push('System Admin: allow');
      return { allow: true, reason: 'admin', trace };
    }

    // For regular users, check if they have campaign access
    if (cid && !hasCampaignAccess(u, cid)) {
      return { allow: false, reason: 'No campaign access', trace };
    }

    // Default allow for authenticated users
    trace.push('Authenticated user access');
    return { allow: true, reason: 'authenticated', trace };

  } catch (e) {
    writeError && writeError('evaluatePageAccess', e);
    trace.push('exception:' + e.message);
    return { allow: false, reason: 'Evaluator error', trace };
  }
}

function hasCampaignAccess(user, campaignId) {
  try {
    const u = _normalizeUser(user);
    const cid = _normalizeId(campaignId);
    if (!cid) return true;
    if (isSystemAdmin(u)) return true;
    if (_normalizeId(u.CampaignID) === cid) return true;
    return false;
  } catch (e) {
    writeError && writeError('hasCampaignAccess', e);
    return false;
  }
}

function renderAccessDenied(message) {
  const baseUrl = getBaseUrl();
  const tpl = HtmlService.createTemplateFromFile('AccessDenied');
  tpl.baseUrl = baseUrl;
  tpl.message = message || 'You do not have permission to view this page.';
  return tpl.evaluate()
    .setTitle('Access Denied')
    .addMetaTag('viewport', 'width=device-width,initial-scale=1')
    .setXFrameOptionsMode(HtmlService.XFrameOptionsMode.ALLOWALL);
}

/**
 * Simplified authentication requirement function
 */
function requireAuth(e) {
  try {
    const user = authenticateUser(e);

    if (!user) {
      return renderLoginPage();
    }

    const pageParam = String(e?.parameter?.page || '').toLowerCase();
    const page = canonicalizePageKey(pageParam);
    const campaignId = String(e?.parameter?.campaign || user.CampaignID || '');

    const decision = evaluatePageAccess(user, page, campaignId);
    _debugAccess && _debugAccess('route', decision, user, page, campaignId);

    if (!decision || decision.allow !== true) {
      return renderAccessDenied((decision && decision.reason) || 'You do not have permission to view this page.');
    }

    // Hydrate campaign context
    if (campaignId) {
      try {
        if (typeof getCampaignNavigation === 'function') user.campaignNavigation = getCampaignNavigation(campaignId);
        if (typeof getUserCampaignPermissions === 'function') user.campaignPermissions = getUserCampaignPermissions(user.ID);
        if (typeof getCampaignById === 'function') {
          const c = getCampaignById(campaignId);
          user.campaignName = c ? (c.Name || c.name || '') : '';
        }
      } catch (ctxErr) {
        console.warn('Campaign context hydrate failed:', ctxErr);
      }
    }

    return user;

  } catch (error) {
    writeError('requireAuth', error);
    return renderAccessDenied('Authentication error occurred');
  }
}

function renderLoginPage() {
  const tpl = HtmlService.createTemplateFromFile('Login');
  tpl.baseUrl = getBaseUrl();
  tpl.scriptUrl = SCRIPT_URL;
  return tpl.evaluate()
    .setTitle('Login - VLBPO LuminaHQ')
    .addMetaTag('viewport', 'width=device-width,initial-scale=1')
    .setXFrameOptionsMode(HtmlService.XFrameOptionsMode.ALLOWALL);
}

function canonicalizePageKey(k) {
  const key = String(k || '').trim().toLowerCase();
  if (!key) return key;

  // Map legacy slugs/aliases → canonical keys used by the Access Engine
  switch (key) {
    // Admin Pages
    case 'manageuser':
    case 'users':
      return 'admin.users';
    case 'manageroles':
    case 'roles':
      return 'admin.roles';
    case 'managecampaign':
    case 'campaigns':
      return 'admin.campaigns';

    // Task Management (Default Pages)
    case 'tasklist':
    case 'task-list':
      return 'tasks.list';
    case 'taskboard':
    case 'task-board':
      return 'tasks.board';
    case 'taskform':
    case 'task-form':
    case 'newtask':
    case 'edittask':
      return 'tasks.form';
    case 'taskview':
    case 'task-view':
      return 'tasks.view';

    // Communication & Collaboration (Default Pages)
    case 'chat':
      return 'global.chat';
    case 'search':
      return 'global.search';
    case 'bookmarks':
      return 'global.bookmarks';
    case 'collaboration-reporting':
    case 'collaborationreporting':
      return 'global.collaboration-reporting';

    // Schedule Management (Default Page)
    case 'schedule':
    case 'schedulemanagement':
      return 'global.schedule';

    // Other Global Pages
    case 'notifications':
      return 'global.notifications';
    case 'settings':
      return 'global.settings';

    // QA System Pages
    case 'qa-dashboard':
    case 'ibtrqualityreports':
      return 'qa.dashboard';
    case 'qualityform':
    case 'independencequality':
    case 'creditsuiteqa':
      return 'qa.form';
    case 'qualityview':
      return 'qa.view';
    case 'qualitylist':
      return 'qa.list';

    // Report Pages
    case 'callreports':
      return 'reports.calls';
    case 'attendancereports':
      return 'reports.attendance';

    // Coaching Pages
    case 'coachingdashboard':
      return 'coaching.dashboard';
    case 'coachinglist':
    case 'coachings':
      return 'coaching.list';
    case 'coachingview':
      return 'coaching.view';
    case 'coachingsheet':
    case 'coaching':
      return 'coaching.form';

    // Calendar and Schedule
    case 'attendancecalendar':
      return 'calendar.attendance';
    case 'slotmanagement':
      return 'schedule.slots';

    // Dashboard
    case 'dashboard':
      return 'dashboard';

    // Proxy and Special Pages
    case 'proxy':
      return 'global.proxy';

    default:
      return key; // unknowns fall through; let the engine decide
  }
}

// ───────────────────────────────────────────────────────────────────────────────
// ENHANCED doGet WITH SIMPLIFIED ROUTING
// ───────────────────────────────────────────────────────────────────────────────

function doGet(e) {
  try {
    if (e && e.parameter && e.parameter.api === 'db') {
      if (typeof SheetsDbApi === 'undefined') {
        return ContentService.createTextOutput(JSON.stringify({ error: 'SheetsDbApi unavailable' }))
          .setMimeType(ContentService.MimeType.JSON);
      }
      return SheetsDbApi.handleGet(e);
    }
    const baseUrl = getBaseUrl();

    // Request background initialization without blocking initial page render.
    // The actual work will be kicked off asynchronously from the client once
    // the page has loaded so that doGet can return immediately.

    // Handle special actions
    if (e.parameter.page === 'proxy') {
      console.log('doGet: Handling proxy request');
      return serveEnhancedProxy(e);
    }

    if (e.parameter.action === 'logout') {
      console.log('doGet: Handling logout action');
      return handleLogoutRequest(e);
    }

    if (e.parameter.action === 'confirmEmail' && e.parameter.token) {
      const confirmationToken = e.parameter.token;
      const success = confirmEmail(confirmationToken);
      if (success) {
        const redirectUrl = `${baseUrl}?page=setpassword&token=${encodeURIComponent(confirmationToken)}`;
        return HtmlService
          .createHtmlOutput(`<script>window.location.href = "${redirectUrl}";</script>`)
          .setTitle('Redirecting...');
      } else {
        const tpl = HtmlService.createTemplateFromFile('EmailConfirmed');
        tpl.baseUrl = baseUrl;
        tpl.success = false;
        tpl.token = confirmationToken;
        return tpl.evaluate()
          .setTitle('Email Confirmation')
          .addMetaTag('viewport', 'width=device-width,initial-scale=1');
      }
    }

    // Handle public pages
    const page = (e.parameter.page || "").toLowerCase();

    if (page === 'login' || (!page)) {
      return renderLoginPage();
    }

    // Handle other public pages
    const publicPages = ['setpassword', 'resetpassword', 'resend-verification', 'resendverification',
      'forgotpassword', 'forgot-password', 'emailconfirmed', 'email-confirmed'];

    if (publicPages.includes(page)) {
      return handlePublicPage(page, e, baseUrl);
    }

    // Protected pages - require authentication
    const auth = requireAuth(e);
    if (auth.getContent) {
      return auth; // Login or access denied page
    }

    const user = auth;

    // Handle password reset requirement
    if (_truthy(user.ResetRequired)) {
      const tpl = HtmlService.createTemplateFromFile('ChangePassword');
      tpl.baseUrl = baseUrl;
      tpl.scriptUrl = SCRIPT_URL;
      return tpl.evaluate()
        .setTitle('Change Password')
        .addMetaTag('viewport', 'width=device-width,initial-scale=1')
        .setXFrameOptionsMode(HtmlService.XFrameOptionsMode.ALLOWALL);
    }

    // Default route: redirect to dashboard
    if (!page) {
      const userCampaignId = user.CampaignID || '';
      const redirectUrl = getAuthenticatedUrl('dashboard', userCampaignId);
      return HtmlService
        .createHtmlOutput(`<script>window.location.href = "${redirectUrl}";</script>`)
        .setTitle('Redirecting to Dashboard...');
    }

    const campaignId = e.parameter.campaign || user.CampaignID || '';

    // Handle CSV exports
    if (page === "callreports" && e.parameter.action === "exportCallCsv") {
      const gran = e.parameter.granularity || "Week";
      const period = e.parameter.period || weekStringFromDate(new Date());
      const agent = e.parameter.agent || "";
      const csv = exportCallAnalyticsCsv(gran, period, agent);
      return ContentService.createTextOutput(csv)
        .setMimeType(ContentService.MimeType.CSV)
        .downloadAsFile(`callAnalytics_${period}.csv`);
    }

    if (page === 'attendancereports' && e.parameter.action === 'exportCsv') {
      const gran = e.parameter.granularity || 'Week';
      const period = e.parameter.period || weekStringFromDate(new Date());
      const agent = e.parameter.agent || '';
      const csv = exportAttendanceCsv(gran, period, agent);
      return ContentService.createTextOutput(csv)
        .setMimeType(ContentService.MimeType.CSV)
        .downloadAsFile(`attendance_${period}.csv`);
    }

    // Route to appropriate page
    return routeToPage(page, e, baseUrl, user, campaignId);

  } catch (error) {
    console.error('Error in doGet:', error);
    writeError('doGet', error);
    return createErrorPage('System Error', `An error occurred: ${error.message}`);
  }
}

function doPost(e) {
  if (e && e.parameter && e.parameter.api === 'db') {
    if (typeof SheetsDbApi === 'undefined') {
      return ContentService.createTextOutput(JSON.stringify({ error: 'SheetsDbApi unavailable' }))
        .setMimeType(ContentService.MimeType.JSON);
    }
    return SheetsDbApi.handlePost(e);
  }
  return ContentService.createTextOutput(JSON.stringify({ error: 'Unsupported route' }))
    .setMimeType(ContentService.MimeType.JSON);
}

// ───────────────────────────────────────────────────────────────────────────────
// ENHANCED ROUTING WITH CAMPAIGN SUPPORT (Updated for Clean URLs)
// ───────────────────────────────────────────────────────────────────────────────

function routeToPage(page, e, baseUrl, user, campaignIdFromCaller) {
  try {
    const raw = String(page || '').trim();

    // ═══════════════════════════════════════════════════════════════════════════
    // DEFAULT/GLOBAL PAGES (Always available, campaign-independent)
    // ═══════════════════════════════════════════════════════════════════════════

    // Task Management (Default Pages)
    if (page === "tasklist" || page === "task-list") {
      return serveGlobalPage('TaskList', e, baseUrl, user);
    }

    if (page === "taskboard" || page === "task-board") {
      return serveGlobalPage('TaskBoard', e, baseUrl, user);
    }

    if (page === "taskform" || page === "task-form" || page === "newtask" || page === "edittask") {
      return serveGlobalPage('TaskForm', e, baseUrl, user);
    }

    if (page === "taskview" || page === "task-view") {
      return serveGlobalPage('TaskView', e, baseUrl, user);
    }

    // Communication & Collaboration (Default Pages)
    if (page === 'chat') {
      return serveGlobalPage('Chat', e, baseUrl, user);
    }

    if (page === 'search') {
      return serveGlobalPage('Search', e, baseUrl, user);
    }

    if (page === 'bookmarks') {
      return serveGlobalPage('BookmarkManager', e, baseUrl, user);
    }

    // Administration (Default Pages)
    if (page === 'users' || page === 'manageuser') {
      return serveAdminPage('Users', e, baseUrl, user);
    }

    if (page === 'roles' || page === 'manageroles') {
      return serveAdminPage('RoleManagement', e, baseUrl, user);
    }

    if (page === 'campaigns' || page === 'managecampaign') {
      return serveAdminPage('CampaignManagement', e, baseUrl, user);
    }

    // Schedule Management (Default Page)
    if (page === 'schedule' || page === 'schedulemanagement') {
      return serveGlobalPage('ScheduleManagement', e, baseUrl, user);
    }

    // Other Default Global Pages
    if (page === 'notifications') {
      return serveGlobalPage('Notifications', e, baseUrl, user);
    }

    if (page === 'settings') {
      return serveGlobalPage('Settings', e, baseUrl, user);
    }

    if (page === 'proxy') {
      return serveProxy(e);
    }

    // ═══════════════════════════════════════════════════════════════════════════
    // CAMPAIGN-SPECIFIC ROUTING
    // ═══════════════════════════════════════════════════════════════════════════

    // Campaign-specific routing pattern: Case.PageKind
    const PATTERN = /^([^._:\-][^._:\-]*(?:[ _:\-][^._:\-]+)*)[._:\-](QAForm|QADashboard|QAList|QAView|QACollabList|AttendanceReports|CallReports|ChatReport|Dashboard|CoachingForm|TaskForm|TaskList|TaskBoard)$/i;
    const match = PATTERN.exec(raw);

    if (match) {
      const caseToken = match[1].trim();
      const pageKind = match[2];
      const def = __case_resolve__(caseToken);

      if (!def) {
        return createErrorPage('Unknown Campaign', 'No case mapping found for: ' + caseToken);
      }

      // Determine campaign ID
      const explicitCid = String(e?.parameter?.campaign || '').trim();
      const sheetCid = __case_findCampaignId__(def);
      const cid = explicitCid || campaignIdFromCaller || sheetCid || (user && user.CampaignID) || '';

      const candidates = __case_templateCandidates__(def, pageKind);
      return __case_serve__(candidates, e, baseUrl, user, cid);
    }

    // ═══════════════════════════════════════════════════════════════════════════
    // LEGACY/BACKWARD COMPATIBILITY ROUTES
    // ═══════════════════════════════════════════════════════════════════════════

    switch (page) {
      case "dashboard":
        return serveCampaignPage('Dashboard', e, baseUrl, user, campaignIdFromCaller);

      case "qualityform":
        return routeQAForm(e, baseUrl, user, campaignIdFromCaller);

      case "ibtrqualityreports":
        return routeQADashboard(e, baseUrl, user, campaignIdFromCaller);

      case 'qualityview':
        return routeQAView(e, baseUrl, user, campaignIdFromCaller);

      case 'qualitylist':
        return routeQAList(e, baseUrl, user, campaignIdFromCaller);

      case "independencequality":
        return serveCampaignPage('IndependenceQAForm', e, baseUrl, user, campaignIdFromCaller);

      case "independenceqadashboard":
        return serveCampaignPage('UnifiedQADashboard', e, baseUrl, user, campaignIdFromCaller);

      case "creditsuiteqa":
        return serveCampaignPage('CreditSuiteQAForm', e, baseUrl, user, campaignIdFromCaller);

      case "qa-dashboard":
        return serveCampaignPage('CreditSuiteQADashboard', e, baseUrl, user, campaignIdFromCaller);

      case "callreports":
        return serveCampaignPage('CallReports', e, baseUrl, user, campaignIdFromCaller);

      case "attendancereports":
        return serveCampaignPage('AttendanceReports', e, baseUrl, user, campaignIdFromCaller);

      case "coachingdashboard":
        return serveCampaignPage('CoachingDashboard', e, baseUrl, user, campaignIdFromCaller);

      case "coachingview":
        return serveCampaignPage('CoachingView', e, baseUrl, user, campaignIdFromCaller);

      case "coachinglist":
      case "coachings":
        return serveCampaignPage('CoachingList', e, baseUrl, user, campaignIdFromCaller);

      case "coachingsheet":
      case "coaching":
        return serveCampaignPage('CoachingForm', e, baseUrl, user, campaignIdFromCaller);

      case "eodreport":
        return serveGlobalPage('EODReport', e, baseUrl, user);

      case "collaboration-reporting":
      case "collaborationreporting":
        return serveGlobalPage('CollaborationReporting', e, baseUrl, user);

      case "attendancecalendar":
        return serveCampaignPage('Calendar', e, baseUrl, user, campaignIdFromCaller);

      case "escalations":
        return serveCampaignPage('Escalations', e, baseUrl, user, campaignIdFromCaller);

      case "incentives":
        return serveCampaignPage('Incentives', e, baseUrl, user, campaignIdFromCaller);

      case 'import':
        return serveAdminPage('ImportCsv', e, baseUrl, user);

      case 'importattendance':
        return serveAdminPage('ImportAttendance', e, baseUrl, user);

      case 'slotmanagement':
        return serveShiftSlotManagement(e, baseUrl, user, campaignIdFromCaller);

      case 'ackform':
        return serveAckForm(e, baseUrl, user);

      case "agent-schedule":
        return serveAgentSchedulePage(e, baseUrl, e.parameter.token);

      case 'import':
        // Allow both admin and campaign-level access for general imports
        if (isSystemAdmin(user)) {
          return serveAdminPage('ImportCsv', e, baseUrl, user);
        } else {
          return serveCampaignPage('ImportCsv', e, baseUrl, user, campaignIdFromCaller);
        }

      case 'importattendance':
        // Allow managers and supervisors for attendance imports
        if (isSystemAdmin(user) || hasManagerRole(user) || hasSupervisorRole(user)) {
          return serveAdminPage('ImportAttendance', e, baseUrl, user);
        } else {
          return renderAccessDenied('You need manager or supervisor privileges to import attendance data.');
        }

      default:
        // Unknown page - redirect to dashboard
        const defaultCampaignId = user.CampaignID || '';
        const redirectUrl = getCampaignUrl('dashboard', defaultCampaignId);

        return HtmlService
          .createHtmlOutput(`<script>window.location.href = "${redirectUrl}";</script>`)
          .setTitle('Redirecting to Dashboard...');
    }
  } catch (error) {
    console.error(`Error routing to page ${page}:`, error);
    writeError('routeToPage', error);
    return createErrorPage('Page Error', `Error loading page: ${error.message}`);
  }
}

// ───────────────────────────────────────────────────────────────────────────────
// PAGE SERVING FUNCTIONS (Updated for Clean URLs)
// ───────────────────────────────────────────────────────────────────────────────

function serveCampaignPage(templateName, e, baseUrl, user, campaignId) {
  try {
    const tpl = HtmlService.createTemplateFromFile(templateName);
    tpl.baseUrl = baseUrl;
    tpl.scriptUrl = SCRIPT_URL;
    tpl.currentPage = templateName.replace(/([A-Z])/g, ' $1').trim();
    tpl.user = user;
    tpl.campaignId = campaignId;

    __injectCurrentUser_(tpl, user);

    if (campaignId) {
      tpl.campaignName = (tpl.user && tpl.user.campaignName) || '';
      tpl.campaignNavigation = (tpl.user && tpl.user.campaignNavigation) || { categories: [], uncategorizedPages: [] };
    }

    addTemplateSpecificData(tpl, templateName, e, tpl.user, campaignId);

    return tpl.evaluate()
      .setTitle(tpl.currentPage + ' - VLBPO LuminaHQ')
      .addMetaTag('viewport', 'width=device-width,initial-scale=1')
      .setXFrameOptionsMode(HtmlService.XFrameOptionsMode.ALLOWALL);
  } catch (error) {
    writeError(`serveCampaignPage(${templateName})`, error);
    return createErrorPage('Failed to load page', error.message);
  }
}

function serveGlobalPage(templateName, e, baseUrl, user) {
  try {
    const tpl = HtmlService.createTemplateFromFile(templateName);
    tpl.baseUrl = baseUrl;
    tpl.scriptUrl = SCRIPT_URL;
    tpl.currentPage = templateName.replace(/([A-Z])/g, ' $1').trim();
    tpl.user = user;

    __injectCurrentUser_(tpl, user);

    addTemplateSpecificData(tpl, templateName, e, tpl.user, null);

    return tpl.evaluate()
      .setTitle(tpl.currentPage + ' - VLBPO LuminaHQ')
      .addMetaTag('viewport', 'width=device-width,initial-scale=1')
      .setXFrameOptionsMode(HtmlService.XFrameOptionsMode.ALLOWALL);
  } catch (error) {
    writeError(`serveGlobalPage(${templateName})`, error);
    return createErrorPage('Failed to load page', error.message);
  }
}

function serveAdminPage(templateName, e, baseUrl, user) {
  // Single admin check - no need for redundancy
  if (!isSystemAdmin(user)) {
    return renderAccessDenied('This page requires System Admin privileges.');
  }

  try {
    const tpl = HtmlService.createTemplateFromFile(templateName);
    tpl.baseUrl = baseUrl;
    tpl.scriptUrl = SCRIPT_URL;
    tpl.currentPage = templateName.replace(/([A-Z])/g, ' $1').trim();
    tpl.user = user;

    // Inject current user data consistently with other serve functions
    __injectCurrentUser_(tpl, user);

    // Add admin page specific data
    addTemplateSpecificData(tpl, templateName, e, user, null);

    return tpl.evaluate()
      .setTitle(tpl.currentPage + ' - VLBPO LuminaHQ')
      .addMetaTag('viewport', 'width=device-width,initial-scale=1')
      .setXFrameOptionsMode(HtmlService.XFrameOptionsMode.ALLOWALL);

  } catch (error) {
    console.error(`Error serving admin page ${templateName}:`, error);
    writeError(`serveAdminPage(${templateName})`, error);
    return createErrorPage('Failed to load page', error.message);
  }
}

// ───────────────────────────────────────────────────────────────────────────────
// PUBLIC PAGE HANDLERS (Updated for Clean URLs)
// ───────────────────────────────────────────────────────────────────────────────

function handlePublicPage(page, e, baseUrl) {
  const scriptUrl = SCRIPT_URL;

  switch (page) {
    case 'setpassword':
    case 'resetpassword':
      const resetToken = e.parameter.token || '';
      const tpl = HtmlService.createTemplateFromFile('ChangePassword');
      tpl.baseUrl = baseUrl;
      tpl.scriptUrl = scriptUrl;
      tpl.token = resetToken;
      tpl.isReset = page === 'resetpassword';

      return tpl.evaluate()
        .setTitle((page === 'resetpassword' ? 'Reset' : 'Set') + ' Your Password - VLBPO LuminaHQ')
        .addMetaTag('viewport', 'width=device-width,initial-scale=1')
        .setXFrameOptionsMode(HtmlService.XFrameOptionsMode.ALLOWALL);

    case 'resend-verification':
    case 'resendverification':
      const verifyTpl = HtmlService.createTemplateFromFile('ResendVerification');
      verifyTpl.baseUrl = baseUrl;
      verifyTpl.scriptUrl = scriptUrl;

      return verifyTpl.evaluate()
        .setTitle('Resend Email Verification - VLBPO LuminaHQ')
        .addMetaTag('viewport', 'width=device-width,initial-scale=1')
        .setXFrameOptionsMode(HtmlService.XFrameOptionsMode.ALLOWALL);

    case 'forgotpassword':
    case 'forgot-password':
      const forgotTpl = HtmlService.createTemplateFromFile('ForgotPassword');
      forgotTpl.baseUrl = baseUrl;
      forgotTpl.scriptUrl = scriptUrl;

      return forgotTpl.evaluate()
        .setTitle('Forgot Password - VLBPO LuminaHQ')
        .addMetaTag('viewport', 'width=device-width,initial-scale=1')
        .setXFrameOptionsMode(HtmlService.XFrameOptionsMode.ALLOWALL);

    case 'emailconfirmed':
    case 'email-confirmed':
      const confirmTpl = HtmlService.createTemplateFromFile('EmailConfirmed');
      confirmTpl.baseUrl = baseUrl;
      confirmTpl.success = e.parameter.success === 'true';
      confirmTpl.token = e.parameter.token || '';

      return confirmTpl.evaluate()
        .setTitle('Email Confirmation - VLBPO LuminaHQ')
        .addMetaTag('viewport', 'width=device-width,initial-scale=1')
        .setXFrameOptionsMode(HtmlService.XFrameOptionsMode.ALLOWALL);

    default:
      return createErrorPage('Page Not Found', `The page "${page}" was not found.`);
  }
}

// ───────────────────────────────────────────────────────────────────────────────
// REST OF THE CODE (INCLUDES ALL EXISTING FUNCTIONS)
// These functions remain largely unchanged but with clean URL updates where needed
// ───────────────────────────────────────────────────────────────────────────────

// [Include all existing functions from the original Code.gs with URL updates]
// Campaign resolution helpers, template handling, user management, etc.
// The implementation continues with all existing functionality...

// Campaign resolution helpers
function __case_allCampaignsRaw__() {
  try {
    return (typeof readSheet === 'function') ? (readSheet('CAMPAIGNS') || []) : [];
  } catch (_) {
    return [];
  }
}

function __case_findCampaignId__(def) {
  try {
    const rows = __case_allCampaignsRaw__();
    const aliasSet = new Set([def.case].concat(def.aliases || []));
    const aliasSlugs = new Set(Array.from(aliasSet).map(__case_slug__));

    const hit = rows.find(r => aliasSet.has(String(r.Name || r.name || '').trim())) ||
      rows.find(r => aliasSlugs.has(__case_slug__(String(r.Name || r.name || '').trim())));
    if (hit) return String(hit.ID || hit.Id || hit.id || '').trim() || def.idHint || '';
  } catch (_) { }
  return def.idHint || '';
}

function __case_registry__() {
  const byCase = new Map();
  const byAlias = new Map();
  CASE_DEFS.forEach(def => {
    byCase.set(def.case, def);
    (def.aliases || []).forEach(a => byAlias.set(__case_norm__(a), def));
    byAlias.set(__case_norm__(def.case), def);
  });
  return { byCase, byAlias };
}

function __case_resolve__(token) {
  const reg = __case_registry__();
  const key = __case_norm__(token);
  return reg.byAlias.get(key) || null;
}

function __case_templateCandidates__(def, pageKind) {
  const chosen = (def.pages || {})[pageKind];
  const candidates = [];
  if (chosen) candidates.push(chosen);

  // Special handling for Independence dashboard
  if (pageKind === 'QADashboard' && def.case === 'IndependenceInsuranceAgency') {
    candidates.push('UnifiedQADashboard');
  }

  // Add generic fallbacks
  (GENERIC_FALLBACKS[pageKind] || []).forEach(t => candidates.push(t));

  // Remove duplicates
  return candidates.filter((v, i, a) => a.indexOf(v) === i);
}

function __case_serve__(candidates, e, baseUrl, user, campaignId) {
  for (var i = 0; i < candidates.length; i++) {
    try {
      HtmlService.createTemplateFromFile(candidates[i]); // Test existence
      return serveCampaignPage(candidates[i], e, baseUrl, user, campaignId);
    } catch (_) {
      // Template doesn't exist, try next
    }
  }
  return createErrorPage('Missing Page', `Template not found for this campaign/page. Tried: ${candidates.join(', ')}`);
}

// QA System routing
function routeQAForm(e, baseUrl, user, campaignId) {
  const campaign = getCampaignById(campaignId);
  const campaignName = campaign?.Name?.toLowerCase() || '';

  if (campaignName.includes('independence') || campaignName.includes('insurance')) {
    return serveCampaignPage('IndependenceQAForm', e, baseUrl, user, campaignId);
  } else if (campaignName.includes('credit') || campaignName.includes('suite')) {
    return serveCampaignPage('CreditSuiteQAForm', e, baseUrl, user, campaignId);
  } else {
    return serveCampaignPage('QualityForm', e, baseUrl, user, campaignId);
  }
}

function routeQADashboard(e, baseUrl, user, campaignId) {
  const campaign = getCampaignById(campaignId);
  const campaignName = campaign?.Name?.toLowerCase() || '';

  if (campaignName.includes('independence') || campaignName.includes('insurance')) {
    return serveCampaignPage('UnifiedQADashboard', e, baseUrl, user, campaignId);
  } else if (campaignName.includes('credit') || campaignName.includes('suite')) {
    return serveCampaignPage('CreditSuiteQADashboard', e, baseUrl, user, campaignId);
  } else {
    return serveCampaignPage('QADashboard', e, baseUrl, user, campaignId);
  }
}

function routeQAView(e, baseUrl, user, campaignId) {
  const campaign = getCampaignById(campaignId);
  const campaignName = campaign?.Name?.toLowerCase() || '';

  if (campaignName.includes('independence') || campaignName.includes('insurance')) {
    return serveCampaignPage('IndependenceQAView', e, baseUrl, user, campaignId);
  } else if (campaignName.includes('credit') || campaignName.includes('suite')) {
    return serveCampaignPage('CreditSuiteQAView', e, baseUrl, user, campaignId);
  } else {
    return serveCampaignPage('QualityView', e, baseUrl, user, campaignId);
  }
}

function routeQAList(e, baseUrl, user, campaignId) {
  const campaign = getCampaignById(campaignId);
  const campaignName = campaign?.Name?.toLowerCase() || '';

  if (campaignName.includes('independence') || campaignName.includes('insurance')) {
    return serveCampaignPage('IndependenceQAList', e, baseUrl, user, campaignId);
  } else if (campaignName.includes('credit') || campaignName.includes('suite')) {
    return serveCampaignPage('CreditSuiteQAList', e, baseUrl, user, campaignId);
  } else {
    return serveCampaignPage('QAList', e, baseUrl, user, campaignId);
  }
}

// [Continue with all remaining functions from the original Code.gs...]
// This includes all the template data handling, user management, utility functions, etc.
// The functions remain the same but with updated URL generation

// Template data handling functions
function addTemplateSpecificData(tpl, templateName, e, user, campaignId) {
  try {
    const timeZone = Session.getScriptTimeZone();
    const granularity = (e.parameter.granularity || "Week").toString();
    const periodValue = (e.parameter.period || weekStringFromDate(new Date())).toString();
    const selectedAgent = (e.parameter.agent || "").toString();
    const selectedCampaign = (e.parameter.campaign || campaignId || "").toString();

    // Set common template properties
    tpl.granularity = granularity;
    tpl.period = periodValue;
    tpl.periodValue = periodValue;
    tpl.selectedPeriod = periodValue;
    tpl.selectedAgent = selectedAgent;
    tpl.selectedCampaign = selectedCampaign;
    tpl.timeZone = timeZone;

    handleTemplateSpecificData(tpl, templateName, e, user, campaignId);
  } catch (error) {
    console.error(`Error adding template data for ${templateName}:`, error);
    writeError(`addTemplateSpecificData(${templateName})`, error);
  }
}

function handleTemplateSpecificData(tpl, templateName, e, user, campaignId) {
  try {
    switch (templateName) {
      case 'Dashboard':
        handleDashboardData(tpl, e, user, campaignId);
        break;

      case 'AttendanceReports':
        handleAttendanceReportsData(tpl, e, user, campaignId);
        break;

      case 'CallReports':
        handleCallReportsData(tpl, e, user, campaignId);
        break;

      // Campaign-specific QA forms
      case 'IndependenceQAForm':
      case 'CreditSuiteQAForm':
      case 'HiyaCarQAForm':
      case 'IBTRQAForm':
      case 'JSCQAForm':
      case 'KidsInTheGameQAForm':
      case 'KofiGroupQAForm':
      case 'PAWLawFirmQAForm':
      case 'ProHousePhotosQAForm':
      case 'IACSQAForm':
      case 'ProozyQAForm':
      case 'TheGroundingQAForm':
      case 'COQAForm':
        handleQAFormData(tpl, e, user, templateName, campaignId);
        break;

      case 'QualityForm':
        handleQAFormData(tpl, e, user, templateName, campaignId);
        break;

      // Campaign-specific QA views
      case 'IndependenceQAView':
      case 'CreditSuiteQAView':
      case 'HiyaCarQAView':
      case 'IBTRQAView':
      case 'JSCQAView':
      case 'KidsInTheGameQAView':
      case 'KofiGroupQAView':
      case 'PAWLawFirmQAView':
      case 'ProHousePhotosQAView':
      case 'IACSQAView':
      case 'ProozyQAView':
      case 'TheGroundingQAView':
      case 'COQAView':
        handleQAViewData(tpl, e, user, templateName);
        break;

      case 'QualityView':
        handleQAViewData(tpl, e, user, templateName);
        break;

      // Campaign-specific QA dashboards
      case 'IndependenceQADashboard':
      case 'UnifiedQADashboard':
      case 'CreditSuiteQADashboard':
      case 'HiyaCarQADashboard':
      case 'IBTRQADashboard':
      case 'JSCQADashboard':
      case 'KidsInTheGameQADashboard':
      case 'KofiGroupQADashboard':
      case 'PAWLawFirmQADashboard':
      case 'ProHousePhotosQADashboard':
      case 'IACSQADashboard':
      case 'ProozyQADashboard':
      case 'TheGroundingQADashboard':
      case 'COQADashboard':
        handleQADashboardData(tpl, e, user, templateName, campaignId);
        break;

      case 'QADashboard':
        handleQADashboardData(tpl, e, user, templateName, campaignId);
        break;

      // Campaign-specific QA lists
      case 'IndependenceQAList':
      case 'CreditSuiteQAList':
      case 'HiyaCarQAList':
      case 'IBTRQAList':
      case 'JSCQAList':
      case 'KidsInTheGameQAList':
      case 'KofiGroupQAList':
      case 'PAWLawFirmQAList':
      case 'ProHousePhotosQAList':
      case 'IACSQAList':
      case 'ProozyQAList':
      case 'TheGroundingQAList':
      case 'COQAList':
      case 'IBTRQACollabList':
        handleQAListData(tpl, e, user, templateName);
        break;

      case 'QAList':
        handleQAListData(tpl, e, user, templateName);
        break;

      case 'Users':
        handleUsersData(tpl, e, user);
        break;

      case 'TaskForm':
      case 'TaskList':
      case 'TaskBoard':
      case 'TaskView':
        handleTaskData(tpl, e, user, templateName);
        break;

      case 'CoachingForm':
      case 'CoachingList':
      case 'CoachingView':
      case 'CoachingDashboard':
        handleCoachingData(tpl, e, user, templateName, campaignId);
        break;

      case 'EODReport':
        handleEODReportData(tpl, e, user);
        break;

      case 'Calendar':
        handleCalendarData(tpl, e, user, campaignId);
        break;

      case 'Search':
        handleSearchData(tpl, e);
        break;

      case 'Chat':
        handleChatData(tpl, e, user);
        break;

      case 'Notifications':
        handleNotificationsData(tpl, e, user);
        break;

      default:
        console.log(`No specific data handler for template: ${templateName}`);
        break;
    }
  } catch (error) {
    console.error(`Error handling data for ${templateName}:`, error);
    writeError(`handleTemplateSpecificData(${templateName})`, error);
  }
}

// Individual template data handlers (these remain largely the same)
function handleDashboardData(tpl, e, user, campaignId) {
  try {
    const granularity = e.parameter.granularity || "Week";
    const periodValue = e.parameter.period || weekStringFromDate(new Date());
    const selectedAgent = e.parameter.agent || "";

    if (typeof getDashboardOkrs === 'function') {
      const okrData = getDashboardOkrs(granularity, periodValue, selectedAgent);
      tpl.okrData = JSON.stringify(okrData).replace(/<\/script>/g, '<\\/script>');
    } else {
      tpl.okrData = JSON.stringify({});
    }

    // Use manager-filtered user list
    const requestingUserId = user && user.ID ? user.ID : null;
    tpl.userList = clientGetAssignedAgentNames(campaignId || '', requestingUserId);
  } catch (error) {
    console.error('Error handling dashboard data:', error);
    tpl.okrData = JSON.stringify({});
    tpl.userList = [];
  }
}

function handleAttendanceReportsData(tpl, e, user, campaignId) {
  try {
    const granularity = e.parameter.granularity || "Week";
    const periodValue = e.parameter.period || weekStringFromDate(new Date());
    const selectedAgent = e.parameter.agent || "";

    if (typeof clientGetEnhancedAttendanceAnalytics === 'function') {
      const enhancedAnalytics = clientGetEnhancedAttendanceAnalytics(granularity, periodValue, selectedAgent);

      const allRows = enhancedAnalytics.filteredRows || [];
      const rowPage = parseInt(e.parameter.rowPage, 10) || 1;
      const PAGE_SIZE = 50;
      const startRowIdx = (rowPage - 1) * PAGE_SIZE;
      enhancedAnalytics.filteredRows = allRows.slice(startRowIdx, startRowIdx + PAGE_SIZE);

      tpl.attendanceData = JSON.stringify(enhancedAnalytics).replace(/<\/script>/g, '<\\/script>');
      tpl.currentRowPage = rowPage;
      tpl.totalRows = allRows.length;
      tpl.PAGE_SIZE = PAGE_SIZE;
      tpl.executiveMetrics = JSON.stringify(enhancedAnalytics.executiveMetrics || {}).replace(/<\/script>/g, '<\\/script>');
    } else {
      const attendanceAnalytics = getAttendanceAnalyticsByPeriod(granularity, periodValue, selectedAgent);
      const allRows = attendanceAnalytics.filteredRows || [];
      const rowPage = parseInt(e.parameter.rowPage, 10) || 1;
      const PAGE_SIZE = 50;
      const startRowIdx = (rowPage - 1) * PAGE_SIZE;
      attendanceAnalytics.filteredRows = allRows.slice(startRowIdx, startRowIdx + PAGE_SIZE);

      tpl.attendanceData = JSON.stringify(attendanceAnalytics).replace(/<\/script>/g, '<\\/script>');
      tpl.currentRowPage = rowPage;
      tpl.totalRows = allRows.length;
      tpl.PAGE_SIZE = PAGE_SIZE;
      tpl.executiveMetrics = JSON.stringify({});
    }

    // Use manager-filtered user list
    const requestingUserId = user && user.ID ? user.ID : null;
    tpl.userList = clientGetAssignedAgentNames(campaignId || user.CampaignID || '', requestingUserId);

  } catch (error) {
    console.error('Error handling attendance reports data:', error);
    writeError('handleAttendanceReportsData', error);
    tpl.attendanceData = JSON.stringify({ filteredRows: [], summary: {} });
    tpl.executiveMetrics = JSON.stringify({});
    tpl.userList = [];
  }
}

function handleCallReportsData(tpl, e, user, campaignId) {
  try {
    const granularity = e.parameter.granularity || "Week";
    const periodValue = e.parameter.period || weekStringFromDate(new Date());
    const selectedAgent = e.parameter.agent || "";

    if (typeof getAnalyticsByPeriod === 'function') {
      const analytics = getAnalyticsByPeriod("Week", periodValue, "");
      const rawReps = analytics.repMetrics || [];
      const pageNum = parseInt(e.parameter.page, 10) || 1;
      const PAGE_SIZE = 50;
      const startPageIdx = (pageNum - 1) * PAGE_SIZE;
      const pageSlice = rawReps.slice(startPageIdx, startPageIdx + PAGE_SIZE);

      const formattedReps = pageSlice.map((r) => {
        const totalCalls = r.totalCalls || 0;
        const totalTalkDecimal = parseFloat(r.totalTalk) || 0;
        const totalTalkFormatted = formatDuration ? formatDuration(totalTalkDecimal) : totalTalkDecimal;
        const avgTalkDecimal = totalCalls > 0 ? totalTalkDecimal / totalCalls : 0;
        const avgTalkFormatted = formatDuration ? formatDuration(avgTalkDecimal) : avgTalkDecimal;
        return {
          agent: r.agent,
          totalCalls: totalCalls,
          totalTalkFormatted: totalTalkFormatted,
          avgTalkFormatted: avgTalkFormatted,
        };
      });

      tpl.PAGE_SIZE = PAGE_SIZE;
      tpl.data = formattedReps;

      // Use manager-filtered user list
      const requestingUserId = user && user.ID ? user.ID : null;
      tpl.userList = clientGetAssignedAgentNames(campaignId || user.CampaignID || '', requestingUserId);

      // Chart data
      tpl.callVolumeLast7 = JSON.stringify(analytics.callTrend || []);
      tpl.hourlyHeatmapLast7 = JSON.stringify(analytics.hourlyHeatmap || []);
      tpl.avgIntervalByAgentLast7 = JSON.stringify(analytics.avgInterval || []);
      tpl.talkTimeByAgentLast7 = JSON.stringify(analytics.talkTrend || []);
      tpl.wrapupCountsLast7 = JSON.stringify(analytics.wrapDist || []);
      tpl.csatDistLast7 = JSON.stringify(analytics.csatDist || []);
      tpl.policyCountsLast7 = JSON.stringify(analytics.policyDist || []);
      tpl.agentLeaderboardLast7 = JSON.stringify(analytics.repMetrics || []);
    } else {
      tpl.PAGE_SIZE = 50;
      tpl.data = [];

      // Use manager-filtered user list
      const requestingUserId = user && user.ID ? user.ID : null;
      tpl.userList = clientGetAssignedAgentNames(campaignId || user.CampaignID || '', requestingUserId);

      tpl.callVolumeLast7 = JSON.stringify([]);
      tpl.talkTimeByAgentLast7 = JSON.stringify([]);
      tpl.wrapupCountsLast7 = JSON.stringify([]);
      tpl.csatDistLast7 = JSON.stringify([]);
      tpl.policyCountsLast7 = JSON.stringify([]);
      tpl.agentLeaderboardLast7 = JSON.stringify([]);
    }
  } catch (error) {
    console.error('Error handling call reports data:', error);
    writeError('handleCallReportsData', error);
    tpl.PAGE_SIZE = 50;
    tpl.data = [];
    tpl.userList = [];
  }
}

// Updated QA Form Data Handlers for Cookie-Based Auth
function handleQAFormData(tpl, e, user, templateName, campaignId) {
  try {
    const qaId = (e.parameter.id || "").toString();
    tpl.recordId = qaId;

    // Get manager-filtered user list based on template and user
    let userList = [];
    const requestingUserId = user && user.ID ? user.ID : null;

    console.log('handleQAFormData - Getting users for template:', templateName, 'campaignId:', campaignId, 'requestingUserId:', requestingUserId);

    if (templateName.includes('Independence')) {
      userList = clientGetIndependenceUsers(requestingUserId);
      tpl.campaignName = 'Independence Insurance';
    } else if (templateName.includes('CreditSuite')) {
      userList = clientGetCreditSuiteUsers(campaignId, requestingUserId);
      tpl.campaignName = 'Credit Suite';
    } else if (templateName.includes('IBTR')) {
      userList = clientGetIBTRUsers(requestingUserId);
      tpl.campaignName = 'Benefits Resource Center (iBTR)';
    } else {
      // For generic QA forms, use the new unified function
      userList = getQAFormUsers(campaignId, requestingUserId);
    }

    console.log('handleQAFormData - Final user list count:', userList.length);

    // Set both users and userList for backward compatibility
    tpl.users = userList;
    tpl.userList = userList;

    // Get existing record if editing
    if (qaId) {
      if (templateName.includes('Independence') && typeof clientGetIndependenceQAById === 'function') {
        const record = clientGetIndependenceQAById(qaId);
        tpl.record = record ? JSON.stringify(record).replace(/<\/script>/g, '<\\/script>') : "{}";
      } else if (templateName.includes('CreditSuite') && typeof clientGetCreditSuiteQAById === 'function') {
        const record = clientGetCreditSuiteQAById(qaId);
        tpl.record = record ? JSON.stringify(record).replace(/<\/script>/g, '<\\/script>') : "{}";
      } else if (typeof getQARecordById === 'function') {
        const record = getQARecordById(qaId);
        tpl.record = record ? JSON.stringify(record).replace(/<\/script>/g, '<\\/script>') : "{}";
      } else {
        tpl.record = "{}";
      }
    } else {
      tpl.record = "{}";
    }
  } catch (error) {
    console.error('Error handling QA form data:', error);
    tpl.users = [];
    tpl.userList = [];
    tpl.recordId = "";
    tpl.record = "{}";
  }
}

function handleQAViewData(tpl, e, user, templateName) {
  try {
    const qaViewId = (e.parameter.id || '').toString();
    tpl.recordId = qaViewId;

    if (!qaViewId) {
      tpl.record = "{}";
      return;
    }

    if (templateName.includes('Independence') && typeof clientGetIndependenceQAById === 'function') {
      const qaRec = clientGetIndependenceQAById(qaViewId);
      tpl.record = JSON.stringify(qaRec || {}).replace(/<\/script>/g, '<\\/script>');
      tpl.campaignName = 'Independence Insurance';
    } else if (templateName.includes('CreditSuite') && typeof clientGetCreditSuiteQAById === 'function') {
      const qaRec = clientGetCreditSuiteQAById(qaViewId);
      tpl.record = JSON.stringify(qaRec || {}).replace(/<\/script>/g, '<\\/script>');
      tpl.campaignName = 'Credit Suite';
    } else if (typeof getQARecordById === 'function') {
      const qaRec = getQARecordById(qaViewId);
      tpl.record = JSON.stringify(qaRec || {}).replace(/<\/script>/g, '<\\/script>');
    } else {
      tpl.record = "{}";
    }
  } catch (error) {
    console.error('Error handling QA view data:', error);
    tpl.record = "{}";
    tpl.recordId = "";
  }
}

function handleQADashboardData(tpl, e, user, templateName, campaignId) {
  try {
    const granularity = e.parameter.granularity || "Week";
    const periodValue = e.parameter.period || weekStringFromDate(new Date());
    const selectedAgent = e.parameter.agent || "";

    tpl.userList = clientGetAssignedAgentNames(campaignId || '');

    if (templateName === 'UnifiedQADashboard') {
      // For unified dashboard, get both campaign analytics
      try {
        if (typeof clientGetIndependenceQAAnalytics === 'function') {
          const independenceAnalytics = clientGetIndependenceQAAnalytics(granularity, periodValue, selectedAgent, "");
          tpl.independenceAnalytics = JSON.stringify(independenceAnalytics).replace(/<\/script>/g, '<\\/script>');
        } else {
          tpl.independenceAnalytics = JSON.stringify(getEmptyQAAnalytics());
        }
      } catch (error) {
        console.error('Error getting Independence analytics:', error);
        tpl.independenceAnalytics = JSON.stringify(getEmptyQAAnalytics());
      }

      try {
        if (typeof clientGetCreditSuiteQAAnalytics === 'function') {
          const creditSuiteAnalytics = clientGetCreditSuiteQAAnalytics(granularity, periodValue, selectedAgent, "");
          tpl.creditSuiteAnalytics = JSON.stringify(creditSuiteAnalytics).replace(/<\/script>/g, '<\\/script>');
        } else {
          tpl.creditSuiteAnalytics = JSON.stringify(getEmptyQAAnalytics());
        }
      } catch (error) {
        console.error('Error getting Credit Suite analytics:', error);
        tpl.creditSuiteAnalytics = JSON.stringify(getEmptyQAAnalytics());
      }

      tpl.qaAnalytics = tpl.independenceAnalytics;

    } else if (templateName.includes('CreditSuite')) {
      tpl.campaignName = 'Credit Suite';
      try {
        if (typeof clientGetCreditSuiteQAAnalytics === 'function') {
          const analytics = clientGetCreditSuiteQAAnalytics(granularity, periodValue, selectedAgent);
          tpl.qaAnalytics = JSON.stringify(analytics).replace(/<\/script>/g, '<\\/script>');
        } else {
          tpl.qaAnalytics = JSON.stringify(getEmptyQAAnalytics());
        }
      } catch (error) {
        console.error('Error getting Credit Suite QA analytics:', error);
        tpl.qaAnalytics = JSON.stringify(getEmptyQAAnalytics());
      }

    } else if (templateName.includes('Independence')) {
      tpl.campaignName = 'Independence Insurance';
      try {
        if (typeof clientGetIndependenceQAAnalytics === 'function') {
          const analytics = clientGetIndependenceQAAnalytics(granularity, periodValue, selectedAgent);
          tpl.qaAnalytics = JSON.stringify(analytics).replace(/<\/script>/g, '<\\/script>');
        } else {
          tpl.qaAnalytics = JSON.stringify(getEmptyQAAnalytics());
        }
      } catch (error) {
        console.error('Error getting Independence QA analytics:', error);
        tpl.qaAnalytics = JSON.stringify(getEmptyQAAnalytics());
      }

    } else {
      // Default QA dashboard
      try {
        if (typeof getAllQA === 'function') {
          const qaRecords = getAllQA();
          tpl.qaRecords = JSON.stringify(qaRecords).replace(/<\/script>/g, '<\\/script>');
        } else {
          tpl.qaRecords = JSON.stringify([]);
        }
      } catch (error) {
        console.error('Error getting QA dashboard data:', error);
        tpl.qaRecords = JSON.stringify([]);
      }
    }

  } catch (error) {
    console.error('Error handling QA dashboard data:', error);
    tpl.userList = [];
    tpl.qaAnalytics = JSON.stringify(getEmptyQAAnalytics());
  }
}

function handleQAListData(tpl, e, user, templateName) {
  try {
    if (templateName.includes('Independence')) {
      let qaRecords = [];
      if (typeof clientGetIndependenceQARecords === 'function') {
        qaRecords = clientGetIndependenceQARecords();
      }
      tpl.qaRecords = JSON.stringify(qaRecords).replace(/<\/script>/g, '<\\/script>');
      tpl.campaignName = 'Independence Insurance';

    } else if (templateName.includes('CreditSuite')) {
      let qaRecords = [];
      if (typeof clientGetCreditSuiteQARecords === 'function') {
        qaRecords = clientGetCreditSuiteQARecords();
      }
      tpl.qaRecords = JSON.stringify(qaRecords).replace(/<\/script>/g, '<\\/script>');
      tpl.campaignName = 'Credit Suite';

    } else {
      // Default or other campaign QA list
      if (typeof getAllQA === 'function') {
        tpl.qaRecords = JSON.stringify(getAllQA()).replace(/<\/script>/g, '<\\/script>');
      } else {
        tpl.qaRecords = JSON.stringify([]);
      }
    }
  } catch (error) {
    console.error('Error handling QA list data:', error);
    tpl.qaRecords = JSON.stringify([]);
  }
}

function handleUsersData(tpl, e, user) {
  try {
    tpl.campaignList = getAllCampaigns();
    const roleList = getAllRoles() || [];
    tpl.roleList = roleList.filter(r => {
      const n = String(r.name || r.Name || '').toLowerCase();
      return n !== 'super admin' && n !== 'administrator';
    });
    const knownPages = Object.keys(_loadAllPagesMeta());
    tpl.pagesList = knownPages;
  } catch (error) {
    writeError('handleUsersData', error);
    tpl.campaignList = [];
    tpl.roleList = [];
    tpl.pagesList = [];
  }
}

function handleTaskData(tpl, e, user, templateName) {
  try {
    const currentUserEmail = user.email || user.Email || '';

    if (templateName === 'TaskForm') {
      tpl.currentUser = currentUserEmail;
      tpl.users = getUsers().map(u => u.email || u.Email).filter(e => e);

      if (typeof getTasksFor === 'function') {
        const visible = getTasksFor(currentUserEmail);
        tpl.tasksJson = JSON.stringify(visible).replace(/<\/script>/g, '<\\/script>');
      } else {
        tpl.tasksJson = JSON.stringify([]);
      }

      const taskId = (e.parameter.id || '').toString();
      tpl.recordId = taskId;

      if (taskId && typeof getTaskById === 'function') {
        tpl.record = JSON.stringify(getTaskById(taskId)).replace(/<\/script>/g, '<\\/script>');
      } else {
        tpl.record = '{}';
      }

    } else if (templateName === 'TaskList') {
      tpl.currentUser = currentUserEmail;

      if (typeof getTasksFor === 'function') {
        tpl.tasks = JSON.stringify(getTasksFor(currentUserEmail)).replace(/<\/script>/g, '<\\/script>');
      } else {
        tpl.tasks = JSON.stringify([]);
      }

      tpl.users = JSON.stringify(getUsers().map(u => u.email || u.Email).filter(e => e));
      tpl.recordId = '';
      tpl.record = '{}';

    } else if (templateName === 'TaskBoard') {
      tpl.currentUser = currentUserEmail;

      if (typeof getTasksFor === 'function') {
        const visibleTasks = getTasksFor(currentUserEmail);
        tpl.tasksJson = JSON.stringify(visibleTasks).replace(/<\/script>/g, '<\\/script>');

        const ownersArr = [...new Set(visibleTasks.map(t => t.Owner).filter(x => x))].sort();
        tpl.ownersJson = JSON.stringify(ownersArr);
        tpl.selectedOwner = e.parameter.owner || '';
      } else {
        tpl.tasksJson = JSON.stringify([]);
        tpl.ownersJson = JSON.stringify([]);
        tpl.selectedOwner = '';
      }
    }

  } catch (error) {
    console.error('Error handling task data:', error);
    tpl.currentUser = user.email || user.Email || '';
    tpl.users = [];
    tpl.tasksJson = JSON.stringify([]);
    tpl.recordId = '';
    tpl.record = '{}';
  }
}

function handleCoachingData(tpl, e, user, templateName) {
  try {
    const granularity = e.parameter.granularity || "Week";
    const periodValue = e.parameter.period || weekStringFromDate(new Date());
    const selectedAgent = e.parameter.agent || "";

    if (templateName === 'CoachingForm') {
      // No additional data needed beyond base template data

    } else if (templateName === 'CoachingList') {
      if (typeof getAllCoaching === 'function') {
        tpl.coachingRecords = JSON.stringify(getAllCoaching()).replace(/<\/script>/g, '<\\/script>');
      } else {
        tpl.coachingRecords = JSON.stringify([]);
      }

    } else if (templateName === 'CoachingView') {
      const coachingId = (e.parameter.id || '').toString();
      tpl.recordId = coachingId;

      if (coachingId && typeof getCoachingRecordById === 'function') {
        const coachingRec = getCoachingRecordById(coachingId);
        tpl.record = JSON.stringify(coachingRec || {}).replace(/<\/script>/g, '<\\/script>');
      } else {
        tpl.record = '{}';
      }

    } else if (templateName === 'CoachingDashboard') {
      if (typeof getDashboardCoaching === 'function') {
        const coachingMetrics = getDashboardCoaching(granularity, periodValue, selectedAgent);
        const coachingUserList = getUsers().map(u => u.name || u.FullName || u.UserName).filter(n => n).sort();

        tpl.userList = coachingUserList;
        tpl.sessionsTrend = JSON.stringify(coachingMetrics.sessionsTrend || []);
        tpl.topicsDist = JSON.stringify(coachingMetrics.topicsDist || []);
        tpl.upcomingFollow = JSON.stringify(coachingMetrics.upcoming || []);
      } else {
        tpl.userList = [];
        tpl.sessionsTrend = JSON.stringify([]);
        tpl.topicsDist = JSON.stringify([]);
        tpl.upcomingFollow = JSON.stringify([]);
      }
    }

  } catch (error) {
    console.error('Error handling coaching data:', error);
    tpl.userList = [];
    tpl.sessionsTrend = JSON.stringify([]);
    tpl.topicsDist = JSON.stringify([]);
    tpl.upcomingFollow = JSON.stringify([]);
  }
}

function handleEODReportData(tpl, e, user) {
  try {
    const today = Utilities.formatDate(
      new Date(), Session.getScriptTimeZone(), 'yyyy-MM-dd'
    );

    if (typeof getEODTasksByDate === 'function') {
      const allComplete = getEODTasksByDate(today);
      const me = (user.email || user.Email || '').toLowerCase();
      const visibleEOD = allComplete.filter(t =>
        String(t.Owner || '').toLowerCase() === me ||
        String(t.Delegations || '')
          .split(',')
          .map(x => x.trim().toLowerCase())
          .includes(me)
      );

      tpl.reportDate = today;
      tpl.tasks = JSON.stringify(visibleEOD).replace(/<\/script>/g, '<\\/script>');
    } else {
      tpl.reportDate = today;
      tpl.tasks = JSON.stringify([]);
    }
  } catch (error) {
    console.error('Error handling EOD report data:', error);
    const today = Utilities.formatDate(new Date(), Session.getScriptTimeZone(), 'yyyy-MM-dd');
    tpl.reportDate = today;
    tpl.tasks = JSON.stringify([]);
  }
}

function handleCalendarData(tpl, e, user, campaignId) {
  try {
    const selectedAgent = e.parameter.agent || "";

    if (e.parameter.page === 'attendancecalendar') {
      if (typeof getAttendanceAnalyticsByPeriod === 'function') {
        const today = new Date();
        const isoWeek = weekStringFromDate(today);
        const attendanceAnalytics = getAttendanceAnalyticsByPeriod("Week", isoWeek, selectedAgent);

        tpl.userList = clientGetAssignedAgentNames(campaignId || '');
        tpl.attendanceData = JSON.stringify(attendanceAnalytics).replace(/<\/script>/g, '<\\/script>');
      } else {
        tpl.userList = clientGetAssignedAgentNames(campaignId || '');
        tpl.attendanceData = JSON.stringify({});
      }
    } else {
      tpl.userList = clientGetAssignedAgentNames(campaignId || '');
    }
  } catch (error) {
    console.error('Error handling calendar data:', error);
    tpl.userList = [];
    tpl.attendanceData = JSON.stringify({});
  }
}

function handleSearchData(tpl, e) {
  try {
    const query = (e.parameter.query || '').trim();
    const pageIndex = parseInt(e.parameter.pageIndex || '1', 10);
    const startIdx = (pageIndex - 1) * 10 + 1;
    let items = [], totalResults = 0, error = null;

    if (query) {
      try {
        if (typeof searchWeb === 'function') {
          const resp = searchWeb(query, startIdx);
          items = resp.items || [];
          totalResults = parseInt(resp.searchInformation.totalResults || '0', 10);

          items = items.map(item => ({
            ...item,
            proxyUrl: `${SCRIPT_URL}?page=proxy&url=${encodeURIComponent(item.link)}`,
            displayTitle: item.htmlTitle || item.title || 'Untitled',
            displaySnippet: item.htmlSnippet || item.snippet || 'No description available'
          }));
        }
      } catch (err) {
        error = err.message;
      }
    }

    tpl.query = query;
    tpl.results = items;
    tpl.totalResults = totalResults;
    tpl.pageIndex = pageIndex;
    tpl.error = error;
    tpl.scriptUrl = SCRIPT_URL;

  } catch (error) {
    console.error('Error handling search data:', error);
    tpl.query = '';
    tpl.results = [];
    tpl.totalResults = 0;
    tpl.pageIndex = 1;
    tpl.error = error.message;
    tpl.scriptUrl = SCRIPT_URL;
  }
}

function handleChatData(tpl, e, user) {
  try {
    const groupId = e.parameter.groupId || '';
    const channelId = e.parameter.channelId || '';
    tpl.groupId = groupId;
    tpl.channelId = channelId;

    let userGroups = [];
    let groupChannels = [];
    let messages = [];

    try {
      if (typeof getUserChatGroups === 'function') {
        userGroups = getUserChatGroups(user.ID) || [];
      }
    } catch (e) {
      console.warn('Error getting user groups:', e);
    }

    try {
      if (groupId && typeof getChatChannels === 'function') {
        groupChannels = getChatChannels(groupId);
      }
    } catch (e) {
      console.warn('Error getting group channels:', e);
    }

    try {
      if (channelId && typeof getChatMessages === 'function') {
        messages = getChatMessages(channelId);
      }
    } catch (e) {
      console.warn('Error getting messages:', e);
    }

    tpl.userGroups = JSON.stringify(userGroups).replace(/<\/script>/g, '<\\/script>');
    tpl.groupChannels = JSON.stringify(groupChannels).replace(/<\/script>/g, '<\\/script>');
    tpl.messages = JSON.stringify(messages).replace(/<\/script>/g, '<\\/script>');
  } catch (error) {
    console.error('Error handling chat data:', error);
    tpl.groupId = '';
    tpl.channelId = '';
    tpl.userGroups = JSON.stringify([]);
    tpl.groupChannels = JSON.stringify([]);
    tpl.messages = JSON.stringify([]);
  }
}

function handleNotificationsData(tpl, e, user) {
  try {
    if (typeof getAllTasks === 'function') {
      const notifToday = Utilities.formatDate(new Date(), Session.getScriptTimeZone(), 'yyyy-MM-dd');
      const dueTasks = getAllTasks()
        .filter(t => (t.Status !== 'Done' && t.Status !== 'Completed') && t.DueDate === notifToday);
      tpl.tasksJson = JSON.stringify(dueTasks).replace(/<\/script>/g, '<\\/script>');
    } else {
      tpl.tasksJson = JSON.stringify([]);
    }
  } catch (error) {
    console.error('Error handling notifications data:', error);
    tpl.tasksJson = JSON.stringify([]);
  }
}

// ───────────────────────────────────────────────────────────────────────────────
// USER MANAGEMENT FUNCTIONS (Updated for Cookie Auth)
// ───────────────────────────────────────────────────────────────────────────────

function _normStr_(s) { return String(s || '').trim(); }
function _normEmail_(s) { return _normStr_(s).toLowerCase(); }
function _toBool_(v) { return v === true || String(v || '').trim().toUpperCase() === 'TRUE'; }

function _tryGetRoleNames_(userId) {
  try {
    if (typeof getUserRoleNamesSafe === 'function') {
      var list = getUserRoleNamesSafe(userId) || [];
      return Array.isArray(list) ? list : [];
    }
  } catch (_) { }
  return [];
}

function _campaignNameMap_() {
  try {
    const rows = (typeof readSheet === 'function') ? (readSheet('CAMPAIGNS') || []) : [];
    const map = {};
    rows.forEach(function (r) {
      const id = _normStr_(r.ID || r.Id || r.id);
      const nm = _normStr_(r.Name || r.name);
      if (id) map[id] = nm;
    });
    return map;
  } catch (_) {
    return {};
  }
}

function _uiUserShape_(u, cmap) {
  const cid = _normStr_(u.CampaignID || u.campaignId);
  return {
    ID: u.ID,
    UserName: u.UserName,
    FullName: u.FullName,
    Email: u.Email,
    CampaignID: u.CampaignID,
    campaignName: cmap[cid] || _normStr_(u.CampaignName || ''),
    CanLogin: u.CanLogin,
    IsAdmin: u.IsAdmin,
    canLoginBool: _toBool_(u.CanLogin),
    isAdminBool: _toBool_(u.IsAdmin),
    roleNames: _tryGetRoleNames_(u.ID),
    pages: []
  };
}

function getUsers() {
  try {
    console.log('getUsers() called');

    const meEmail = _normEmail_((Session.getActiveUser() && Session.getActiveUser().getEmail()) || '');
    console.log('Current user email:', meEmail);

    if (!meEmail) {
      console.warn('No current user email found');
      return [];
    }

    const allUsers = (typeof readSheet === 'function') ? (readSheet('Users') || []) : [];
    console.log('All users from sheet:', allUsers.length);

    if (allUsers.length === 0) {
      console.warn('No users found in Users sheet');
      return [];
    }

    const me = allUsers.find(function (u) {
      return _normEmail_(u.Email || u.email) === meEmail;
    });

    if (!me) {
      console.warn('Current user not found in Users sheet');
      return allUsers.map(u => _uiUserShape_(u, _campaignNameMap_()));
    }

    console.log('Found current user:', me.FullName || me.UserName);

    let muRows = [];
    try {
      muRows = (typeof readSheet === 'function') ? (readSheet('MANAGER_USERS') || []) : [];
      console.log('Manager-user relationships found:', muRows.length);
    } catch (error) {
      console.warn('Could not read manager-user relationships, will return all users:', error);
      return allUsers.map(u => _uiUserShape_(u, _campaignNameMap_()));
    }

    const assignedIds = new Set(
      muRows.filter(function (a) { return String(a.ManagerUserID) === String(me.ID); })
        .map(function (a) { return String(a.UserID); })
        .filter(Boolean)
    );

    console.log('Assigned user IDs:', Array.from(assignedIds));

    if (assignedIds.size === 0) {
      console.log('No assigned users found, using campaign-based filtering');
      const sameCampaignUsers = allUsers.filter(u =>
        (u.CampaignID || u.campaignId) === (me.CampaignID || me.campaignId)
      );
      return sameCampaignUsers.map(u => _uiUserShape_(u, _campaignNameMap_()));
    }

    const byId = new Map(allUsers.filter(function (u) { return u && u.ID; }).map(function (u) { return [String(u.ID), u]; }));
    const cmap = _campaignNameMap_();

    const out = [_uiUserShape_(me, cmap)];
    assignedIds.forEach(function (id) {
      const u = byId.get(id);
      if (u) out.push(_uiUserShape_(u, cmap));
    });

    const seen = new Set();
    const dedup = out.filter(function (u) {
      const k = String(u.ID || '');
      if (!k || seen.has(k)) return false;
      seen.add(k);
      return true;
    });

    dedup.sort(function (a, b) {
      return String(a.FullName || '').localeCompare(String(b.FullName || '')) ||
        String(a.UserName || '').localeCompare(String(b.UserName || ''));
    });

    console.log('Final user list:', dedup.length, 'users');
    return dedup;

  } catch (e) {
    console.error('Error in getUsers:', e);
    writeError && writeError('getUsers (enhanced)', e);

    try {
      const currentUser = getCurrentUser();
      if (currentUser) {
        return [currentUser];
      }
    } catch (fallbackError) {
      console.error('Fallback getCurrentUser also failed:', fallbackError);
    }

    return [];
  }
}

function clientGetAssignedAgentNames(campaignId) {
  try {
    console.log('clientGetAssignedAgentNames called with campaignId:', campaignId);

    let users = [];
    try {
      users = getUsers();
      console.log('getUsers() returned:', users.length, 'users');
    } catch (error) {
      console.warn('getUsers() failed, trying fallback approaches:', error);
    }

    if (!users || users.length === 0) {
      try {
        console.log('Trying direct Users sheet read...');
        const allUsers = readSheet('Users') || [];
        console.log('Direct Users sheet read returned:', allUsers.length, 'users');

        if (campaignId && campaignId.trim() !== '') {
          users = allUsers.filter(u =>
            String(u.CampaignID || u.campaignId || '').trim() === String(campaignId).trim()
          );
          console.log('Filtered by campaignId:', users.length, 'users');
        } else {
          users = allUsers;
        }

        users = users.map(u => ({
          ID: u.ID || u.id,
          FullName: u.FullName || u.UserName || u.name,
          UserName: u.UserName || u.name,
          Email: u.Email || u.email,
          CampaignID: u.CampaignID || u.campaignId
        }));
      } catch (error) {
        console.error('Direct Users sheet read failed:', error);
      }
    }

    if (!users || users.length === 0) {
      try {
        console.log('No users found, trying to get current user...');
        const currentUser = getCurrentUser();
        if (currentUser && currentUser.FullName) {
          users = [currentUser];
          console.log('Using current user as fallback:', currentUser.FullName);
        }
      } catch (error) {
        console.error('getCurrentUser failed:', error);
      }
    }

    if (!users || users.length === 0) {
      console.warn('All user retrieval strategies failed, using empty array');
      users = [];
    }

    const displayNames = users
      .map(u => {
        const name = u.FullName || u.UserName || u.Email || u.name || '';
        return name.trim();
      })
      .filter(name => name !== '')
      .filter((name, index, arr) => arr.indexOf(name) === index)
      .sort((a, b) => a.localeCompare(b, undefined, { sensitivity: 'base' }));

    console.log('Final userList:', displayNames);
    return displayNames;

  } catch (error) {
    console.error('Error in clientGetAssignedAgentNames:', error);
    writeError('clientGetAssignedAgentNames', error);
    return [];
  }
}

function clientGetUserList(campaignId) {
  try {
    let userList = clientGetAssignedAgentNames(campaignId);

    if (!userList || userList.length === 0) {
      console.log('Assigned approach failed, trying simple approach');
      userList = getSimpleUserList(campaignId);
    }

    if (!userList || userList.length === 0) {
      console.log('Campaign-filtered approach failed, trying all users');
      userList = getSimpleUserList('');
    }

    return userList;

  } catch (error) {
    console.error('Error in clientGetUserList:', error);
    return [];
  }
}

function getSimpleUserList(campaignId) {
  try {
    console.log('getSimpleUserList called with campaignId:', campaignId);

    const users = readSheet('Users') || [];
    console.log('Read', users.length, 'users from sheet');

    let filteredUsers = users;

    if (campaignId && campaignId.trim() !== '') {
      filteredUsers = users.filter(u =>
        String(u.CampaignID || u.campaignId || '').trim() === String(campaignId).trim()
      );
      console.log('Filtered to', filteredUsers.length, 'users for campaign:', campaignId);
    }

    const names = filteredUsers
      .map(u => u.FullName || u.UserName || u.Email || u.name || '')
      .filter(name => name.trim() !== '')
      .filter((name, index, arr) => arr.indexOf(name) === index)
      .sort();

    console.log('Returning', names.length, 'user names');
    return names;

  } catch (error) {
    console.error('Error in getSimpleUserList:', error);
    return [];
  }
}

function getUsersByCampaign(campaignId) {
  try {
    var rows = (typeof readSheet === 'function') ? (readSheet('Users') || []) : [];
    return rows.filter(function (r) { return String(r.CampaignID || r.campaignId) === String(campaignId); });
  } catch (_) {
    return [];
  }
}

function getAllUsers() {
  try {
    if (typeof readSheet === 'function') {
      return readSheet('Users') || [];
    }
    return [];
  } catch (error) {
    console.error('Error getting all users:', error);
    return [];
  }
}

// ───────────────────────────────────────────────────────────────────────────────
// CAMPAIGN-SPECIFIC USER FUNCTIONS
// ───────────────────────────────────────────────────────────────────────────────

function clientGetIndependenceUsers() {
  try {
    return getIndependenceInsuranceUsers();
  } catch (error) {
    console.error('Error in clientGetIndependenceUsers:', error);
    writeError('clientGetIndependenceUsers', error);
    return [];
  }
}

function getIndependenceInsuranceUsers() {
  try {
    const allUsers = getAllUsers();
    const users = allUsers.filter(user => {
      const campaignName = user.CampaignName || user.campaignName || '';
      const userCampaignId = user.CampaignID || user.campaignId || '';

      return campaignName.toLowerCase().includes('independence') ||
        campaignName.toLowerCase().includes('insurance') ||
        userCampaignId === 'independence-insurance-agency' ||
        userCampaignId.toLowerCase().includes('independence');
    });

    return users
      .map(user => ({
        name: user.FullName || user.UserName || user.name,
        email: user.Email || user.email,
        id: user.ID || user.id
      }))
      .filter(user => user.name && user.email)
      .sort((a, b) => a.name.localeCompare(b.name));

  } catch (error) {
    console.error('Error getting Independence users:', error);
    writeError('getIndependenceInsuranceUsers', error);
    return [];
  }
}

function clientGetCreditSuiteUsers(campaignId = null) {
  try {
    return getCreditSuiteUsers(campaignId);
  } catch (error) {
    console.error('Error in clientGetCreditSuiteUsers:', error);
    writeError('clientGetCreditSuiteUsers', error);
    return [];
  }
}

function getCreditSuiteUsers(campaignId = null) {
  try {
    let users;

    if (campaignId) {
      users = getUsersByCampaign(campaignId);
    } else {
      const allUsers = getAllUsers();
      users = allUsers.filter(user => {
        const campaignName = user.CampaignName || user.campaignName || '';
        const userCampaignId = user.CampaignID || user.campaignId || '';

        return campaignName.toLowerCase().includes('credit') ||
          campaignName.toLowerCase().includes('suite') ||
          userCampaignId === 'credit-suite' ||
          userCampaignId.toLowerCase().includes('credit');
      });
    }

    return users
      .map(user => ({
        name: user.FullName || user.UserName || user.name,
        email: user.Email || user.email,
        id: user.ID || user.id
      }))
      .filter(user => user.name && user.email)
      .sort((a, b) => a.name.localeCompare(b.name));

  } catch (error) {
    console.error('Error getting Credit Suite users:', error);
    writeError('getCreditSuiteUsers', error);
    return [];
  }
}

function clientGetIBTRUsers() {
  try {
    const allUsers = getAllUsers();
    const users = allUsers.filter(user => {
      const campaignName = user.CampaignName || user.campaignName || '';
      const userCampaignId = user.CampaignID || user.campaignId || '';

      return campaignName.toLowerCase().includes('benefits resource center') ||
        campaignName.toLowerCase().includes('ibtr') ||
        userCampaignId === 'ibtr' ||
        userCampaignId.toLowerCase().includes('benefits');
    });

    return users
      .map(user => ({
        name: user.FullName || user.UserName || user.name,
        email: user.Email || user.email,
        id: user.ID || user.id
      }))
      .filter(user => user.name && user.email)
      .sort((a, b) => a.name.localeCompare(b.name));

  } catch (error) {
    console.error('Error getting IBTR users:', error);
    writeError('clientGetIBTRUsers', error);
    return [];
  }
}

// ───────────────────────────────────────────────────────────────────────────────
// CAMPAIGN AND NAVIGATION FUNCTIONS
// ───────────────────────────────────────────────────────────────────────────────

function getAllCampaigns() {
  try {
    var campaigns;
    if (typeof clientGetAllCampaigns === 'function') {
      campaigns = clientGetAllCampaigns();
    } else if (typeof readSheet === 'function') {
      campaigns = readSheet('CAMPAIGNS') || [];
    } else {
      campaigns = [];
    }

    var currentUser = null;
    try {
      if (typeof getCurrentUser === 'function') {
        currentUser = getCurrentUser();
      }
    } catch (err) {
      console.warn('getAllCampaigns: failed to hydrate current user', err);
    }

    if (currentUser && currentUser.ID && typeof TenantSecurity !== 'undefined' && TenantSecurity) {
      try {
        return TenantSecurity.filterCampaignList(currentUser.ID, campaigns);
      } catch (filterErr) {
        console.warn('getAllCampaigns: tenant filter error', filterErr);
      }
    }

    return campaigns;
  } catch (error) {
    console.error('Error getting all campaigns:', error);
    return [];
  }
}

function getCampaignById(campaignId) {
  try {
    const campaigns = getAllCampaigns();
    return campaigns.find(campaign =>
      String(campaign.ID || campaign.id) === String(campaignId)
    );
  } catch (error) {
    console.error('Error getting campaign by ID:', error);
    writeError('getCampaignById', error);
    return null;
  }
}

function getCampaignNavigation(campaignId) {
  try {
    if (typeof readSheet === 'function') {
      const navigation = readSheet('CampaignNavigation') || [];
      const campaignNav = navigation.filter(nav =>
        String(nav.CampaignID || nav.campaignId) === String(campaignId)
      );

      const categories = {};
      const uncategorizedPages = [];

      campaignNav.forEach(nav => {
        const category = nav.Category || nav.category || 'Uncategorized';
        if (category === 'Uncategorized') {
          uncategorizedPages.push(nav);
        } else {
          if (!categories[category]) {
            categories[category] = [];
          }
          categories[category].push(nav);
        }
      });

      return {
        categories: Object.entries(categories).map(([name, pages]) => ({
          name,
          pages
        })),
        uncategorizedPages
      };
    }

    return {
      categories: [
        {
          name: 'Main',
          pages: [
            { PageKey: 'dashboard', Name: 'Dashboard', Icon: 'dashboard' },
            { PageKey: 'reports', Name: 'Reports', Icon: 'bar_chart' }
          ]
        }
      ],
      uncategorizedPages: []
    };
  } catch (error) {
    console.error('Error getting campaign navigation:', error);
    writeError('getCampaignNavigation', error);
    return { categories: [], uncategorizedPages: [] };
  }
}

function getUserCampaignPermissions(userId) {
  try {
    if (typeof readSheet === 'function') {
      const permissions = readSheet('CAMPAIGN_USER_PERMISSIONS') || [];
      return permissions.filter(perm =>
        String(perm.UserID || perm.userId) === String(userId)
      );
    }
    return [];
  } catch (error) {
    console.error('Error getting user campaign permissions:', error);
    writeError('getUserCampaignPermissions', error);
    return [];
  }
}

// ───────────────────────────────────────────────────────────────────────────────
// ROLES AND PERMISSIONS
// ───────────────────────────────────────────────────────────────────────────────

function getAllRoles() {
  try {
    if (typeof readSheet === 'function') {
      return readSheet('Roles') || [];
    } else {
      return [];
    }
  } catch (error) {
    console.error('Error getting all roles:', error);
    return [];
  }
}

function getRolesMapping() {
  try {
    let roles = [];
    if (typeof getAllRoles === 'function') {
      roles = getAllRoles();
    } else if (typeof readSheet === 'function') {
      roles = readSheet('Roles') || [];
    }

    const mapping = {};
    roles.forEach(role => {
      mapping[role.ID || role.id] = role.Name || role.name;
    });
    return mapping;
  } catch (error) {
    console.error('Error getting roles mapping:', error);
    return {};
  }
}

// ───────────────────────────────────────────────────────────────────────────────
// PAGE ACCESS AND METADATA
// ───────────────────────────────────────────────────────────────────────────────

function _loadAllPagesMeta() {
  const CK = 'ACCESS_PAGES_META_V1';
  const cached = _cacheGet(CK);
  if (cached) return cached;

  let rows = [];
  try {
    rows = readSheet('Pages') || [];
  } catch (_) {
  }

  const map = {};
  rows.forEach(r => {
    const key = _normalizePageKey(r.PageKey || r.key);
    if (!key) return;
    map[key] = {
      key,
      title: r.PageTitle || r.Name || '',
      requiresAdmin: _truthy(r.RequiresAdmin),
      campaignSpecific: _truthy(r.CampaignSpecific) || _truthy(r.IsCampaignSpecific) || false,
      active: (r.Active === undefined) ? true : _truthy(r.Active)
    };
  });
  _cachePut(CK, map, 180);
  return map;
}

function _getPageMeta(pageKey) {
  const key = _normalizePageKey(pageKey);
  const meta = _loadAllPagesMeta()[key];
  return meta || { key, title: pageKey, requiresAdmin: false, campaignSpecific: false, active: true };
}

// ───────────────────────────────────────────────────────────────────────────────
// SPECIAL PAGE HANDLERS (Updated for Clean URLs)
// ───────────────────────────────────────────────────────────────────────────────

function serveAckForm(e, baseUrl, user) {
  try {
    const id = (e.parameter.id || "").toString();
    const tpl = HtmlService.createTemplateFromFile('CoachingAckForm');

    tpl.baseUrl = baseUrl;
    tpl.scriptUrl = SCRIPT_URL;
    tpl.currentPage = 'Acknowledge Coaching';
    tpl.recordId = id;

    if (id && typeof getCoachingRecordById === 'function') {
      tpl.record = JSON.stringify(getCoachingRecordById(id)).replace(/<\/script>/g, '<\\/script>');
    } else {
      tpl.record = '{}';
    }

    tpl.user = user;
    __injectCurrentUser_(tpl, user);

    return tpl.evaluate()
      .setTitle('Acknowledge Coaching')
      .addMetaTag('viewport', 'width=device-width,initial-scale=1')
      .setXFrameOptionsMode(HtmlService.XFrameOptionsMode.ALLOWALL);
  } catch (error) {
    console.error('Error serving ack form:', error);
    return createErrorPage('Form Error', error.message);
  }
}

function serveAgentSchedulePage(e, baseUrl, token) {
  try {
    const agentData = validateAgentToken(token);

    if (!agentData.success) {
      return createErrorPage('Invalid Token', 'Your schedule link has expired or is invalid.');
    }

    const tpl = HtmlService.createTemplateFromFile('AgentSchedule');
    tpl.baseUrl = baseUrl;
    tpl.token = token;
    tpl.agentData = JSON.stringify(agentData).replace(/<\/script>/g, '<\\/script>');

    return tpl.evaluate()
      .setTitle('My Schedule - VLBPO')
      .addMetaTag('viewport', 'width=device-width,initial-scale=1')
      .setXFrameOptionsMode(HtmlService.XFrameOptionsMode.ALLOWALL);
  } catch (error) {
    console.error('Error serving agent schedule page:', error);
    return createErrorPage('Schedule Error', error.message);
  }
}

function serveShiftSlotManagement(e, baseUrl, user, campaignId) {
  try {
    if (!isUserAdmin(user) && !hasPermission(user, 'manage_shifts')) {
      return renderAccessDenied('You do not have permission to manage shift slots.');
    }

    const tpl = HtmlService.createTemplateFromFile('SlotManagementInterface');
    tpl.baseUrl = baseUrl;
    tpl.scriptUrl = SCRIPT_URL;
    tpl.currentPage = 'Shift Slot Management';
    tpl.user = user;
    tpl.campaignId = campaignId;

    __injectCurrentUser_(tpl, user);

    if (campaignId) {
      tpl.campaignName = user.campaignName || '';
    }

    return tpl.evaluate()
      .setTitle('Shift Slot Management - VLBPO LuminaHQ')
      .addMetaTag('viewport', 'width=device-width,initial-scale=1')
      .setXFrameOptionsMode(HtmlService.XFrameOptionsMode.ALLOWALL);

  } catch (error) {
    console.error('Error serving shift slot management page:', error);
    writeError('serveShiftSlotManagement', error);
    return createErrorPage('Failed to load page', error.message);
  }
}

function hasPermission(user, permission) {
  try {
    const userRoles = user.Roles || user.roles || '';

    if (isUserAdmin(user)) return true;

    switch (permission) {
      case 'manage_shifts':
        return userRoles.toLowerCase().includes('manager') ||
          userRoles.toLowerCase().includes('supervisor') ||
          userRoles.toLowerCase().includes('scheduler');
      default:
        return false;
    }
  } catch (error) {
    console.error('Error checking permission:', error);
    return false;
  }
}

// ───────────────────────────────────────────────────────────────────────────────
// ENHANCED PROXY SERVICES
// ───────────────────────────────────────────────────────────────────────────────

function serveProxy(e) {
  try {
    return serveEnhancedProxy(e);
  } catch (error) {
    console.error('Proxy service error:', error);
    writeError('serveProxy', error);
    return serveBasicProxy(e);
  }
}

function serveEnhancedProxy(e) {
  try {
    var target = e.parameter.url || '';
    if (!target) {
      return HtmlService.createHtmlOutput('<h3>Proxy Error</h3><p>Missing url</p>')
        .setXFrameOptionsMode(HtmlService.XFrameOptionsMode.ALLOWALL);
    }
    if (!/^https?:\/\//i.test(target)) target = 'https://' + target;

    var resp = UrlFetchApp.fetch(target, {
      muteHttpExceptions: true,
      followRedirects: true,
      headers: { 'User-Agent': 'Mozilla/5.0 (Windows NT 10.0; Win64; x64) AppleWebKit/537.36' }
    });
    var ct = String(resp.getHeaders()['Content-Type'] || '').toLowerCase();
    var body = resp.getContentText();

    if (ct.indexOf('text/html') === -1) {
      return ContentService.createTextOutput(body);
    }

    body = body
      .replace(/<meta[^>]+http-equiv=["']?content-security-policy["']?[^>]*>/gi, '')
      .replace(/<script[^>]*>[\s\S]*?top\.location(?:.|\s)*?<\/script>/gi, '')
      .replace(/<script[^>]*>[\s\S]*?if\s*\(\s*top\s*[!=]=?\s*self\s*\)[\s\S]*?<\/script>/gi, '');

    var base = target.replace(/([?#].*)$/, '');
    if (body.indexOf('<base ') === -1) {
      body = body.replace(/<head([^>]*)>/i, function (m, attrs) {
        return '<head' + attrs + '><base href="' + base + '">';
      });
    }

    body = body.replace('</head>', '<style>*,*:before,*:after{box-sizing:border-box}</style></head>');

    return HtmlService.createHtmlOutput(body)
      .setTitle('LuminaHQ Browser')
      .setXFrameOptionsMode(HtmlService.XFrameOptionsMode.ALLOWALL);
  } catch (err) {
    writeError && writeError('serveEnhancedProxy', err);
    return HtmlService.createHtmlOutput('<h3>Proxy Error</h3><pre>' + String(err) + '</pre>')
      .setXFrameOptionsMode(HtmlService.XFrameOptionsMode.ALLOWALL);
  }
}

function serveBasicProxy(e) {
  try {
    const target = e.parameter.url;
    if (!target) {
      return HtmlService.createHtmlOutput(`
        <!DOCTYPE html>
        <html>
        <head>
            <title>Proxy Error</title>
            <style>
                body { font-family: Arial, sans-serif; text-align: center; padding: 50px; }
                .error { color: #e74c3c; }
            </style>
        </head>
        <body>
            <h1 class="error">Proxy Error</h1>
            <p>Missing URL parameter</p>
            <button onclick="history.back()">Go Back</button>
        </body>
        </html>
      `).setXFrameOptionsMode(HtmlService.XFrameOptionsMode.ALLOWALL);
    }

    let normalizedUrl = target;
    if (!normalizedUrl.startsWith('http')) {
      normalizedUrl = 'https://' + normalizedUrl;
    }

    const resp = UrlFetchApp.fetch(normalizedUrl, {
      muteHttpExceptions: true,
      followRedirects: true,
      headers: {
        'User-Agent': 'Mozilla/5.0 (Windows NT 10.0; Win64; x64) AppleWebKit/537.36'
      }
    });

    const content = resp.getContentText();
    const contentType = resp.getHeaders()['Content-Type'] || '';

    if (contentType.toLowerCase().includes('text/html')) {
      let processedContent = content;

      processedContent = processedContent.replace(
        /<script[^>]*>[\s\S]*?if\s*\(\s*top\s*[!=]=?\s*self\s*\)[\s\S]*?<\/script>/gi,
        ''
      );
      processedContent = processedContent.replace(
        /<script[^>]*>[\s\S]*?top\.location[\s\S]*?<\/script>/gi,
        ''
      );

      const enhancedContent = processedContent.replace(
        '</head>',
        `<style>
          body { margin-top: 0 !important; }
          * { box-sizing: border-box; }
        </style></head>`
      );

      return HtmlService.createHtmlOutput(enhancedContent)
        .setTitle('LuminaHQ Browser')
        .setXFrameOptionsMode(HtmlService.XFrameOptionsMode.ALLOWALL);
    } else {
      return ContentService.createTextOutput(content);
    }

  } catch (error) {
    console.error('Basic proxy error:', error);
    return HtmlService.createHtmlOutput(`
      <!DOCTYPE html>
      <html>
      <head>
          <title>Proxy Error</title>
          <style>
              body { font-family: Arial, sans-serif; text-align: center; padding: 50px; }
              .error { color: #e74c3c; }
          </style>
      </head>
      <body>
          <h1 class="error">Unable to Load Page</h1>
          <p>Error: ${error.message}</p>
          <button onclick="history.back()">Go Back</button>
          <button onclick="location.reload()">Retry</button>
      </body>
      </html>
    `).setXFrameOptionsMode(HtmlService.XFrameOptionsMode.ALLOWALL);
  }
}

// ───────────────────────────────────────────────────────────────────────────────
// UTILITY FUNCTIONS
// ───────────────────────────────────────────────────────────────────────────────

function createErrorPage(title, message) {
  const html = `
    <!DOCTYPE html>
    <html>
    <head>
      <title>${title}</title>
      <meta name="viewport" content="width=device-width,initial-scale=1">
      <style>
        body { font-family: Arial, sans-serif; text-align: center; padding: 50px; }
        .error { color: #e74c3c; }
        .message { margin: 20px 0; }
        .back-link { color: #3498db; text-decoration: none; }
      </style>
    </head>
    <body>
      <h1 class="error">${title}</h1>
      <p class="message">${message}</p>
      <a href="#" onclick="history.back()" class="back-link">← Go Back</a>
    </body>
    </html>
  `;

  return HtmlService.createHtmlOutput(html)
    .setTitle(title)
    .setXFrameOptionsMode(HtmlService.XFrameOptionsMode.ALLOWALL);
}

function writeError(functionName, error) {
  try {
    const errorMessage = error && error.message ? error.message : error.toString();
    console.error(`[${functionName}] ${errorMessage}`);

    try {
      const ss = SpreadsheetApp.getActiveSpreadsheet();
      let errorSheet = ss.getSheetByName('ErrorLog');

      if (!errorSheet) {
        errorSheet = ss.insertSheet('ErrorLog');
        errorSheet.getRange(1, 1, 1, 4).setValues([['Timestamp', 'Function', 'Error', 'Stack']]);
      }

      const timestamp = new Date();
      const stack = error && error.stack ? error.stack : 'No stack trace';

      errorSheet.appendRow([timestamp, functionName, errorMessage, stack]);
    } catch (logError) {
      console.error('Failed to log error to sheet:', logError);
    }
  } catch (e) {
    console.error('Error in writeError function:', e);
  }
}

function writeDebug(message) {
  console.log(`[DEBUG] ${message}`);
}

function confirmEmail(token) {
  try {
    if (!token) {
      console.warn('confirmEmail called with empty token');
      return false;
    }

    const ss = SpreadsheetApp.getActiveSpreadsheet();
    const sh = ss.getSheetByName('Users');
    if (!sh) {
      console.error('Users sheet not found');
      return false;
    }

    const data = sh.getDataRange().getValues();
    if (data.length < 2) {
      console.warn('No users found in Users sheet');
      return false;
    }

    const headers = data.shift();
    const colTok = headers.indexOf('EmailConfirmation');
    const colConf = headers.indexOf('EmailConfirmed');
    const colUpd = headers.indexOf('UpdatedAt');
    const colEmail = headers.indexOf('Email');

    if (colTok < 0 || colConf < 0) {
      console.error('Required columns not found in Users sheet');
      return false;
    }

    let found = false;
    let userEmail = null;

    data.forEach((row, i) => {
      if (String(row[colTok]) === String(token)) {
        found = true;
        userEmail = row[colEmail];
        const rowNum = i + 2;

        sh.getRange(rowNum, colConf + 1).setValue(true);

        if (colUpd >= 0) {
          sh.getRange(rowNum, colUpd + 1).setValue(new Date());
        }

        console.log(`Email confirmed for user: ${userEmail}`);
      }
    });

    return found;
  } catch (error) {
    console.error('Error confirming email:', error);
    writeError('confirmEmail', error);
    return false;
  }
}

function weekStringFromDate(date) {
  try {
    if (!date || !(date instanceof Date)) {
      date = new Date();
    }

    const d = new Date(Date.UTC(date.getFullYear(), date.getMonth(), date.getDate()));
    const dayNum = d.getUTCDay() || 7;
    d.setUTCDate(d.getUTCDate() + 4 - dayNum);
    const yearStart = new Date(Date.UTC(d.getUTCFullYear(), 0, 1));
    const weekNum = Math.ceil((((d - yearStart) / 86400000) + 1) / 7);
    return `${d.getUTCFullYear()}-W${weekNum.toString().padStart(2, '0')}`;
  } catch (error) {
    console.error('Error generating week string:', error);
    return new Date().getFullYear() + '-W01';
  }
}

function searchWeb(query, startIndex) {
  try {
    if (!query || typeof query !== 'string') {
      throw new Error('Invalid search query.');
    }
    const CSE_ID = '130aba31c8a2d439c';
    const API_KEY = 'AIzaSyAg-puM5l9iQpjz_NplMJaKbUNRH7ld7sY';
    const baseUrl = 'https://www.googleapis.com/customsearch/v1';
    const params = [
      `key=${API_KEY}`,
      `cx=${CSE_ID}`,
      `q=${encodeURIComponent(query)}`,
      startIndex ? `start=${startIndex}` : ''
    ].filter(Boolean).join('&');
    const url = `${baseUrl}?${params}`;

    const resp = UrlFetchApp.fetch(url, { muteHttpExceptions: true });
    const code = resp.getResponseCode();
    const text = resp.getContentText();
    if (code !== 200) {
      throw new Error(`Search API error [${code}]: ${text}`);
    }
    return JSON.parse(text);
  } catch (error) {
    console.error('Error in searchWeb:', error);
    writeError('searchWeb', error);
    throw error;
  }
}

function getEmptyQAAnalytics() {
  return {
    avgScore: 0,
    passRate: 0,
    totalEvaluations: 0,
    agentsEvaluated: 0,
    avgScoreChange: 0,
    passRateChange: 0,
    evaluationsChange: 0,
    agentsChange: 0,
    categories: { labels: [], values: [] },
    trends: { labels: [], values: [] },
    agents: { labels: [], values: [] }
  };
}

// ───────────────────────────────────────────────────────────────────────────────
// SYSTEM INITIALIZATION
// ───────────────────────────────────────────────────────────────────────────────

const SYSTEM_INIT_CACHE_KEY = 'SYSTEM_INIT_V1';
const SYSTEM_INIT_CACHE_TTL_SECONDS = 15 * 60; // Cache successful init state for 15 minutes
const SYSTEM_INIT_MIN_INTERVAL_MS = 6 * 60 * 60 * 1000; // At most once every 6 hours
const SYSTEM_INIT_LOCK_WAIT_MS = 1500; // Wait up to 1.5s for the init lock
const SYSTEM_INIT_LAST_RUN_PROP = 'SYSTEM_INIT_LAST_RUN_AT';
const CAMPAIGN_SYSTEMS_LAST_INIT_PROP = 'CAMPAIGN_SYSTEMS_LAST_INIT_AT';
const CAMPAIGN_SYSTEMS_MIN_INTERVAL_MS = 60 * 60 * 1000; // Rebuild campaign assets at most hourly
<<<<<<< HEAD
const ASYNC_INIT_MIN_INTERVAL_MS = 2 * 60 * 1000; // Only re-attempt async initialization every 2 minutes
const ASYNC_INIT_LAST_ATTEMPT_PROP = 'ASYNC_INIT_LAST_ATTEMPT_AT';
const ASYNC_INIT_LOCK_WAIT_MS = 250; // Small lock window for async queueing
=======
>>>>>>> 42b5eab0

function getScriptCacheSafe_() {
  try {
    return (typeof CacheService !== 'undefined' && CacheService.getScriptCache)
      ? CacheService.getScriptCache()
      : null;
  } catch (error) {
    console.warn('initializeSystem: CacheService unavailable; continuing without cache.', error);
    return null;
  }
}

function getScriptPropertiesSafe_() {
  try {
    return (typeof PropertiesService !== 'undefined' && PropertiesService.getScriptProperties)
      ? PropertiesService.getScriptProperties()
      : null;
  } catch (error) {
    console.warn('initializeSystem: PropertiesService unavailable; continuing without script properties.', error);
    return null;
  }
}

function acquireSystemInitLock_() {
  if (typeof LockService === 'undefined' || !LockService.getScriptLock) {
    return { acquired: false, lock: null, unavailable: true };
  }

  try {
    var lock = LockService.getScriptLock();
    if (!lock.tryLock(SYSTEM_INIT_LOCK_WAIT_MS)) {
      return { acquired: false, lock: lock, unavailable: false };
    }
    return {
      acquired: true,
      lock: lock,
      release: function () {
        try {
          lock.releaseLock();
        } catch (releaseError) {
          console.warn('initializeSystem: failed to release initialization lock.', releaseError);
        }
      }
    };
  } catch (error) {
    console.warn('initializeSystem: could not acquire LockService lock; falling back to direct initialization.', error);
    return { acquired: false, lock: null, unavailable: true };
  }
}

<<<<<<< HEAD
function queueBackgroundInitialization(options) {
  options = options || {};
  var force = options.force === true;
  var throttleMs = typeof options.throttleMs === 'number' && options.throttleMs >= 0
    ? options.throttleMs
    : ASYNC_INIT_MIN_INTERVAL_MS;

  var props = getScriptPropertiesSafe_();
  var now = Date.now();
  var lastAttempt = 0;

  if (!force && props) {
    try {
      lastAttempt = Number(props.getProperty(ASYNC_INIT_LAST_ATTEMPT_PROP)) || 0;
    } catch (readError) {
      console.warn('queueBackgroundInitialization: failed to read last attempt timestamp.', readError);
    }
  }

  if (!force && lastAttempt && now - lastAttempt < throttleMs) {
    return {
      queued: false,
      reason: 'throttled',
      lastAttempt: lastAttempt,
      throttleMs: throttleMs
    };
  }

  var lock = null;
  if (typeof LockService !== 'undefined' && LockService.getScriptLock) {
    try {
      lock = LockService.getScriptLock();
      if (!lock.tryLock(ASYNC_INIT_LOCK_WAIT_MS)) {
        return { queued: false, reason: 'busy' };
      }
    } catch (lockError) {
      console.warn('queueBackgroundInitialization: failed to acquire lock; continuing without lock.', lockError);
      lock = null;
    }
  }

  try {
    if (props) {
      try {
        props.setProperty(ASYNC_INIT_LAST_ATTEMPT_PROP, String(now));
      } catch (writeError) {
        console.warn('queueBackgroundInitialization: failed to persist last attempt timestamp.', writeError);
      }
    }

    var result;
    try {
      result = initializeSystem(options);
    } catch (error) {
      console.error('queueBackgroundInitialization: initializeSystem threw an error.', error);
      writeError('queueBackgroundInitialization', error);
      return {
        queued: false,
        reason: 'error',
        error: error && error.message ? error.message : String(error)
      };
    }

    return {
      queued: true,
      result: result
    };
  } finally {
    if (lock) {
      try {
        lock.releaseLock();
      } catch (releaseError) {
        console.warn('queueBackgroundInitialization: failed to release lock.', releaseError);
      }
    }
  }
}

=======
>>>>>>> 42b5eab0
function initializeSystem(options) {
  options = options || {};
  var force = options.force === true;

  var cache = getScriptCacheSafe_();

  if (!force && cache) {
    try {
      var cached = cache.get(SYSTEM_INIT_CACHE_KEY);
      if (cached) {
        return { success: true, message: 'System initialization skipped (cached)' };
      }
    } catch (cacheError) {
      console.warn('initializeSystem: cache read failed; continuing without cache.', cacheError);
      cache = null;
    }
  }

  var lockInfo = acquireSystemInitLock_();
  if (!lockInfo.acquired && !force) {
    if (lockInfo.unavailable) {
      // If LockService is unavailable we continue by falling back to property-based throttling.
      var fallbackProps = getScriptPropertiesSafe_();
      return runSystemInitializationWithThrottleFallback_(options, cache, fallbackProps);
    }
<<<<<<< HEAD
=======

>>>>>>> 42b5eab0
    console.log('initializeSystem: another initialization is already running; skipping.');
    return { success: true, message: 'Initialization already in progress' };
  }

  try {
    var props = getScriptPropertiesSafe_();
    var now = Date.now();
    var lastRun = 0;

    if (props) {
      try {
        lastRun = Number(props.getProperty(SYSTEM_INIT_LAST_RUN_PROP)) || 0;
      } catch (propReadError) {
        console.warn('initializeSystem: could not read last run timestamp; ignoring throttle.', propReadError);
        props = null;
      }
    }

    if (!force && lastRun && now - lastRun < SYSTEM_INIT_MIN_INTERVAL_MS) {
      if (cache) {
        try {
          cache.put(SYSTEM_INIT_CACHE_KEY, '1', SYSTEM_INIT_CACHE_TTL_SECONDS);
        } catch (cacheWriteError) {
          console.warn('initializeSystem: cache write failed while throttling.', cacheWriteError);
        }
      }
      console.log('initializeSystem: throttled; last run ' + Math.round((now - lastRun) / 1000) + 's ago.');
      return { success: true, message: 'Initialization throttled' };
    }

    var result = runSystemInitialization_(options);
    if (result && result.success) {
      if (props) {
        try {
          props.setProperty(SYSTEM_INIT_LAST_RUN_PROP, String(now));
        } catch (propWriteError) {
          console.warn('initializeSystem: failed to persist last run timestamp.', propWriteError);
        }
      }
      if (cache) {
        try {
          cache.put(SYSTEM_INIT_CACHE_KEY, '1', SYSTEM_INIT_CACHE_TTL_SECONDS);
        } catch (cachePersistError) {
          console.warn('initializeSystem: cache write failed after initialization.', cachePersistError);
        }
      }
    }

    return result;

  } finally {
<<<<<<< HEAD
=======

>>>>>>> 42b5eab0
    if (lockInfo && lockInfo.acquired && typeof lockInfo.release === 'function') {
      lockInfo.release();
    }
  }
}

function runSystemInitializationWithThrottleFallback_(options, cache, props) {
  options = options || {};
  var force = options.force === true;
  var now = Date.now();
  var lastRun = 0;

  if (!force && props) {
    try {
      lastRun = Number(props.getProperty(SYSTEM_INIT_LAST_RUN_PROP)) || 0;
    } catch (propReadError) {
      console.warn('initializeSystem: fallback mode could not read last run timestamp; continuing without throttle.', propReadError);
      props = null;
    }
  }

  if (!force && lastRun && now - lastRun < SYSTEM_INIT_MIN_INTERVAL_MS) {
    if (cache) {
      try {
        cache.put(SYSTEM_INIT_CACHE_KEY, '1', SYSTEM_INIT_CACHE_TTL_SECONDS);
      } catch (cacheWriteError) {
        console.warn('initializeSystem: fallback mode cache write failed while throttling.', cacheWriteError);
      }
    }
    console.log('initializeSystem: throttled via fallback; last run ' + Math.round((now - lastRun) / 1000) + 's ago.');
    return { success: true, message: 'Initialization throttled' };
  }

  var result = runSystemInitialization_(options);

  if (result && result.success) {
    if (props) {
      try {
        props.setProperty(SYSTEM_INIT_LAST_RUN_PROP, String(now));
      } catch (propWriteError) {
        console.warn('initializeSystem: fallback mode failed to persist last run timestamp.', propWriteError);
      }
    }

    if (cache) {
      try {
        cache.put(SYSTEM_INIT_CACHE_KEY, '1', SYSTEM_INIT_CACHE_TTL_SECONDS);
      } catch (cacheWriteError2) {
        console.warn('initializeSystem: fallback mode cache write failed.', cacheWriteError2);
      }
    }
  }

  return result;
}

function runSystemInitialization_(options) {
  try {
    console.log('Initializing system...');

    if (typeof AuthenticationService !== 'undefined' && AuthenticationService.ensureSheets) {
      AuthenticationService.ensureSheets();
    }

    initializeMainSheets();
    initializeCampaignSystems(options);

    if (typeof CallCenterWorkflowService !== 'undefined' && CallCenterWorkflowService.initialize) {
      try {
        CallCenterWorkflowService.initialize();
      } catch (err) {
        console.warn('CallCenterWorkflowService initialization failed', err);
      }
    }

    if (typeof initializeSheetsDatabase === 'function') {
      try {
        initializeSheetsDatabase();
      } catch (dbErr) {
        console.warn('initializeSheetsDatabase failed', dbErr);
      }
    }

    console.log('System initialization completed successfully');
    return { success: true, message: 'System initialized' };

  } catch (error) {
    console.error('System initialization failed:', error);
    writeError('initializeSystem', error);
    return { success: false, error: error.message };
  }
}

function initializeMainSheets() {
  try {
    const ss = SpreadsheetApp.getActiveSpreadsheet();
    const requiredSheets = ['Users', 'Roles', 'Pages', 'CAMPAIGNS'];

    requiredSheets.forEach(sheetName => {
      try {
        let sheet = ss.getSheetByName(sheetName);
        if (!sheet) {
          console.log(`Creating missing sheet: ${sheetName}`);
          sheet = ss.insertSheet(sheetName);
          initializeSheetHeaders(sheet, sheetName);
        }
      } catch (sheetError) {
        console.warn(`Could not initialize sheet ${sheetName}:`, sheetError);
      }
    });

    console.log('Main sheets initialized');

  } catch (error) {
    console.error('Error initializing main sheets:', error);
    writeError('initializeMainSheets', error);
  }
}

function initializeSheetHeaders(sheet, sheetName) {
  try {
    let headers = [];

    switch (sheetName) {
      case 'Users':
        headers = ['ID', 'Email', 'FullName', 'Password', 'Roles', 'CampaignID', 'EmailConfirmed', 'EmailConfirmation', 'CreatedAt', 'UpdatedAt'];
        break;
      case 'Roles':
        headers = ['ID', 'Name', 'Description', 'Permissions', 'CreatedAt'];
        break;
      case 'Pages':
        headers = ['PageKey', 'Name', 'Description', 'RequiredRole', 'CampaignSpecific', 'Active'];
        break;
      case 'CAMPAIGNS':
        headers = ['ID', 'Name', 'Description', 'Active', 'Settings', 'CreatedAt'];
        break;
      default:
        console.warn(`No headers defined for sheet: ${sheetName}`);
        return;
    }

    if (headers.length > 0) {
      sheet.getRange(1, 1, 1, headers.length).setValues([headers]);
      sheet.setFrozenRows(1);
      console.log(`Headers set for ${sheetName}:`, headers);
    }

  } catch (error) {
    console.error(`Error setting headers for ${sheetName}:`, error);
  }
}

function initializeCampaignSystems(options) {
  options = options || {};
  var force = options.force === true;

  try {
    var props = getScriptPropertiesSafe_();
    var now = Date.now();
    var lastRun = 0;

    if (props) {
      try {
        lastRun = Number(props.getProperty(CAMPAIGN_SYSTEMS_LAST_INIT_PROP)) || 0;
      } catch (propReadError) {
        console.warn('initializeCampaignSystems: could not read last run timestamp; proceeding without throttle.', propReadError);
        props = null;
      }
    }

<<<<<<< HEAD
=======

>>>>>>> 42b5eab0
    if (!force && lastRun && now - lastRun < CAMPAIGN_SYSTEMS_MIN_INTERVAL_MS) {
      console.log('initializeCampaignSystems: recently initialized; skipping.');
      return;
    }

    if (typeof initializeIndependenceQASystem === 'function') {
      try {
        initializeIndependenceQASystem();
        console.log('Independence QA system initialized');
      } catch (error) {
        console.warn('Independence QA system initialization failed:', error);
      }
    }

    if (typeof initializeCreditSuiteQASystem === 'function') {
      try {
        initializeCreditSuiteQASystem();
        console.log('Credit Suite QA system initialized');
      } catch (error) {
        console.warn('Credit Suite QA system initialization failed:', error);
      }
    }

    if (typeof readSheet === 'function') {
      try {
        var pages = readSheet('Pages');
        if (pages.length === 0) {
          initializeSystemPages();
        }
      } catch (readError) {
        console.warn('initializeCampaignSystems: failed to verify system pages.', readError);
      }
    }

    if (props) {
      try {
        props.setProperty(CAMPAIGN_SYSTEMS_LAST_INIT_PROP, String(now));
      } catch (propWriteError) {
        console.warn('initializeCampaignSystems: failed to persist last run timestamp.', propWriteError);
      }
    }

    props.setProperty(CAMPAIGN_SYSTEMS_LAST_INIT_PROP, String(now));
    console.log('Campaign systems initialization completed');

  } catch (error) {
    console.error('Error initializing campaign systems:', error);
    writeError('initializeCampaignSystems', error);
  }
}

function initializeSystemPages() {
  try {
    const systemPages = [
      {
        PageKey: 'dashboard',
        Name: 'Dashboard',
        Description: 'Main dashboard page',
        RequiredRole: '',
        CampaignSpecific: false,
        Active: true
      },
      {
        PageKey: 'users',
        Name: 'User Management',
        Description: 'Manage system users',
        RequiredRole: 'admin',
        CampaignSpecific: false,
        Active: true
      },
      {
        PageKey: 'roles',
        Name: 'Role Management',
        Description: 'Manage user roles',
        RequiredRole: 'admin',
        CampaignSpecific: false,
        Active: true
      },
      {
        PageKey: 'campaigns',
        Name: 'Campaign Management',
        Description: 'Manage campaigns',
        RequiredRole: 'admin',
        CampaignSpecific: false,
        Active: true
      },
      {
        PageKey: 'tasks',
        Name: 'Task Management',
        Description: 'Task board and management',
        RequiredRole: '',
        CampaignSpecific: true,
        Active: true
      },
      {
        PageKey: 'search',
        Name: 'Search',
        Description: 'Global search functionality',
        RequiredRole: '',
        CampaignSpecific: false,
        Active: true
      },
      {
        PageKey: 'chat',
        Name: 'Chat',
        Description: 'Team communication',
        RequiredRole: '',
        CampaignSpecific: false,
        Active: true
      },
      {
        PageKey: 'notifications',
        Name: 'Notifications',
        Description: 'System notifications',
        RequiredRole: '',
        CampaignSpecific: false,
        Active: true
      }
    ];

    if (typeof writeSheet === 'function') {
      writeSheet('Pages', systemPages);
      console.log('System pages initialized');
    }

  } catch (error) {
    console.error('Error initializing system pages:', error);
    writeError('initializeSystemPages', error);
  }
}

// ───────────────────────────────────────────────────────────────────────────────
// GLOBAL FAVICON INJECTOR AND TEMPLATE HELPERS
// ───────────────────────────────────────────────────────────────────────────────

(function () {
  if (HtmlService.__faviconPatched === true) return;
  HtmlService.__faviconPatched = true;

  const _origCreate = HtmlService.createTemplateFromFile;

  HtmlService.createTemplateFromFile = function (file) {
    const tpl = _origCreate.call(HtmlService, file);

    const _origEval = tpl.evaluate;
    tpl.evaluate = function () {
      const out = _origEval.apply(tpl, arguments);
      return (typeof out.setFaviconUrl === 'function') ? out.setFaviconUrl(FAVICON_URL) : out;
    };

    return tpl;
  };
})();

const __INCLUDE_STACK = [];
const __INCLUDED_ONCE = new Set();

function include(file, params) {
  if (__INCLUDE_STACK.indexOf(file) !== -1) {
    throw new RangeError('Cyclic include detected: ' + __INCLUDE_STACK.concat(file).join(' → '));
  }
  if (__INCLUDE_STACK.length > 20) {
    throw new RangeError('Include depth > 20; aborting to avoid stack overflow.');
  }

  __INCLUDE_STACK.push(file);
  try {
    const tpl = HtmlService.createTemplateFromFile(file);
    if (params) Object.keys(params).forEach(k => (tpl[k] = params[k]));

    try {
      if (!tpl.user) tpl.user = getCurrentUser();
      tpl.currentUserJson = _stringifyForTemplate_(tpl.user);
    } catch (_) {
      tpl.user = null;
      tpl.currentUserJson = '{}';
    }

    return tpl.evaluate().getContent();
  } finally {
    __INCLUDE_STACK.pop();
  }
}

function includeOnce(file, params) {
  if (__INCLUDED_ONCE.has(file)) return '';
  __INCLUDED_ONCE.add(file);
  return include(file, params);
}

// ───────────────────────────────────────────────────────────────────────────────
// CAMPAIGN HELPERS FOR CLIENT ACCESS
// ───────────────────────────────────────────────────────────────────────────────

function clientListCasesAndPages() {
  return CASE_DEFS.map(def => ({
    case: def.case,
    aliases: def.aliases,
    idHint: def.idHint,
    pages: Object.keys(def.pages || {})
  }));
}

function clientBuildCaseHref(caseNameOrAlias, pageKind) {
  const base = getBaseUrl();
  const page = String(caseNameOrAlias || '').trim() + '.' + String(pageKind || 'QAForm').trim();
  return base + '?page=' + encodeURIComponent(page);
}

function __routeCase__(caseName, pageKind, e, baseUrl, user, cid) {
  const def = __case_resolve__(caseName);
  if (!def) return createErrorPage('Unknown Campaign', 'No case mapping for: ' + caseName);
  const targetCid = cid || __case_findCampaignId__(def) || (user && user.CampaignID) || '';
  const candidates = __case_templateCandidates__(def, pageKind);
  return __case_serve__(candidates, e, baseUrl, user, targetCid);
}

// Named route wrappers for specific campaigns
function routeCreditSuiteQAForm(e, baseUrl, user, cid) {
  return __routeCase__('CreditSuite', 'QAForm', e, baseUrl, user, cid);
}

function routeIBTRQACollabList(e, baseUrl, user, cid) {
  return __routeCase__('IBTR', 'QACollabList', e, baseUrl, user, cid);
}

function routeTGCChatReport(e, baseUrl, user, cid) {
  return __routeCase__('TGC', 'ChatReport', e, baseUrl, user, cid);
}

function routeIBTRAttendanceReports(e, baseUrl, user, cid) {
  return __routeCase__('IBTR', 'AttendanceReports', e, baseUrl, user, cid);
}

function routeIndependenceQAForm(e, baseUrl, user, cid) {
  return __routeCase__('IndependenceInsuranceAgency', 'QAForm', e, baseUrl, user, cid);
}

function _debugAccess(label, result, user, pageKey, campaignId) {
  try {
    if (!ACCESS_DEBUG) return;
    console.log('[ACCESS] ' + label + ' → allow=' + result.allow + ' reason=' + result.reason +
      ' page=' + pageKey + ' campaign=' + (campaignId || '-') +
      ' user=' + (user && (user.Email || user.UserName || user.ID)));
    (result.trace || []).forEach((t, i) => console.log('   [' + i + '] ' + t));
  } catch (_) {
  }
}

function isUserAdmin(user) {
  return isSystemAdmin(user);
}

function validateAgentToken(token) {
  // Placeholder function - implement based on your token validation system
  try {
    // Add your token validation logic here
    return {
      success: true,
      agentId: 'sample-agent',
      agentName: 'Sample Agent'
    };
  } catch (error) {
    return {
      success: false,
      error: error.message
    };
  }
}

// Helper function to get QA form users (unified approach)
function getQAFormUsers(campaignId, requestingUserId) {
  try {
    console.log('getQAFormUsers called with campaignId:', campaignId, 'requestingUserId:', requestingUserId);

    // Use the existing user management system
    const users = getUsers();

    return users
      .filter(user => {
        // Filter by campaign if specified
        if (campaignId && user.CampaignID && user.CampaignID !== campaignId) {
          return false;
        }
        return true;
      })
      .map(user => ({
        name: user.FullName || user.UserName,
        email: user.Email,
        id: user.ID
      }))
      .filter(user => user.name && user.email)
      .sort((a, b) => a.name.localeCompare(b.name));
  } catch (error) {
    console.error('Error in getQAFormUsers:', error);
    return [];
  }
}

// ───────────────────────────────────────────────────────────────────────────────
// FINAL INITIALIZATION LOG
// ───────────────────────────────────────────────────────────────────────────────

console.log('Enhanced Multi-Campaign Code.gs with Simplified Authentication loaded successfully');
console.log('Features: Token-based authentication, Campaign-aware routing, Enhanced access control');
console.log('Base URL:', SCRIPT_URL);
console.log('Supported Campaigns:', CASE_DEFS.map(def => def.case).join(', '));<|MERGE_RESOLUTION|>--- conflicted
+++ resolved
@@ -3771,12 +3771,9 @@
 const SYSTEM_INIT_LAST_RUN_PROP = 'SYSTEM_INIT_LAST_RUN_AT';
 const CAMPAIGN_SYSTEMS_LAST_INIT_PROP = 'CAMPAIGN_SYSTEMS_LAST_INIT_AT';
 const CAMPAIGN_SYSTEMS_MIN_INTERVAL_MS = 60 * 60 * 1000; // Rebuild campaign assets at most hourly
-<<<<<<< HEAD
 const ASYNC_INIT_MIN_INTERVAL_MS = 2 * 60 * 1000; // Only re-attempt async initialization every 2 minutes
 const ASYNC_INIT_LAST_ATTEMPT_PROP = 'ASYNC_INIT_LAST_ATTEMPT_AT';
 const ASYNC_INIT_LOCK_WAIT_MS = 250; // Small lock window for async queueing
-=======
->>>>>>> 42b5eab0
 
 function getScriptCacheSafe_() {
   try {
@@ -3827,7 +3824,6 @@
   }
 }
 
-<<<<<<< HEAD
 function queueBackgroundInitialization(options) {
   options = options || {};
   var force = options.force === true;
@@ -3906,8 +3902,6 @@
   }
 }
 
-=======
->>>>>>> 42b5eab0
 function initializeSystem(options) {
   options = options || {};
   var force = options.force === true;
@@ -3933,10 +3927,7 @@
       var fallbackProps = getScriptPropertiesSafe_();
       return runSystemInitializationWithThrottleFallback_(options, cache, fallbackProps);
     }
-<<<<<<< HEAD
-=======
-
->>>>>>> 42b5eab0
+
     console.log('initializeSystem: another initialization is already running; skipping.');
     return { success: true, message: 'Initialization already in progress' };
   }
@@ -3988,10 +3979,7 @@
     return result;
 
   } finally {
-<<<<<<< HEAD
-=======
-
->>>>>>> 42b5eab0
+
     if (lockInfo && lockInfo.acquired && typeof lockInfo.release === 'function') {
       lockInfo.release();
     }
@@ -4162,10 +4150,6 @@
       }
     }
 
-<<<<<<< HEAD
-=======
-
->>>>>>> 42b5eab0
     if (!force && lastRun && now - lastRun < CAMPAIGN_SYSTEMS_MIN_INTERVAL_MS) {
       console.log('initializeCampaignSystems: recently initialized; skipping.');
       return;
