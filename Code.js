--- conflicted
+++ resolved
@@ -2686,7 +2686,6 @@
   });
   return out;
 }
-<<<<<<< HEAD
 
 function getUsersByManager(managerUserId, options) {
   try {
@@ -2700,21 +2699,6 @@
     const allUsers = _readUsersSheetSafe_();
     if (!allUsers.length) return [];
 
-=======
-
-function getUsersByManager(managerUserId, options) {
-  try {
-    const opts = Object.assign({
-      includeManager: true,
-      fallbackToCampaign: true,
-      fallbackToAll: false,
-      managerCampaignId: ''
-    }, options || {});
-
-    const allUsers = _readUsersSheetSafe_();
-    if (!allUsers.length) return [];
-
->>>>>>> 31650ae6
     const cmap = _campaignNameMap_();
     const byId = new Map(
       allUsers
@@ -2733,7 +2717,6 @@
 
     if (opts.includeManager && manager) {
       pushUser(manager);
-<<<<<<< HEAD
     }
 
     const assignedIds = new Set();
@@ -2748,22 +2731,6 @@
       }
     }
 
-=======
-    }
-
-    const assignedIds = new Set();
-    if (managerIdStr) {
-      const relations = _readManagerUsersSheetSafe_();
-      for (let i = 0; i < relations.length; i++) {
-        const rel = relations[i];
-        if (!rel) continue;
-        if (String(rel.ManagerUserID) === managerIdStr && rel.UserID) {
-          assignedIds.add(String(rel.UserID));
-        }
-      }
-    }
-
->>>>>>> 31650ae6
     assignedIds.forEach(function (id) {
       const match = byId.get(id);
       if (match) pushUser(match);
