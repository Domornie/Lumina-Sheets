/**
 * UserService.js
 * -----------------------------------------------------------------------------
 * Centralised call-centre user directory backed by the DatabaseManager/SheetsDB
 * tables introduced in the authentication + campaign refactors.  The goal is to
 * expose predictable CRUD helpers that work against the `Users`, `UserRoles`,
 * `CampaignUserPermissions`, and manager mapping sheets while remaining friendly
 * to legacy Google Apps Script clients.
 *
 * The module exposes a small `UserDirectory` facade internally and then
 * re-exports the most commonly used global functions (clientGetAllUsers,
 * clientRegisterUser, etc.) so existing HTML service front-ends continue to
 * operate without modification.
 */
(function (global) {
  'use strict';

  if (global.UserDirectory) {
    return;
  }

  // ---------------------------------------------------------------------------
  // Configuration & constants
  // ---------------------------------------------------------------------------

  var USERS_TABLE_NAME = (typeof global.USERS_SHEET === 'string' && global.USERS_SHEET)
    ? global.USERS_SHEET
    : 'Users';
  var USER_ROLES_TABLE_NAME = (typeof global.USER_ROLES_SHEET === 'string' && global.USER_ROLES_SHEET)
    ? global.USER_ROLES_SHEET
    : 'UserRoles';
  var MANAGER_USERS_TABLE_NAME = (typeof global.MANAGER_USERS_SHEET === 'string' && global.MANAGER_USERS_SHEET)
    ? global.MANAGER_USERS_SHEET
    : 'ManagerUsers';
  var CAMPAIGN_PERMISSIONS_TABLE_NAME = (typeof global.CAMPAIGN_USER_PERMISSIONS_SHEET === 'string'
    && global.CAMPAIGN_USER_PERMISSIONS_SHEET)
    ? global.CAMPAIGN_USER_PERMISSIONS_SHEET
    : 'CampaignUserPermissions';
  var PAGES_TABLE_NAME = (typeof global.PAGES_SHEET === 'string' && global.PAGES_SHEET)
    ? global.PAGES_SHEET
    : 'Pages';

  var DEFAULT_USER_HEADERS = ['ID', 'UserName', 'FullName', 'Email', 'CampaignID', 'PasswordHash', 'ResetRequired',
    'EmailConfirmation', 'EmailConfirmed', 'PhoneNumber', 'EmploymentStatus', 'HireDate', 'Country',
    'LockoutEnd', 'TwoFactorEnabled', 'CanLogin', 'Roles', 'Pages', 'CreatedAt', 'UpdatedAt', 'LastLogin',
    'DeletedAt', 'IsAdmin'];
<<<<<<< HEAD

  var OPTIONAL_USER_HEADERS = ['TerminationDate', 'ProbationMonths', 'ProbationEndDate', 'InsuranceQualifiedDate',
    'InsuranceEligible', 'InsuranceSignedUp', 'InsuranceCardReceivedDate'];

  var EMPLOYMENT_STATUS = ['Active', 'Inactive', 'Terminated', 'On Leave', 'Pending', 'Probation', 'Contract',
    'Contractor', 'Full Time', 'Part Time', 'Seasonal', 'Temporary', 'Suspended', 'Retired', 'Intern', 'Consultant'];

  // ---------------------------------------------------------------------------
  // Guards & helpers
  // ---------------------------------------------------------------------------

  function hasDatabaseManager() {
    return typeof global.DatabaseManager !== 'undefined'
      && global.DatabaseManager
      && typeof global.DatabaseManager.defineTable === 'function';
  }

=======

  var OPTIONAL_USER_HEADERS = ['TerminationDate', 'ProbationMonths', 'ProbationEndDate', 'InsuranceQualifiedDate',
    'InsuranceEligible', 'InsuranceSignedUp', 'InsuranceCardReceivedDate'];

  var EMPLOYMENT_STATUS = ['Active', 'Inactive', 'Terminated', 'On Leave', 'Pending', 'Probation', 'Contract',
    'Contractor', 'Full Time', 'Part Time', 'Seasonal', 'Temporary', 'Suspended', 'Retired', 'Intern', 'Consultant'];

  // ---------------------------------------------------------------------------
  // Guards & helpers
  // ---------------------------------------------------------------------------

  function hasDatabaseManager() {
    return typeof global.DatabaseManager !== 'undefined'
      && global.DatabaseManager
      && typeof global.DatabaseManager.defineTable === 'function';
  }

>>>>>>> 990e22bb
  function normalizeString(value) {
    if (value === null || typeof value === 'undefined') {
      return '';
    }
    return String(value).trim();
  }

  function normalizeEmail(value) {
    return normalizeString(value).toLowerCase();
  }

  function normalizeUserName(value) {
    return normalizeString(value).toLowerCase();
  }

  function toBoolean(value) {
    if (value === true || value === false) {
      return value;
    }
    var normalized = normalizeString(value).toLowerCase();
    if (!normalized) return false;
    return normalized === 'true' || normalized === '1' || normalized === 'yes' || normalized === 'y';
  }

  function parseList(value) {
    if (!value && value !== 0) {
      return [];
    }
    if (Array.isArray(value)) {
      return value.filter(function (entry) { return normalizeString(entry); }).map(function (entry) {
        return normalizeString(entry);
      });
    }
    return String(value).split(',').map(function (part) { return normalizeString(part); }).filter(function (part) {
      return part.length > 0;
    });
  }

  function joinList(values) {
    if (!Array.isArray(values) || !values.length) {
      return '';
    }
    var trimmed = values.map(function (entry) { return normalizeString(entry); }).filter(function (entry) {
      return entry.length > 0;
    });
    return trimmed.join(',');
  }

  function isSoftDeleted(row) {
    if (!row) {
      return false;
    }
    var marker = row.DeletedAt || row.deletedAt || row.deleted_at;
    if (marker === null || typeof marker === 'undefined') {
      return false;
    }
    return normalizeString(marker).length > 0;
  }

  function isValidEmploymentStatus(value) {
    if (!value && value !== 0) {
      return true;
    }
    var normalized = normalizeString(value).toLowerCase();
    if (!normalized) {
      return true;
    }
    return EMPLOYMENT_STATUS.some(function (status) {
      return status.toLowerCase() === normalized;
    });
  }

  function ensureArray(value) {
    if (!value && value !== 0) return [];
    if (Array.isArray(value)) return value.slice();
    return [value];
  }

  function ensureDateValue(value) {
    if (!value && value !== 0) {
      return '';
    }
    if (value instanceof Date) {
      return value;
    }
    var asNumber = Number(value);
    if (!isNaN(asNumber)) {
      return new Date(asNumber);
    }
    var parsed = new Date(String(value));
    if (isNaN(parsed)) {
      return '';
    }
    return parsed;
  }

  function getUuid() {
    return (typeof Utilities !== 'undefined' && Utilities && typeof Utilities.getUuid === 'function')
      ? Utilities.getUuid()
      : String(Math.random()).slice(2) + String(new Date().getTime());
  }

  function getNow() {
    return new Date();
  }

  // ---------------------------------------------------------------------------
  // Database table lookups
  // ---------------------------------------------------------------------------

  function getUsersTable() {
    if (!hasDatabaseManager()) {
      throw new Error('DatabaseManager is required for UserDirectory operations');
    }
    return global.DatabaseManager.defineTable(USERS_TABLE_NAME, {
      headers: DEFAULT_USER_HEADERS.concat(OPTIONAL_USER_HEADERS),
      idColumn: 'ID',
      timestamps: { created: 'CreatedAt', updated: 'UpdatedAt' },
      defaults: {
        ResetRequired: false,
        EmailConfirmed: false,
        CanLogin: true,
        TwoFactorEnabled: false,
        Roles: '',
        Pages: '',
        IsAdmin: false,
        DeletedAt: ''
      },
      validators: {
        Email: function (value) { return normalizeEmail(value).length > 0; },
        EmploymentStatus: function (value) { return isValidEmploymentStatus(value); }
      }
    });
  }

<<<<<<< HEAD
  function getUserRolesTable() {
    if (!hasDatabaseManager()) {
      throw new Error('DatabaseManager is required for UserDirectory operations');
    }
    return global.DatabaseManager.defineTable(USER_ROLES_TABLE_NAME, {
      headers: ['ID', 'UserId', 'RoleId', 'Scope', 'AssignedBy', 'CreatedAt', 'UpdatedAt', 'DeletedAt'],
      idColumn: 'ID',
      timestamps: { created: 'CreatedAt', updated: 'UpdatedAt' },
      defaults: { Scope: 'global', AssignedBy: '', DeletedAt: '' }
    });
  }

  function getCampaignPermissionsTable() {
    if (!hasDatabaseManager()) {
      throw new Error('DatabaseManager is required for UserDirectory operations');
    }
    return global.DatabaseManager.defineTable(CAMPAIGN_PERMISSIONS_TABLE_NAME, {
      headers: ['ID', 'CampaignID', 'UserID', 'PermissionLevel', 'Role', 'CanManageUsers', 'CanManagePages', 'Notes',
        'CreatedAt', 'UpdatedAt', 'DeletedAt'],
      idColumn: 'ID',
      timestamps: { created: 'CreatedAt', updated: 'UpdatedAt' },
      defaults: { PermissionLevel: 'USER', Role: '', CanManageUsers: false, CanManagePages: false, Notes: '', DeletedAt: '' }
    });
  }

  function getManagerAssignmentsTable() {
    if (!hasDatabaseManager()) {
      throw new Error('DatabaseManager is required for UserDirectory operations');
    }
    return global.DatabaseManager.defineTable(MANAGER_USERS_TABLE_NAME, {
      headers: ['ID', 'ManagerUserID', 'UserID', 'CreatedAt', 'UpdatedAt', 'DeletedAt'],
      idColumn: 'ID',
      timestamps: { created: 'CreatedAt', updated: 'UpdatedAt' },
      defaults: { DeletedAt: '' }
    });
  }

  // Page definitions are frequently customised, so fall back to a readSheet helper
  function readPagesSheet() {
    if (typeof global.readSheet === 'function') {
      return global.readSheet(PAGES_TABLE_NAME) || [];
    }
    var ss = SpreadsheetApp.getActiveSpreadsheet();
    var sheet = ss.getSheetByName(PAGES_TABLE_NAME);
    if (!sheet) {
      return [];
    }
    var values = sheet.getDataRange().getValues();
    if (!values.length) {
      return [];
    }
    var headers = values[0];
    return values.slice(1).map(function (row) {
      var record = {};
      for (var i = 0; i < headers.length; i++) {
        record[String(headers[i])] = row[i];
=======
  }

  function isValidEmploymentStatus(value) {
    if (!value && value !== 0) {
      return true;
    }
    var normalized = normalizeString(value).toLowerCase();
    if (!normalized) {
      return true;
    }
    return EMPLOYMENT_STATUS.some(function (status) {
      return status.toLowerCase() === normalized;
    });
  }

  function ensureArray(value) {
    if (!value && value !== 0) return [];
    if (Array.isArray(value)) return value.slice();
    return [value];
  }

  function ensureDateValue(value) {
    if (!value && value !== 0) {
      return '';
    }
    if (value instanceof Date) {
      return value;
    }
    var asNumber = Number(value);
    if (!isNaN(asNumber)) {
      return new Date(asNumber);
    }
    var parsed = new Date(String(value));
    if (isNaN(parsed)) {
      return '';
    }
    return parsed;
  }

  function getUuid() {
    return (typeof Utilities !== 'undefined' && Utilities && typeof Utilities.getUuid === 'function')
      ? Utilities.getUuid()
      : String(Math.random()).slice(2) + String(new Date().getTime());
  }

  function getNow() {
    return new Date();
  }

  // ---------------------------------------------------------------------------
  // Database table lookups
  // ---------------------------------------------------------------------------

  function getUsersTable() {
    if (!hasDatabaseManager()) {
      throw new Error('DatabaseManager is required for UserDirectory operations');
    }
    return global.DatabaseManager.defineTable(USERS_TABLE_NAME, {
      headers: DEFAULT_USER_HEADERS.concat(OPTIONAL_USER_HEADERS),
      idColumn: 'ID',
      timestamps: { created: 'CreatedAt', updated: 'UpdatedAt' },
      defaults: {
        ResetRequired: false,
        EmailConfirmed: false,
        CanLogin: true,
        TwoFactorEnabled: false,
        Roles: '',
        Pages: '',
        IsAdmin: false,
        DeletedAt: ''
      },
      validators: {
        Email: function (value) { return normalizeEmail(value).length > 0; },
        EmploymentStatus: function (value) { return isValidEmploymentStatus(value); }
>>>>>>> 990e22bb
      }
      return record;
    });
  }

<<<<<<< HEAD
  // ---------------------------------------------------------------------------
  // Role helpers
  // ---------------------------------------------------------------------------

  function resolveRoleIds(userId, fallbackColumn) {
    var ids = [];
    if (typeof global.getUserRoleIds === 'function') {
      try {
        ids = global.getUserRoleIds(userId) || [];
      } catch (err) {
        logError('resolveRoleIds:getUserRoleIds', err);
=======
  function getUserRolesTable() {
    if (!hasDatabaseManager()) {
      throw new Error('DatabaseManager is required for UserDirectory operations');
    }
    return global.DatabaseManager.defineTable(USER_ROLES_TABLE_NAME, {
      headers: ['ID', 'UserId', 'RoleId', 'Scope', 'AssignedBy', 'CreatedAt', 'UpdatedAt', 'DeletedAt'],
      idColumn: 'ID',
      timestamps: { created: 'CreatedAt', updated: 'UpdatedAt' },
      defaults: { Scope: 'global', AssignedBy: '', DeletedAt: '' }
    });
  }

  function getCampaignPermissionsTable() {
    if (!hasDatabaseManager()) {
      throw new Error('DatabaseManager is required for UserDirectory operations');
    }
    return global.DatabaseManager.defineTable(CAMPAIGN_PERMISSIONS_TABLE_NAME, {
      headers: ['ID', 'CampaignID', 'UserID', 'PermissionLevel', 'Role', 'CanManageUsers', 'CanManagePages', 'Notes',
        'CreatedAt', 'UpdatedAt', 'DeletedAt'],
      idColumn: 'ID',
      timestamps: { created: 'CreatedAt', updated: 'UpdatedAt' },
      defaults: { PermissionLevel: 'USER', Role: '', CanManageUsers: false, CanManagePages: false, Notes: '', DeletedAt: '' }
    });
  }

  function getManagerAssignmentsTable() {
    if (!hasDatabaseManager()) {
      throw new Error('DatabaseManager is required for UserDirectory operations');
    }
    return global.DatabaseManager.defineTable(MANAGER_USERS_TABLE_NAME, {
      headers: ['ID', 'ManagerUserID', 'UserID', 'CreatedAt', 'UpdatedAt', 'DeletedAt'],
      idColumn: 'ID',
      timestamps: { created: 'CreatedAt', updated: 'UpdatedAt' },
      defaults: { DeletedAt: '' }
    });
  }

  // Page definitions are frequently customised, so fall back to a readSheet helper
  function readPagesSheet() {
    if (typeof global.readSheet === 'function') {
      return global.readSheet(PAGES_TABLE_NAME) || [];
    }
    var ss = SpreadsheetApp.getActiveSpreadsheet();
    var sheet = ss.getSheetByName(PAGES_TABLE_NAME);
    if (!sheet) {
      return [];
    }
    var values = sheet.getDataRange().getValues();
    if (!values.length) {
      return [];
    }
    var headers = values[0];
    return values.slice(1).map(function (row) {
      var record = {};
      for (var i = 0; i < headers.length; i++) {
        record[String(headers[i])] = row[i];
>>>>>>> 990e22bb
      }
      return record;
    });
  }

  // ---------------------------------------------------------------------------
  // Role helpers
  // ---------------------------------------------------------------------------

  function resolveRoleIds(userId, fallbackColumn) {
    var ids = [];
    if (typeof global.getUserRoleIds === 'function') {
      try {
        ids = global.getUserRoleIds(userId) || [];
      } catch (err) {
        logError('resolveRoleIds:getUserRoleIds', err);
      }
    }
    if ((!ids || !ids.length) && fallbackColumn) {
      ids = parseList(fallbackColumn);
    }
<<<<<<< HEAD
    if ((!ids || !ids.length) && fallbackColumn) {
      ids = parseList(fallbackColumn);
    }
=======
>>>>>>> 990e22bb
    return ids;
  }

  function resolveRoleNames(roleIds) {
    if (!roleIds || !roleIds.length) {
      return [];
    }
    if (typeof global.getUserRoleNames === 'function') {
      try {
        return global.getUserRoleNames(roleIds) || [];
      } catch (err) {
        logError('resolveRoleNames:getUserRoleNames', err);
      }
    }
    return roleIds.slice();
  }

  function syncRoles(userId, desiredRoleIds) {
    var targetRoles = ensureArray(desiredRoleIds).map(function (roleId) {
      return normalizeString(roleId);
    }).filter(function (roleId) { return roleId.length > 0; });

    if (!targetRoles.length) {
      if (typeof global.deleteUserRoles === 'function') {
        global.deleteUserRoles(userId);
      }
      updateRolesColumn(userId, '');
      return;
    }

    if (typeof global.deleteUserRoles === 'function') {
      try {
        global.deleteUserRoles(userId);
      } catch (err) {
        logError('syncRoles:deleteUserRoles', err);
      }
    }

    if (typeof global.addUserRole === 'function') {
      targetRoles.forEach(function (roleId) {
        try {
          global.addUserRole(userId, roleId);
        } catch (err) {
          logError('syncRoles:addUserRole:' + roleId, err);
        }
      });
    }

    updateRolesColumn(userId, joinList(targetRoles));
  }

  function updateRolesColumn(userId, joinedRoles) {
    try {
      var table = getUsersTable();
      table.update(userId, { Roles: joinedRoles || '' });
    } catch (err) {
      logError('updateRolesColumn', err);
    }
  }

  // ---------------------------------------------------------------------------
  // Logging helper
  // ---------------------------------------------------------------------------

  function logError(where, err) {
    if (typeof global.safeWriteError === 'function') {
      try { global.safeWriteError(where, err); } catch (_) { }
      return;
    }
    if (typeof global.writeError === 'function') {
      try { global.writeError(where, err); } catch (_) { }
      return;
    }
    try {
      console.error('[UserService:' + where + ']', err && (err.stack || err));
    } catch (_) {
      if (typeof Logger !== 'undefined' && Logger && typeof Logger.log === 'function') {
        Logger.log('UserService.' + where + ': ' + (err && err.message ? err.message : err));
      }
    }
  }

  // ---------------------------------------------------------------------------
  // Mapping helpers
  // ---------------------------------------------------------------------------

  function createSafeUserObject(record) {
    if (!record) {
      return null;
    }
    var obj = {
      id: record.ID || record.Id || record.id || '',
      userName: record.UserName || record.userName || record.Username || '',
      fullName: record.FullName || record.fullName || '',
      email: record.Email || record.email || '',
      campaignId: record.CampaignID || record.CampaignId || record.campaignId || '',
      phoneNumber: record.PhoneNumber || record.phoneNumber || '',
      employmentStatus: record.EmploymentStatus || record.employmentStatus || '',
      hireDate: record.HireDate || record.hireDate || '',
      country: record.Country || record.country || '',
      canLogin: toBoolean(record.CanLogin),
      isAdmin: toBoolean(record.IsAdmin),
      twoFactorEnabled: toBoolean(record.TwoFactorEnabled),
      lockoutEnd: record.LockoutEnd || '',
      lastLogin: record.LastLogin || '',
      createdAt: record.CreatedAt || record.createdAt || '',
      updatedAt: record.UpdatedAt || record.updatedAt || '',
      deletedAt: record.DeletedAt || record.deletedAt || '',
      rolesCsv: record.Roles || '',
      pages: parseList(record.Pages || record.pages || ''),
      metadata: {}
    };

    obj.roleIds = resolveRoleIds(obj.id, record.Roles || record.roles || '');
    obj.roleNames = resolveRoleNames(obj.roleIds);

    return obj;
  }

  function mapUsers(records) {
    return (records || []).map(function (record) { return createSafeUserObject(record); }).filter(function (entry) {
      return !!entry;
    });
  }

  // ---------------------------------------------------------------------------
  // Query helpers
  // ---------------------------------------------------------------------------

  function listUsers(options) {
    options = options || {};
    var includeDeleted = options.includeDeleted === true;
    var campaignFilter = normalizeString(options.campaignId || options.campaignID || '');
    var search = normalizeString(options.search || options.query || '');

    var table = getUsersTable();
    var rows = table.find({
      filter: function (row) {
        if (!includeDeleted && isSoftDeleted(row)) {
          return false;
        }
        if (campaignFilter) {
          var rowCampaign = normalizeString(row.CampaignID || row.CampaignId || row.campaignId);
          if (rowCampaign !== campaignFilter) {
            return false;
          }
        }
        if (search) {
          var haystack = [row.UserName, row.FullName, row.Email, row.PhoneNumber]
            .map(function (value) { return normalizeString(value).toLowerCase(); })
            .join(' ');
          if (haystack.indexOf(search.toLowerCase()) === -1) {
            return false;
          }
        }
        return true;
      },
      sortBy: 'FullName'
    });
    return mapUsers(rows);
  }

  function findUserById(userId) {
    if (!userId && userId !== 0) {
      return null;
    }
    var table = getUsersTable();
    var record = table.findById(String(userId));
    return record ? createSafeUserObject(record) : null;
  }

  function findRawUserById(userId) {
    if (!userId && userId !== 0) {
      return null;
    }
    var table = getUsersTable();
    return table.findById(String(userId));
  }

  function findUserByEmail(email) {
    var normalized = normalizeEmail(email);
    if (!normalized) {
      return null;
    }
    var table = getUsersTable();
    var results = table.find({
      filter: function (row) {
        if (isSoftDeleted(row)) {
          return false;
        }
        return normalizeEmail(row.Email || row.email) === normalized;
      },
      limit: 1
    });
    return results && results.length ? createSafeUserObject(results[0]) : null;
  }

  function checkUserConflicts(email, userName, excludeId) {
    var conflicts = { emailConflict: null, userNameConflict: null };
    var normalizedEmail = normalizeEmail(email);
    var normalizedUser = normalizeUserName(userName);
    var table = getUsersTable();

    if (normalizedEmail) {
      var emailMatches = table.find({
        filter: function (row) {
          if (isSoftDeleted(row)) return false;
          if (excludeId && String(row.ID) === String(excludeId)) return false;
          return normalizeEmail(row.Email || row.email) === normalizedEmail;
        },
        limit: 1
      });
      if (emailMatches && emailMatches.length) {
        conflicts.emailConflict = createSafeUserObject(emailMatches[0]);
      }
    }

    if (normalizedUser) {
      var userMatches = table.find({
        filter: function (row) {
          if (isSoftDeleted(row)) return false;
          if (excludeId && String(row.ID) === String(excludeId)) return false;
          return normalizeUserName(row.UserName || row.userName || row.Username) === normalizedUser;
        },
        limit: 1
      });
      if (userMatches && userMatches.length) {
        conflicts.userNameConflict = createSafeUserObject(userMatches[0]);
      }
    }

    conflicts.hasConflicts = !!(conflicts.emailConflict || conflicts.userNameConflict);
    return conflicts;
  }

  // ---------------------------------------------------------------------------
  // Mutations
  // ---------------------------------------------------------------------------

  function buildUserInsertPayload(input) {
    var userName = normalizeString(input.userName || input.UserName || input.username || '');
    var email = normalizeString(input.email || input.Email || '');
    if (!userName) {
      throw new Error('User name is required');
    }
    if (!email) {
      throw new Error('Email is required');
    }
    var employmentStatus = normalizeString(input.employmentStatus || input.EmploymentStatus || '');
    if (!isValidEmploymentStatus(employmentStatus)) {
      throw new Error('Invalid employment status value');
    }

    var payload = {
      UserName: userName,
      FullName: normalizeString(input.fullName || input.FullName || userName),
      Email: email,
      CampaignID: normalizeString(input.campaignId || input.CampaignID || input.campaignID || ''),
      PhoneNumber: normalizeString(input.phoneNumber || input.PhoneNumber || ''),
      EmploymentStatus: employmentStatus,
      HireDate: ensureDateValue(input.hireDate || input.HireDate || ''),
      Country: normalizeString(input.country || input.Country || ''),
      LockoutEnd: ensureDateValue(input.lockoutEnd || input.LockoutEnd || ''),
      TwoFactorEnabled: toBoolean(input.twoFactorEnabled || input.TwoFactorEnabled),
      CanLogin: toBoolean(input.canLogin != null ? input.canLogin : true),
      IsAdmin: toBoolean(input.isAdmin || input.IsAdmin),
      Roles: joinList(parseList(input.roles || input.Roles || [])),
      Pages: joinList(parseList(input.pages || input.Pages || [])),
      ResetRequired: toBoolean(input.resetRequired != null ? input.resetRequired : true),
      EmailConfirmation: normalizeString(input.emailConfirmation || input.EmailConfirmation || getUuid()),
      EmailConfirmed: toBoolean(input.emailConfirmed || input.EmailConfirmed),
      PasswordHash: normalizeString(input.passwordHash || input.PasswordHash || ''),
      DeletedAt: ''
    };

    return payload;
<<<<<<< HEAD
  }

  function createUser(input) {
    var table = getUsersTable();
    var payload = buildUserInsertPayload(input);
    var conflicts = checkUserConflicts(payload.Email, payload.UserName);
    if (conflicts.hasConflicts) {
      var parts = [];
      if (conflicts.emailConflict) parts.push('email already in use');
      if (conflicts.userNameConflict) parts.push('username already in use');
      throw new Error('Cannot create user: ' + parts.join(', '));
    }

    var inserted = table.insert(payload);

    if (input.roles) {
      try { syncRoles(inserted.ID, parseList(input.roles)); } catch (err) { logError('createUser:syncRoles', err); }
    }

    if (input.permissionLevel && input.campaignId) {
      try {
        setCampaignUserPermissions(input.campaignId, inserted.ID, input.permissionLevel, input.canManageUsers, input.canManagePages);
      } catch (err) {
        logError('createUser:setCampaignUserPermissions', err);
      }
    }

    if (payload.CanLogin && typeof global.sendPasswordSetupEmail === 'function') {
      try {
        global.sendPasswordSetupEmail(payload.Email, {
          userName: payload.UserName,
          fullName: payload.FullName,
          passwordSetupToken: payload.EmailConfirmation
        });
      } catch (err) {
        logError('createUser:sendPasswordSetupEmail', err);
      }
    }

    return createSafeUserObject(inserted);
  }

  function updateUser(userId, updates) {
    if (!userId && userId !== 0) {
      throw new Error('User ID is required');
    }
    var table = getUsersTable();
    var existing = table.findById(String(userId));
    if (!existing) {
      throw new Error('User not found');
    }

    var payload = {};
    if (Object.prototype.hasOwnProperty.call(updates, 'userName') || Object.prototype.hasOwnProperty.call(updates, 'UserName')) {
      payload.UserName = normalizeString(updates.userName || updates.UserName);
    }
    if (Object.prototype.hasOwnProperty.call(updates, 'fullName') || Object.prototype.hasOwnProperty.call(updates, 'FullName')) {
      payload.FullName = normalizeString(updates.fullName || updates.FullName);
    }
    if (Object.prototype.hasOwnProperty.call(updates, 'email') || Object.prototype.hasOwnProperty.call(updates, 'Email')) {
      payload.Email = normalizeString(updates.email || updates.Email);
    }
    if (Object.prototype.hasOwnProperty.call(updates, 'campaignId') || Object.prototype.hasOwnProperty.call(updates, 'CampaignID')) {
      payload.CampaignID = normalizeString(updates.campaignId || updates.CampaignID || updates.campaignID || '');
    }
    if (Object.prototype.hasOwnProperty.call(updates, 'phoneNumber') || Object.prototype.hasOwnProperty.call(updates, 'PhoneNumber')) {
      payload.PhoneNumber = normalizeString(updates.phoneNumber || updates.PhoneNumber || '');
    }
    if (Object.prototype.hasOwnProperty.call(updates, 'employmentStatus') || Object.prototype.hasOwnProperty.call(updates, 'EmploymentStatus')) {
      var status = normalizeString(updates.employmentStatus || updates.EmploymentStatus || '');
      if (!isValidEmploymentStatus(status)) {
        throw new Error('Invalid employment status value');
      }
=======
  }

  function createUser(input) {
    var table = getUsersTable();
    var payload = buildUserInsertPayload(input);
    var conflicts = checkUserConflicts(payload.Email, payload.UserName);
    if (conflicts.hasConflicts) {
      var parts = [];
      if (conflicts.emailConflict) parts.push('email already in use');
      if (conflicts.userNameConflict) parts.push('username already in use');
      throw new Error('Cannot create user: ' + parts.join(', '));
    }

    var inserted = table.insert(payload);

    if (input.roles) {
      try { syncRoles(inserted.ID, parseList(input.roles)); } catch (err) { logError('createUser:syncRoles', err); }
    }

    if (input.permissionLevel && input.campaignId) {
      try {
        setCampaignUserPermissions(input.campaignId, inserted.ID, input.permissionLevel, input.canManageUsers, input.canManagePages);
      } catch (err) {
        logError('createUser:setCampaignUserPermissions', err);
      }
    }

    if (payload.CanLogin && typeof global.sendPasswordSetupEmail === 'function') {
      try {
        global.sendPasswordSetupEmail(payload.Email, {
          userName: payload.UserName,
          fullName: payload.FullName,
          passwordSetupToken: payload.EmailConfirmation
        });
      } catch (err) {
        logError('createUser:sendPasswordSetupEmail', err);
      }
    }

    return createSafeUserObject(inserted);
  }

  function updateUser(userId, updates) {
    if (!userId && userId !== 0) {
      throw new Error('User ID is required');
    }
    var table = getUsersTable();
    var existing = table.findById(String(userId));
    if (!existing) {
      throw new Error('User not found');
    }

    var payload = {};
    if (Object.prototype.hasOwnProperty.call(updates, 'userName') || Object.prototype.hasOwnProperty.call(updates, 'UserName')) {
      payload.UserName = normalizeString(updates.userName || updates.UserName);
    }
    if (Object.prototype.hasOwnProperty.call(updates, 'fullName') || Object.prototype.hasOwnProperty.call(updates, 'FullName')) {
      payload.FullName = normalizeString(updates.fullName || updates.FullName);
    }
    if (Object.prototype.hasOwnProperty.call(updates, 'email') || Object.prototype.hasOwnProperty.call(updates, 'Email')) {
      payload.Email = normalizeString(updates.email || updates.Email);
    }
    if (Object.prototype.hasOwnProperty.call(updates, 'campaignId') || Object.prototype.hasOwnProperty.call(updates, 'CampaignID')) {
      payload.CampaignID = normalizeString(updates.campaignId || updates.CampaignID || updates.campaignID || '');
    }
    if (Object.prototype.hasOwnProperty.call(updates, 'phoneNumber') || Object.prototype.hasOwnProperty.call(updates, 'PhoneNumber')) {
      payload.PhoneNumber = normalizeString(updates.phoneNumber || updates.PhoneNumber || '');
    }
    if (Object.prototype.hasOwnProperty.call(updates, 'employmentStatus') || Object.prototype.hasOwnProperty.call(updates, 'EmploymentStatus')) {
      var status = normalizeString(updates.employmentStatus || updates.EmploymentStatus || '');
      if (!isValidEmploymentStatus(status)) {
        throw new Error('Invalid employment status value');
      }
>>>>>>> 990e22bb
      payload.EmploymentStatus = status;
    }
    if (Object.prototype.hasOwnProperty.call(updates, 'hireDate') || Object.prototype.hasOwnProperty.call(updates, 'HireDate')) {
      payload.HireDate = ensureDateValue(updates.hireDate || updates.HireDate || '');
    }
    if (Object.prototype.hasOwnProperty.call(updates, 'country') || Object.prototype.hasOwnProperty.call(updates, 'Country')) {
      payload.Country = normalizeString(updates.country || updates.Country || '');
    }
    if (Object.prototype.hasOwnProperty.call(updates, 'canLogin') || Object.prototype.hasOwnProperty.call(updates, 'CanLogin')) {
      payload.CanLogin = toBoolean(updates.canLogin != null ? updates.canLogin : updates.CanLogin);
    }
    if (Object.prototype.hasOwnProperty.call(updates, 'isAdmin') || Object.prototype.hasOwnProperty.call(updates, 'IsAdmin')) {
      payload.IsAdmin = toBoolean(updates.isAdmin != null ? updates.isAdmin : updates.IsAdmin);
    }
    if (Object.prototype.hasOwnProperty.call(updates, 'pages') || Object.prototype.hasOwnProperty.call(updates, 'Pages')) {
      payload.Pages = joinList(parseList(updates.pages || updates.Pages || []));
    }
    if (Object.prototype.hasOwnProperty.call(updates, 'roles') || Object.prototype.hasOwnProperty.call(updates, 'Roles')) {
      payload.Roles = joinList(parseList(updates.roles || updates.Roles || []));
    }

    if (payload.Email || payload.UserName) {
      var conflicts = checkUserConflicts(payload.Email || existing.Email, payload.UserName || existing.UserName, userId);
      if (conflicts.emailConflict || conflicts.userNameConflict) {
        throw new Error('Cannot update user: conflicts detected');
      }
    }

    if (Object.keys(payload).length) {
      table.update(String(userId), payload);
    }

    if (Object.prototype.hasOwnProperty.call(updates, 'roles') || Object.prototype.hasOwnProperty.call(updates, 'Roles')) {
      syncRoles(String(userId), parseList(updates.roles || updates.Roles || []));
    }

    if (Object.prototype.hasOwnProperty.call(updates, 'permissionLevel') || Object.prototype.hasOwnProperty.call(updates, 'canManageUsers')
      || Object.prototype.hasOwnProperty.call(updates, 'canManagePages')) {
      setCampaignUserPermissions(updates.campaignId || updates.CampaignID || existing.CampaignID,
        String(userId),
        updates.permissionLevel || (existing.PermissionLevel || 'USER'),
        updates.canManageUsers,
        updates.canManagePages);
    }

    var refreshed = table.findById(String(userId));
    return createSafeUserObject(refreshed);
  }

  function deleteUser(userId) {
    if (!userId && userId !== 0) {
      throw new Error('User ID is required');
    }
    var table = getUsersTable();
    var existing = table.findById(String(userId));
    if (!existing) {
      throw new Error('User not found');
    }
    if (isSoftDeleted(existing)) {
      return createSafeUserObject(existing);
    }
    table.update(String(userId), { DeletedAt: getNow() });
    return createSafeUserObject(table.findById(String(userId)));
  }

  function restoreUser(userId) {
    if (!userId && userId !== 0) {
      throw new Error('User ID is required');
    }
    var table = getUsersTable();
    var existing = table.findById(String(userId));
    if (!existing) {
      throw new Error('User not found');
    }
    table.update(String(userId), { DeletedAt: '' });
    return createSafeUserObject(table.findById(String(userId)));
  }

  function assignPagesToUser(userId, pages) {
    var table = getUsersTable();
    var existing = table.findById(String(userId));
    if (!existing) {
      throw new Error('User not found');
    }
    var joined = joinList(parseList(pages));
    table.update(String(userId), { Pages: joined });
    return createSafeUserObject(table.findById(String(userId)));
  }

  function getUserPages(userId) {
    var user = findRawUserById(userId);
    if (!user) {
      return [];
    }
    return parseList(user.Pages || user.pages || '');
  }

  // ---------------------------------------------------------------------------
  // Campaign permission helpers
  // ---------------------------------------------------------------------------

  function getCampaignUserPermissions(campaignId, userId) {
    var normalizedCampaign = normalizeString(campaignId);
    var normalizedUser = normalizeString(userId);
    if (!normalizedCampaign || !normalizedUser) {
      return { permissionLevel: 'USER', canManageUsers: false, canManagePages: false };
    }
    var table = getCampaignPermissionsTable();
    var match = table.find({
      filter: function (row) {
        if (isSoftDeleted(row)) return false;
        return normalizeString(row.CampaignID || row.CampaignId) === normalizedCampaign
          && normalizeString(row.UserID || row.UserId) === normalizedUser;
      },
      limit: 1
    });
    if (!match || !match.length) {
      return { permissionLevel: 'USER', canManageUsers: false, canManagePages: false };
    }
    var row = match[0];
    return {
      permissionLevel: String(row.PermissionLevel || 'USER').toUpperCase(),
      canManageUsers: toBoolean(row.CanManageUsers),
      canManagePages: toBoolean(row.CanManagePages),
      notes: row.Notes || ''
<<<<<<< HEAD
    };
  }

  function setCampaignUserPermissions(campaignId, userId, permissionLevel, canManageUsers, canManagePages) {
    var normalizedCampaign = normalizeString(campaignId);
    var normalizedUser = normalizeString(userId);
    if (!normalizedCampaign || !normalizedUser) {
      return { success: false, error: 'Campaign ID and User ID are required' };
    }
    var level = normalizeString(permissionLevel || 'USER').toUpperCase();
    var table = getCampaignPermissionsTable();
    var existing = table.find({
      filter: function (row) {
        return normalizeString(row.CampaignID || row.CampaignId) === normalizedCampaign
          && normalizeString(row.UserID || row.UserId) === normalizedUser;
      },
      limit: 1
    });

    var payload = {
      CampaignID: normalizedCampaign,
      UserID: normalizedUser,
      PermissionLevel: level,
      CanManageUsers: toBoolean(canManageUsers),
      CanManagePages: toBoolean(canManagePages),
      DeletedAt: ''
    };
=======
    };
  }

  function setCampaignUserPermissions(campaignId, userId, permissionLevel, canManageUsers, canManagePages) {
    var normalizedCampaign = normalizeString(campaignId);
    var normalizedUser = normalizeString(userId);
    if (!normalizedCampaign || !normalizedUser) {
      return { success: false, error: 'Campaign ID and User ID are required' };
    }
    var level = normalizeString(permissionLevel || 'USER').toUpperCase();
    var table = getCampaignPermissionsTable();
    var existing = table.find({
      filter: function (row) {
        return normalizeString(row.CampaignID || row.CampaignId) === normalizedCampaign
          && normalizeString(row.UserID || row.UserId) === normalizedUser;
      },
      limit: 1
    });

    var payload = {
      CampaignID: normalizedCampaign,
      UserID: normalizedUser,
      PermissionLevel: level,
      CanManageUsers: toBoolean(canManageUsers),
      CanManagePages: toBoolean(canManagePages),
      DeletedAt: ''
    };
>>>>>>> 990e22bb

    if (existing && existing.length) {
      table.update(existing[0].ID, payload);
    } else {
      table.insert(payload);
    }
    return { success: true };
  }

  // ---------------------------------------------------------------------------
  // Manager assignments
  // ---------------------------------------------------------------------------

  function getManagedUsers(managerUserId) {
    var managerId = normalizeString(managerUserId);
    if (!managerId) {
      return { success: true, managerUserId: managerUserId, users: [] };
    }
    var assignmentsTable = getManagerAssignmentsTable();
    var assignments = assignmentsTable.find({
      filter: function (row) {
        if (isSoftDeleted(row)) return false;
        return normalizeString(row.ManagerUserID || row.ManagerId) === managerId;
      }
    });
    var userIds = assignments.map(function (row) { return String(row.UserID || row.UserId); });
    var users = listUsers({ includeDeleted: false }).filter(function (user) {
      return userIds.indexOf(String(user.id)) !== -1;
    });
    return { success: true, managerUserId: managerUserId, users: users };
  }

  function getAvailableUsersForManager(managerUserId) {
    var assigned = getManagedUsers(managerUserId).users || [];
    var assignedIds = assigned.map(function (user) { return String(user.id); });
    var allUsers = listUsers({ includeDeleted: false });
    var available = allUsers.filter(function (user) {
      return assignedIds.indexOf(String(user.id)) === -1;
    });
    return { success: true, managerUserId: managerUserId, users: available };
  }

  function assignUsersToManager(managerUserId, userIds) {
    var managerId = normalizeString(managerUserId);
    if (!managerId) {
      throw new Error('Manager ID is required');
    }
    var assignmentsTable = getManagerAssignmentsTable();
    var existing = assignmentsTable.find({
      filter: function (row) {
        return normalizeString(row.ManagerUserID || row.ManagerId) === managerId;
      }
    });
    (existing || []).forEach(function (row) {
      if (row && row.ID) {
        assignmentsTable.delete(row.ID);
      }
    });

    var targetIds = ensureArray(userIds).map(function (id) { return normalizeString(id); }).filter(function (id) { return id; });
    targetIds.forEach(function (userId) {
      assignmentsTable.insert({ ManagerUserID: managerId, UserID: userId });
    });

    return getManagedUsers(managerId);
  }

  // ---------------------------------------------------------------------------
  // Password administration
  // ---------------------------------------------------------------------------

  function adminResetPassword(userId, requestingUserId) {
    var target = findRawUserById(userId);
    if (!target) {
      return { success: false, error: 'User not found' };
    }
    if (!toBoolean(target.CanLogin)) {
      return { success: false, error: 'User cannot login (CanLogin is FALSE)' };
    }
    if (requestingUserId) {
      var requester = findRawUserById(requestingUserId);
      if (!requester || !toBoolean(requester.IsAdmin)) {
        return { success: false, error: 'Only administrators can perform this action' };
      }
    }
    var token = getUuid();
    var table = getUsersTable();
    table.update(String(userId), { EmailConfirmation: token, ResetRequired: true });

    try {
      if (typeof global.sendAdminPasswordResetEmail === 'function') {
        global.sendAdminPasswordResetEmail(target.Email, { resetToken: token });
      } else if (typeof global.sendPasswordResetEmail === 'function') {
        global.sendPasswordResetEmail(target.Email, token);
      }
    } catch (err) {
      logError('adminResetPassword:sendEmail', err);
      return { success: false, error: 'Token saved, but failed to send email: ' + err };
    }

    return { success: true, message: 'Password reset email sent' };
  }

  function resendFirstLoginEmail(userId, requestingUserId) {
    var target = findRawUserById(userId);
    if (!target) {
      return { success: false, error: 'User not found' };
    }
    if (!toBoolean(target.CanLogin)) {
      return { success: false, error: 'User cannot login (CanLogin is FALSE)' };
    }
    if (requestingUserId) {
      var requester = findRawUserById(requestingUserId);
      if (!requester || !toBoolean(requester.IsAdmin)) {
        return { success: false, error: 'Only administrators can perform this action' };
      }
    }
    var token = getUuid();
    var table = getUsersTable();
    table.update(String(userId), { EmailConfirmation: token, ResetRequired: true });

    try {
      if (typeof global.sendFirstLoginResendEmail === 'function') {
        global.sendFirstLoginResendEmail(target.Email, {
          userName: target.UserName,
          fullName: target.FullName || target.UserName,
          passwordSetupToken: token
        });
      } else if (typeof global.sendPasswordSetupEmail === 'function') {
        global.sendPasswordSetupEmail(target.Email, {
          userName: target.UserName,
          fullName: target.FullName || target.UserName,
          passwordSetupToken: token
        });
      }
    } catch (err) {
      logError('resendFirstLoginEmail:sendEmail', err);
      return { success: false, error: 'Token saved, but failed to send email: ' + err };
    }

    return { success: true, message: 'First login email sent' };
  }

  // ---------------------------------------------------------------------------
  // Diagnostics & utilities
  // ---------------------------------------------------------------------------

  function runEnhancedDiscovery() {
    try {
      var users = listUsers({ includeDeleted: true });
      var duplicateEmails = {};
      var duplicateUserNames = {};
      var emailMap = {};
      var userMap = {};
      users.forEach(function (user) {
        var emailKey = normalizeEmail(user.email);
        if (emailKey) {
          if (!emailMap[emailKey]) {
            emailMap[emailKey] = [];
          }
          emailMap[emailKey].push(user.id);
        }
        var userKey = normalizeUserName(user.userName);
        if (userKey) {
          if (!userMap[userKey]) {
            userMap[userKey] = [];
          }
          userMap[userKey].push(user.id);
        }
      });
      Object.keys(emailMap).forEach(function (key) {
        if (emailMap[key].length > 1) {
          duplicateEmails[key] = emailMap[key];
        }
      });
      Object.keys(userMap).forEach(function (key) {
        if (userMap[key].length > 1) {
          duplicateUserNames[key] = userMap[key];
        }
      });
      return {
        success: true,
        totalUsers: users.length,
        duplicateEmails: duplicateEmails,
        duplicateUserNames: duplicateUserNames
      };
    } catch (err) {
      logError('runEnhancedDiscovery', err);
      return { success: false, error: err.message };
    }
  }

  function getAvailablePages() {
    try {
      var rows = readPagesSheet();
      if (!rows.length) {
        return [];
      }
      return rows.map(function (row) {
        return {
          key: row.Key || row.key || row.PageKey || row.pageKey || row.ID || row.Id || row.id || '',
          label: row.Label || row.label || row.Name || row.name || '',
          category: row.Category || row.category || row.Section || row.section || '',
          description: row.Description || row.description || ''
        };
      }).filter(function (page) { return page.key; });
    } catch (err) {
      logError('getAvailablePages', err);
      return [];
    }
  }

  // ---------------------------------------------------------------------------
  // Public facade
  // ---------------------------------------------------------------------------

  var UserDirectory = {
    list: listUsers,
    findById: findUserById,
    findByEmail: findUserByEmail,
    create: createUser,
    update: updateUser,
    remove: deleteUser,
    restore: restoreUser,
    assignPages: assignPagesToUser,
    getUserPages: getUserPages,
    getCampaignUserPermissions: getCampaignUserPermissions,
    setCampaignUserPermissions: setCampaignUserPermissions,
    getManagedUsers: getManagedUsers,
    getAvailableUsersForManager: getAvailableUsersForManager,
    assignUsersToManager: assignUsersToManager,
    adminResetPassword: adminResetPassword,
    resendFirstLoginEmail: resendFirstLoginEmail,
    runEnhancedDiscovery: runEnhancedDiscovery,
    getAvailablePages: getAvailablePages,
    createSafeUserObject: createSafeUserObject,
    checkConflicts: checkUserConflicts
  };

  global.UserDirectory = UserDirectory;

  // ---------------------------------------------------------------------------
  // Legacy global wrappers (HTML Service expects these names)
  // ---------------------------------------------------------------------------

  function clientGetAllUsers() {
    try {
      return UserDirectory.list({ includeDeleted: false });
    } catch (err) {
      logError('clientGetAllUsers', err);
      return [];
    }
  }

  function clientRegisterUser(userData) {
    var lock = LockService.getScriptLock();
    try {
      lock.waitLock(20000);
    } catch (err) {
      return { success: false, error: 'System is busy. Please try again.' };
    }
    try {
      var user = UserDirectory.create(userData || {});
      return { success: true, userId: user.id, user: user, message: 'User created successfully' };
    } catch (err) {
      logError('clientRegisterUser', err);
      return { success: false, error: err.message };
    } finally {
      try { lock.releaseLock(); } catch (_) { }
    }
  }

  function clientUpdateUser(userId, updates) {
    var lock = LockService.getScriptLock();
    try {
      lock.waitLock(20000);
    } catch (err) {
      return { success: false, error: 'System is busy. Please try again.' };
    }
    try {
      var user = UserDirectory.update(userId, updates || {});
      return { success: true, userId: userId, user: user, message: 'User updated successfully' };
    } catch (err) {
      logError('clientUpdateUser', err);
      return { success: false, error: err.message };
    } finally {
      try { lock.releaseLock(); } catch (_) { }
    }
  }

  function clientDeleteUser(userId) {
    var lock = LockService.getScriptLock();
    try {
      lock.waitLock(20000);
    } catch (err) {
      return { success: false, error: 'System is busy. Please try again.' };
    }
    try {
      var result = UserDirectory.remove(userId);
      return { success: true, userId: userId, user: result, message: 'User deactivated' };
    } catch (err) {
      logError('clientDeleteUser', err);
      return { success: false, error: err.message };
    } finally {
      try { lock.releaseLock(); } catch (_) { }
    }
  }

  function clientCheckUserConflicts(payload) {
    try {
      payload = payload || {};
      var conflicts = UserDirectory.checkConflicts(payload.email || payload.Email, payload.userName || payload.UserName, payload.excludeId || payload.excludeUserId || payload.userId || payload.ID);
      return { success: true, hasConflicts: conflicts.hasConflicts, conflicts: conflicts };
    } catch (err) {
      logError('clientCheckUserConflicts', err);
      return { success: false, error: err.message, conflicts: { emailConflict: null, userNameConflict: null } };
    }
  }

  function clientGetAvailablePages() {
    return UserDirectory.getAvailablePages();
  }

  function clientGetUserPages(userId) {
    try {
      return UserDirectory.getUserPages(userId);
    } catch (err) {
      logError('clientGetUserPages', err);
      return [];
    }
  }

  function clientAssignPagesToUser(userId, pageKeys) {
    try {
      var user = UserDirectory.assignPages(userId, pageKeys);
      return { success: true, user: user };
    } catch (err) {
      logError('clientAssignPagesToUser', err);
      return { success: false, error: err.message };
    }
  }

  function clientGetUserPermissions(userId, campaignId) {
    try {
      return UserDirectory.getCampaignUserPermissions(campaignId, userId);
    } catch (err) {
      logError('clientGetUserPermissions', err);
      return { permissionLevel: 'USER', canManageUsers: false, canManagePages: false };
    }
  }

  function clientSetUserPermissions(userId, campaignId, permissionLevel, canManageUsers, canManagePages) {
    try {
      return UserDirectory.setCampaignUserPermissions(campaignId, userId, permissionLevel, canManageUsers, canManagePages);
    } catch (err) {
      logError('clientSetUserPermissions', err);
      return { success: false, error: err.message };
    }
  }

  function clientGetAvailableUsersForManager(managerUserId) {
    try {
      return UserDirectory.getAvailableUsersForManager(managerUserId);
    } catch (err) {
      logError('clientGetAvailableUsersForManager', err);
      return { success: false, error: err.message, users: [] };
    }
  }

  function clientGetManagedUsers(managerUserId) {
    try {
      return UserDirectory.getManagedUsers(managerUserId);
    } catch (err) {
      logError('clientGetManagedUsers', err);
      return { success: false, error: err.message, users: [] };
    }
  }

  function clientAssignUsersToManager(managerUserId, userIds) {
    try {
      return UserDirectory.assignUsersToManager(managerUserId, userIds);
    } catch (err) {
      logError('clientAssignUsersToManager', err);
      return { success: false, error: err.message };
    }
  }

  function clientAdminResetPassword(userId, requestingUserId) {
    return UserDirectory.adminResetPassword(userId, requestingUserId);
  }

  function clientAdminResetPasswordById(userId, requestingUserId) {
    return clientAdminResetPassword(userId, requestingUserId);
  }

  function clientResendFirstLoginEmail(userId, requestingUserId) {
    return UserDirectory.resendFirstLoginEmail(userId, requestingUserId);
  }

  function clientRunEnhancedDiscovery() {
    return UserDirectory.runEnhancedDiscovery();
  }

  function clientGetValidEmploymentStatuses() {
    return { success: true, statuses: EMPLOYMENT_STATUS.slice() };
  }

  function clientGetEmploymentStatusReport(campaignId) {
    try {
      var users = UserDirectory.list({ includeDeleted: false, campaignId: campaignId });
      var counts = {};
      EMPLOYMENT_STATUS.forEach(function (status) { counts[status] = 0; });
      counts.Unspecified = 0;
      users.forEach(function (user) {
        var status = normalizeString(user.employmentStatus);
        if (!status) {
          counts.Unspecified++;
        } else if (counts.hasOwnProperty(status)) {
          counts[status]++;
        } else {
          counts.Unspecified++;
        }
      });
      return { success: true, campaignId: campaignId || '', totalUsers: users.length, statusCounts: counts };
    } catch (err) {
      logError('clientGetEmploymentStatusReport', err);
      return { success: false, error: err.message };
    }
  }

  // Re-export key helpers
  global.createSafeUserObject = createSafeUserObject;
  global.clientGetAllUsers = clientGetAllUsers;
  global.clientRegisterUser = clientRegisterUser;
  global.clientUpdateUser = clientUpdateUser;
  global.clientDeleteUser = clientDeleteUser;
  global.clientCheckUserConflicts = clientCheckUserConflicts;
  global.clientGetAvailablePages = clientGetAvailablePages;
  global.clientGetUserPages = clientGetUserPages;
  global.clientAssignPagesToUser = clientAssignPagesToUser;
  global.clientGetUserPermissions = clientGetUserPermissions;
  global.clientSetUserPermissions = clientSetUserPermissions;
  global.clientGetAvailableUsersForManager = clientGetAvailableUsersForManager;
  global.clientGetManagedUsers = clientGetManagedUsers;
  global.clientAssignUsersToManager = clientAssignUsersToManager;
  global.clientAdminResetPassword = clientAdminResetPassword;
  global.clientAdminResetPasswordById = clientAdminResetPasswordById;
  global.clientResendFirstLoginEmail = clientResendFirstLoginEmail;
  global.clientRunEnhancedDiscovery = clientRunEnhancedDiscovery;
  global.clientGetValidEmploymentStatuses = clientGetValidEmploymentStatuses;
  global.clientGetEmploymentStatusReport = clientGetEmploymentStatusReport;

})(this);
<|MERGE_RESOLUTION|>--- conflicted
+++ resolved
@@ -44,7 +44,6 @@
     'EmailConfirmation', 'EmailConfirmed', 'PhoneNumber', 'EmploymentStatus', 'HireDate', 'Country',
     'LockoutEnd', 'TwoFactorEnabled', 'CanLogin', 'Roles', 'Pages', 'CreatedAt', 'UpdatedAt', 'LastLogin',
     'DeletedAt', 'IsAdmin'];
-<<<<<<< HEAD
 
   var OPTIONAL_USER_HEADERS = ['TerminationDate', 'ProbationMonths', 'ProbationEndDate', 'InsuranceQualifiedDate',
     'InsuranceEligible', 'InsuranceSignedUp', 'InsuranceCardReceivedDate'];
@@ -62,25 +61,6 @@
       && typeof global.DatabaseManager.defineTable === 'function';
   }
 
-=======
-
-  var OPTIONAL_USER_HEADERS = ['TerminationDate', 'ProbationMonths', 'ProbationEndDate', 'InsuranceQualifiedDate',
-    'InsuranceEligible', 'InsuranceSignedUp', 'InsuranceCardReceivedDate'];
-
-  var EMPLOYMENT_STATUS = ['Active', 'Inactive', 'Terminated', 'On Leave', 'Pending', 'Probation', 'Contract',
-    'Contractor', 'Full Time', 'Part Time', 'Seasonal', 'Temporary', 'Suspended', 'Retired', 'Intern', 'Consultant'];
-
-  // ---------------------------------------------------------------------------
-  // Guards & helpers
-  // ---------------------------------------------------------------------------
-
-  function hasDatabaseManager() {
-    return typeof global.DatabaseManager !== 'undefined'
-      && global.DatabaseManager
-      && typeof global.DatabaseManager.defineTable === 'function';
-  }
-
->>>>>>> 990e22bb
   function normalizeString(value) {
     if (value === null || typeof value === 'undefined') {
       return '';
@@ -216,7 +196,6 @@
     });
   }
 
-<<<<<<< HEAD
   function getUserRolesTable() {
     if (!hasDatabaseManager()) {
       throw new Error('DatabaseManager is required for UserDirectory operations');
@@ -273,88 +252,11 @@
       var record = {};
       for (var i = 0; i < headers.length; i++) {
         record[String(headers[i])] = row[i];
-=======
-  }
-
-  function isValidEmploymentStatus(value) {
-    if (!value && value !== 0) {
-      return true;
-    }
-    var normalized = normalizeString(value).toLowerCase();
-    if (!normalized) {
-      return true;
-    }
-    return EMPLOYMENT_STATUS.some(function (status) {
-      return status.toLowerCase() === normalized;
-    });
-  }
-
-  function ensureArray(value) {
-    if (!value && value !== 0) return [];
-    if (Array.isArray(value)) return value.slice();
-    return [value];
-  }
-
-  function ensureDateValue(value) {
-    if (!value && value !== 0) {
-      return '';
-    }
-    if (value instanceof Date) {
-      return value;
-    }
-    var asNumber = Number(value);
-    if (!isNaN(asNumber)) {
-      return new Date(asNumber);
-    }
-    var parsed = new Date(String(value));
-    if (isNaN(parsed)) {
-      return '';
-    }
-    return parsed;
-  }
-
-  function getUuid() {
-    return (typeof Utilities !== 'undefined' && Utilities && typeof Utilities.getUuid === 'function')
-      ? Utilities.getUuid()
-      : String(Math.random()).slice(2) + String(new Date().getTime());
-  }
-
-  function getNow() {
-    return new Date();
-  }
-
-  // ---------------------------------------------------------------------------
-  // Database table lookups
-  // ---------------------------------------------------------------------------
-
-  function getUsersTable() {
-    if (!hasDatabaseManager()) {
-      throw new Error('DatabaseManager is required for UserDirectory operations');
-    }
-    return global.DatabaseManager.defineTable(USERS_TABLE_NAME, {
-      headers: DEFAULT_USER_HEADERS.concat(OPTIONAL_USER_HEADERS),
-      idColumn: 'ID',
-      timestamps: { created: 'CreatedAt', updated: 'UpdatedAt' },
-      defaults: {
-        ResetRequired: false,
-        EmailConfirmed: false,
-        CanLogin: true,
-        TwoFactorEnabled: false,
-        Roles: '',
-        Pages: '',
-        IsAdmin: false,
-        DeletedAt: ''
-      },
-      validators: {
-        Email: function (value) { return normalizeEmail(value).length > 0; },
-        EmploymentStatus: function (value) { return isValidEmploymentStatus(value); }
->>>>>>> 990e22bb
       }
       return record;
     });
   }
 
-<<<<<<< HEAD
   // ---------------------------------------------------------------------------
   // Role helpers
   // ---------------------------------------------------------------------------
@@ -366,64 +268,6 @@
         ids = global.getUserRoleIds(userId) || [];
       } catch (err) {
         logError('resolveRoleIds:getUserRoleIds', err);
-=======
-  function getUserRolesTable() {
-    if (!hasDatabaseManager()) {
-      throw new Error('DatabaseManager is required for UserDirectory operations');
-    }
-    return global.DatabaseManager.defineTable(USER_ROLES_TABLE_NAME, {
-      headers: ['ID', 'UserId', 'RoleId', 'Scope', 'AssignedBy', 'CreatedAt', 'UpdatedAt', 'DeletedAt'],
-      idColumn: 'ID',
-      timestamps: { created: 'CreatedAt', updated: 'UpdatedAt' },
-      defaults: { Scope: 'global', AssignedBy: '', DeletedAt: '' }
-    });
-  }
-
-  function getCampaignPermissionsTable() {
-    if (!hasDatabaseManager()) {
-      throw new Error('DatabaseManager is required for UserDirectory operations');
-    }
-    return global.DatabaseManager.defineTable(CAMPAIGN_PERMISSIONS_TABLE_NAME, {
-      headers: ['ID', 'CampaignID', 'UserID', 'PermissionLevel', 'Role', 'CanManageUsers', 'CanManagePages', 'Notes',
-        'CreatedAt', 'UpdatedAt', 'DeletedAt'],
-      idColumn: 'ID',
-      timestamps: { created: 'CreatedAt', updated: 'UpdatedAt' },
-      defaults: { PermissionLevel: 'USER', Role: '', CanManageUsers: false, CanManagePages: false, Notes: '', DeletedAt: '' }
-    });
-  }
-
-  function getManagerAssignmentsTable() {
-    if (!hasDatabaseManager()) {
-      throw new Error('DatabaseManager is required for UserDirectory operations');
-    }
-    return global.DatabaseManager.defineTable(MANAGER_USERS_TABLE_NAME, {
-      headers: ['ID', 'ManagerUserID', 'UserID', 'CreatedAt', 'UpdatedAt', 'DeletedAt'],
-      idColumn: 'ID',
-      timestamps: { created: 'CreatedAt', updated: 'UpdatedAt' },
-      defaults: { DeletedAt: '' }
-    });
-  }
-
-  // Page definitions are frequently customised, so fall back to a readSheet helper
-  function readPagesSheet() {
-    if (typeof global.readSheet === 'function') {
-      return global.readSheet(PAGES_TABLE_NAME) || [];
-    }
-    var ss = SpreadsheetApp.getActiveSpreadsheet();
-    var sheet = ss.getSheetByName(PAGES_TABLE_NAME);
-    if (!sheet) {
-      return [];
-    }
-    var values = sheet.getDataRange().getValues();
-    if (!values.length) {
-      return [];
-    }
-    var headers = values[0];
-    return values.slice(1).map(function (row) {
-      var record = {};
-      for (var i = 0; i < headers.length; i++) {
-        record[String(headers[i])] = row[i];
->>>>>>> 990e22bb
       }
       return record;
     });
@@ -445,12 +289,9 @@
     if ((!ids || !ids.length) && fallbackColumn) {
       ids = parseList(fallbackColumn);
     }
-<<<<<<< HEAD
     if ((!ids || !ids.length) && fallbackColumn) {
       ids = parseList(fallbackColumn);
     }
-=======
->>>>>>> 990e22bb
     return ids;
   }
 
@@ -487,6 +328,7 @@
       } catch (err) {
         logError('syncRoles:deleteUserRoles', err);
       }
+
     }
 
     if (typeof global.addUserRole === 'function') {
@@ -727,7 +569,6 @@
     };
 
     return payload;
-<<<<<<< HEAD
   }
 
   function createUser(input) {
@@ -801,81 +642,6 @@
       if (!isValidEmploymentStatus(status)) {
         throw new Error('Invalid employment status value');
       }
-=======
-  }
-
-  function createUser(input) {
-    var table = getUsersTable();
-    var payload = buildUserInsertPayload(input);
-    var conflicts = checkUserConflicts(payload.Email, payload.UserName);
-    if (conflicts.hasConflicts) {
-      var parts = [];
-      if (conflicts.emailConflict) parts.push('email already in use');
-      if (conflicts.userNameConflict) parts.push('username already in use');
-      throw new Error('Cannot create user: ' + parts.join(', '));
-    }
-
-    var inserted = table.insert(payload);
-
-    if (input.roles) {
-      try { syncRoles(inserted.ID, parseList(input.roles)); } catch (err) { logError('createUser:syncRoles', err); }
-    }
-
-    if (input.permissionLevel && input.campaignId) {
-      try {
-        setCampaignUserPermissions(input.campaignId, inserted.ID, input.permissionLevel, input.canManageUsers, input.canManagePages);
-      } catch (err) {
-        logError('createUser:setCampaignUserPermissions', err);
-      }
-    }
-
-    if (payload.CanLogin && typeof global.sendPasswordSetupEmail === 'function') {
-      try {
-        global.sendPasswordSetupEmail(payload.Email, {
-          userName: payload.UserName,
-          fullName: payload.FullName,
-          passwordSetupToken: payload.EmailConfirmation
-        });
-      } catch (err) {
-        logError('createUser:sendPasswordSetupEmail', err);
-      }
-    }
-
-    return createSafeUserObject(inserted);
-  }
-
-  function updateUser(userId, updates) {
-    if (!userId && userId !== 0) {
-      throw new Error('User ID is required');
-    }
-    var table = getUsersTable();
-    var existing = table.findById(String(userId));
-    if (!existing) {
-      throw new Error('User not found');
-    }
-
-    var payload = {};
-    if (Object.prototype.hasOwnProperty.call(updates, 'userName') || Object.prototype.hasOwnProperty.call(updates, 'UserName')) {
-      payload.UserName = normalizeString(updates.userName || updates.UserName);
-    }
-    if (Object.prototype.hasOwnProperty.call(updates, 'fullName') || Object.prototype.hasOwnProperty.call(updates, 'FullName')) {
-      payload.FullName = normalizeString(updates.fullName || updates.FullName);
-    }
-    if (Object.prototype.hasOwnProperty.call(updates, 'email') || Object.prototype.hasOwnProperty.call(updates, 'Email')) {
-      payload.Email = normalizeString(updates.email || updates.Email);
-    }
-    if (Object.prototype.hasOwnProperty.call(updates, 'campaignId') || Object.prototype.hasOwnProperty.call(updates, 'CampaignID')) {
-      payload.CampaignID = normalizeString(updates.campaignId || updates.CampaignID || updates.campaignID || '');
-    }
-    if (Object.prototype.hasOwnProperty.call(updates, 'phoneNumber') || Object.prototype.hasOwnProperty.call(updates, 'PhoneNumber')) {
-      payload.PhoneNumber = normalizeString(updates.phoneNumber || updates.PhoneNumber || '');
-    }
-    if (Object.prototype.hasOwnProperty.call(updates, 'employmentStatus') || Object.prototype.hasOwnProperty.call(updates, 'EmploymentStatus')) {
-      var status = normalizeString(updates.employmentStatus || updates.EmploymentStatus || '');
-      if (!isValidEmploymentStatus(status)) {
-        throw new Error('Invalid employment status value');
-      }
->>>>>>> 990e22bb
       payload.EmploymentStatus = status;
     }
     if (Object.prototype.hasOwnProperty.call(updates, 'hireDate') || Object.prototype.hasOwnProperty.call(updates, 'HireDate')) {
@@ -1001,7 +767,6 @@
       canManageUsers: toBoolean(row.CanManageUsers),
       canManagePages: toBoolean(row.CanManagePages),
       notes: row.Notes || ''
-<<<<<<< HEAD
     };
   }
 
@@ -1029,35 +794,6 @@
       CanManagePages: toBoolean(canManagePages),
       DeletedAt: ''
     };
-=======
-    };
-  }
-
-  function setCampaignUserPermissions(campaignId, userId, permissionLevel, canManageUsers, canManagePages) {
-    var normalizedCampaign = normalizeString(campaignId);
-    var normalizedUser = normalizeString(userId);
-    if (!normalizedCampaign || !normalizedUser) {
-      return { success: false, error: 'Campaign ID and User ID are required' };
-    }
-    var level = normalizeString(permissionLevel || 'USER').toUpperCase();
-    var table = getCampaignPermissionsTable();
-    var existing = table.find({
-      filter: function (row) {
-        return normalizeString(row.CampaignID || row.CampaignId) === normalizedCampaign
-          && normalizeString(row.UserID || row.UserId) === normalizedUser;
-      },
-      limit: 1
-    });
-
-    var payload = {
-      CampaignID: normalizedCampaign,
-      UserID: normalizedUser,
-      PermissionLevel: level,
-      CanManageUsers: toBoolean(canManageUsers),
-      CanManagePages: toBoolean(canManagePages),
-      DeletedAt: ''
-    };
->>>>>>> 990e22bb
 
     if (existing && existing.length) {
       table.update(existing[0].ID, payload);
