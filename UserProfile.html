<!-- UserProfile.html -->
<?
  var safeBaseUrl = (typeof baseUrl !== 'undefined' && baseUrl) ? baseUrl : (typeof scriptUrl !== 'undefined' && scriptUrl ? scriptUrl : '');
  var initialBootstrap = (typeof profileBootstrap !== 'undefined' && profileBootstrap) ? profileBootstrap : '{}';
?>
<?!= include('layout', {
  baseUrl: safeBaseUrl,
  scriptUrl: scriptUrl,
  user: user || {},
  currentPage: currentPage || 'User Profile',
  pageSlug: 'userprofile',
  pageTitle: 'My Profile',
  pageDescription: 'Review your personal details, access, and equipment in LuminaHQ.'
}) ?>

<link rel="stylesheet" href="https://cdn.jsdelivr.net/npm/bootstrap@5.3.3/dist/css/bootstrap.min.css">
<link rel="stylesheet" href="https://cdnjs.cloudflare.com/ajax/libs/font-awesome/6.5.1/css/all.min.css" integrity="sha512-b7H3c5ZLfuD3yF5uxoFODdgNpTiFqouBZfyqCkCmZJLdnOjFkWDXLI4YAlnXrhIRbkIuAeGHGZMRYPdP4h4lrw==" crossorigin="anonymous" referrerpolicy="no-referrer" />
<link href="https://fonts.googleapis.com/css2?family=Inter:wght@400;500;600;700&display=swap" rel="stylesheet">

<style>
  :root {
    --profile-navy: #0b1f33;
    --profile-cyan: #0ea5e9;
    --profile-mint: #22c55e;
    --profile-lavender: #6366f1;
    --profile-surface: #ffffff;
    --profile-soft: #f3f5fb;
    --profile-border: #d7deed;
    --profile-text: #0f172a;
    --profile-text-secondary: #475569;
    --profile-shadow: 0 22px 45px rgba(11, 31, 51, 0.12);
    --profile-radius-lg: 20px;
    --profile-radius-md: 18px;
    --profile-radius-sm: 12px;
    --profile-transition: all 0.2s ease;
    --chip-bg: rgba(14, 165, 233, 0.1);
  }

  body {
    font-family: 'Inter', sans-serif;
    background: linear-gradient(180deg, #f5f7fb 0%, #ffffff 60%);
    color: var(--profile-text);
  }

  .profile-page {
    padding: clamp(1.5rem, 4vw, 3.5rem) 0 4rem;
  }

  .profile-wrapper {
<<<<<<< HEAD
    width: min(1280px, 100% - clamp(2rem, 7vw, 7.5rem));
    margin: 0 auto;
    display: flex;
    flex-direction: column;
    gap: clamp(1.75rem, 2.5vw, 3rem);
=======
    padding: clamp(1.5rem, 3vw, 3rem);
    max-width: 1200px;
    margin: 0 auto 3.5rem auto;
    display: flex;
    flex-direction: column;
    gap: 2.5rem;
>>>>>>> bbddf736
  }

  .profile-essentials[hidden] {
    display: none !important;
  }

  .profile-essentials {
    display: grid;
    grid-template-columns: repeat(auto-fit, minmax(220px, 1fr));
    gap: 1.2rem;
    background: var(--profile-surface);
    border-radius: var(--profile-radius-lg);
    padding: clamp(1.35rem, 2.2vw, 2rem) clamp(1.5rem, 3vw, 2.4rem);
    box-shadow: var(--profile-shadow);
    border: 1px solid rgba(11, 31, 51, 0.05);
    position: relative;
    overflow: hidden;
  }

  .profile-essentials::after {
    content: '';
    position: absolute;
    inset: 0;
    pointer-events: none;
    background: radial-gradient(circle at top right, rgba(14, 165, 233, 0.12), transparent 60%);
    opacity: 0.7;
  }

  .profile-essential {
    position: relative;
    z-index: 1;
    display: flex;
    flex-direction: column;
    gap: 0.4rem;
    padding: 0.25rem 0;
  }

  .profile-essential__label {
    font-size: 0.78rem;
    letter-spacing: 0.06em;
    text-transform: uppercase;
    font-weight: 700;
    color: var(--profile-text-secondary);
  }

  .profile-essential__value {
    font-size: 1.05rem;
    font-weight: 600;
    color: var(--profile-text);
    word-break: break-word;
    display: inline-flex;
    align-items: center;
    gap: 0.5rem;
  }

  .profile-essential__value--code {
    font-family: 'JetBrains Mono', 'Fira Code', 'Source Code Pro', monospace;
    letter-spacing: 0.05em;
  }

  .profile-essential__value a {
    color: inherit;
    text-decoration: none;
  }

  .profile-essential__value a:hover,
  .profile-essential__value a:focus {
    text-decoration: underline;
  }

  .profile-essential__meta {
    font-size: 0.85rem;
    color: var(--profile-text-secondary);
  }

  .profile-layout {
    display: grid;
    grid-template-columns: minmax(0, 1.85fr) minmax(0, 1.15fr);
    gap: clamp(1.5rem, 3vw, 2.5rem);
    align-items: start;
  }

  .profile-column {
    display: flex;
    flex-direction: column;
    gap: clamp(1.35rem, 2.2vw, 2rem);
  }

  .profile-column--secondary {
    position: relative;
  }

  .profile-banner__headline {
    display: flex;
    align-items: center;
    gap: clamp(1rem, 2.5vw, 2rem);
    flex-wrap: wrap;
  }

<<<<<<< HEAD
  .profile-banner__avatar {
    width: clamp(72px, 8vw, 104px);
    height: clamp(72px, 8vw, 104px);
    border-radius: 28px;
    background: linear-gradient(135deg, rgba(14, 165, 233, 0.35), rgba(99, 102, 241, 0.4));
    border: 1px solid rgba(14, 165, 233, 0.28);
    display: inline-flex;
    align-items: center;
    justify-content: center;
    font-size: clamp(2rem, 3vw, 2.8rem);
    font-weight: 700;
    color: var(--profile-navy);
    box-shadow: inset 0 18px 32px rgba(14, 165, 233, 0.12);
  }

  .profile-banner__text {
    display: flex;
    flex-direction: column;
    gap: 0.35rem;
=======
  .profile-summary-card {
    background: var(--profile-surface);
    border-radius: var(--profile-radius-lg);
    padding: clamp(1.5rem, 2.5vw, 2.25rem);
    box-shadow: var(--profile-shadow);
    border: 1px solid rgba(11, 31, 51, 0.05);
    display: flex;
    flex-direction: column;
    gap: 1.75rem;
  }

  .profile-summary-main {
    display: flex;
    align-items: center;
    gap: clamp(1.25rem, 3vw, 2.5rem);
    flex-wrap: wrap;
  }

  .profile-summary-details {
    display: flex;
    flex-direction: column;
    gap: 0.65rem;
    min-width: 240px;
  }

  .profile-summary-details h1 {
    font-size: clamp(2rem, 3vw, 2.6rem);
    font-weight: 700;
    margin: 0;
    color: var(--profile-navy);
  }

  .profile-summary-details p {
    margin: 0;
    font-size: 1.05rem;
    color: var(--profile-text-secondary);
  }

  .profile-summary-actions {
    display: flex;
    flex-wrap: wrap;
    gap: 0.75rem;
  }

  .profile-summary-action {
    display: inline-flex;
    align-items: center;
    gap: 0.5rem;
    padding: 0.7rem 1.15rem;
    border-radius: 999px;
    font-weight: 600;
    text-decoration: none;
    transition: var(--profile-transition);
    border: 1px solid transparent;
  }

  .profile-summary-action.primary {
    background: linear-gradient(135deg, #0ea5e9, #2563eb);
    color: #fff;
    border-color: rgba(14, 165, 233, 0.35);
    box-shadow: 0 12px 24px rgba(14, 165, 233, 0.25);
  }

  .profile-summary-action.secondary {
    background: rgba(14, 165, 233, 0.08);
    color: var(--profile-navy);
    border-color: rgba(14, 165, 233, 0.2);
  }

  .profile-summary-action:hover {
    transform: translateY(-1px);
    box-shadow: 0 16px 32px rgba(15, 23, 42, 0.12);
  }

  .profile-avatar {
    width: clamp(88px, 9vw, 112px);
    height: clamp(88px, 9vw, 112px);
    border-radius: 28px;
    background: linear-gradient(135deg, rgba(14, 165, 233, 0.25), rgba(99, 102, 241, 0.3));
    border: 1px solid rgba(14, 165, 233, 0.2);
    display: flex;
    align-items: center;
    justify-content: center;
    font-size: clamp(2.25rem, 3.5vw, 3rem);
    font-weight: 700;
    color: var(--profile-navy);
    box-shadow: inset 0 12px 24px rgba(14, 165, 233, 0.08);
>>>>>>> bbddf736
  }

  .profile-banner__name {
    font-size: clamp(2rem, 3vw, 2.8rem);
    font-weight: 700;
    color: var(--profile-navy);
  }

  .profile-banner__role {
    font-size: clamp(1rem, 1.5vw, 1.25rem);
    color: var(--profile-text-secondary);
    font-weight: 600;
    display: flex;
    align-items: center;
    gap: 0.5rem;
  }

  .profile-banner__role i {
    color: var(--profile-cyan);
  }

  .profile-banner__username {
    font-size: 0.95rem;
    font-weight: 600;
    color: rgba(15, 23, 42, 0.65);
  }

  .profile-banner__chips {
    display: flex;
    flex-wrap: wrap;
    gap: 0.6rem;
<<<<<<< HEAD
    margin-top: 0.25rem;
=======
>>>>>>> bbddf736
  }

  .profile-banner__chip {
    display: inline-flex;
    align-items: center;
<<<<<<< HEAD
    gap: 0.45rem;
=======
    gap: 0.4rem;
    background: rgba(14, 165, 233, 0.12);
    padding: 0.45rem 0.75rem;
>>>>>>> bbddf736
    border-radius: 999px;
    padding: 0.45rem 0.85rem;
    background: rgba(14, 165, 233, 0.15);
    color: var(--profile-navy);
    font-weight: 600;
    font-size: 0.9rem;
<<<<<<< HEAD
=======
    font-weight: 600;
    color: var(--profile-navy);
>>>>>>> bbddf736
  }

  .profile-banner__chip i {
    font-size: 0.85rem;
  }

  .profile-banner__meta-row {
    display: flex;
    flex-wrap: wrap;
    gap: 1.1rem;
    padding-top: 0.6rem;
  }

  .profile-banner__meta-item {
    display: flex;
    flex-direction: column;
    gap: 0.3rem;
    min-width: 150px;
  }

  .profile-banner__meta-label {
    font-size: 0.75rem;
    letter-spacing: 0.08em;
    text-transform: uppercase;
    font-weight: 700;
    color: var(--profile-text-secondary);
    display: inline-flex;
    align-items: center;
    gap: 0.35rem;
  }

  .profile-banner__meta-label i {
    color: var(--profile-cyan);
    font-size: 0.85rem;
  }

  .profile-banner__meta-value {
    font-size: 1.05rem;
    font-weight: 600;
    color: var(--profile-text);
    word-break: break-word;
  }

  .profile-banner__meta-value--code {
    font-family: 'JetBrains Mono', 'Fira Code', 'Source Code Pro', monospace;
    letter-spacing: 0.04em;
  }

  .profile-banner__contacts {
    display: flex;
    flex-wrap: wrap;
    gap: 1rem;
    padding-top: 0.75rem;
  }

  .profile-banner__contact {
    display: inline-flex;
    align-items: center;
    gap: 0.5rem;
    padding: 0.6rem 0.95rem;
    border-radius: 14px;
    background: rgba(14, 165, 233, 0.1);
    color: var(--profile-navy);
    font-weight: 600;
    font-size: 0.95rem;
  }

  .profile-banner__contact i {
    color: var(--profile-cyan);
  }

  .profile-banner__contact a {
    color: inherit;
    text-decoration: none;
  }

  .profile-banner__contact a:hover,
  .profile-banner__contact a:focus-visible {
    text-decoration: underline;
  }

  .profile-hero {
    background: linear-gradient(135deg, rgba(2, 43, 91, 0.95) 0%, rgba(17, 94, 185, 0.82) 45%, rgba(0, 188, 212, 0.75) 100%);
    border-radius: var(--profile-radius-lg);
    padding: clamp(1.75rem, 3vw, 3rem);
    margin-bottom: 2.5rem;
    position: relative;
    overflow: hidden;
    box-shadow: var(--profile-shadow);
    color: #fff;
  }

  .profile-hero::after {
    content: '';
    position: absolute;
    inset: 0;
    background: radial-gradient(circle at top right, rgba(255, 255, 255, 0.35), transparent 55%);
    opacity: 0.9;
  }

  .profile-hero-content {
    position: relative;
    display: flex;
    gap: clamp(1.5rem, 3vw, 3rem);
    align-items: center;
    flex-wrap: wrap;
  }

  .profile-card {
    background: var(--profile-surface);
    border-radius: var(--profile-radius-md);
    padding: 1.75rem;
    box-shadow: 0 12px 28px rgba(15, 23, 42, 0.06);
    border: 1px solid rgba(15, 23, 42, 0.05);
    position: relative;
    overflow: hidden;
    display: flex;
    flex-direction: column;
    gap: 1.25rem;
  }

  .profile-card h2 {
    font-size: 1.35rem;
    font-weight: 700;
    margin: 0;
    display: flex;
    align-items: center;
    gap: 0.65rem;
    color: var(--profile-text);
  }

  .profile-card h2 i {
    color: var(--profile-navy);
  }

  .profile-card-header {
    display: flex;
    align-items: center;
    justify-content: space-between;
    gap: 1rem;
  }

  .profile-card-body {
    display: flex;
    flex-direction: column;
    gap: 1.25rem;
  }

  .collapsible-card .profile-card-body[hidden] {
    display: none;
  }

  .collapsible-toggle {
    border: none;
    background: rgba(14, 165, 233, 0.08);
    color: var(--profile-navy);
    border-radius: 999px;
    padding: 0.45rem 0.9rem;
    font-weight: 600;
    display: inline-flex;
    align-items: center;
    gap: 0.45rem;
    cursor: pointer;
    transition: var(--profile-transition);
  }

  .collapsible-toggle:hover {
    background: rgba(14, 165, 233, 0.16);
  }

  .collapsible-toggle i {
    transition: transform 0.2s ease;
  }

  .collapsible-toggle[aria-expanded="true"] i {
    transform: rotate(180deg);
  }

  .info-grid {
    display: grid;
    grid-template-columns: repeat(auto-fit, minmax(200px, 1fr));
    gap: 1.1rem 1.35rem;
  }

  .info-item {
    display: flex;
    flex-direction: column;
    gap: 0.35rem;
    background: var(--profile-soft);
    border-radius: var(--profile-radius-sm);
    padding: 0.95rem 1rem;
    border: 1px solid rgba(15, 23, 42, 0.04);
  }

  .info-label {
    font-size: 0.78rem;
    letter-spacing: 0.06em;
    text-transform: uppercase;
    color: var(--profile-text-secondary);
    font-weight: 600;
  }

  .info-value {
    font-size: 1rem;
    font-weight: 600;
    color: var(--profile-text);
    word-break: break-word;
  }

  .info-value a {
    color: inherit;
    text-decoration: none;
  }

  .info-value a:hover {
    text-decoration: underline;
  }

  .chip-row {
    display: flex;
    flex-wrap: wrap;
    gap: 0.6rem;
    margin-bottom: 1.1rem;
  }

  .chip {
    display: inline-flex;
    align-items: center;
    gap: 0.35rem;
    padding: 0.4rem 0.85rem;
    border-radius: 999px;
    background: var(--chip-bg);
    color: var(--profile-navy);
    font-weight: 600;
    font-size: 0.9rem;
  }

  .chip i {
    font-size: 0.9rem;
  }

  .empty-state {
    font-size: 0.95rem;
    color: var(--profile-text-secondary);
    background: var(--profile-soft);
    border: 1px dashed rgba(14, 165, 233, 0.25);
    border-radius: var(--profile-radius-sm);
    padding: 1rem;
    text-align: center;
  }

  .equipment-list {
    list-style: none;
    padding: 0;
    margin: 0;
    display: grid;
    gap: 0.85rem;
  }

  .equipment-item {
    padding: 0.9rem 1rem;
    border-radius: var(--profile-radius-sm);
    background: var(--profile-soft);
    border: 1px solid rgba(14, 165, 233, 0.18);
    display: grid;
    gap: 0.25rem;
  }

  .equipment-item strong {
    font-size: 1rem;
    color: var(--profile-text);
  }

  .equipment-meta {
    display: flex;
    flex-wrap: wrap;
    gap: 0.45rem 0.8rem;
    font-size: 0.85rem;
    color: var(--profile-text-secondary);
  }

  .hidden {
    display: none !important;
  }

  .manager-card {
    grid-column: 1 / -1;
  }

  .manager-card-header {
    display: flex;
    align-items: center;
    justify-content: space-between;
    gap: 1rem;
  }

  .manager-chip {
    display: inline-flex;
    align-items: center;
    gap: 0.45rem;
    padding: 0.45rem 0.9rem;
    border-radius: 999px;
    background: rgba(14, 165, 233, 0.12);
    color: var(--profile-navy);
    font-weight: 600;
    font-size: 0.85rem;
  }

  .manager-stats {
    display: grid;
    grid-template-columns: repeat(auto-fit, minmax(160px, 1fr));
    gap: 1rem;
    margin-bottom: 1.25rem;
  }

  .manager-stat {
    background: var(--profile-soft);
    border-radius: var(--profile-radius-sm);
    border: 1px solid rgba(14, 165, 233, 0.18);
    padding: 0.9rem 1rem;
    display: flex;
    flex-direction: column;
    gap: 0.35rem;
  }

  .manager-stat .label {
    font-size: 0.75rem;
    letter-spacing: 0.08em;
    text-transform: uppercase;
    color: var(--profile-text-secondary);
  }

  .manager-stat .value {
    font-size: 1.1rem;
    font-weight: 700;
    color: var(--profile-navy);
  }

  .manager-list {
    display: flex;
    flex-direction: column;
    gap: 0.85rem;
  }

  .manager-row {
    display: flex;
    flex-wrap: wrap;
    align-items: center;
    justify-content: space-between;
    gap: 1rem;
    padding: 1rem 1.15rem;
    border-radius: var(--profile-radius-sm);
    border: 1px solid rgba(14, 165, 233, 0.18);
    background: linear-gradient(135deg, rgba(14, 165, 233, 0.05), rgba(99, 102, 241, 0.05));
  }

  .manager-row .info {
    display: flex;
    flex-direction: column;
    gap: 0.25rem;
  }

  .manager-row .info strong {
    font-size: 1rem;
    color: var(--profile-text);
  }

  .manager-row .info span {
    font-size: 0.85rem;
    color: var(--profile-text-secondary);
  }

  .manager-row .metrics {
    display: flex;
    align-items: center;
    gap: 1.35rem;
    flex-wrap: wrap;
  }

  .manager-row .metric {
    display: flex;
    flex-direction: column;
    gap: 0.15rem;
  }

  .manager-row .metric .label {
    font-size: 0.75rem;
    letter-spacing: 0.08em;
    text-transform: uppercase;
    color: var(--profile-text-secondary);
  }

  .manager-row .metric .value {
    font-weight: 700;
    font-size: 1.05rem;
    color: var(--profile-navy);
  }

  .manager-row .metric small {
    font-size: 0.75rem;
    color: var(--profile-text-secondary);
  }

  .manager-summary-empty {
    margin-top: 0.5rem;
  }

  .manager-pagination {
    display: flex;
    align-items: center;
    justify-content: space-between;
    gap: 1rem;
    flex-wrap: wrap;
  }

  .manager-pagination.hidden {
    display: none !important;
  }

  .manager-pagination__range {
    font-size: 0.9rem;
    color: var(--profile-text-secondary);
  }

  .manager-pagination__controls {
    display: inline-flex;
    gap: 0.5rem;
  }

  .manager-pagination__button {
    border: 1px solid rgba(14, 165, 233, 0.35);
    background: rgba(14, 165, 233, 0.12);
    color: var(--profile-navy);
    border-radius: 999px;
    padding: 0.4rem 0.9rem;
    font-weight: 600;
    display: inline-flex;
    align-items: center;
    gap: 0.4rem;
    transition: var(--profile-transition);
  }

  .manager-pagination__button:disabled {
    opacity: 0.5;
    cursor: not-allowed;
  }

  .manager-pagination__button:not(:disabled):hover {
    background: rgba(14, 165, 233, 0.18);
  }

  .loader {
    display: none;
    align-items: center;
    gap: 0.65rem;
    font-size: 0.95rem;
    color: var(--profile-text-secondary);
    margin-top: 1rem;
  }

  .loader.show {
    display: inline-flex;
  }

  .loader .spinner {
    width: 18px;
    height: 18px;
    border: 3px solid rgba(14, 165, 233, 0.18);
    border-top-color: var(--profile-cyan);
    border-radius: 50%;
    animation: spin 0.75s linear infinite;
  }

  .banner-chip-row {
    display: flex;
    flex-wrap: wrap;
    gap: 0.5rem;
    margin-top: 0.5rem;
  }

  .banner-chip {
    display: inline-flex;
    align-items: center;
    gap: 0.4rem;
    background: rgba(14, 165, 233, 0.12);
    border-radius: 999px;
    padding: 0.35rem 0.7rem;
    font-size: 0.85rem;
    color: var(--profile-navy);
    font-weight: 600;
  }

  .banner-chip i {
    font-size: 0.8rem;
  }

  @keyframes spin {
    to { transform: rotate(360deg); }
  }

<<<<<<< HEAD
  @media (max-width: 1200px) {
    .profile-wrapper {
      width: min(1200px, 100% - clamp(1.5rem, 6vw, 6rem));
    }

    .profile-layout {
      grid-template-columns: 1fr;
=======
  @media (max-width: 768px) {
    .profile-summary-card {
      padding: 1.5rem;
    }

    .profile-summary-main {
      text-align: center;
      justify-content: center;
    }

    .profile-summary-actions {
      flex-direction: column;
>>>>>>> bbddf736
    }
  }

<<<<<<< HEAD
  @media (max-width: 900px) {
    .profile-essentials {
      padding: 1.25rem 1.5rem;
    }

    .profile-banner__headline {
      flex-direction: column;
      align-items: flex-start;
    }
  }

  @media (max-width: 768px) {
    .profile-wrapper {
      width: min(100%, 100% - 2rem);
=======
    .profile-summary-action {
      width: 100%;
      justify-content: center;
>>>>>>> bbddf736
    }

    .profile-card {
      padding: 1.5rem;
    }

    .info-grid {
      grid-template-columns: repeat(auto-fit, minmax(160px, 1fr));
    }

    .profile-banner__contacts {
      flex-direction: column;
<<<<<<< HEAD
      align-items: stretch;
=======
      align-items: flex-start;
      gap: 1.25rem;
>>>>>>> bbddf736
    }

    .profile-banner__contact {
      justify-content: center;
    }
  }
</style>

<<<<<<< HEAD
<main class="profile-page">
  <div class="profile-wrapper">
    <section class="profile-essentials" id="profileEssentials" aria-label="Profile essentials" hidden></section>

    <div class="profile-layout">
      <div class="profile-column profile-column--primary">
        <section class="profile-card">
          <h2><i class="fa-solid fa-id-card"></i> Personal Information</h2>
          <div class="info-grid" id="personalDetails"></div>
        </section>

        <section class="profile-card">
          <h2><i class="fa-solid fa-briefcase"></i> Employment</h2>
          <div class="info-grid" id="employmentDetails"></div>
        </section>

        <section class="profile-card collapsible-card">
          <div class="profile-card-header">
            <h2><i class="fa-solid fa-user-shield"></i> Access &amp; Permissions</h2>
            <button class="collapsible-toggle" type="button" data-target="accessPermissionsPanel"
              data-collapsed-text="Show access" data-expanded-text="Hide access" aria-expanded="false">
              <span class="collapsible-toggle__label">Show access</span>
              <i class="fa-solid fa-chevron-down" aria-hidden="true"></i>
            </button>
          </div>
          <div class="profile-card-body" id="accessPermissionsPanel" hidden>
            <div class="chip-row" id="roleChips"></div>
            <div class="chip-row" id="pageChips"></div>
            <div class="info-grid" id="accessDetails"></div>
          </div>
        </section>
      </div>

      <div class="profile-column profile-column--secondary">
        <section class="profile-card">
          <h2><i class="fa-solid fa-lock"></i> Security</h2>
          <div class="info-grid" id="securityDetails"></div>
        </section>

        <section class="profile-card">
          <h2><i class="fa-solid fa-laptop"></i> Equipment &amp; Resources</h2>
          <ul class="equipment-list" id="equipmentList"></ul>
          <div class="loader" id="equipmentLoader">
            <div class="spinner"></div>
            Fetching equipment…
          </div>
        </section>

        <section class="profile-card manager-card hidden" id="managerSummaryCard">
          <div class="manager-card-header">
            <h2><i class="fa-solid fa-people-group"></i> Managed Team Overview</h2>
            <span class="manager-chip" id="managerSummaryManagedCount">
              <i class="fa-solid fa-user-group"></i>
              0 Managed
            </span>
          </div>
          <div class="manager-stats" id="managerSummaryStats"></div>
          <div class="manager-list" id="managerSummaryList"></div>
          <div class="manager-pagination hidden" id="managerSummaryPagination"></div>
          <div class="empty-state manager-summary-empty hidden" id="managerSummaryEmpty">
            No managed team members are assigned to you yet.
          </div>
          <div class="loader" id="managerSummaryLoader">
            <div class="spinner"></div>
            Compiling team performance…
          </div>
        </section>
      </div>
    </div>
=======
<div class="profile-wrapper">
  <div class="profile-summary-card">
    <div class="profile-summary-main">
      <div class="profile-avatar" id="profileAvatar">U</div>
      <div class="profile-summary-details">
        <h1 id="profileName">User</h1>
        <p id="profileRole">Loading role…</p>
        <div class="profile-chips" id="profileChips"></div>
      </div>
    </div>
    <div class="profile-summary-actions">
      <a id="agentExperienceLink" class="profile-summary-action primary" href="#" target="_top">
        <i class="fa-solid fa-user-gear"></i>
        Agent Experience
      </a>
      <a id="agentScheduleLink" class="profile-summary-action secondary" href="#" target="_top">
        <i class="fa-solid fa-calendar-days"></i>
        View Schedule
      </a>
    </div>
  </div>

  <div class="profile-grid">
    <section class="profile-card">
      <h2><i class="fa-solid fa-id-card"></i> Personal Information</h2>
      <div class="info-grid" id="personalDetails"></div>
    </section>

    <section class="profile-card">
      <h2><i class="fa-solid fa-briefcase"></i> Employment</h2>
      <div class="info-grid" id="employmentDetails"></div>
    </section>

    <section class="profile-card collapsible-card">
      <div class="profile-card-header">
        <h2><i class="fa-solid fa-user-shield"></i> Access &amp; Permissions</h2>
        <button class="collapsible-toggle" type="button" data-target="accessPermissionsPanel"
          data-collapsed-text="Show access" data-expanded-text="Hide access" aria-expanded="false">
          <span class="collapsible-toggle__label">Show access</span>
          <i class="fa-solid fa-chevron-down" aria-hidden="true"></i>
        </button>
      </div>
      <div class="profile-card-body" id="accessPermissionsPanel" hidden>
        <div class="chip-row" id="roleChips"></div>
        <div class="chip-row" id="pageChips"></div>
        <div class="info-grid" id="accessDetails"></div>
      </div>
    </section>

    <section class="profile-card">
      <h2><i class="fa-solid fa-lock"></i> Security</h2>
      <div class="info-grid" id="securityDetails"></div>
    </section>

    <section class="profile-card">
      <h2><i class="fa-solid fa-laptop"></i> Equipment &amp; Resources</h2>
      <ul class="equipment-list" id="equipmentList"></ul>
      <div class="loader" id="equipmentLoader">
        <div class="spinner"></div>
        Fetching equipment…
      </div>
    </section>

    <section class="profile-card manager-card hidden" id="managerSummaryCard">
      <div class="manager-card-header">
        <h2><i class="fa-solid fa-people-group"></i> Managed Team Overview</h2>
        <span class="manager-chip" id="managerSummaryManagedCount">
          <i class="fa-solid fa-user-group"></i>
          0 Managed
        </span>
      </div>
      <div class="manager-stats" id="managerSummaryStats"></div>
      <div class="manager-list" id="managerSummaryList"></div>
      <div class="manager-pagination hidden" id="managerSummaryPagination"></div>
      <div class="empty-state manager-summary-empty hidden" id="managerSummaryEmpty">
        No managed team members are assigned to you yet.
      </div>
      <div class="loader" id="managerSummaryLoader">
        <div class="spinner"></div>
        Compiling team performance…
      </div>
    </section>
>>>>>>> bbddf736
  </div>
</main>

<script>
  const CURRENT_USER = <?!= currentUserJson || '{}' ?>;
  const PROFILE_BOOTSTRAP = <?!= initialBootstrap || '{}' ?> || {};

  const state = {
    user: (PROFILE_BOOTSTRAP.user && Object.keys(PROFILE_BOOTSTRAP.user).length ? PROFILE_BOOTSTRAP.user : CURRENT_USER) || {},
    detail: PROFILE_BOOTSTRAP.detail || null,
    pages: PROFILE_BOOTSTRAP.pages || [],
    equipment: PROFILE_BOOTSTRAP.equipment || [],
    permissions: PROFILE_BOOTSTRAP.permissions || null,
    campaignId: PROFILE_BOOTSTRAP.campaignId || (CURRENT_USER ? CURRENT_USER.CampaignID || CURRENT_USER.campaignId || '' : ''),
    managerSummary: PROFILE_BOOTSTRAP.managerSummary || null,
    loadingEquipment: false,
    loadingManagerSummary: false,
<<<<<<< HEAD
    managerPagination: { page: 1, pageSize: 6 },
    profileId: safeString(PROFILE_BOOTSTRAP.profileId) || '',
    profileSummary: null
=======
    managerPagination: { page: 1, pageSize: 6 }
>>>>>>> bbddf736
  };

  function safeString(value) {
    if (value === null || typeof value === 'undefined') return '';
    const text = String(value).trim();
    if (!text || text.toLowerCase() === 'undefined' || text.toLowerCase() === 'null') return '';
    return text;
  }

  function resolveBaseUrl() {
    if (typeof safeBaseUrl !== 'undefined' && safeBaseUrl) return safeBaseUrl;
    if (typeof BASE_URL !== 'undefined' && BASE_URL) return BASE_URL;
    if (typeof scriptUrl !== 'undefined' && scriptUrl) return scriptUrl;
    if (typeof SCRIPT_URL !== 'undefined' && SCRIPT_URL) return SCRIPT_URL;
    return '';
  }

  function buildPageLink(slug, extraParams = {}) {
    const params = Object.assign({ page: slug }, extraParams || {});
    const query = Object.keys(params)
      .filter(key => params[key] !== undefined && params[key] !== null && params[key] !== '')
      .map(key => `${encodeURIComponent(key)}=${encodeURIComponent(params[key])}`)
      .join('&');
    const base = resolveBaseUrl();
    if (!base) {
      return `?${query}`;
    }
    const joiner = base.includes('?') ? '&' : '?';
    return `${base}${joiner}${query}`;
  }

  function caseInsensitiveLookup(source, key) {
    if (!source || typeof source !== 'object') return undefined;
    if (Object.prototype.hasOwnProperty.call(source, key)) {
      return source[key];
    }
    const lower = String(key).toLowerCase();
    const keys = Object.keys(source);
    for (let i = 0; i < keys.length; i++) {
      const candidate = keys[i];
      if (String(candidate).toLowerCase() === lower) {
        return source[candidate];
      }
    }
    return undefined;
  }

  function getField(record, keys) {
    if (!record || typeof record !== 'object') return '';
    const list = Array.isArray(keys) ? keys : [keys];
    for (let i = 0; i < list.length; i++) {
      const key = list[i];
      if (!key) continue;
      let value = caseInsensitiveLookup(record, key);
      if (value !== undefined && value !== null && safeString(value) !== '') {
        return value;
      }
      if (record.sheetFieldMap) {
        value = caseInsensitiveLookup(record.sheetFieldMap, key);
        if (value !== undefined && value !== null && safeString(value) !== '') {
          return value;
        }
      }
      if (Array.isArray(record.sheetFields)) {
        for (let f = 0; f < record.sheetFields.length; f++) {
          const field = record.sheetFields[f];
          if (!field || typeof field !== 'object') continue;
          const normalizedKey = safeString(field.key);
          if (normalizedKey && normalizedKey.toLowerCase() === String(key).toLowerCase()) {
            const candidate = field.value;
            if (candidate !== undefined && candidate !== null && safeString(candidate) !== '') {
              return candidate;
            }
          }
        }
      }
    }
    return '';
  }

  function normalizeList(input) {
    if (!input) return [];
    if (Array.isArray(input)) {
      return input
        .map(value => safeString(value))
        .filter(Boolean);
    }
    const text = safeString(input);
    if (!text) return [];
    if (text.startsWith('[') && text.endsWith(']')) {
      try {
        const parsed = JSON.parse(text);
        if (Array.isArray(parsed)) {
          return parsed.map(value => safeString(value)).filter(Boolean);
        }
      } catch (_) { /* ignore */ }
    }
    return text.split(/[,;|]+/).map(part => safeString(part)).filter(Boolean);
  }

  function slugifyProfileBase(value) {
    const base = safeString(value).toLowerCase();
    if (!base) {
      return 'user';
    }
    const normalized = base.replace(/[^a-z0-9]+/g, '-').replace(/^-+|-+$/g, '');
    return normalized || 'user';
  }

  function computeProfileId(userRecord, detailRecord) {
    const record = detailRecord && detailRecord.record ? detailRecord.record : detailRecord || {};
    const usernameCandidate =
      getField(userRecord, ['UserName', 'userName', 'username']) ||
      getField(record, ['UserName', 'userName', 'username']) ||
      getField(userRecord, ['Email', 'email']) ||
      getField(record, ['Email', 'email']) ||
      'user';
    const username = safeString(usernameCandidate) || 'user';

    const identifierCandidate =
      getField(userRecord, ['ID', 'Id', 'id', 'EmployeeID', 'employeeId', 'ProfileID', 'profileId']) ||
      getField(record, ['ID', 'Id', 'id', 'EmployeeID', 'employeeId', 'ProfileID', 'profileId']) ||
      username;
    const identifier = safeString(identifierCandidate) || username;

    const seed = `${username}|${identifier}`;
    let hash = 0;
    for (let i = 0; i < seed.length; i++) {
      hash = ((hash << 5) - hash) + seed.charCodeAt(i);
      hash |= 0;
    }

    const modulo = Math.abs(hash % 1000000);
    let digits = String(modulo);
    while (digits.length < 6) {
      digits = `0${digits}`;
    }

    const base = slugifyProfileBase(username);
    return `${base}-${digits}`;
  }

  function ensureProfileIdInUrl(profileId) {
    if (!profileId || typeof window === 'undefined' || !window.location || !window.history) {
      return;
    }

    try {
      const url = new URL(window.location.href);
      if (url.searchParams.get('profileId') === profileId) {
        return;
      }
      url.searchParams.set('profileId', profileId);
      window.history.replaceState({}, document.title, url.toString());
    } catch (err) {
      const href = String(window.location.href || '');
      if (!href) {
        return;
      }
      const hasParam = /([?&])profileId=/i.test(href);
      if (hasParam) {
        const updated = href.replace(/([?&]profileId=)[^&#]*/i, `$1${encodeURIComponent(profileId)}`);
        window.history.replaceState({}, document.title, updated);
      } else {
        const separator = href.indexOf('?') === -1 ? '?' : '&';
        window.history.replaceState({}, document.title, `${href}${separator}profileId=${encodeURIComponent(profileId)}`);
      }
    }
  }

  function formatDate(value) {
    if (!value) return '';
    try {
      const date = value instanceof Date ? value : new Date(value);
      if (Number.isNaN(date.getTime())) return '';
      return date.toLocaleDateString(undefined, { year: 'numeric', month: 'short', day: 'numeric' });
    } catch (_) {
      return '';
    }
  }

  function formatTenure(value) {
    if (!value) return '';
    try {
      const start = value instanceof Date ? value : new Date(value);
      if (Number.isNaN(start.getTime())) return '';

      const now = new Date();
      let years = now.getFullYear() - start.getFullYear();
      let months = now.getMonth() - start.getMonth();
      let days = now.getDate() - start.getDate();

      if (days < 0) {
        months -= 1;
        const priorMonth = new Date(now.getFullYear(), now.getMonth(), 0).getDate();
        days += priorMonth;
      }

      if (months < 0) {
        years -= 1;
        months += 12;
      }

      const parts = [];
      if (years > 0) {
        parts.push(`${years} yr${years > 1 ? 's' : ''}`);
      }
      if (months > 0) {
        parts.push(`${months} mo${months > 1 ? 's' : ''}`);
      }
      if (!parts.length && days > 0) {
        parts.push(`${days} day${days > 1 ? 's' : ''}`);
      }
      if (!parts.length) {
        parts.push('Less than a day');
      }

      return parts.join(' ');
    } catch (_) {
      return '';
    }
  }

  function formatBoolean(value, { positive = 'Yes', negative = 'No' } = {}) {
    const truthy = value === true || String(value).toLowerCase() === 'true' || String(value) === '1' || String(value).toLowerCase() === 'yes';
    const falsy = value === false || String(value).toLowerCase() === 'false' || String(value) === '0' || String(value).toLowerCase() === 'no';
    if (truthy) return positive;
    if (falsy) return negative;
    return '';
  }

  function formatRelativeTime(value) {
    if (!value) return '';
    try {
      const date = value instanceof Date ? value : new Date(value);
      if (Number.isNaN(date.getTime())) return '';
      const now = Date.now();
      const diff = now - date.getTime();
      const abs = Math.abs(diff);
      const minute = 60 * 1000;
      const hour = 60 * minute;
      const day = 24 * hour;
      const week = 7 * day;

      let amount;
      let unit;
      if (abs < hour) {
        amount = Math.max(1, Math.round(abs / minute));
        unit = 'min';
      } else if (abs < day) {
        amount = Math.max(1, Math.round(abs / hour));
        unit = 'hr';
      } else if (abs < week) {
        amount = Math.max(1, Math.round(abs / day));
        unit = 'day';
      } else {
        amount = Math.max(1, Math.round(abs / week));
        unit = 'wk';
      }

      const plural = amount === 1 ? '' : 's';
      const suffix = diff >= 0 ? 'ago' : 'from now';
      return `${amount} ${unit}${plural} ${suffix}`;
    } catch (_) {
      return '';
    }
  }

  function formatScore(value, { decimals = 1 } = {}) {
    const num = Number(value);
    if (!Number.isFinite(num)) return '—';
    const factor = Math.pow(10, decimals);
    const rounded = Math.round(num * factor) / factor;
    const text = decimals === 0 ? String(Math.round(rounded)) : rounded.toFixed(decimals).replace(/\.0+$/, '');
    return `${text}%`;
  }

  function createInfoItem(label, value, options = {}) {
    const container = document.createElement('div');
    container.className = 'info-item';

    const labelEl = document.createElement('div');
    labelEl.className = 'info-label';
    labelEl.textContent = label;
    container.appendChild(labelEl);

    const valueEl = document.createElement('div');
    valueEl.className = 'info-value';
    if (options.isLink) {
      const link = document.createElement('a');
      link.href = options.href || `mailto:${value}`;
      link.textContent = value;
      link.target = options.target || '_blank';
      valueEl.appendChild(link);
    } else {
      valueEl.textContent = value;
    }
    container.appendChild(valueEl);

    return container;
  }

  function renderInfoGrid(containerId, fields, record) {
    const container = document.getElementById(containerId);
    if (!container) return;
    container.innerHTML = '';

    const nodes = [];
    fields.forEach(def => {
      const raw = getField(record, def.keys);
      let value = safeString(raw);

      if (def.transform) {
        value = def.transform(raw, record, state.user);
      }

      if (!value) return;
      nodes.push(createInfoItem(def.label, value, def));
    });

    if (!nodes.length) {
      const empty = document.createElement('div');
      empty.className = 'empty-state';
      empty.textContent = 'No details available yet.';
      container.appendChild(empty);
      return;
    }

    nodes.forEach(node => container.appendChild(node));
  }

  function renderProfileEssentials(summary) {
    const container = document.getElementById('profileEssentials');
    if (!container) {
      return;
    }

    const items = [];
    const pushItem = (label, value, options = {}) => {
      const text = safeString(value);
      if (!text) {
        return;
      }
      items.push(Object.assign({ label, value: text }, options));
    };

    summary = summary || {};

    pushItem('Profile ID', summary.profileId, { code: true });
    pushItem('Work Email', summary.email, { isLink: true, href: summary.email ? `mailto:${summary.email}` : '' });
    pushItem('Manager', summary.manager);
    pushItem('Location', summary.location);
    pushItem('Employment Status', summary.status);
    pushItem('Tenure', summary.tenure, {
      meta: summary.startDate ? `Started ${summary.startDate}` : ''
    });

    if (!items.length) {
      container.hidden = true;
      container.innerHTML = '';
      return;
    }

    container.hidden = false;
    container.innerHTML = '';

    items.forEach(item => {
      const card = document.createElement('div');
      card.className = 'profile-essential';

      const labelEl = document.createElement('span');
      labelEl.className = 'profile-essential__label';
      labelEl.textContent = item.label;
      card.appendChild(labelEl);

      const valueEl = document.createElement('div');
      valueEl.className = 'profile-essential__value';
      if (item.code) {
        valueEl.classList.add('profile-essential__value--code');
      }

      if (item.isLink && item.value) {
        const link = document.createElement('a');
        link.href = item.href || item.value;
        link.target = '_top';
        link.rel = 'noopener';
        link.textContent = item.value;
        valueEl.appendChild(link);
      } else {
        valueEl.textContent = item.value;
      }

      card.appendChild(valueEl);

      if (item.meta) {
        const metaEl = document.createElement('div');
        metaEl.className = 'profile-essential__meta';
        metaEl.textContent = item.meta;
        card.appendChild(metaEl);
      }

      container.appendChild(card);
    });
  }

  function renderChips(containerId, values, icon) {
    const container = document.getElementById(containerId);
    if (!container) return;
    container.innerHTML = '';

    const list = normalizeList(values);
    if (!list.length) {
      container.classList.add('empty');
      return;
    }
    container.classList.remove('empty');

    list.forEach(value => {
      const chip = document.createElement('span');
      chip.className = 'chip';
      if (icon) {
        const iconEl = document.createElement('i');
        iconEl.className = icon;
        chip.appendChild(iconEl);
      }
      const text = document.createElement('span');
      text.textContent = value;
      chip.appendChild(text);
      container.appendChild(chip);
    });
  }

  function renderEquipment(items) {
    const listEl = document.getElementById('equipmentList');
    const loader = document.getElementById('equipmentLoader');
    if (loader) loader.classList.remove('show');
    if (!listEl) return;
    listEl.innerHTML = '';

    if (state.loadingEquipment) {
      return;
    }

    if (!Array.isArray(items) || !items.length) {
      const empty = document.createElement('li');
      empty.className = 'empty-state';
      empty.textContent = 'No assigned equipment on record.';
      listEl.appendChild(empty);
      return;
    }

    items.forEach(item => {
      const li = document.createElement('li');
      li.className = 'equipment-item';
      const name = safeString(item.ItemName || item.itemName || item.DisplayName || item.displayName || 'Equipment');
      const type = safeString(item.ItemType || item.itemType);
      const serial = safeString(item.SerialNumber || item.serialNumber);
      const status = safeString(item.Status || item.status || item.Condition || item.condition);
      const issued = formatDate(item.IssuedDate || item.issuedDate || item.CreatedAt || item.createdAt);
      const returned = formatDate(item.ReturnedDate || item.returnedDate);

      const heading = document.createElement('strong');
      heading.textContent = name;
      li.appendChild(heading);

      const meta = document.createElement('div');
      meta.className = 'equipment-meta';
      if (type) meta.appendChild(document.createTextNode(type));
      if (serial) meta.appendChild(document.createTextNode(`SN: ${serial}`));
      if (status) meta.appendChild(document.createTextNode(`Status: ${status}`));
      if (issued) meta.appendChild(document.createTextNode(`Issued ${issued}`));
      if (returned) meta.appendChild(document.createTextNode(`Returned ${returned}`));
      li.appendChild(meta);

      if (safeString(item.Notes || item.notes)) {
        const notes = document.createElement('div');
        notes.textContent = safeString(item.Notes || item.notes);
        notes.style.fontSize = '0.85rem';
        notes.style.color = 'var(--profile-text-secondary)';
        li.appendChild(notes);
      }

      listEl.appendChild(li);
    });
  }

  function createManagerMetric(label, value, secondary) {
    const metric = document.createElement('div');
    metric.className = 'metric';

    const labelEl = document.createElement('span');
    labelEl.className = 'label';
    labelEl.textContent = label;
    metric.appendChild(labelEl);

    const valueEl = document.createElement('span');
    valueEl.className = 'value';
    valueEl.textContent = value;
    metric.appendChild(valueEl);

    if (secondary) {
      const secondaryEl = document.createElement('small');
      secondaryEl.textContent = secondary;
      metric.appendChild(secondaryEl);
    }

    return metric;
  }

  function renderManagerSummary(summary) {
    const card = document.getElementById('managerSummaryCard');
    if (!card) return;

    const loader = document.getElementById('managerSummaryLoader');
    if (loader) {
      if (state.loadingManagerSummary) {
        loader.classList.add('show');
      } else {
        loader.classList.remove('show');
      }
    }

    const shouldShow = isLikelyManager(summary);
    if (!shouldShow) {
      card.classList.add('hidden');
      return;
    }
    card.classList.remove('hidden');

    const statsEl = document.getElementById('managerSummaryStats');
    const listEl = document.getElementById('managerSummaryList');
    const emptyEl = document.getElementById('managerSummaryEmpty');
    const countEl = document.getElementById('managerSummaryManagedCount');
    const paginationEl = document.getElementById('managerSummaryPagination');

    if (emptyEl && state.loadingManagerSummary) {
      emptyEl.classList.add('hidden');
    }

    if (countEl) {
      countEl.innerHTML = '<i class="fa-solid fa-user-group"></i> 0 Managed';
    }
    if (statsEl) statsEl.innerHTML = '';
    if (listEl) listEl.innerHTML = '';
    if (paginationEl) {
      paginationEl.innerHTML = '';
      paginationEl.classList.add('hidden');
    }

    if (!summary) {
      if (emptyEl && !state.loadingManagerSummary) {
        emptyEl.textContent = 'Managed team insights will appear here once available.';
        emptyEl.classList.remove('hidden');
      }
      return;
    }

    if (summary.success === false) {
      if (emptyEl && !state.loadingManagerSummary) {
        const message = summary && summary.error ? summary.error : 'We could not load your team summary right now.';
        emptyEl.textContent = message;
        emptyEl.classList.remove('hidden');
      }
      return;
    }

    const users = Array.isArray(summary.users) ? summary.users.slice() : [];
    const totals = summary.totals || {};

    const managedCount = typeof totals.managedCount === 'number' ? totals.managedCount : users.length;
    const totalEvaluations = typeof totals.totalEvaluations === 'number'
      ? totals.totalEvaluations
      : users.reduce((sum, user) => sum + (Number(user && user.evaluations) || 0), 0);
    const lastEvaluationDate = totals.lastEvaluation || (function () {
      let latest = null;
      users.forEach(user => {
        if (!user || !user.lastEvaluation) return;
        const date = new Date(user.lastEvaluation);
        if (Number.isNaN(date.getTime())) return;
        if (!latest || date > latest) latest = date;
      });
      return latest ? latest.toISOString() : '';
    })();

    if (countEl) {
      countEl.innerHTML = `<i class="fa-solid fa-user-group"></i> ${managedCount} Managed`;
    }

    if (statsEl) {
      const stats = [
        { label: 'Managed Agents', value: managedCount },
        { label: 'Team Avg Score', value: formatScore(totals.scoreAverage) },
        { label: 'Total Evaluations', value: totalEvaluations },
        { label: 'Last Evaluation', value: lastEvaluationDate ? (formatDate(lastEvaluationDate) || '—') : '—', secondary: lastEvaluationDate ? formatRelativeTime(lastEvaluationDate) : '' }
      ];

      stats.forEach(stat => {
        const statEl = document.createElement('div');
        statEl.className = 'manager-stat';

        const labelEl = document.createElement('span');
        labelEl.className = 'label';
        labelEl.textContent = stat.label;
        statEl.appendChild(labelEl);

        const valueEl = document.createElement('span');
        valueEl.className = 'value';
        valueEl.textContent = stat.value;
        statEl.appendChild(valueEl);

        if (stat.secondary) {
          const secondaryEl = document.createElement('small');
          secondaryEl.textContent = stat.secondary;
          statEl.appendChild(secondaryEl);
        }

        statsEl.appendChild(statEl);
      });
    }

    if (!users.length) {
      if (emptyEl) {
        emptyEl.textContent = 'No managed team members are assigned to you yet.';
        emptyEl.classList.remove('hidden');
      }
      if (paginationEl) {
        paginationEl.classList.add('hidden');
      }
      state.managerPagination.page = 1;
      return;
    }

    if (emptyEl) {
      emptyEl.classList.add('hidden');
    }

    users.sort((a, b) => {
      const aScore = Number(a && a.averageScore);
      const bScore = Number(b && b.averageScore);
      if (Number.isFinite(bScore) && Number.isFinite(aScore)) {
        return bScore - aScore;
      }
      if (Number.isFinite(bScore)) return 1;
      if (Number.isFinite(aScore)) return -1;
      const aName = safeString(a && (a.name || a.FullName || a.fullName || a.UserName || a.userName));
      const bName = safeString(b && (b.name || b.FullName || b.fullName || b.UserName || b.userName));
      return aName.localeCompare(bName);
    });

    const pageSize = state.managerPagination.pageSize || 6;
    let currentPage = state.managerPagination.page || 1;
    const totalPages = Math.max(1, Math.ceil(users.length / pageSize));
    if (currentPage > totalPages) currentPage = totalPages;
    if (currentPage < 1) currentPage = 1;
    state.managerPagination.page = currentPage;

    const startIndex = (currentPage - 1) * pageSize;
    const pagedUsers = users.slice(startIndex, startIndex + pageSize);

    if (paginationEl) {
      paginationEl.innerHTML = '';
      if (users.length) {
        const range = document.createElement('span');
        range.className = 'manager-pagination__range';
        const start = startIndex + 1;
        const end = Math.min(startIndex + pageSize, users.length);
        range.textContent = `Showing ${start}–${end} of ${users.length}`;
        paginationEl.appendChild(range);

        if (totalPages > 1) {
          const controls = document.createElement('div');
          controls.className = 'manager-pagination__controls';

          const createButton = (action, label, icon, disabled) => {
            const button = document.createElement('button');
            button.type = 'button';
            button.className = 'manager-pagination__button';
            button.dataset.pageAction = action;
            button.disabled = disabled;
            button.innerHTML = `<i class="${icon}"></i><span>${label}</span>`;
            controls.appendChild(button);
          };

          createButton('prev', 'Previous', 'fa-solid fa-arrow-left', currentPage === 1);
          createButton('next', 'Next', 'fa-solid fa-arrow-right', currentPage === totalPages);
          paginationEl.appendChild(controls);
        }

        paginationEl.classList.remove('hidden');
      }
    }

    pagedUsers.forEach(user => {
      const row = document.createElement('div');
      row.className = 'manager-row';

      const info = document.createElement('div');
      info.className = 'info';

      const nameEl = document.createElement('strong');
      nameEl.textContent = safeString(user && (user.name || user.FullName || user.fullName || user.UserName || user.userName || 'Team Member')) || 'Team Member';
      info.appendChild(nameEl);

      const detailParts = [];
      const campaignName = safeString(user && (user.campaignName || user.CampaignName));
      if (campaignName) detailParts.push(campaignName);
      const roles = normalizeList(user && (user.roles || user.roleNames || user.RoleNames));
      if (roles.length) detailParts.push(roles.join(', '));

      if (detailParts.length) {
        const detailsEl = document.createElement('span');
        detailsEl.textContent = detailParts.join(' • ');
        info.appendChild(detailsEl);
      }

      row.appendChild(info);

      const metrics = document.createElement('div');
      metrics.className = 'metrics';

      metrics.appendChild(createManagerMetric('Avg Score', formatScore(user && user.averageScore)));

      const evaluationCount = Number(user && user.evaluations) || 0;
      metrics.appendChild(createManagerMetric('Evaluations', evaluationCount.toString()));

      const lastEvalDate = user && user.lastEvaluation ? formatDate(user.lastEvaluation) : '';
      const lastEvalRelative = user && user.lastEvaluation ? formatRelativeTime(user.lastEvaluation) : '';
      metrics.appendChild(createManagerMetric('Last Eval', lastEvalDate || '—', lastEvalRelative));

      row.appendChild(metrics);

      if (listEl) {
        listEl.appendChild(row);
      }
    });
  }

  function handleManagerPaginationClick(event) {
    const button = event.target && event.target.closest ? event.target.closest('[data-page-action]') : null;
    if (!button || button.disabled) {
      return;
    }

    const action = button.getAttribute('data-page-action');
    const currentPage = state.managerPagination.page || 1;
    if (action === 'prev') {
      state.managerPagination.page = Math.max(1, currentPage - 1);
    } else if (action === 'next') {
      state.managerPagination.page = currentPage + 1;
    }

    renderManagerSummary(state.managerSummary);
  }

  function setupCollapsibleCards() {
    const toggles = document.querySelectorAll('.collapsible-toggle');
    toggles.forEach(toggle => {
      const targetId = toggle.getAttribute('data-target');
      const panel = targetId ? document.getElementById(targetId) : null;
      if (!panel) {
        return;
      }

      const label = toggle.querySelector('.collapsible-toggle__label');
      const collapsedText = toggle.getAttribute('data-collapsed-text') || 'Show';
      const expandedText = toggle.getAttribute('data-expanded-text') || 'Hide';

      const setState = expanded => {
        toggle.setAttribute('aria-expanded', expanded ? 'true' : 'false');
        panel.hidden = !expanded;
        if (label) {
          label.textContent = expanded ? expandedText : collapsedText;
        }
      };

      setState(false);

      toggle.addEventListener('click', () => {
        const isExpanded = toggle.getAttribute('aria-expanded') === 'true';
        setState(!isExpanded);
      });
    });
  }

  function resolveDisplayName(userRecord) {
    if (!userRecord || typeof userRecord !== 'object') {
      return '';
    }

    const direct = safeString(userRecord.FullName || userRecord.fullName) ||
      safeString(userRecord.DisplayName || userRecord.displayName);
    if (direct) {
      return direct;
    }

    const first = safeString(userRecord.FirstName || userRecord.firstName || userRecord.GivenName || userRecord.givenName);
    const last = safeString(userRecord.LastName || userRecord.lastName || userRecord.Surname || userRecord.surname);
    const combined = [first, last].filter(Boolean).join(' ');
    if (combined) {
      return combined;
    }

    return safeString(userRecord.UserName || userRecord.userName || userRecord.username || userRecord.Email || userRecord.email);
  }

  function resolvePrimaryRole(userRecord, detailRecord) {
    const roleList = normalizeList(userRecord.roleNames || userRecord.RoleNames || (detailRecord && detailRecord.roleNames));
    if (roleList.length) return roleList[0];
    return safeString(userRecord.PrimaryRole || userRecord.primaryRole || userRecord.Role || userRecord.role || (detailRecord ? detailRecord.PrimaryRole || detailRecord.Role : ''));
  }

  function isLikelyManager(summary = state.managerSummary) {
    const roles = normalizeList(
      (state.user && (state.user.roleNames || state.user.RoleNames)) ||
      (summary && summary.roles) ||
      (state.detail && state.detail.roleNames)
    );
    const roleMatch = roles.some(role => /manager|lead|supervisor|director|executive/i.test(role));
    const permissions = state.permissions || {};
    const permissionLevel = safeString(permissions.permissionLevel);
    const permissionMatch = /manager|lead|supervisor/i.test(permissionLevel.toLowerCase ? permissionLevel.toLowerCase() : permissionLevel);
    const canManageUsers = permissions && (permissions.canManageUsers === true || String(permissions.canManageUsers).toLowerCase() === 'true');
    if (roleMatch || permissionMatch || canManageUsers) return true;
    if (summary && summary.users && summary.users.length) return true;
    return false;
  }

<<<<<<< HEAD
  function updateGlobalBannerFromProfile(summary) {
=======
  function updateGlobalBannerFromProfile({ name, primaryRole, campaign, status, startDate }) {
>>>>>>> bbddf736
    if (typeof initializeGlobalBanner !== 'function') {
      return;
    }

<<<<<<< HEAD
    summary = summary || {};

    const name = summary.name || 'My Profile';
    const primaryRole = summary.primaryRole || 'Team Member';
    const campaign = summary.campaign || '';
    const status = summary.status || '';
    const startDate = summary.startDate || '';
    const tenure = summary.tenure || '';
    const profileId = summary.profileId || '';
    const username = safeString(summary.username);
    const location = summary.location || '';
    const manager = summary.manager || '';
    const email = summary.email || '';
    const phone = summary.phone || '';

    const headline = document.createElement('div');
    headline.className = 'profile-banner__headline';

    const avatar = document.createElement('div');
    avatar.className = 'profile-banner__avatar';
    avatar.textContent = safeString(name).charAt(0).toUpperCase() || 'U';
    headline.appendChild(avatar);

    const textWrap = document.createElement('div');
    textWrap.className = 'profile-banner__text';

    const nameEl = document.createElement('div');
    nameEl.className = 'profile-banner__name';
    nameEl.textContent = name;
    textWrap.appendChild(nameEl);

    if (primaryRole) {
      const roleEl = document.createElement('div');
      roleEl.className = 'profile-banner__role';
      const icon = document.createElement('i');
      icon.className = 'fa-solid fa-shield-halved';
      roleEl.appendChild(icon);
      const roleText = document.createElement('span');
      roleText.textContent = primaryRole;
      roleEl.appendChild(roleText);
      textWrap.appendChild(roleEl);
    }

    if (username) {
      const usernameEl = document.createElement('div');
      usernameEl.className = 'profile-banner__username';
      usernameEl.textContent = username.indexOf('@') === -1 ? `@${username}` : username;
      textWrap.appendChild(usernameEl);
    }

    headline.appendChild(textWrap);

    const chipsRow = document.createElement('div');
    chipsRow.className = 'profile-banner__chips';

    const appendChip = (icon, label) => {
      if (!label) {
        return;
=======
    const descriptionParts = [];
    if (primaryRole) descriptionParts.push(primaryRole);
    const description = descriptionParts.join(' • ');

    const chipRow = document.createElement('div');
    chipRow.className = 'banner-chip-row';

    const appendChip = (icon, label) => {
      if (!label) return;
      const chip = document.createElement('span');
      chip.className = 'banner-chip';
      if (icon) {
        const iconEl = document.createElement('i');
        iconEl.className = icon;
        chip.appendChild(iconEl);
      }
      const text = document.createElement('span');
      text.textContent = label;
      chip.appendChild(text);
      chipRow.appendChild(chip);
    };

    appendChip('fa-solid fa-circle-check', status);
    appendChip('fa-solid fa-calendar', startDate ? `Joined ${startDate}` : '');

    const actions = [];
    const addAction = (href, label, icon, variant) => {
      if (!href) return;
      const action = document.createElement('a');
      action.href = href;
      action.textContent = label;
      action.setAttribute('data-banner-icon', icon);
      action.setAttribute('data-banner-variant', variant);
      actions.push(action);
    };

    try {
      addAction(buildPageLink('agent-experience'), 'Agent Experience', 'fa-solid fa-user-gear', 'primary');
      addAction(buildPageLink('agentschedule'), 'View Schedule', 'fa-solid fa-calendar-days', 'secondary');
    } catch (err) {
      console.warn('Unable to build banner actions', err);
    }

    const descriptionElements = chipRow.childNodes.length ? [chipRow] : [];

    initializeGlobalBanner({
      title: name || 'My Profile',
      description,
      descriptionElements,
      campaignName: campaign,
      actions
    });
  }

  function hydrateHero(userRecord, detailRecord) {
    const record = detailRecord && detailRecord.record ? detailRecord.record : detailRecord || {};
    const name = resolveDisplayName(userRecord) || resolveDisplayName(record) || 'Your profile';
    const primaryRole = resolvePrimaryRole(userRecord, record) || 'Team Member';
    const campaign = safeString(userRecord.campaignName || userRecord.CampaignName || record.CampaignName || record.campaignName || state.campaignId);
    const status = safeString(record.EmploymentStatus || record.Status || userRecord.Status || userRecord.status);
    const startDate = formatDate(record.StartDate || record.HireDate || record.DateHired || record.OnboardDate || record.CreatedAt || record.createdAt);

    const chips = document.getElementById('profileChips');
    if (chips) {
      chips.innerHTML = '';
      if (status) {
        const statusChip = document.createElement('span');
        statusChip.className = 'profile-chip';
        statusChip.innerHTML = '<i class="fa-solid fa-circle-check"></i>' + status;
        chips.appendChild(statusChip);
>>>>>>> bbddf736
      }
      const chip = document.createElement('span');
      chip.className = 'profile-banner__chip';
      if (icon) {
        const iconEl = document.createElement('i');
        iconEl.className = icon;
        chip.appendChild(iconEl);
      }
      const text = document.createElement('span');
      text.textContent = label;
      chip.appendChild(text);
      chipsRow.appendChild(chip);
    };

    appendChip('fa-solid fa-circle-check', status);
    appendChip('fa-solid fa-calendar-day', startDate ? `Joined ${startDate}` : '');
    appendChip('fa-solid fa-hourglass-half', tenure);
    appendChip('fa-solid fa-diagram-project', campaign);

    const metaRow = document.createElement('div');
    metaRow.className = 'profile-banner__meta-row';

    const appendMeta = (icon, label, value, options = {}) => {
      const textValue = safeString(value);
      if (!textValue) {
        return;
      }
      const item = document.createElement('div');
      item.className = 'profile-banner__meta-item';

      const labelEl = document.createElement('div');
      labelEl.className = 'profile-banner__meta-label';
      if (icon) {
        const iconEl = document.createElement('i');
        iconEl.className = icon;
        labelEl.appendChild(iconEl);
      }
      const labelText = document.createElement('span');
      labelText.textContent = label;
      labelEl.appendChild(labelText);
      item.appendChild(labelEl);

      const valueEl = document.createElement('div');
      valueEl.className = 'profile-banner__meta-value';
      if (options.code) {
        valueEl.classList.add('profile-banner__meta-value--code');
      }
      valueEl.textContent = textValue;
      item.appendChild(valueEl);

      metaRow.appendChild(item);
    };

    appendMeta('fa-solid fa-id-badge', 'Profile ID', profileId, { code: true });
    appendMeta('fa-solid fa-user-tie', 'Manager', manager);
    appendMeta('fa-solid fa-location-dot', 'Location', location);

    const contactsRow = document.createElement('div');
    contactsRow.className = 'profile-banner__contacts';

    const appendContact = (icon, label, value, href) => {
      const textValue = safeString(value);
      if (!textValue) {
        return;
      }
      const contact = document.createElement('div');
      contact.className = 'profile-banner__contact';
      if (icon) {
        const iconEl = document.createElement('i');
        iconEl.className = icon;
        contact.appendChild(iconEl);
      }
      const content = document.createElement(href ? 'a' : 'span');
      if (href) {
        content.href = href;
        content.target = '_top';
        content.rel = 'noopener';
      }
      content.textContent = textValue;
      if (label) {
        content.setAttribute('aria-label', `${label}: ${textValue}`);
      }
      contact.appendChild(content);
      contactsRow.appendChild(contact);
    };

    appendContact('fa-solid fa-envelope', 'Email', email, email ? `mailto:${email}` : '');
    if (phone) {
      const tel = phone.replace(/[^0-9+]/g, '');
      appendContact('fa-solid fa-phone', 'Phone', phone, tel ? `tel:${tel}` : '');
    }

    const descriptionElements = [];
    if (chipsRow.childNodes.length) descriptionElements.push(chipsRow);
    if (metaRow.childNodes.length) descriptionElements.push(metaRow);
    if (contactsRow.childNodes.length) descriptionElements.push(contactsRow);

    const actions = [];
    const addAction = (href, label, icon, variant) => {
      if (!href) {
        return;
      }
      const action = document.createElement('a');
      action.href = href;
      action.target = '_top';
      action.textContent = label;
      action.setAttribute('data-banner-icon', icon);
      action.setAttribute('data-banner-variant', variant);
      action.setAttribute('data-banner-label', label);
      actions.push(action);
    };

    try {
      addAction(buildPageLink('agent-experience'), 'Agent Experience', 'fa-solid fa-user-gear', 'primary');
      addAction(buildPageLink('agentschedule'), 'View Schedule', 'fa-solid fa-calendar-days', 'secondary');
    } catch (err) {
      console.warn('Unable to build banner actions', err);
    }

    initializeGlobalBanner({
      eyebrow: 'Profile Overview',
      titleFragments: [headline],
      description: '',
      descriptionElements,
      campaignName: campaign,
      actions
    });
  }

  function hydrateProfileSummary(userRecord, detailRecord) {
    const record = detailRecord && detailRecord.record ? detailRecord.record : detailRecord || {};
    const name = resolveDisplayName(userRecord) || resolveDisplayName(record) || 'Your profile';
    const primaryRole = resolvePrimaryRole(userRecord, record) || 'Team Member';
    const campaign = safeString(userRecord.campaignName || userRecord.CampaignName || record.CampaignName || record.campaignName || state.campaignId);
    const status = safeString(record.EmploymentStatus || record.Status || userRecord.Status || userRecord.status);
    const startDateRaw = record.StartDate || record.HireDate || record.DateHired || record.OnboardDate || record.CreatedAt || record.createdAt;
    const startDate = formatDate(startDateRaw);
    const tenure = formatTenure(startDateRaw);
    const username = safeString(
      getField(userRecord, ['UserName', 'userName', 'username']) ||
      getField(record, ['UserName', 'userName', 'username'])
    );
    const manager = safeString(
      getField(record, ['Manager', 'manager', 'ManagerName', 'managerName', 'Supervisor', 'supervisor'])
    );
    const location = safeString(
      getField(record, ['Location', 'location', 'City', 'city', 'Country', 'country']) ||
      getField(userRecord, ['Location', 'location', 'City', 'city', 'Country', 'country'])
    );
    const email = safeString(
      getField(record, ['WorkEmail', 'Email', 'email']) ||
      getField(userRecord, ['WorkEmail', 'Email', 'email'])
    );
    const phone = safeString(
      getField(record, ['Phone', 'phone', 'Mobile', 'mobile', 'WorkPhone', 'workPhone']) ||
      getField(userRecord, ['Phone', 'phone', 'Mobile', 'mobile'])
    );

    const computedProfileId = computeProfileId(userRecord, detailRecord);
    if (computedProfileId && computedProfileId !== state.profileId) {
      state.profileId = computedProfileId;
    }
    ensureProfileIdInUrl(state.profileId);

    const sidebarPanel = document.getElementById('userPanel');
    if (sidebarPanel && state.profileId) {
      sidebarPanel.setAttribute('data-profile-id', state.profileId);
    }

<<<<<<< HEAD
    const summary = {
      name,
      primaryRole,
      campaign,
      status,
      startDate,
      tenure,
      username,
      profileId: state.profileId,
      manager,
      location,
      email,
      phone
    };

    state.profileSummary = summary;

    updateGlobalBannerFromProfile(summary);
    renderProfileEssentials(summary);
=======
    updateGlobalBannerFromProfile({ name, primaryRole, campaign, status, startDate });
>>>>>>> bbddf736
  }

  function refreshSections() {
    const detailRecord = state.detail && state.detail.record ? state.detail.record : state.detail || {};
    const combinedRecord = Object.assign({}, state.user, detailRecord);

    hydrateProfileSummary(state.user, state.detail);

    renderInfoGrid('personalDetails', [
      { label: 'Full Name', keys: ['FullName', 'fullName', 'DisplayName', 'displayName'] },
      { label: 'Preferred Name', keys: ['PreferredName', 'preferredName'] },
      { label: 'Work Email', keys: ['Email', 'email'], isLink: true },
      { label: 'Phone', keys: ['Phone', 'phone', 'Mobile', 'mobile'] },
      { label: 'Username', keys: ['UserName', 'userName', 'username', 'Email'] },
      { label: 'Location', keys: ['Location', 'location', 'City', 'city', 'Country', 'country'] }
    ], combinedRecord);

    renderInfoGrid('employmentDetails', [
      { label: 'Employee ID', keys: ['EmployeeID', 'employeeId', 'ID', 'id'] },
      { label: 'Department', keys: ['Department', 'department', 'Team', 'team'] },
      { label: 'Campaign', keys: ['CampaignName', 'campaignName', 'CampaignID', 'campaignId'] },
      { label: 'Manager', keys: ['Manager', 'manager', 'ManagerName', 'managerName', 'Supervisor', 'supervisor'] },
      { label: 'Employment Status', keys: ['EmploymentStatus', 'Status', 'status'] },
      {
        label: 'Start Date',
        keys: ['StartDate', 'HireDate', 'DateHired', 'OnboardDate'],
        transform: (value) => formatDate(value)
      },
      {
        label: 'Tenure',
        keys: ['StartDate', 'HireDate', 'DateHired', 'AnniversaryDate'],
        transform: (value) => formatTenure(value)
      }
    ], combinedRecord);

    const roles = normalizeList(state.user.roleNames || combinedRecord.roleNames || combinedRecord.RoleNames || combinedRecord.Roles || combinedRecord.Role);
    renderChips('roleChips', roles, 'fa-solid fa-badge-check');

    renderChips('pageChips', state.pages, 'fa-solid fa-layer-group');

    renderInfoGrid('accessDetails', [
      { label: 'Permission Level', keys: ['permissionLevel'], transform: (value, record) => {
        const source = state.permissions || record.permissions || {};
        const level = source.permissionLevel || value;
        return level ? level.toString().replace(/_/g, ' ').toUpperCase() : '';
      } },
      { label: 'Manage Users', keys: ['canManageUsers'], transform: () => formatBoolean(state.permissions && state.permissions.canManageUsers) },
      { label: 'Manage Pages', keys: ['canManagePages'], transform: () => formatBoolean(state.permissions && state.permissions.canManagePages) },
      {
        label: 'Assigned Campaign',
        keys: ['CampaignName', 'campaignName', 'CampaignID', 'campaignId'],
        transform: (value, record, userData) => {
          const name = safeString(record && (record.CampaignName || record.campaignName)) ||
            safeString(userData && (userData.CampaignName || userData.campaignName));
          const id = safeString(record && (record.CampaignID || record.campaignId)) || safeString(state.campaignId);
          return name || id;
        }
      }
<<<<<<< HEAD
    ], Object.assign({}, state.user, detailRecord, { permissions: state.permissions }));
=======
    ], Object.assign({}, detailRecord, { permissions: state.permissions }));
>>>>>>> bbddf736

    renderInfoGrid('securityDetails', [
      { label: 'Email Confirmed', keys: ['EmailConfirmed', 'emailConfirmed'], transform: (value) => formatBoolean(value) },
      { label: 'MFA Enabled', keys: ['MFAEnabled', 'mfaEnabled'], transform: (value) => formatBoolean(value) },
      { label: 'Last Login', keys: ['LastLoginAt', 'LastLogin', 'lastLoginAt', 'lastLogin'], transform: (value) => formatDate(value) },
      { label: 'Last Activity', keys: ['LastActivityAt', 'lastActivityAt'], transform: (value) => formatDate(value) },
      { label: 'Password Reset Required', keys: ['ResetRequired', 'resetRequired'], transform: (value) => formatBoolean(value, { positive: 'Required', negative: 'Not Required' }) }
    ], combinedRecord);

    renderEquipment(state.equipment);
    renderManagerSummary(state.managerSummary);
  }

  function fetchUserDetail() {
    const userId = safeString(state.user && state.user.ID);
    if (!userId || (typeof google === 'undefined' || !google.script || !google.script.run)) {
      refreshSections();
      return;
    }

    google.script.run
      .withFailureHandler(err => {
        console.warn('Failed to load user detail', err);
        refreshSections();
      })
      .withSuccessHandler(detail => {
        state.detail = detail || state.detail;
        refreshSections();
      })
      .clientGetUserDetail(userId, { requestingUserId: userId });
  }

  function fetchUserPages() {
    const userId = safeString(state.user && state.user.ID);
    if (!userId || (typeof google === 'undefined' || !google.script || !google.script.run)) {
      refreshSections();
      return;
    }

    google.script.run
      .withFailureHandler(err => {
        console.warn('Failed to load user pages', err);
      })
      .withSuccessHandler(pages => {
        if (Array.isArray(pages)) {
          state.pages = pages;
          refreshSections();
        }
      })
      .clientGetUserPages(userId);
  }

  function fetchUserEquipment() {
    const userId = safeString(state.user && state.user.ID);
    const loader = document.getElementById('equipmentLoader');
    if (loader) loader.classList.add('show');
    if (!userId || (typeof google === 'undefined' || !google.script || !google.script.run)) {
      if (loader) loader.classList.remove('show');
      refreshSections();
      return;
    }

    state.loadingEquipment = true;
    google.script.run
      .withFailureHandler(err => {
        console.warn('Failed to load equipment', err);
        state.loadingEquipment = false;
        if (loader) loader.classList.remove('show');
        renderEquipment(state.equipment);
      })
      .withSuccessHandler(result => {
        state.loadingEquipment = false;
        if (loader) loader.classList.remove('show');
        if (result && result.success && Array.isArray(result.items)) {
          state.equipment = result.items;
          renderEquipment(state.equipment);
        } else {
          renderEquipment(state.equipment);
        }
      })
      .clientGetUserEquipment(userId);
  }

  function fetchManagerSummary(force = false) {
    const userId = safeString(state.user && state.user.ID);
    if (!userId || (typeof google === 'undefined' || !google.script || !google.script.run)) {
      renderManagerSummary(state.managerSummary);
      return;
    }

    if (!force && !isLikelyManager() && (!state.managerSummary || !state.managerSummary.users || !state.managerSummary.users.length)) {
      renderManagerSummary(state.managerSummary);
      return;
    }

    state.loadingManagerSummary = true;
    renderManagerSummary(state.managerSummary);

    google.script.run
      .withFailureHandler(err => {
        console.warn('Failed to load manager summary', err);
        state.loadingManagerSummary = false;
        state.managerSummary = { success: false, error: 'Unable to load team summary right now.' };
        renderManagerSummary(state.managerSummary);
      })
      .withSuccessHandler(result => {
        state.loadingManagerSummary = false;
        if (result && result.success) {
          state.managerSummary = result;
          state.managerPagination.page = 1;
        } else if (result) {
          state.managerSummary = Object.assign({ success: false }, result);
          state.managerPagination.page = 1;
        } else {
          state.managerSummary = { success: false, error: 'Unable to load team summary right now.' };
          state.managerPagination.page = 1;
        }
        renderManagerSummary(state.managerSummary);
      })
      .clientGetManagerTeamSummary(userId);
  }

  function fetchPermissions() {
    const userId = safeString(state.user && state.user.ID);
    const campaignId = safeString(state.campaignId);
    if (!userId || !campaignId || (typeof google === 'undefined' || !google.script || !google.script.run)) {
      refreshSections();
      return;
    }

    google.script.run
      .withFailureHandler(err => {
        console.warn('Failed to load permissions', err);
      })
      .withSuccessHandler(perms => {
        if (perms && typeof perms === 'object') {
          state.permissions = perms;
          refreshSections();
          if (!state.loadingManagerSummary && isLikelyManager() && (!state.managerSummary || state.managerSummary.success === false)) {
            fetchManagerSummary(true);
          }
        }
      })
      .clientGetUserPermissions(userId, campaignId);
  }

  document.addEventListener('DOMContentLoaded', () => {
    setupCollapsibleCards();
    const paginationEl = document.getElementById('managerSummaryPagination');
    if (paginationEl) {
      paginationEl.addEventListener('click', handleManagerPaginationClick);
    }

    refreshSections();
    fetchUserDetail();
    fetchUserPages();
    fetchUserEquipment();
    fetchManagerSummary();
    fetchPermissions();
  });
</script><|MERGE_RESOLUTION|>--- conflicted
+++ resolved
@@ -47,20 +47,11 @@
   }
 
   .profile-wrapper {
-<<<<<<< HEAD
     width: min(1280px, 100% - clamp(2rem, 7vw, 7.5rem));
     margin: 0 auto;
     display: flex;
     flex-direction: column;
     gap: clamp(1.75rem, 2.5vw, 3rem);
-=======
-    padding: clamp(1.5rem, 3vw, 3rem);
-    max-width: 1200px;
-    margin: 0 auto 3.5rem auto;
-    display: flex;
-    flex-direction: column;
-    gap: 2.5rem;
->>>>>>> bbddf736
   }
 
   .profile-essentials[hidden] {
@@ -160,7 +151,6 @@
     flex-wrap: wrap;
   }
 
-<<<<<<< HEAD
   .profile-banner__avatar {
     width: clamp(72px, 8vw, 104px);
     height: clamp(72px, 8vw, 104px);
@@ -180,95 +170,6 @@
     display: flex;
     flex-direction: column;
     gap: 0.35rem;
-=======
-  .profile-summary-card {
-    background: var(--profile-surface);
-    border-radius: var(--profile-radius-lg);
-    padding: clamp(1.5rem, 2.5vw, 2.25rem);
-    box-shadow: var(--profile-shadow);
-    border: 1px solid rgba(11, 31, 51, 0.05);
-    display: flex;
-    flex-direction: column;
-    gap: 1.75rem;
-  }
-
-  .profile-summary-main {
-    display: flex;
-    align-items: center;
-    gap: clamp(1.25rem, 3vw, 2.5rem);
-    flex-wrap: wrap;
-  }
-
-  .profile-summary-details {
-    display: flex;
-    flex-direction: column;
-    gap: 0.65rem;
-    min-width: 240px;
-  }
-
-  .profile-summary-details h1 {
-    font-size: clamp(2rem, 3vw, 2.6rem);
-    font-weight: 700;
-    margin: 0;
-    color: var(--profile-navy);
-  }
-
-  .profile-summary-details p {
-    margin: 0;
-    font-size: 1.05rem;
-    color: var(--profile-text-secondary);
-  }
-
-  .profile-summary-actions {
-    display: flex;
-    flex-wrap: wrap;
-    gap: 0.75rem;
-  }
-
-  .profile-summary-action {
-    display: inline-flex;
-    align-items: center;
-    gap: 0.5rem;
-    padding: 0.7rem 1.15rem;
-    border-radius: 999px;
-    font-weight: 600;
-    text-decoration: none;
-    transition: var(--profile-transition);
-    border: 1px solid transparent;
-  }
-
-  .profile-summary-action.primary {
-    background: linear-gradient(135deg, #0ea5e9, #2563eb);
-    color: #fff;
-    border-color: rgba(14, 165, 233, 0.35);
-    box-shadow: 0 12px 24px rgba(14, 165, 233, 0.25);
-  }
-
-  .profile-summary-action.secondary {
-    background: rgba(14, 165, 233, 0.08);
-    color: var(--profile-navy);
-    border-color: rgba(14, 165, 233, 0.2);
-  }
-
-  .profile-summary-action:hover {
-    transform: translateY(-1px);
-    box-shadow: 0 16px 32px rgba(15, 23, 42, 0.12);
-  }
-
-  .profile-avatar {
-    width: clamp(88px, 9vw, 112px);
-    height: clamp(88px, 9vw, 112px);
-    border-radius: 28px;
-    background: linear-gradient(135deg, rgba(14, 165, 233, 0.25), rgba(99, 102, 241, 0.3));
-    border: 1px solid rgba(14, 165, 233, 0.2);
-    display: flex;
-    align-items: center;
-    justify-content: center;
-    font-size: clamp(2.25rem, 3.5vw, 3rem);
-    font-weight: 700;
-    color: var(--profile-navy);
-    box-shadow: inset 0 12px 24px rgba(14, 165, 233, 0.08);
->>>>>>> bbddf736
   }
 
   .profile-banner__name {
@@ -300,33 +201,19 @@
     display: flex;
     flex-wrap: wrap;
     gap: 0.6rem;
-<<<<<<< HEAD
     margin-top: 0.25rem;
-=======
->>>>>>> bbddf736
   }
 
   .profile-banner__chip {
     display: inline-flex;
     align-items: center;
-<<<<<<< HEAD
     gap: 0.45rem;
-=======
-    gap: 0.4rem;
-    background: rgba(14, 165, 233, 0.12);
-    padding: 0.45rem 0.75rem;
->>>>>>> bbddf736
     border-radius: 999px;
     padding: 0.45rem 0.85rem;
     background: rgba(14, 165, 233, 0.15);
     color: var(--profile-navy);
     font-weight: 600;
     font-size: 0.9rem;
-<<<<<<< HEAD
-=======
-    font-weight: 600;
-    color: var(--profile-navy);
->>>>>>> bbddf736
   }
 
   .profile-banner__chip i {
@@ -827,7 +714,6 @@
     to { transform: rotate(360deg); }
   }
 
-<<<<<<< HEAD
   @media (max-width: 1200px) {
     .profile-wrapper {
       width: min(1200px, 100% - clamp(1.5rem, 6vw, 6rem));
@@ -835,24 +721,9 @@
 
     .profile-layout {
       grid-template-columns: 1fr;
-=======
-  @media (max-width: 768px) {
-    .profile-summary-card {
-      padding: 1.5rem;
-    }
-
-    .profile-summary-main {
-      text-align: center;
-      justify-content: center;
-    }
-
-    .profile-summary-actions {
-      flex-direction: column;
->>>>>>> bbddf736
-    }
-  }
-
-<<<<<<< HEAD
+    }
+  }
+
   @media (max-width: 900px) {
     .profile-essentials {
       padding: 1.25rem 1.5rem;
@@ -867,11 +738,6 @@
   @media (max-width: 768px) {
     .profile-wrapper {
       width: min(100%, 100% - 2rem);
-=======
-    .profile-summary-action {
-      width: 100%;
-      justify-content: center;
->>>>>>> bbddf736
     }
 
     .profile-card {
@@ -884,12 +750,7 @@
 
     .profile-banner__contacts {
       flex-direction: column;
-<<<<<<< HEAD
       align-items: stretch;
-=======
-      align-items: flex-start;
-      gap: 1.25rem;
->>>>>>> bbddf736
     }
 
     .profile-banner__contact {
@@ -898,7 +759,6 @@
   }
 </style>
 
-<<<<<<< HEAD
 <main class="profile-page">
   <div class="profile-wrapper">
     <section class="profile-essentials" id="profileEssentials" aria-label="Profile essentials" hidden></section>
@@ -968,90 +828,6 @@
         </section>
       </div>
     </div>
-=======
-<div class="profile-wrapper">
-  <div class="profile-summary-card">
-    <div class="profile-summary-main">
-      <div class="profile-avatar" id="profileAvatar">U</div>
-      <div class="profile-summary-details">
-        <h1 id="profileName">User</h1>
-        <p id="profileRole">Loading role…</p>
-        <div class="profile-chips" id="profileChips"></div>
-      </div>
-    </div>
-    <div class="profile-summary-actions">
-      <a id="agentExperienceLink" class="profile-summary-action primary" href="#" target="_top">
-        <i class="fa-solid fa-user-gear"></i>
-        Agent Experience
-      </a>
-      <a id="agentScheduleLink" class="profile-summary-action secondary" href="#" target="_top">
-        <i class="fa-solid fa-calendar-days"></i>
-        View Schedule
-      </a>
-    </div>
-  </div>
-
-  <div class="profile-grid">
-    <section class="profile-card">
-      <h2><i class="fa-solid fa-id-card"></i> Personal Information</h2>
-      <div class="info-grid" id="personalDetails"></div>
-    </section>
-
-    <section class="profile-card">
-      <h2><i class="fa-solid fa-briefcase"></i> Employment</h2>
-      <div class="info-grid" id="employmentDetails"></div>
-    </section>
-
-    <section class="profile-card collapsible-card">
-      <div class="profile-card-header">
-        <h2><i class="fa-solid fa-user-shield"></i> Access &amp; Permissions</h2>
-        <button class="collapsible-toggle" type="button" data-target="accessPermissionsPanel"
-          data-collapsed-text="Show access" data-expanded-text="Hide access" aria-expanded="false">
-          <span class="collapsible-toggle__label">Show access</span>
-          <i class="fa-solid fa-chevron-down" aria-hidden="true"></i>
-        </button>
-      </div>
-      <div class="profile-card-body" id="accessPermissionsPanel" hidden>
-        <div class="chip-row" id="roleChips"></div>
-        <div class="chip-row" id="pageChips"></div>
-        <div class="info-grid" id="accessDetails"></div>
-      </div>
-    </section>
-
-    <section class="profile-card">
-      <h2><i class="fa-solid fa-lock"></i> Security</h2>
-      <div class="info-grid" id="securityDetails"></div>
-    </section>
-
-    <section class="profile-card">
-      <h2><i class="fa-solid fa-laptop"></i> Equipment &amp; Resources</h2>
-      <ul class="equipment-list" id="equipmentList"></ul>
-      <div class="loader" id="equipmentLoader">
-        <div class="spinner"></div>
-        Fetching equipment…
-      </div>
-    </section>
-
-    <section class="profile-card manager-card hidden" id="managerSummaryCard">
-      <div class="manager-card-header">
-        <h2><i class="fa-solid fa-people-group"></i> Managed Team Overview</h2>
-        <span class="manager-chip" id="managerSummaryManagedCount">
-          <i class="fa-solid fa-user-group"></i>
-          0 Managed
-        </span>
-      </div>
-      <div class="manager-stats" id="managerSummaryStats"></div>
-      <div class="manager-list" id="managerSummaryList"></div>
-      <div class="manager-pagination hidden" id="managerSummaryPagination"></div>
-      <div class="empty-state manager-summary-empty hidden" id="managerSummaryEmpty">
-        No managed team members are assigned to you yet.
-      </div>
-      <div class="loader" id="managerSummaryLoader">
-        <div class="spinner"></div>
-        Compiling team performance…
-      </div>
-    </section>
->>>>>>> bbddf736
   </div>
 </main>
 
@@ -1069,13 +845,9 @@
     managerSummary: PROFILE_BOOTSTRAP.managerSummary || null,
     loadingEquipment: false,
     loadingManagerSummary: false,
-<<<<<<< HEAD
     managerPagination: { page: 1, pageSize: 6 },
     profileId: safeString(PROFILE_BOOTSTRAP.profileId) || '',
     profileSummary: null
-=======
-    managerPagination: { page: 1, pageSize: 6 }
->>>>>>> bbddf736
   };
 
   function safeString(value) {
@@ -1903,16 +1675,11 @@
     return false;
   }
 
-<<<<<<< HEAD
   function updateGlobalBannerFromProfile(summary) {
-=======
-  function updateGlobalBannerFromProfile({ name, primaryRole, campaign, status, startDate }) {
->>>>>>> bbddf736
     if (typeof initializeGlobalBanner !== 'function') {
       return;
     }
 
-<<<<<<< HEAD
     summary = summary || {};
 
     const name = summary.name || 'My Profile';
@@ -1971,78 +1738,6 @@
     const appendChip = (icon, label) => {
       if (!label) {
         return;
-=======
-    const descriptionParts = [];
-    if (primaryRole) descriptionParts.push(primaryRole);
-    const description = descriptionParts.join(' • ');
-
-    const chipRow = document.createElement('div');
-    chipRow.className = 'banner-chip-row';
-
-    const appendChip = (icon, label) => {
-      if (!label) return;
-      const chip = document.createElement('span');
-      chip.className = 'banner-chip';
-      if (icon) {
-        const iconEl = document.createElement('i');
-        iconEl.className = icon;
-        chip.appendChild(iconEl);
-      }
-      const text = document.createElement('span');
-      text.textContent = label;
-      chip.appendChild(text);
-      chipRow.appendChild(chip);
-    };
-
-    appendChip('fa-solid fa-circle-check', status);
-    appendChip('fa-solid fa-calendar', startDate ? `Joined ${startDate}` : '');
-
-    const actions = [];
-    const addAction = (href, label, icon, variant) => {
-      if (!href) return;
-      const action = document.createElement('a');
-      action.href = href;
-      action.textContent = label;
-      action.setAttribute('data-banner-icon', icon);
-      action.setAttribute('data-banner-variant', variant);
-      actions.push(action);
-    };
-
-    try {
-      addAction(buildPageLink('agent-experience'), 'Agent Experience', 'fa-solid fa-user-gear', 'primary');
-      addAction(buildPageLink('agentschedule'), 'View Schedule', 'fa-solid fa-calendar-days', 'secondary');
-    } catch (err) {
-      console.warn('Unable to build banner actions', err);
-    }
-
-    const descriptionElements = chipRow.childNodes.length ? [chipRow] : [];
-
-    initializeGlobalBanner({
-      title: name || 'My Profile',
-      description,
-      descriptionElements,
-      campaignName: campaign,
-      actions
-    });
-  }
-
-  function hydrateHero(userRecord, detailRecord) {
-    const record = detailRecord && detailRecord.record ? detailRecord.record : detailRecord || {};
-    const name = resolveDisplayName(userRecord) || resolveDisplayName(record) || 'Your profile';
-    const primaryRole = resolvePrimaryRole(userRecord, record) || 'Team Member';
-    const campaign = safeString(userRecord.campaignName || userRecord.CampaignName || record.CampaignName || record.campaignName || state.campaignId);
-    const status = safeString(record.EmploymentStatus || record.Status || userRecord.Status || userRecord.status);
-    const startDate = formatDate(record.StartDate || record.HireDate || record.DateHired || record.OnboardDate || record.CreatedAt || record.createdAt);
-
-    const chips = document.getElementById('profileChips');
-    if (chips) {
-      chips.innerHTML = '';
-      if (status) {
-        const statusChip = document.createElement('span');
-        statusChip.className = 'profile-chip';
-        statusChip.innerHTML = '<i class="fa-solid fa-circle-check"></i>' + status;
-        chips.appendChild(statusChip);
->>>>>>> bbddf736
       }
       const chip = document.createElement('span');
       chip.className = 'profile-banner__chip';
@@ -2212,7 +1907,6 @@
       sidebarPanel.setAttribute('data-profile-id', state.profileId);
     }
 
-<<<<<<< HEAD
     const summary = {
       name,
       primaryRole,
@@ -2232,9 +1926,6 @@
 
     updateGlobalBannerFromProfile(summary);
     renderProfileEssentials(summary);
-=======
-    updateGlobalBannerFromProfile({ name, primaryRole, campaign, status, startDate });
->>>>>>> bbddf736
   }
 
   function refreshSections() {
@@ -2293,11 +1984,7 @@
           return name || id;
         }
       }
-<<<<<<< HEAD
     ], Object.assign({}, state.user, detailRecord, { permissions: state.permissions }));
-=======
-    ], Object.assign({}, detailRecord, { permissions: state.permissions }));
->>>>>>> bbddf736
 
     renderInfoGrid('securityDetails', [
       { label: 'Email Confirmed', keys: ['EmailConfirmed', 'emailConfirmed'], transform: (value) => formatBoolean(value) },
