--- conflicted
+++ resolved
@@ -969,7 +969,6 @@
         const assigned = userCampaignMap.get(id);
         if (assigned && assigned.size) {
           return Array.from(assigned)[0];
-<<<<<<< HEAD
         }
         if (user.CampaignID || user.CampaignId) {
           return String(user.CampaignID || user.CampaignId);
@@ -981,19 +980,6 @@
         if (primaryCampaignId && campaignNameById.has(primaryCampaignId)) {
           return campaignNameById.get(primaryCampaignId);
         }
-=======
-        }
-        if (user.CampaignID || user.CampaignId) {
-          return String(user.CampaignID || user.CampaignId);
-        }
-        return '';
-      })();
-
-      const campaignName = (() => {
-        if (primaryCampaignId && campaignNameById.has(primaryCampaignId)) {
-          return campaignNameById.get(primaryCampaignId);
-        }
->>>>>>> 4f5c1e57
         return user.CampaignName || user.campaignName || user.Campaign || '';
       })();
 
