--- conflicted
+++ resolved
@@ -1021,129 +1021,12 @@
   try {
     console.log('📊 Getting all shift slots');
 
-<<<<<<< HEAD
     let slots = readScheduleSheet(SHIFT_SLOTS_SHEET) || [];
     if (!slots.length) {
-=======
-    const aggregatedSlots = [];
-    const seenIds = new Set();
-    const seenComposite = new Set();
-
-    const resolveSlotId = (slot = {}) => {
-      const rawId = slot.SlotId || slot.slotId || slot.ID || slot.Id || slot.id;
-      if (rawId === null || typeof rawId === 'undefined') {
-        return '';
-      }
-      return String(rawId).trim();
-    };
-
-    const ensureSlotId = slot => {
-      const resolved = resolveSlotId(slot);
-      if (resolved) {
-        return resolved;
-      }
-      if (typeof Utilities !== 'undefined' && Utilities && typeof Utilities.getUuid === 'function') {
-        return Utilities.getUuid();
-      }
-      return `slot_${Date.now()}_${Math.floor(Math.random() * 1e6)}`;
-    };
-
-    const registerSlot = (slot, source) => {
-      if (!slot || typeof slot !== 'object') {
-        return;
-      }
-
-      const normalizedSlot = { ...slot };
-      const slotId = resolveSlotId(normalizedSlot);
-      if (slotId) {
-        if (seenIds.has(slotId)) {
-          const existingIndex = aggregatedSlots.findIndex(item => resolveSlotId(item) === slotId);
-          if (existingIndex >= 0) {
-            aggregatedSlots[existingIndex] = Object.assign({}, aggregatedSlots[existingIndex], normalizedSlot);
-          }
-          return;
-        }
-        normalizedSlot.ID = slotId;
-        seenIds.add(slotId);
-      } else {
-        const compositeKey = [
-          normalizedSlot.Name || normalizedSlot.SlotName || '',
-          normalizedSlot.StartTime || normalizedSlot.Start || normalizedSlot.ScheduleStart || '',
-          normalizedSlot.EndTime || normalizedSlot.End || normalizedSlot.ScheduleEnd || ''
-        ].map(value => String(value || '').trim().toLowerCase()).join('|');
-
-        if (compositeKey && seenComposite.has(compositeKey)) {
-          return;
-        }
-
-        if (compositeKey) {
-          seenComposite.add(compositeKey);
-        }
-      }
-
-      normalizedSlot.__source = source;
-      aggregatedSlots.push(normalizedSlot);
-    };
-
-    const candidateSheets = [
-      { name: SHIFT_SLOTS_SHEET, legacy: false },
-      { name: 'Shift Slots', legacy: true },
-      { name: 'Shift Slot', legacy: true },
-      { name: 'ShiftTemplates', legacy: true },
-      { name: 'Shift Templates', legacy: true },
-      { name: 'Shifts', legacy: true }
-    ];
-
-    candidateSheets.forEach(candidate => {
-      try {
-        const rows = readScheduleSheet(candidate.name) || [];
-        if (!Array.isArray(rows) || !rows.length) {
-          return;
-        }
-
-        console.log(`✅ Loaded ${rows.length} potential shift slots from ${candidate.name}`);
-
-        rows.forEach(row => {
-          if (!row || typeof row !== 'object') {
-            return;
-          }
-          const slot = candidate.legacy ? convertLegacyShiftSlotRecord(row) || row : row;
-          registerSlot(slot, candidate.name);
-        });
-      } catch (sheetError) {
-        console.warn(`Unable to read shift slots from ${candidate.name}:`, sheetError);
-      }
-    });
-
-    if (!aggregatedSlots.length) {
-      console.log('No shift slots found in any schedule sheet, checking main workbook for legacy data');
-      const legacySheets = ['Shift Slots', 'ShiftTemplates', 'Shifts'];
-      legacySheets.forEach(legacyName => {
-        try {
-          const legacyRows = readSheet(legacyName);
-          if (!Array.isArray(legacyRows) || !legacyRows.length) {
-            return;
-          }
-
-          console.log(`📄 Found ${legacyRows.length} legacy shift slots in ${legacyName}`);
-          legacyRows
-            .map(convertLegacyShiftSlotRecord)
-            .filter(Boolean)
-            .forEach(slot => registerSlot(slot, legacyName));
-        } catch (legacyError) {
-          console.warn(`Unable to read legacy shift slots from ${legacyName}:`, legacyError);
-        }
-      });
-    }
-
-    if (!aggregatedSlots.length) {
-      console.log('No shift slots detected, creating defaults');
->>>>>>> b57d4cc8
       createDefaultShiftSlots();
       slots = readScheduleSheet(SHIFT_SLOTS_SHEET) || [];
     }
 
-<<<<<<< HEAD
     const normalizedSlots = slots.map(slot => {
       const slotId = (slot.SlotId || slot.ID || slot.Id || slot.slotId || '').toString().trim() || Utilities.getUuid();
       const slotName = (slot.SlotName || slot.Name || '').toString().trim();
@@ -1174,144 +1057,15 @@
         CreatedBy: slot.CreatedBy || '',
         UpdatedAt: slot.UpdatedAt || '',
         UpdatedBy: slot.UpdatedBy || ''
-=======
-    const normalizeBoolean = value => {
-      if (value === true || value === false) return value;
-      if (typeof value === 'number') return value !== 0;
-      if (typeof value === 'string') {
-        const normalized = value.trim().toLowerCase();
-        if (!normalized) return false;
-        return ['true', 'yes', '1', 'y'].includes(normalized);
-      }
-      return false;
-    };
-
-    const normalizeNumber = value => {
-      if (value === null || typeof value === 'undefined' || value === '') {
-        return '';
-      }
-      if (typeof value === 'number') return value;
-      if (value instanceof Date) return value;
-      const parsed = Number(value);
-      return Number.isFinite(parsed) ? parsed : value;
-    };
-
-    const normalizeDaysOfWeek = slot => {
-      if (Array.isArray(slot.DaysOfWeekArray) && slot.DaysOfWeekArray.length) {
-        return slot.DaysOfWeekArray;
-      }
-
-      if (Array.isArray(slot.DaysOfWeek) && slot.DaysOfWeek.length) {
-        return slot.DaysOfWeek.map(day => parseInt(String(day).trim(), 10)).filter(day => !isNaN(day));
-      }
-
-      if (typeof slot.Days === 'string') {
-        return slot.Days.split(/[;,]/)
-          .map(day => parseInt(String(day).trim(), 10))
-          .filter(day => !isNaN(day));
-      }
-
-      if (typeof slot.DaysOfWeek === 'string') {
-        return slot.DaysOfWeek.split(/[;,]/)
-          .map(day => parseInt(String(day).trim(), 10))
-          .filter(day => !isNaN(day));
-      }
-
-      if (typeof slot.DaysCSV === 'string') {
-        return (parseDaysCsv(slot.DaysCSV) || []).map(day => parseInt(String(day).trim(), 10)).filter(day => !isNaN(day));
-      }
-
-      return [1, 2, 3, 4, 5];
-    };
-
-    const normalizedSlots = aggregatedSlots.map(slot => {
-      const normalizedSlot = { ...slot };
-
-      const slotId = ensureSlotId(normalizedSlot);
-      normalizedSlot.ID = slotId;
-      normalizedSlot.SlotId = slotId;
-
-      const slotName = (normalizedSlot.Name || normalizedSlot.SlotName || '').toString().trim();
-      normalizedSlot.Name = slotName;
-      normalizedSlot.SlotName = slotName;
-
-      const campaign = (normalizedSlot.Campaign || normalizedSlot.Department || '').toString().trim();
-      normalizedSlot.Campaign = campaign;
-      normalizedSlot.Department = campaign;
-
-      const location = (normalizedSlot.Location || '').toString().trim() || 'Office';
-      normalizedSlot.Location = location;
-
-      const startTime = normalizeTimeTo12Hour(normalizedSlot.StartTime || normalizedSlot.Start || normalizedSlot.ScheduleStart || '');
-      const endTime = normalizeTimeTo12Hour(normalizedSlot.EndTime || normalizedSlot.End || normalizedSlot.ScheduleEnd || '');
-      normalizedSlot.StartTime = startTime;
-      normalizedSlot.EndTime = endTime;
-
-      normalizedSlot.DaysOfWeekArray = normalizeDaysOfWeek(normalizedSlot);
-      normalizedSlot.DaysOfWeek = normalizedSlot.DaysOfWeekArray.join(',');
-
-      normalizedSlot.EnableStaggeredBreaks = normalizeBoolean(normalizedSlot.EnableStaggeredBreaks);
-      normalizedSlot.EnableOvertime = normalizeBoolean(normalizedSlot.EnableOvertime || normalizedSlot.EnableOT);
-      normalizedSlot.AllowSwaps = normalizeBoolean(normalizedSlot.AllowSwaps || normalizedSlot.AllowSwap);
-      normalizedSlot.WeekendPremium = normalizeBoolean(normalizedSlot.WeekendPremium);
-      normalizedSlot.HolidayPremium = normalizeBoolean(normalizedSlot.HolidayPremium);
-      normalizedSlot.AutoAssignment = normalizeBoolean(normalizedSlot.AutoAssignment);
-      const isActive = scheduleFlagToBool(normalizedSlot.IsActive, true);
-      normalizedSlot.IsActive = isActive;
-
-      normalizedSlot.MaxCapacity = normalizeNumber(normalizedSlot.MaxCapacity);
-      normalizedSlot.MinCoverage = normalizeNumber(normalizedSlot.MinCoverage);
-      normalizedSlot.Priority = normalizeNumber(normalizedSlot.Priority);
-      normalizedSlot.BreakDuration = normalizeNumber(normalizedSlot.BreakDuration);
-      normalizedSlot.LunchDuration = normalizeNumber(normalizedSlot.LunchDuration);
-      normalizedSlot.Break1Duration = normalizeNumber(normalizedSlot.Break1Duration);
-      normalizedSlot.Break2Duration = normalizeNumber(normalizedSlot.Break2Duration);
-      normalizedSlot.BreakGroups = normalizeNumber(normalizedSlot.BreakGroups);
-      normalizedSlot.StaggerInterval = normalizeNumber(normalizedSlot.StaggerInterval);
-      normalizedSlot.MinCoveragePct = normalizeNumber(normalizedSlot.MinCoveragePct);
-      normalizedSlot.MaxDailyOT = normalizeNumber(normalizedSlot.MaxDailyOT);
-      normalizedSlot.MaxWeeklyOT = normalizeNumber(normalizedSlot.MaxWeeklyOT);
-      normalizedSlot.OTRate = normalizeNumber(normalizedSlot.OTRate);
-      normalizedSlot.RestPeriod = normalizeNumber(normalizedSlot.RestPeriod);
-      normalizedSlot.NotificationLead = normalizeNumber(normalizedSlot.NotificationLead);
-      normalizedSlot.HandoverTime = normalizeNumber(normalizedSlot.HandoverTime);
-
-      const statusValue = (normalizedSlot.Status || '').toString().trim();
-      normalizedSlot.Status = statusValue || (isActive ? 'Active' : 'Archived');
-
-      const normalizeDate = value => {
-        if (!value) {
-          return value;
-        }
-        if (value instanceof Date) {
-          return value;
-        }
-        const parsed = new Date(value);
-        return isNaN(parsed.getTime()) ? value : parsed;
->>>>>>> b57d4cc8
       };
     });
 
-<<<<<<< HEAD
     normalizedSlots.sort((a, b) => {
       const campaignCompare = (a.Campaign || '').localeCompare(b.Campaign || '');
       if (campaignCompare !== 0) {
         return campaignCompare;
       }
       return (a.SlotName || '').localeCompare(b.SlotName || '');
-=======
-      normalizedSlot.CreatedAt = normalizeDate(normalizedSlot.CreatedAt);
-      normalizedSlot.UpdatedAt = normalizeDate(normalizedSlot.UpdatedAt);
-
-      if (Object.prototype.hasOwnProperty.call(normalizedSlot, '__source')) {
-        delete normalizedSlot.__source;
-      }
-
-      normalizedSlot.Description = normalizedSlot.Description || '';
-      normalizedSlot.Notes = normalizedSlot.Notes || '';
-
-      return normalizedSlot;
->>>>>>> b57d4cc8
     });
 
     normalizedSlots.sort((a, b) => {
@@ -2094,8 +1848,6 @@
     console.log('📋 Getting all assignments with filters:', filters);
     const assignments = readShiftAssignments().map(normalizeAssignmentRecord);
     const slotMap = new Map(clientGetAllShiftSlots().map(slot => [slot.SlotId, slot]));
-<<<<<<< HEAD
-=======
 
     let filtered = assignments;
 
@@ -2169,81 +1921,6 @@
   }
 }
 
-    const normalizedSchedules = schedules.map(record => normalizeSchedulePeriodRecord(record));
->>>>>>> b57d4cc8
-
-    let filtered = assignments;
-
-    if (filters.startDate) {
-      filtered = filtered.filter(record => !record.EndDate || record.EndDate >= filters.startDate);
-    }
-    if (filters.endDate) {
-      filtered = filtered.filter(record => !record.StartDate || record.StartDate <= filters.endDate);
-    }
-    if (filters.userId) {
-      filtered = filtered.filter(record => String(record.UserId || '') === String(filters.userId));
-    }
-    if (filters.userName) {
-      filtered = filtered.filter(record => (record.UserName || '').toString() === filters.userName);
-    }
-    if (filters.status) {
-      filtered = filtered.filter(record => (record.Status || '').toString().toUpperCase() === filters.status.toUpperCase());
-    }
-    if (filters.campaign) {
-      filtered = filtered.filter(record => (record.Campaign || '').toString().toLowerCase() === filters.campaign.toLowerCase());
-    }
-    if (filters.slotId) {
-      filtered = filtered.filter(record => record.SlotId === filters.slotId);
-    }
-
-    const normalized = filtered.map(record => {
-      const slot = slotMap.get(record.SlotId) || {};
-      return {
-        ID: record.AssignmentId,
-        AssignmentId: record.AssignmentId,
-        UserId: record.UserId,
-        UserName: record.UserName,
-        SlotId: record.SlotId,
-        SlotName: record.SlotName || slot.SlotName || slot.Name || '',
-        Campaign: record.Campaign || slot.Campaign || '',
-        Location: slot.Location || '',
-        StartDate: record.StartDate,
-        EndDate: record.EndDate,
-        Status: record.Status || 'PENDING',
-        AllowSwap: scheduleFlagToBool(record.AllowSwap, false),
-        Premiums: record.Premiums || '',
-        Notes: record.Notes || '',
-        StartTime: slot.StartTime || '',
-        EndTime: slot.EndTime || ''
-      };
-    });
-
-    normalized.sort((a, b) => {
-      const startCompare = (b.StartDate || '').localeCompare(a.StartDate || '');
-      if (startCompare !== 0) {
-        return startCompare;
-      }
-      return (a.UserName || '').localeCompare(b.UserName || '');
-    });
-
-    return {
-      success: true,
-      schedules: normalized,
-      total: normalized.length,
-      filters
-    };
-
-  } catch (error) {
-    console.error('❌ Error getting assignments:', error);
-    safeWriteError('clientGetAllSchedules', error);
-    return {
-      success: false,
-      error: error.message,
-      schedules: []
-    };
-  }
-}
-
 /**
  * Core schedule import implementation shared by all callers
  */
@@ -2271,25 +1948,6 @@
     };
   }
 }
-<<<<<<< HEAD
-=======
-
-    const metadata = importRequest.metadata || {};
-    const timeZone = DEFAULT_SCHEDULE_TIME_ZONE;
-    const now = new Date();
-    const nowIso = Utilities.formatDate(now, timeZone, "yyyy-MM-dd'T'HH:mm:ss");
-
-    const userLookup = buildScheduleUserLookup();
-    const normalizedNew = schedules
-      .map(raw => normalizeImportedScheduleRecord(raw, metadata, userLookup, nowIso, timeZone))
-      .filter(record => record)
-      .map(record => normalizeSchedulePeriodRecord(record, timeZone));
-
-    if (normalizedNew.length === 0) {
-      throw new Error('No valid schedules were found in the uploaded file.');
-    }
-
->>>>>>> b57d4cc8
 function clientImportSchedules(importRequest = {}) {
   return internalClientImportSchedules(importRequest);
 }
@@ -3308,8 +2966,6 @@
 
     const actor = approvingUserId || (typeof getCurrentUser === 'function' ? (getCurrentUser()?.Email || 'System') : 'System');
     const results = [];
-<<<<<<< HEAD
-=======
 
     scheduleIds.forEach(id => {
       const update = updateShiftAssignmentRow(id, row => {
@@ -3344,46 +3000,6 @@
   }
 }
 
-    const data = sheet.getDataRange().getValues();
-    const headers = data[0];
-    const statusCol = headers.indexOf('Status') + 1;
-    const approvedByCol = headers.indexOf('ApprovedBy') + 1;
-    const updatedAtCol = headers.indexOf('UpdatedAt') + 1;
->>>>>>> b57d4cc8
-
-    scheduleIds.forEach(id => {
-      const update = updateShiftAssignmentRow(id, row => {
-        const updated = Object.assign({}, row);
-        updated.Status = 'APPROVED';
-        updated.UpdatedAt = new Date();
-        updated.UpdatedBy = actor;
-        if (notes) {
-          updated.Notes = updated.Notes ? `${updated.Notes}
-${notes}` : notes;
-        }
-        return updated;
-      });
-      if (update.success) {
-        results.push(update.assignment);
-      }
-    });
-
-    return {
-      success: true,
-      approved: results.length,
-      assignments: results
-    };
-
-  } catch (error) {
-    console.error('Error approving assignments:', error);
-    safeWriteError('clientApproveSchedules', error);
-    return {
-      success: false,
-      error: error.message
-    };
-  }
-}
-
 /**
  * Reject schedules
  */
@@ -3399,48 +3015,6 @@
 
     const actor = rejectingUserId || (typeof getCurrentUser === 'function' ? (getCurrentUser()?.Email || 'System') : 'System');
     const results = [];
-<<<<<<< HEAD
-=======
-
-    scheduleIds.forEach(id => {
-      const update = updateShiftAssignmentRow(id, row => {
-        const updated = Object.assign({}, row);
-        updated.Status = 'REJECTED';
-        updated.UpdatedAt = new Date();
-        updated.UpdatedBy = actor;
-        if (reason) {
-          updated.Notes = updated.Notes ? `${updated.Notes}
-Rejected: ${reason}` : `Rejected: ${reason}`;
-        }
-        return updated;
-      });
-      if (update.success) {
-        results.push(update.assignment);
-      }
-    });
-
-    return {
-      success: true,
-      rejected: results.length,
-      assignments: results
-    };
-
-  } catch (error) {
-    console.error('Error rejecting assignments:', error);
-    safeWriteError('clientRejectSchedules', error);
-    return {
-      success: false,
-      error: error.message
-    };
-  }
-}
-
-    const data = sheet.getDataRange().getValues();
-    const headers = data[0];
-    const statusCol = headers.indexOf('Status') + 1;
-    const notesCol = headers.indexOf('Notes') + 1;
-    const updatedAtCol = headers.indexOf('UpdatedAt') + 1;
->>>>>>> b57d4cc8
 
     scheduleIds.forEach(id => {
       const update = updateShiftAssignmentRow(id, row => {
@@ -3515,27 +3089,6 @@
     const userKey = normalizeUserKey(userName);
     return assignments.find(record => {
       if (!record) {
-<<<<<<< HEAD
-=======
-        return false;
-      }
-      const recordUserKey = normalizeUserKey(record.UserName || '');
-      const sameUser = recordUserKey === userKey || (record.UserId && userName && String(record.UserId) === String(userName));
-      if (!sameUser) {
-        return false;
-      }
-      return !(record.EndDate < start || record.StartDate > end);
-    }) || null;
-
-  } catch (error) {
-    console.warn('Error checking existing assignment:', error);
-    return null;
-  }
-}
-
-    return schedules.find(schedule => {
-      if (schedule.UserName !== userName) {
->>>>>>> b57d4cc8
         return false;
       }
       const recordUserKey = normalizeUserKey(record.UserName || '');
