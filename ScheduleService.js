--- conflicted
+++ resolved
@@ -1,5202 +1,5168 @@
-/**
- * COMPLETE Enhanced Schedule Management Backend Service
- * Version 4.1 - Integrated with ScheduleUtilities and MainUtilities
- * Now properly uses dedicated spreadsheet support and shared functions
- */
-
-// ────────────────────────────────────────────────────────────────────────────
-// CONFIGURATION - Uses ScheduleUtilities constants
-// ────────────────────────────────────────────────────────────────────────────
-
-const SCHEDULE_SETTINGS = (typeof getScheduleConfig === 'function')
-  ? getScheduleConfig()
-  : {
-      PRIMARY_COUNTRY: 'JM',
-      SUPPORTED_COUNTRIES: ['JM', 'US', 'DO', 'PH'],
-      DEFAULT_SHIFT_CAPACITY: 10,
-      DEFAULT_BREAK_MINUTES: 15,
-      DEFAULT_LUNCH_MINUTES: 60,
-      CACHE_DURATION: 300
-    };
-
-const SCHEDULE_EMPLOYMENT_START_FIELDS = [
-  'HireDate', 'hireDate', 'Hire_Date', 'hire_date', 'Hire Date', 'hire date',
-  'DateHired', 'dateHired', 'Date Hired', 'date hired',
-  'OnboardDate', 'onboardDate', 'Onboard Date', 'onboard date',
-  'EmploymentStart', 'employmentStart', 'Employment Start', 'employment start',
-  'EmploymentStartDate', 'employmentStartDate', 'Employment Start Date', 'employment start date',
-  'StartDate', 'startDate', 'Start Date', 'start date', 'Start_Date', 'start_date',
-  'OriginalHireDate', 'originalHireDate', 'Original_Hire_Date', 'original_hire_date',
-  'Original Hire Date', 'original hire date',
-  'RehireDate', 'rehireDate', 'Rehire_Date', 'rehire_date', 'Rehire Date', 'rehire date',
-  'employmentStartIso', 'EmploymentStartIso'
-];
-
-const SCHEDULE_EMPLOYMENT_END_FIELDS = [
-  'TerminationDate', 'terminationDate', 'Termination_Date', 'termination_date',
-  'Termination Date', 'termination date',
-  'DateOfTermination', 'dateOfTermination', 'Date Of Termination', 'date of termination',
-  'EmploymentEnd', 'employmentEnd', 'Employment End', 'employment end',
-  'EmploymentEndDate', 'employmentEndDate', 'Employment End Date', 'employment end date',
-  'SeparationDate', 'separationDate', 'Separation Date', 'separation date',
-  'Separation_Date', 'separation_date',
-  'EndDate', 'endDate', 'End Date', 'end date', 'End_Date', 'end_date',
-  'LastWorkingDate', 'lastWorkingDate', 'Last Working Date', 'last working date',
-  'employmentEndIso', 'EmploymentEndIso'
-];
-
-const SCHEDULE_EMPLOYMENT_NESTED_KEYS = [
-  'Employment', 'employment',
-  'EmploymentDetails', 'employmentDetails',
-  'EmploymentInfo', 'employmentInfo',
-  'HRProfile', 'hrProfile', 'HrProfile'
-];
-
-const SCHEDULE_ACTIVE_EMPLOYMENT_STATUS_SET = new Set([
-  'active', 'activated', 'on leave', 'pending', 'probation', 'contract', 'contractor',
-  'full time', 'full-time', 'fulltime', 'part time', 'part-time', 'parttime',
-  'seasonal', 'temporary', 'temp', 'intern', 'consultant'
-]);
-
-const SCHEDULE_INACTIVE_EMPLOYMENT_STATUS_SET = new Set([
-  'inactive', 'terminated', 'suspended', 'retired', 'separated', 'disabled'
-]);
-
-function formatScheduleDateToIso(date) {
-  if (!(date instanceof Date) || isNaN(date)) {
-    return '';
-  }
-
-  if (typeof _toIsoDateOnly_ === 'function') {
-    try {
-      const iso = _toIsoDateOnly_(date);
-      if (iso) {
-        return iso;
-      }
-    } catch (err) {
-      console.warn('formatScheduleDateToIso: _toIsoDateOnly_ failed', err);
-    }
-  }
-
-  return new Date(Date.UTC(date.getFullYear(), date.getMonth(), date.getDate())).toISOString().slice(0, 10);
-}
-
-function normalizeScheduleDateValue(value) {
-  if (value === null || value === undefined || value === '') {
-    return '';
-  }
-
-  if (value instanceof Date) {
-    return formatScheduleDateToIso(value);
-  }
-
-  if (Array.isArray(value)) {
-    for (let i = 0; i < value.length; i++) {
-      const candidate = normalizeScheduleDateValue(value[i]);
-      if (candidate) {
-        return candidate;
-      }
-    }
-    return '';
-  }
-
-  if (typeof value === 'object') {
-    const objectCandidates = [
-      value.iso, value.ISO,
-      value.date, value.Date,
-      value.value, value.Value,
-      value.start, value.Start,
-      value.startDate, value.StartDate,
-      value.end, value.End,
-      value.endDate, value.EndDate,
-      value.timestamp, value.Timestamp,
-      value.time, value.Time
-    ];
-
-    for (let i = 0; i < objectCandidates.length; i++) {
-      const candidate = normalizeScheduleDateValue(objectCandidates[i]);
-      if (candidate) {
-        return candidate;
-      }
-    }
-
-    if (Number.isFinite(value.year) && Number.isFinite(value.month) && Number.isFinite(value.day)) {
-      const composed = new Date(value.year, value.month - 1, value.day);
-      if (!isNaN(composed)) {
-        return formatScheduleDateToIso(composed);
-      }
-    }
-
-    return '';
-  }
-
-  if (typeof value === 'number') {
-    if (!Number.isFinite(value)) {
-      return '';
-    }
-
-    const millisDate = new Date(value);
-    if (!isNaN(millisDate)) {
-      return formatScheduleDateToIso(millisDate);
-    }
-
-    const spreadsheetMillis = Math.round((Number(value) - 25569) * 86400 * 1000);
-    const spreadsheetDate = new Date(spreadsheetMillis);
-    if (!isNaN(spreadsheetDate)) {
-      return formatScheduleDateToIso(spreadsheetDate);
-    }
-
-    return '';
-  }
-
-  if (typeof value === 'string') {
-    const trimmed = value.trim();
-    if (!trimmed) {
-      return '';
-    }
-
-    if (/^\d{4}-\d{2}-\d{2}$/.test(trimmed)) {
-      return trimmed;
-    }
-
-    const isoWithTimeMatch = trimmed.match(/^(\d{4}-\d{2}-\d{2})[T\s]/);
-    if (isoWithTimeMatch && isoWithTimeMatch[1]) {
-      return isoWithTimeMatch[1];
-    }
-
-    const numeric = Number(trimmed);
-    if (!Number.isNaN(numeric)) {
-      const numericDate = normalizeScheduleDateValue(numeric);
-      if (numericDate) {
-        return numericDate;
-      }
-    }
-
-    const parsed = new Date(trimmed);
-    if (!isNaN(parsed)) {
-      return formatScheduleDateToIso(parsed);
-    }
-  }
-
-  return '';
-}
-
-function resolveEmploymentIsoDateFromUser(user, fieldNames, visited) {
-  if (!user || typeof user !== 'object' || !Array.isArray(fieldNames) || !fieldNames.length) {
-    return '';
-  }
-
-  const seen = visited || new Set();
-  if (seen.has(user)) {
-    return '';
-  }
-  seen.add(user);
-
-  for (let i = 0; i < fieldNames.length; i++) {
-    const field = fieldNames[i];
-    if (!field) {
-      continue;
-    }
-    const rawValue = user[field];
-    const normalized = normalizeScheduleDateValue(rawValue);
-    if (normalized) {
-      return normalized;
-    }
-  }
-
-  for (let i = 0; i < SCHEDULE_EMPLOYMENT_NESTED_KEYS.length; i++) {
-    const nested = user[SCHEDULE_EMPLOYMENT_NESTED_KEYS[i]];
-    if (!nested || typeof nested !== 'object') {
-      continue;
-    }
-
-    const normalized = resolveEmploymentIsoDateFromUser(nested, fieldNames, seen);
-    if (normalized) {
-      return normalized;
-    }
-  }
-
-  return '';
-}
-
-function normalizeEmploymentStatusForSchedules(status) {
-  const raw = status === null || typeof status === 'undefined' ? '' : String(status).trim();
-  if (!raw) {
-    return '';
-  }
-
-  if (typeof normalizeEmploymentStatus === 'function') {
-    try {
-      const normalized = normalizeEmploymentStatus(raw);
-      if (normalized) {
-        return normalized;
-      }
-    } catch (err) {
-      console.warn('normalizeEmploymentStatusForSchedules: normalization failed', err);
-    }
-  }
-
-  return raw;
-}
-
-function isEmploymentStatusActiveForSchedules(status) {
-  const normalized = normalizeEmploymentStatusForSchedules(status);
-  if (!normalized) {
-    return true;
-  }
-
-  const lower = normalized.toLowerCase();
-  if (SCHEDULE_INACTIVE_EMPLOYMENT_STATUS_SET.has(lower)) {
-    return false;
-  }
-
-  if (SCHEDULE_ACTIVE_EMPLOYMENT_STATUS_SET.has(lower)) {
-    return true;
-  }
-
-  return true;
-}
-
-// ────────────────────────────────────────────────────────────────────────────
-// USER MANAGEMENT FUNCTIONS - Integrated with MainUtilities
-// ────────────────────────────────────────────────────────────────────────────
-
-/**
- * Resolve the active schedule context for the requesting user or manager.
- * Provides manager/campaign identifiers, identity metadata, and managed roster.
- */
-function clientGetScheduleContext(managerIdCandidate, campaignIdCandidate) {
-  const providedManagerId = normalizeUserIdValue(managerIdCandidate);
-  const providedCampaignId = normalizeCampaignIdValue(campaignIdCandidate);
-  const timestamp = new Date().toISOString();
-
-  const context = {
-    success: false,
-    providedManagerId,
-    providedCampaignId,
-    managerId: '',
-    campaignId: '',
-    user: null,
-    managedUserIds: [],
-    managedUserCount: 0,
-    managedCampaigns: [],
-    identity: null,
-    authenticated: false,
-    timestamp
-  };
-
-  try {
-    const allUsers = readSheet(USERS_SHEET) || [];
-    const usersById = new Map();
-    const usersByUsername = new Map();
-
-    allUsers.forEach(user => {
-      if (!user || typeof user !== 'object') {
-        return;
-      }
-
-      const normalizedId = normalizeUserIdValue(user.ID);
-      if (normalizedId) {
-        usersById.set(normalizedId, user);
-      }
-
-      const normalizedUsername = normalizeUserIdValue(user.UserName || user.Username);
-      if (normalizedUsername) {
-        const usernameKey = normalizedUsername.toLowerCase();
-        if (!usersByUsername.has(usernameKey)) {
-          usersByUsername.set(usernameKey, user);
-        }
-      }
-    });
-
-    const currentUser = (typeof getCurrentUser === 'function') ? getCurrentUser() : null;
-    const currentUserId = normalizeUserIdValue(currentUser && (currentUser.ID || currentUser.UserID));
-
-    const managerIdSources = [];
-    let resolvedManagerId = providedManagerId;
-
-    if (resolvedManagerId) {
-      managerIdSources.push('parameter');
-    }
-
-    if (!resolvedManagerId && currentUserId) {
-      resolvedManagerId = currentUserId;
-      managerIdSources.push('current-user');
-    }
-
-    let resolvedManagerUser = resolvedManagerId ? usersById.get(resolvedManagerId) : null;
-
-    if (!resolvedManagerUser && resolvedManagerId) {
-      const key = resolvedManagerId.toLowerCase ? resolvedManagerId.toLowerCase() : String(resolvedManagerId || '').toLowerCase();
-      const usernameMatch = usersByUsername.get(key);
-      if (usernameMatch) {
-        resolvedManagerUser = usernameMatch;
-        resolvedManagerId = normalizeUserIdValue(usernameMatch.ID) || resolvedManagerId;
-        managerIdSources.push('username-match');
-      }
-    }
-
-    if (!resolvedManagerUser && currentUserId) {
-      resolvedManagerUser = usersById.get(currentUserId) || currentUser || null;
-    }
-
-    const campaignIdSources = [];
-    let resolvedCampaignId = providedCampaignId;
-
-    if (resolvedCampaignId) {
-      campaignIdSources.push('parameter');
-    }
-
-    const appendCampaignCandidate = (value, source) => {
-      if (resolvedCampaignId) {
-        return;
-      }
-      const normalized = normalizeCampaignIdValue(value);
-      if (normalized) {
-        resolvedCampaignId = normalized;
-        campaignIdSources.push(source);
-      }
-    };
-
-    appendCampaignCandidate(resolvedManagerUser && (resolvedManagerUser.CampaignID || resolvedManagerUser.campaignID || resolvedManagerUser.Campaign || resolvedManagerUser.campaign), 'manager-profile');
-    appendCampaignCandidate(currentUser && (currentUser.CampaignID || currentUser.campaignID || currentUser.Campaign || currentUser.campaign), 'current-user');
-
-    const managedSet = resolvedManagerId ? buildManagedUserSet(resolvedManagerId) : new Set();
-    const managedUserIds = Array.from(managedSet).map(normalizeUserIdValue).filter(Boolean);
-
-    let managedCampaigns = [];
-    try {
-      if (resolvedManagerId && typeof getUserManagedCampaigns === 'function') {
-        const campaigns = getUserManagedCampaigns(resolvedManagerId) || [];
-        managedCampaigns = campaigns
-          .filter(Boolean)
-          .map(campaign => ({
-            id: normalizeCampaignIdValue(campaign.ID || campaign.Id || campaign.id),
-            name: campaign.Name || campaign.name || '',
-            isPrimary: scheduleFlagToBool(campaign.IsPrimary || campaign.isPrimary)
-          }));
-
-        if (!resolvedCampaignId) {
-          const primary = managedCampaigns.find(campaign => campaign.isPrimary);
-          if (primary && primary.id) {
-            resolvedCampaignId = primary.id;
-            campaignIdSources.push('managed-campaign');
-          }
-        }
-      }
-    } catch (campaignError) {
-      console.warn('clientGetScheduleContext: unable to resolve managed campaigns', campaignError);
-    }
-
-    const roles = collectUserRoleCandidates(resolvedManagerUser || currentUser || {});
-    const normalizedRoles = roles
-      .map(role => String(role || '').trim())
-      .filter(Boolean);
-
-    const identity = {
-      authenticated: !!currentUserId,
-      resolvedAt: timestamp,
-      managerId: resolvedManagerId || '',
-      campaignId: resolvedCampaignId || '',
-      providedManagerId,
-      providedCampaignId,
-      managerIdSources,
-      campaignIdSources,
-      managedUserCount: managedUserIds.length,
-      roles: normalizedRoles,
-      isAdmin: scheduleFlagToBool((resolvedManagerUser && resolvedManagerUser.IsAdmin) || (currentUser && currentUser.IsAdmin)),
-      userId: currentUserId || resolvedManagerId || '',
-      userName: (currentUser && (currentUser.UserName || currentUser.Username)) || '',
-      fullName: (currentUser && (currentUser.FullName || currentUser.Name)) || '',
-      email: (currentUser && (currentUser.Email || currentUser.email)) || ''
-    };
-
-    const clientUser = Object.assign({}, resolvedManagerUser || currentUser || {}, {
-      ID: normalizeUserIdValue((resolvedManagerUser && resolvedManagerUser.ID) || (currentUser && currentUser.ID) || resolvedManagerId),
-      CampaignID: resolvedCampaignId || (resolvedManagerUser && resolvedManagerUser.CampaignID) || '',
-      Roles: normalizedRoles,
-      IsAdmin: identity.isAdmin,
-      managedUserCount: managedUserIds.length
-    });
-
-    if (!clientUser.UserName && clientUser.Username) {
-      clientUser.UserName = clientUser.Username;
-    }
-    if (!clientUser.FullName && clientUser.Name) {
-      clientUser.FullName = clientUser.Name;
-    }
-
-    context.permissions = {
-      canManageSchedules: identity.isAdmin || managedUserIds.length > 0,
-      canApproveSchedules: identity.isAdmin || managedUserIds.length > 0,
-      canImport: identity.isAdmin,
-      canEditShiftSlots: identity.isAdmin || normalizedRoles.some(role => role.toLowerCase() === 'workforce' || role.toLowerCase() === 'scheduler')
-    };
-
-    context.success = true;
-    context.authenticated = identity.authenticated;
-    context.managerId = resolvedManagerId || '';
-    context.campaignId = resolvedCampaignId || '';
-    context.user = clientUser;
-    identity.permissions = context.permissions;
-
-    context.identity = identity;
-    context.managedUserIds = managedUserIds;
-    context.managedUserCount = managedUserIds.length;
-    context.managedCampaigns = managedCampaigns;
-
-    return context;
-  } catch (error) {
-    console.error('❌ Error resolving schedule context:', error);
-    context.error = error && error.message ? error.message : String(error || 'Unknown error');
-    try {
-      safeWriteError && safeWriteError('clientGetScheduleContext', error);
-    } catch (_) {
-      // ignore logging failures
-    }
-    return context;
-  }
-}
-
-/**
- * Get users for schedule management with manager filtering
- * Uses MainUtilities user functions with campaign support
- */
-function clientGetScheduleUsers(requestingUserId, campaignId = null, options) {
-  try {
-    const normalizedCampaignId = normalizeCampaignIdValue(campaignId);
-    console.log('🔍 Getting schedule users for:', requestingUserId, 'campaign:', normalizedCampaignId || '(not provided)');
-
-    const resolvedOptions = (function resolveScheduleUserOptions(value) {
-      if (value === true) {
-        return { includeInactive: true };
-      }
-      if (value && typeof value === 'object') {
-        return value;
-      }
-      return {};
-    })(options);
-
-    const includeInactive = resolvedOptions.includeInactive === true
-      || resolvedOptions.includeAllEmployment === true
-      || resolvedOptions.includeTerminated === true;
-
-    // Use MainUtilities to get all users
-    const allUsers = readSheet(USERS_SHEET) || [];
-    if (allUsers.length === 0) {
-      console.warn('No users found in Users sheet');
-      return [];
-    }
-
-    const normalizedManagerId = normalizeUserIdValue(requestingUserId);
-    let requestingUser = null;
-    if (normalizedManagerId) {
-      requestingUser = allUsers.find(u => normalizeUserIdValue(u && u.ID) === normalizedManagerId) || null;
-    }
-
-    let effectiveCampaignId = normalizedCampaignId;
-    if (!effectiveCampaignId && requestingUser) {
-      const managerCampaignCandidates = [
-        requestingUser.CampaignID,
-        requestingUser.campaignID,
-        requestingUser.CampaignId,
-        requestingUser.campaignId,
-        requestingUser.Campaign,
-        requestingUser.campaign
-      ];
-
-      for (let i = 0; i < managerCampaignCandidates.length; i++) {
-        const candidate = normalizeCampaignIdValue(managerCampaignCandidates[i]);
-        if (candidate) {
-          effectiveCampaignId = candidate;
-          break;
-        }
-      }
-    }
-
-    let filteredUsers = allUsers;
-
-    // Filter by campaign if specified - use MainUtilities campaign functions
-    if (effectiveCampaignId) {
-      filteredUsers = filterUsersByCampaign(allUsers, effectiveCampaignId);
-    }
-
-    // Apply manager permissions using MainUtilities functions
-    if (normalizedManagerId) {
-      if (requestingUser) {
-        const isAdmin = scheduleFlagToBool(requestingUser.IsAdmin);
-
-        if (!isAdmin) {
-          const managedUserIds = buildManagedUserSet(normalizedManagerId);
-
-          filteredUsers = filteredUsers.filter(user => managedUserIds.has(normalizeUserIdValue(user && user.ID)));
-        }
-      } else {
-        console.warn('Requesting user not found when applying manager filter:', requestingUserId);
-      }
-    }
-
-    // Transform to schedule-friendly format
-<<<<<<< HEAD
-    const scheduleUsers = filteredUsers
-      .filter(user => user && user.ID && (user.UserName || user.FullName))
-      .filter(user => !isScheduleNameRestricted(user))
-      .filter(user => !isScheduleRoleRestricted(user))
-      .filter(user => isUserConsideredActive(user))
-      .map(user => {
-        const campaignName = getCampaignById(user.CampaignID)?.Name || '';
-=======
-    const scheduleUsers = filteredUsers
-      .filter(user => user && user.ID && (user.UserName || user.FullName))
-      .filter(user => !isScheduleNameRestricted(user))
-      .filter(user => !isScheduleRoleRestricted(user))
-      .filter(user => includeInactive ? true : isUserConsideredActive(user))
-      .map(user => {
-        const campaignName = getCampaignById(user.CampaignID)?.Name || '';
-        const employmentStatusRaw = user.EmploymentStatus || user.employmentStatus || user.Status || '';
-        const employmentStatusCanonical = normalizeEmploymentStatusForSchedules(employmentStatusRaw);
-        const employmentStatusActive = isEmploymentStatusActiveForSchedules(employmentStatusCanonical);
-        const hireIso = resolveEmploymentIsoDateFromUser(user, SCHEDULE_EMPLOYMENT_START_FIELDS);
-        const terminationIso = resolveEmploymentIsoDateFromUser(user, SCHEDULE_EMPLOYMENT_END_FIELDS);
-
->>>>>>> 45366eac
-        return {
-          ID: user.ID,
-          UserName: user.UserName || user.FullName,
-          FullName: user.FullName || user.UserName,
-          Email: user.Email || '',
-          CampaignID: user.CampaignID || '',
-          campaignName: campaignName,
-<<<<<<< HEAD
-          EmploymentStatus: user.EmploymentStatus || 'Active',
-          HireDate: user.HireDate || '',
-          TerminationDate: user.TerminationDate || user.terminationDate || '',
-          isActive: isUserConsideredActive(user)
-        };
-      });
-
-    console.log(`✅ Returning ${scheduleUsers.length} schedule users`);
-    return scheduleUsers;
-=======
-          EmploymentStatus: employmentStatusRaw || '',
-          EmploymentStatusCanonical: employmentStatusCanonical,
-          employmentStatusCanonical: employmentStatusCanonical,
-          employmentStatusRaw: employmentStatusRaw || '',
-          employmentStatusIsActive: employmentStatusActive,
-          HireDate: hireIso || user.HireDate || '',
-          TerminationDate: terminationIso || user.TerminationDate || user.terminationDate || '',
-          employmentStartIso: hireIso || '',
-          employmentEndIso: terminationIso || '',
-          isActive: employmentStatusActive
-        };
-      });
-
-    console.log(`✅ Returning ${scheduleUsers.length} schedule users`);
-    return scheduleUsers;
->>>>>>> 45366eac
-
-  } catch (error) {
-    console.error('❌ Error getting schedule users:', error);
-    safeWriteError('clientGetScheduleUsers', error);
-    return [];
-  }
-}
-
-/**
- * Get users for attendance (all active users)
- */
-function clientGetAttendanceUsers(requestingUserId, campaignId = null, options) {
-  try {
-    console.log('📋 Getting attendance users');
-
-    // Use the existing function but return just names for compatibility
-    const scheduleUsers = clientGetScheduleUsers(requestingUserId, campaignId, options);
-    const userNames = scheduleUsers
-      .map(user => user.UserName || user.FullName)
-      .filter(name => name && name.trim())
-      .sort();
-
-    console.log(`✅ Returning ${userNames.length} attendance users`);
-    return userNames;
-
-  } catch (error) {
-    console.error('❌ Error getting attendance users:', error);
-    safeWriteError('clientGetAttendanceUsers', error);
-    return [];
-  }
-}
-
-/**
- * Get managed users list - delegates to MainUtilities
- */
-function clientGetManagedUsersList(managerId) {
-  try {
-    if (!managerId) return [];
-    
-    // Use MainUtilities function for managed campaigns
-    const managedCampaigns = getUserManagedCampaigns(managerId);
-    const managedUsers = [];
-    
-    managedCampaigns.forEach(campaign => {
-      const campaignUsers = getUsersByCampaign(campaign.ID);
-      campaignUsers.forEach(user => {
-        if (String(user.ID) !== String(managerId)) { // Don't include self
-          managedUsers.push({
-            ID: user.ID,
-            UserName: user.UserName,
-            FullName: user.FullName,
-            Email: user.Email,
-            CampaignID: user.CampaignID,
-            campaignName: campaign.Name,
-            EmploymentStatus: user.EmploymentStatus
-          });
-        }
-      });
-    });
-
-    return managedUsers;
-
-  } catch (error) {
-    console.error('Error getting managed users:', error);
-    safeWriteError('clientGetManagedUsersList', error);
-    return [];
-  }
-}
-
-// ────────────────────────────────────────────────────────────────────────────
-// SHIFT SLOTS MANAGEMENT - Uses ScheduleUtilities
-// ────────────────────────────────────────────────────────────────────────────
-
-/**
- * Create shift slot with proper validation - uses ScheduleUtilities
- */
-function clientCreateShiftSlot(slotData) {
-  try {
-    console.log('🕒 Creating shift slot:', slotData);
-
-    // Validate required fields
-    if (!slotData.name || !slotData.startTime || !slotData.endTime) {
-      return {
-        success: false,
-        error: 'Slot name, start time, and end time are required'
-      };
-    }
-
-    // Use ScheduleUtilities validation
-    const validation = validateShiftSlot(slotData);
-    if (!validation.isValid) {
-      return {
-        success: false,
-        error: validation.errors.join('; ')
-      };
-    }
-
-    // Use ScheduleUtilities to ensure sheet exists with proper headers
-    const sheet = ensureScheduleSheetWithHeaders(SHIFT_SLOTS_SHEET, SHIFT_SLOTS_HEADERS);
-    const now = new Date();
-    const slotId = Utilities.getUuid();
-
-    const toNumber = (value, fallback = '') => {
-      if (value === null || value === undefined || value === '') {
-        return fallback;
-      }
-
-      const num = Number(value);
-      return Number.isFinite(num) ? num : fallback;
-    };
-
-    const toBoolean = (value, fallback = false) => {
-      if (typeof value === 'boolean') return value;
-      if (typeof value === 'number') return value !== 0;
-      if (typeof value === 'string') {
-        const normalized = value.trim().toLowerCase();
-        if (!normalized) return fallback;
-        return ['true', 'yes', '1', 'y'].includes(normalized);
-      }
-      return fallback;
-    };
-
-    // Process days of week
-    let daysOfWeek = '1,2,3,4,5'; // Default to weekdays
-    if (slotData.daysOfWeek && Array.isArray(slotData.daysOfWeek)) {
-      daysOfWeek = slotData.daysOfWeek.join(',');
-    }
-
-    const maxCapacity = toNumber(
-      slotData.maxCapacity,
-      SCHEDULE_SETTINGS.DEFAULT_SHIFT_CAPACITY
-    );
-    const breakDuration = toNumber(
-      slotData.breakDuration !== undefined ? slotData.breakDuration : slotData.break1Duration,
-      SCHEDULE_SETTINGS.DEFAULT_BREAK_MINUTES
-    );
-    const lunchDuration = toNumber(
-      slotData.lunchDuration,
-      SCHEDULE_SETTINGS.DEFAULT_LUNCH_MINUTES
-    );
-
-    const slot = {
-      ID: slotId,
-      Name: slotData.name,
-      StartTime: slotData.startTime,
-      EndTime: slotData.endTime,
-      DaysOfWeek: daysOfWeek,
-      Department: slotData.department || 'General',
-      Location: slotData.location || 'Office',
-      MaxCapacity: maxCapacity,
-      MinCoverage: toNumber(slotData.minCoverage, ''),
-      Priority: toNumber(slotData.priority, 2),
-      Description: slotData.description || '',
-      BreakDuration: breakDuration,
-      LunchDuration: lunchDuration,
-      Break1Duration: toNumber(slotData.break1Duration, breakDuration),
-      Break2Duration: toNumber(slotData.break2Duration, 0),
-      EnableStaggeredBreaks: toBoolean(slotData.enableStaggeredBreaks, true),
-      BreakGroups: toNumber(slotData.breakGroups, 3),
-      StaggerInterval: toNumber(slotData.staggerInterval, 15),
-      MinCoveragePct: toNumber(slotData.minCoveragePct, 70),
-      EnableOvertime: toBoolean(slotData.enableOvertime, false),
-      MaxDailyOT: toNumber(slotData.maxDailyOT, 0),
-      MaxWeeklyOT: toNumber(slotData.maxWeeklyOT, 0),
-      OTApproval: slotData.otApproval || slotData.overtimeApproval || 'supervisor',
-      OTRate: toNumber(slotData.otRate, 1.5),
-      OTPolicy: slotData.otPolicy || slotData.overtimePolicy || 'MANDATORY',
-      AllowSwaps: toBoolean(slotData.allowSwaps, true),
-      WeekendPremium: toBoolean(slotData.weekendPremium, false),
-      HolidayPremium: toBoolean(slotData.holidayPremium, true),
-      AutoAssignment: toBoolean(slotData.autoAssignment, false),
-      RestPeriod: toNumber(slotData.restPeriod, 8),
-      NotificationLead: toNumber(slotData.notificationLead, 24),
-      HandoverTime: toNumber(slotData.handoverTime, 15),
-      OvertimePolicy: slotData.overtimePolicy || slotData.otPolicy || 'LIMITED_30',
-      IsActive: true,
-      CreatedBy: slotData.createdBy || 'System',
-      CreatedAt: now,
-      UpdatedAt: now
-    };
-
-    // Create row data using proper header order
-    const rowData = SHIFT_SLOTS_HEADERS.map(header =>
-      Object.prototype.hasOwnProperty.call(slot, header) ? slot[header] : ''
-    );
-    sheet.appendRow(rowData);
-    SpreadsheetApp.flush();
-
-    // Invalidate cache
-    invalidateScheduleCaches();
-
-    console.log('✅ Shift slot created successfully:', slotId);
-
-    return {
-      success: true,
-      message: 'Shift slot created successfully',
-      slot: slot
-    };
-
-  } catch (error) {
-    console.error('❌ Error creating shift slot:', error);
-    try {
-      safeWriteError('clientCreateShiftSlot', error);
-    } catch (loggingError) {
-      console.error('Error logging shift slot failure:', loggingError);
-    }
-    return {
-      success: false,
-      error: error && error.message ? error.message : String(error || 'Unknown error')
-    };
-  }
-}
-
-function getDirectManagedUserIds(managerId) {
-  const normalizedManagerId = normalizeUserIdValue(managerId);
-  const managedUsers = new Set();
-
-  if (!normalizedManagerId) {
-    return managedUsers;
-  }
-
-  const appendFromRows = (rows) => {
-    if (!Array.isArray(rows)) {
-      return;
-    }
-
-    rows.forEach(row => {
-      if (!row || typeof row !== 'object') {
-        return;
-      }
-
-      const managerCandidates = [
-        row.ManagerUserID, row.ManagerUserId, row.managerUserId,
-        row.ManagerID, row.ManagerId, row.managerId, row.manager_id,
-        row.UserManagerID, row.UserManagerId, row.userManagerId
-      ].map(normalizeUserIdValue).filter(Boolean);
-
-      const managedCandidates = [
-        row.UserID, row.UserId, row.userId,
-        row.ManagedUserID, row.ManagedUserId, row.managedUserId,
-        row.ManagedUserID, row.managed_user_id,
-        row.ManagedID, row.ManagedId
-      ].map(normalizeUserIdValue).filter(Boolean);
-
-      const managerMatch = managerCandidates.find(candidate => candidate === normalizedManagerId);
-
-      if (managerMatch && managedCandidates.length) {
-        managedCandidates.forEach(candidate => {
-          if (candidate && candidate !== normalizedManagerId) {
-            managedUsers.add(candidate);
-          }
-        });
-      }
-
-      // Some datasets may store the relationship reversed
-      const reversedManager = managedCandidates.find(candidate => candidate === normalizedManagerId);
-      if (reversedManager) {
-        managerCandidates.forEach(candidate => {
-          if (candidate && candidate !== normalizedManagerId) {
-            managedUsers.add(candidate);
-          }
-        });
-      }
-    });
-  };
-
-  try {
-    if (typeof readManagerAssignments_ === 'function') {
-      appendFromRows(readManagerAssignments_());
-    }
-  } catch (error) {
-    safeWriteError && safeWriteError('getDirectManagedUserIds.readManagerAssignments', error);
-  }
-
-  const candidateSheets = Array.from(new Set([
-    typeof getManagerUsersSheetName_ === 'function' ? getManagerUsersSheetName_() : null,
-    typeof G !== 'undefined' && G ? G.MANAGER_USERS_SHEET : null,
-    typeof USER_MANAGERS_SHEET !== 'undefined' ? USER_MANAGERS_SHEET : null,
-    'MANAGER_USERS',
-    'ManagerUsers',
-    'manager_users',
-    'UserManagers'
-  ].filter(Boolean)));
-
-  candidateSheets.forEach(sheetName => {
-    try {
-      appendFromRows(readSheet(sheetName));
-    } catch (error) {
-      console.warn(`Unable to read manager assignments from ${sheetName}:`, error && error.message ? error.message : error);
-    }
-  });
-
-  return managedUsers;
-}
-
-function clientCreateEnhancedShiftSlot(slotData) {
-  return clientCreateShiftSlot(slotData);
-}
-
-function buildManagedUserSet(managerId) {
-  const managedUserIds = getDirectManagedUserIds(managerId);
-  const normalizedManagerId = normalizeUserIdValue(managerId);
-
-  if (normalizedManagerId) {
-    managedUserIds.add(normalizedManagerId);
-  }
-
-  try {
-    if (typeof getUserManagedCampaigns === 'function' && typeof getUsersByCampaign === 'function') {
-      const campaigns = getUserManagedCampaigns(normalizedManagerId) || [];
-      campaigns.forEach(campaign => {
-        try {
-          const campaignUsers = getUsersByCampaign(campaign.ID) || [];
-          campaignUsers.forEach(user => {
-            const normalizedId = normalizeUserIdValue(user.ID);
-            if (normalizedId) {
-              managedUserIds.add(normalizedId);
-            }
-          });
-        } catch (campaignErr) {
-          console.warn('Failed to append campaign users for campaign', campaign && campaign.ID, campaignErr);
-        }
-      });
-    }
-  } catch (error) {
-    console.warn('Unable to expand managed users via campaigns:', error);
-  }
-
-  return managedUserIds;
-}
-
-function isUserConsideredActive(user) {
-  if (!user) {
-    return false;
-  }
-
-  if (typeof user.employmentStatusIsActive === 'boolean') {
-    return user.employmentStatusIsActive;
-  }
-
-  const status = normalizeEmploymentStatusForSchedules(
-    user.EmploymentStatus || user.employmentStatus || user.Status || user.status
-  );
-
-  return isEmploymentStatusActiveForSchedules(status);
-}
-
-/**
- * Get all shift slots - uses ScheduleUtilities
- */
-function clientGetAllShiftSlots() {
-  try {
-    console.log('📊 Getting all shift slots');
-
-    const aggregatedSlots = [];
-    const seenIds = new Set();
-    const seenComposite = new Set();
-    const sourceSheets = new Set();
-
-    const resolveSlotId = slot => {
-      const candidates = [
-        slot.ID, slot.Id, slot.id,
-        slot.SlotID, slot.SlotId, slot.slotId,
-        slot.Guid, slot.UUID, slot.Uuid
-      ];
-      for (let i = 0; i < candidates.length; i++) {
-        const candidate = candidates[i];
-        if (candidate === undefined || candidate === null) {
-          continue;
-        }
-        const normalized = String(candidate).trim();
-        if (normalized) {
-          return normalized;
-        }
-      }
-      return '';
-    };
-
-    const registerSlot = (slot, source) => {
-      if (!slot || typeof slot !== 'object') {
-        return;
-      }
-
-      const normalizedSlot = { ...slot };
-      const slotId = resolveSlotId(normalizedSlot);
-      if (slotId) {
-        if (seenIds.has(slotId)) {
-          // Merge any additional properties from the new slot into the existing one
-          const existingIndex = aggregatedSlots.findIndex(item => resolveSlotId(item) === slotId);
-          if (existingIndex >= 0) {
-            aggregatedSlots[existingIndex] = Object.assign({}, aggregatedSlots[existingIndex], normalizedSlot);
-          }
-          return;
-        }
-        normalizedSlot.ID = slotId;
-        seenIds.add(slotId);
-      } else {
-        const compositeKey = [
-          normalizedSlot.Name || normalizedSlot.SlotName || '',
-          normalizedSlot.StartTime || normalizedSlot.Start || '',
-          normalizedSlot.EndTime || normalizedSlot.End || ''
-        ].map(value => String(value || '').trim().toLowerCase()).join('|');
-
-        if (compositeKey && seenComposite.has(compositeKey)) {
-          return;
-        }
-
-        if (compositeKey) {
-          seenComposite.add(compositeKey);
-        }
-      }
-
-      if (source) {
-        sourceSheets.add(source);
-      }
-
-      normalizedSlot.__source = source || 'unknown';
-      aggregatedSlots.push(normalizedSlot);
-    };
-
-    const candidateSheets = [
-      { name: SHIFT_SLOTS_SHEET, legacy: false },
-      { name: 'Shift Slots', legacy: true },
-      { name: 'Shift Slot', legacy: true },
-      { name: 'ShiftTemplates', legacy: true },
-      { name: 'Shift Templates', legacy: true },
-      { name: 'Shifts', legacy: true }
-    ];
-
-    candidateSheets.forEach(candidate => {
-      try {
-        const rows = readScheduleSheet(candidate.name) || [];
-        if (!Array.isArray(rows) || !rows.length) {
-          return;
-        }
-
-        console.log(`✅ Loaded ${rows.length} potential shift slots from ${candidate.name}`);
-
-        rows.forEach(row => {
-          if (!row || typeof row !== 'object') {
-            return;
-          }
-          const slot = candidate.legacy ? convertLegacyShiftSlotRecord(row) || row : row;
-          registerSlot(slot, candidate.name);
-        });
-      } catch (sheetError) {
-        console.warn(`Unable to read shift slots from ${candidate.name}:`, sheetError);
-      }
-    });
-
-    if (!aggregatedSlots.length) {
-      console.log('No shift slots found in any schedule sheet, checking main workbook for legacy data');
-      const legacySheets = ['Shift Slots', 'ShiftTemplates', 'Shifts'];
-      legacySheets.forEach(legacyName => {
-        try {
-          const legacyRows = readSheet(legacyName);
-          if (!Array.isArray(legacyRows) || !legacyRows.length) {
-            return;
-          }
-
-          console.log(`📄 Found ${legacyRows.length} legacy shift slots in ${legacyName}`);
-          legacyRows
-            .map(convertLegacyShiftSlotRecord)
-            .filter(Boolean)
-            .forEach(slot => registerSlot(slot, legacyName));
-        } catch (legacyError) {
-          console.warn(`Unable to read legacy shift slots from ${legacyName}:`, legacyError);
-        }
-      });
-    }
-
-    if (!aggregatedSlots.length) {
-      console.log('No shift slots detected, creating defaults');
-      createDefaultShiftSlots();
-      const defaultSlots = readScheduleSheet(SHIFT_SLOTS_SHEET) || [];
-      defaultSlots.forEach(slot => registerSlot(slot, 'default'));
-    }
-
-    const normalizeBoolean = value => {
-      if (value === true || value === false) return value;
-      if (typeof value === 'number') return value !== 0;
-      if (typeof value === 'string') {
-        const normalized = value.trim().toLowerCase();
-        if (!normalized) return false;
-        return ['true', 'yes', '1', 'y'].includes(normalized);
-      }
-      return false;
-    };
-
-    const normalizeNumber = value => {
-      if (value === null || typeof value === 'undefined' || value === '') {
-        return '';
-      }
-      if (typeof value === 'number') return value;
-      if (value instanceof Date) return value;
-      const parsed = Number(value);
-      return Number.isFinite(parsed) ? parsed : value;
-    };
-
-    const normalizeDaysOfWeek = slot => {
-      if (Array.isArray(slot.DaysOfWeekArray) && slot.DaysOfWeekArray.length) {
-        return slot.DaysOfWeekArray;
-      }
-
-      if (Array.isArray(slot.DaysOfWeek) && slot.DaysOfWeek.length) {
-        return slot.DaysOfWeek.map(day => parseInt(String(day).trim(), 10)).filter(day => !isNaN(day));
-      }
-
-      if (typeof slot.Days === 'string') {
-        return slot.Days.split(/[;,]/)
-          .map(day => parseInt(String(day).trim(), 10))
-          .filter(day => !isNaN(day));
-      }
-
-      if (typeof slot.DaysOfWeek === 'string') {
-        return slot.DaysOfWeek.split(/[;,]/)
-          .map(day => parseInt(String(day).trim(), 10))
-          .filter(day => !isNaN(day));
-      }
-
-      return [1, 2, 3, 4, 5];
-    };
-
-    const normalizedSlots = aggregatedSlots.map(slot => {
-      const normalizedSlot = { ...slot };
-
-      normalizedSlot.DaysOfWeekArray = normalizeDaysOfWeek(slot);
-      normalizedSlot.DaysOfWeek = normalizedSlot.DaysOfWeekArray.join(',');
-
-      normalizedSlot.EnableStaggeredBreaks = normalizeBoolean(slot.EnableStaggeredBreaks);
-      normalizedSlot.EnableOvertime = normalizeBoolean(slot.EnableOvertime);
-      normalizedSlot.AllowSwaps = normalizeBoolean(slot.AllowSwaps);
-      normalizedSlot.WeekendPremium = normalizeBoolean(slot.WeekendPremium);
-      normalizedSlot.HolidayPremium = normalizeBoolean(slot.HolidayPremium);
-      normalizedSlot.AutoAssignment = normalizeBoolean(slot.AutoAssignment);
-      const isActive = slot.IsActive === '' ? true : normalizeBoolean(slot.IsActive);
-      normalizedSlot.IsActive = isActive;
-
-      normalizedSlot.MaxCapacity = normalizeNumber(slot.MaxCapacity);
-      normalizedSlot.MinCoverage = normalizeNumber(slot.MinCoverage);
-      normalizedSlot.Priority = normalizeNumber(slot.Priority);
-      normalizedSlot.BreakDuration = normalizeNumber(slot.BreakDuration);
-      normalizedSlot.LunchDuration = normalizeNumber(slot.LunchDuration);
-      normalizedSlot.Break1Duration = normalizeNumber(slot.Break1Duration);
-      normalizedSlot.Break2Duration = normalizeNumber(slot.Break2Duration);
-      normalizedSlot.BreakGroups = normalizeNumber(slot.BreakGroups);
-      normalizedSlot.StaggerInterval = normalizeNumber(slot.StaggerInterval);
-      normalizedSlot.MinCoveragePct = normalizeNumber(slot.MinCoveragePct);
-      normalizedSlot.MaxDailyOT = normalizeNumber(slot.MaxDailyOT);
-      normalizedSlot.MaxWeeklyOT = normalizeNumber(slot.MaxWeeklyOT);
-      normalizedSlot.OTRate = normalizeNumber(slot.OTRate);
-      normalizedSlot.RestPeriod = normalizeNumber(slot.RestPeriod);
-      normalizedSlot.NotificationLead = normalizeNumber(slot.NotificationLead);
-      normalizedSlot.HandoverTime = normalizeNumber(slot.HandoverTime);
-
-      const normalizeDate = (value) => {
-        if (!value) {
-          return value;
-        }
-        if (value instanceof Date) {
-          return value;
-        }
-        const parsed = new Date(value);
-        return isNaN(parsed.getTime()) ? value : parsed;
-      };
-
-      normalizedSlot.CreatedAt = normalizeDate(slot.CreatedAt);
-      normalizedSlot.UpdatedAt = normalizeDate(slot.UpdatedAt);
-
-      if (!normalizedSlot.Name && normalizedSlot.SlotName) {
-        normalizedSlot.Name = normalizedSlot.SlotName;
-      }
-
-      if (Object.prototype.hasOwnProperty.call(normalizedSlot, '__source')) {
-        delete normalizedSlot.__source;
-      }
-
-      return normalizedSlot;
-    });
-
-    const metadata = {
-      totalCount: normalizedSlots.length,
-      sources: Array.from(sourceSheets),
-      generatedAt: new Date().toISOString(),
-      hasActiveSlots: normalizedSlots.some(slot => slot && slot.IsActive !== false)
-    };
-
-    console.log(`✅ Returning ${normalizedSlots.length} normalized shift slots`);
-    return {
-      success: true,
-      slots: normalizedSlots,
-      metadata
-    };
-
-  } catch (error) {
-    console.error('❌ Error getting shift slots:', error);
-    safeWriteError('clientGetAllShiftSlots', error);
-
-    try {
-      createDefaultShiftSlots();
-      const fallbackSlots = readScheduleSheet(SHIFT_SLOTS_SHEET) || [];
-      const normalizedFallback = Array.isArray(fallbackSlots)
-        ? fallbackSlots.map(slot => (slot && typeof slot === 'object' ? { ...slot } : slot))
-        : [];
-
-      return {
-        success: true,
-        slots: normalizedFallback,
-        metadata: {
-          totalCount: normalizedFallback.length,
-          sources: [SHIFT_SLOTS_SHEET],
-          generatedAt: new Date().toISOString(),
-          fallbackApplied: true,
-          error: error && error.message ? error.message : String(error)
-        }
-      };
-    } catch (fallbackError) {
-      return {
-        success: false,
-        slots: [],
-        metadata: {
-          totalCount: 0,
-          sources: [],
-          generatedAt: new Date().toISOString(),
-          error: error && error.message ? error.message : String(error),
-          fallbackError: fallbackError && fallbackError.message ? fallbackError.message : String(fallbackError)
-        }
-      };
-    }
-  }
-}
-
-// ────────────────────────────────────────────────────────────────────────────
-// SCHEDULE GENERATION - Enhanced with ScheduleUtilities integration
-// ────────────────────────────────────────────────────────────────────────────
-
-/**
- * Enhanced schedule generation with comprehensive validation
- */
-/**
- * Enhanced schedule generation with comprehensive validation
- */
-function clientGenerateSchedulesEnhanced(startDate, endDate, userNames, shiftSlotIds, templateId, generatedBy, options = {}) {
-  try {
-    console.log('🚀 Enhanced schedule generation started');
-    console.log('Parameters:', { startDate, endDate, userNames, shiftSlotIds, templateId, generatedBy, options });
-
-    // Use ScheduleUtilities validation
-    const validation = validateScheduleParameters(startDate, endDate, userNames);
-    if (!validation.isValid) {
-      throw new Error('Invalid parameters: ' + validation.errors.join('; '));
-    }
-
-    if (!generatedBy) {
-      generatedBy = 'System';
-    }
-
-    const start = new Date(startDate);
-    const end = new Date(endDate);
-
-    // Get users to schedule
-    let usersToSchedule = [];
-    if (userNames && userNames.length > 0) {
-      usersToSchedule = userNames;
-    } else {
-      // If no users specified, get all active users for the requesting user
-      const allUsers = clientGetAttendanceUsers(generatedBy, options.campaignId);
-      if (!allUsers || allUsers.length === 0) {
-        throw new Error('No users found for scheduling. Please check user data.');
-      }
-      usersToSchedule = allUsers;
-    }
-
-    console.log(`📝 Scheduling for ${usersToSchedule.length} users`);
-
-    // Get shift slots - either selected ones or all available
-    let shiftSlots = [];
-    let shiftSlotMetadata = { totalCount: 0 };
-    if (shiftSlotIds && shiftSlotIds.length > 0) {
-      // Get only the selected shift slots
-      console.log(`🎯 Using ${shiftSlotIds.length} selected shift slots:`, shiftSlotIds);
-      const slotResponse = clientGetAllShiftSlots();
-      const allSlots = Array.isArray(slotResponse?.slots)
-        ? slotResponse.slots
-        : (Array.isArray(slotResponse) ? slotResponse : []);
-      shiftSlotMetadata = slotResponse && slotResponse.metadata ? slotResponse.metadata : { totalCount: allSlots.length };
-      shiftSlots = allSlots.filter(slot => shiftSlotIds.includes(slot.ID));
-
-      if (shiftSlots.length === 0) {
-        throw new Error('None of the selected shift slots were found. Please refresh and try again.');
-      }
-
-      console.log(`✅ Found ${shiftSlots.length} matching shift slots`);
-    } else {
-      // Use all available shift slots
-      const slotResponse = clientGetAllShiftSlots();
-      shiftSlots = Array.isArray(slotResponse?.slots)
-        ? slotResponse.slots
-        : (Array.isArray(slotResponse) ? slotResponse : []);
-      shiftSlotMetadata = slotResponse && slotResponse.metadata ? slotResponse.metadata : { totalCount: shiftSlots.length };
-      console.log(`📋 Using all available shift slots (${shiftSlots.length} total)`, shiftSlotMetadata);
-    }
-
-    if (!shiftSlots || shiftSlots.length === 0) {
-      throw new Error('No shift slots available. Please create shift slots first or select specific slots.');
-    }
-
-    console.log(`⏰ Working with ${shiftSlots.length} shift slot(s)`);
-
-    // Generate schedules
-    const generatedSchedules = [];
-    const conflicts = [];
-    const dstChanges = [];
-
-    // Loop through each date
-    for (let d = new Date(start); d <= end; d.setDate(d.getDate() + 1)) {
-      const currentDate = new Date(d);
-      const dateStr = Utilities.formatDate(currentDate, Session.getScriptTimeZone(), 'yyyy-MM-dd');
-      const dayOfWeek = currentDate.getDay(); // 0 = Sunday, 1 = Monday, etc.
-
-      console.log(`📅 Processing date: ${dateStr} (Day: ${dayOfWeek})`);
-
-      // Check for holidays using ScheduleUtilities
-      const isHoliday = checkIfHoliday(dateStr);
-      if (isHoliday && !options.includeHolidays) {
-        console.log(`🎉 Skipping holiday: ${dateStr}`);
-        continue;
-      }
-
-      // Check DST status using ScheduleUtilities
-      const dstStatus = checkDSTStatus(dateStr);
-      if (dstStatus.isDSTChange) {
-        dstChanges.push({
-          date: dateStr,
-          changeType: dstStatus.changeType,
-          adjustment: dstStatus.timeAdjustment
-        });
-      }
-
-      // Generate schedules for each user
-      usersToSchedule.forEach(userName => {
-        try {
-          // Get suitable shift slots for this user and day from the selected/available slots
-          const suitableSlots = shiftSlots.filter(slot => {
-            if (!slot.IsActive) return false;
-
-            // Check if slot is active on this day of week
-            const daysOfWeek = slot.DaysOfWeek ? slot.DaysOfWeek.split(',').map(d => parseInt(d)) : [1, 2, 3, 4, 5];
-            return daysOfWeek.includes(dayOfWeek);
-          });
-
-          if (suitableSlots.length === 0) {
-            console.log(`⚠️ No suitable slots for ${userName} on ${dateStr} from selected slots`);
-            conflicts.push({
-              user: userName,
-              date: dateStr,
-              error: 'No suitable shift slots available for this day from selected slots',
-              type: 'NO_SUITABLE_SLOTS'
-            });
-            return;
-          }
-
-          // Select best suitable slot (can be enhanced with more logic)
-          // For now, prefer slots with higher capacity or priority
-          const selectedSlot = suitableSlots.sort((a, b) => {
-            const priorityA = a.Priority || 2;
-            const priorityB = b.Priority || 2;
-            if (priorityA !== priorityB) return priorityB - priorityA; // Higher priority first
-            
-            const capacityA = a.MaxCapacity || 10;
-            const capacityB = b.MaxCapacity || 10;
-            return capacityB - capacityA; // Higher capacity first
-          })[0];
-
-          // Check for conflicts using ScheduleUtilities
-          const existingSchedule = checkExistingSchedule(userName, dateStr);
-          if (existingSchedule && !options.overrideExisting) {
-            conflicts.push({
-              user: userName,
-              date: dateStr,
-              error: 'User already has a schedule for this date',
-              type: 'USER_DOUBLE_BOOKING'
-            });
-            return;
-          }
-
-          // Create schedule record using ScheduleUtilities time functions
-          const schedule = {
-            ID: Utilities.getUuid(),
-            UserID: getUserIdByName(userName),
-            UserName: userName,
-            Date: dateStr,
-            SlotID: selectedSlot.ID,
-            SlotName: selectedSlot.Name,
-            StartTime: selectedSlot.StartTime,
-            EndTime: selectedSlot.EndTime,
-            OriginalStartTime: selectedSlot.StartTime,
-            OriginalEndTime: selectedSlot.EndTime,
-            BreakStart: calculateBreakStart(selectedSlot),
-            BreakEnd: calculateBreakEnd(selectedSlot),
-            LunchStart: calculateLunchStart(selectedSlot),
-            LunchEnd: calculateLunchEnd(selectedSlot),
-            IsDST: dstStatus.isDST,
-            Status: 'PENDING',
-            GeneratedBy: generatedBy,
-            ApprovedBy: null,
-            NotificationSent: false,
-            CreatedAt: new Date(),
-            UpdatedAt: new Date(),
-            RecurringScheduleID: null,
-            SwapRequestID: null,
-            Priority: options.priority || 2,
-            Notes: options.notes || `Generated from selected slot: ${selectedSlot.Name}`,
-            Location: selectedSlot.Location || '',
-            Department: selectedSlot.Department || ''
-          };
-
-          generatedSchedules.push(schedule);
-          console.log(`✅ Generated schedule for ${userName} on ${dateStr} using slot: ${selectedSlot.Name}`);
-
-        } catch (userError) {
-          conflicts.push({
-            user: userName,
-            date: dateStr,
-            error: userError.message,
-            type: 'GENERATION_ERROR'
-          });
-        }
-      });
-    }
-
-    // Save generated schedules using ScheduleUtilities
-    if (generatedSchedules.length > 0) {
-      saveSchedulesToSheet(generatedSchedules);
-      console.log(`💾 Saved ${generatedSchedules.length} schedules`);
-    }
-
-    // Return comprehensive result with shift slot information
-    const result = {
-      success: true,
-      generated: generatedSchedules.length,
-      conflicts: conflicts,
-      dstChanges: dstChanges,
-      message: `Successfully generated ${generatedSchedules.length} schedules using ${shiftSlots.length} shift slot(s)`,
-      schedules: generatedSchedules.slice(0, 10), // Return first 10 for preview
-      userCount: usersToSchedule.length,
-      shiftSlotsUsed: shiftSlots.length,
-      selectedSlots: shiftSlotIds && shiftSlotIds.length > 0 ? shiftSlotIds : null
-    };
-
-    console.log('✅ Enhanced schedule generation completed:', result);
-    return result;
-
-  } catch (error) {
-    console.error('❌ Enhanced schedule generation failed:', error);
-    safeWriteError('clientGenerateSchedulesEnhanced', error);
-    return {
-      success: false,
-      error: error.message,
-      generated: 0,
-      conflicts: [],
-      dstChanges: []
-    };
-  }
-}
-
-/**
- * Save schedules to sheet using ScheduleUtilities
- */
-function saveSchedulesToSheet(schedules) {
-  try {
-    // Use ScheduleUtilities to ensure proper sheet and headers
-    const sheet = ensureScheduleSheetWithHeaders(SCHEDULE_GENERATION_SHEET, SCHEDULE_GENERATION_HEADERS);
-
-    schedules.forEach(schedule => {
-      // Create row data using proper header order from ScheduleUtilities
-      const rowData = SCHEDULE_GENERATION_HEADERS.map(header => schedule[header] || '');
-      sheet.appendRow(rowData);
-    });
-
-    SpreadsheetApp.flush();
-    invalidateScheduleCaches();
-
-  } catch (error) {
-    console.error('Error saving schedules to sheet:', error);
-    safeWriteError('saveSchedulesToSheet', error);
-    throw error;
-  }
-}
-
-/**
- * Get all schedules with filtering - uses ScheduleUtilities
- */
-function clientGetAllSchedules(filters = {}) {
-  try {
-    console.log('📋 Getting all schedules with filters:', filters);
-
-    // Use ScheduleUtilities to read schedules
-    let schedules = readScheduleSheet(SCHEDULE_GENERATION_SHEET) || [];
-
-    if (!schedules.length) {
-      const legacySheets = ['Schedules', 'Schedule', 'AgentSchedules'];
-      for (let i = 0; i < legacySheets.length && !schedules.length; i++) {
-        const legacyRows = readSheet(legacySheets[i]);
-        if (Array.isArray(legacyRows) && legacyRows.length) {
-          console.log(`Discovered legacy schedule data in ${legacySheets[i]}`);
-          schedules = legacyRows.map(convertLegacyScheduleRecord).filter(Boolean);
-        }
-      }
-    }
-
-    console.log(`📊 Total schedules in sheet: ${schedules.length}`);
-
-    let filteredSchedules = schedules;
-
-    // Apply filters
-    if (filters.startDate) {
-      const startDate = new Date(filters.startDate);
-      filteredSchedules = filteredSchedules.filter(s => new Date(s.Date) >= startDate);
-    }
-
-    if (filters.endDate) {
-      const endDate = new Date(filters.endDate);
-      filteredSchedules = filteredSchedules.filter(s => new Date(s.Date) <= endDate);
-    }
-
-    if (filters.userId) {
-      filteredSchedules = filteredSchedules.filter(s => s.UserID === filters.userId);
-    }
-
-    if (filters.userName) {
-      filteredSchedules = filteredSchedules.filter(s => s.UserName === filters.userName);
-    }
-
-    if (filters.status) {
-      filteredSchedules = filteredSchedules.filter(s => s.Status === filters.status);
-    }
-
-    if (filters.department) {
-      filteredSchedules = filteredSchedules.filter(s => s.Department === filters.department);
-    }
-
-    // Sort by date (newest first)
-    filteredSchedules.sort((a, b) => new Date(b.Date) - new Date(a.Date));
-
-    console.log(`✅ Returning ${filteredSchedules.length} filtered schedules`);
-
-    return {
-      success: true,
-      schedules: filteredSchedules,
-      total: filteredSchedules.length,
-      filters: filters
-    };
-
-  } catch (error) {
-    console.error('❌ Error getting schedules:', error);
-    safeWriteError('clientGetAllSchedules', error);
-    return {
-      success: false,
-      error: error.message,
-      schedules: [],
-      total: 0
-    };
-  }
-}
-
-/**
- * Import schedules from uploaded data
- */
-function clientImportSchedules(importRequest = {}) {
-  try {
-    const schedules = Array.isArray(importRequest.schedules) ? importRequest.schedules : [];
-    if (schedules.length === 0) {
-      throw new Error('No schedules were provided for import.');
-    }
-
-    const metadata = importRequest.metadata || {};
-    const timeZone = typeof Session !== 'undefined' ? Session.getScriptTimeZone() : 'UTC';
-    const now = new Date();
-    const nowIso = Utilities.formatDate(now, timeZone, "yyyy-MM-dd'T'HH:mm:ss");
-
-    const userLookup = buildScheduleUserLookup();
-    const normalizedNew = schedules
-      .map(raw => normalizeImportedScheduleRecord(raw, metadata, userLookup, nowIso, timeZone))
-      .filter(record => record);
-
-    if (normalizedNew.length === 0) {
-      throw new Error('No valid schedules were found in the uploaded file.');
-    }
-
-    const existingRecords = readScheduleSheet(SCHEDULE_GENERATION_SHEET) || [];
-    const replaceExisting = metadata.replaceExisting === true;
-
-    const dateObjects = normalizedNew
-      .map(record => new Date(record.Date))
-      .filter(date => !isNaN(date.getTime()));
-
-    let minDate = null;
-    let maxDate = null;
-    if (dateObjects.length > 0) {
-      minDate = new Date(Math.min.apply(null, dateObjects));
-      maxDate = new Date(Math.max.apply(null, dateObjects));
-    }
-
-    if (metadata.startDate) {
-      metadata.startDate = normalizeDateForSheet(metadata.startDate, timeZone);
-    } else if (metadata.startWeekDate) {
-      metadata.startDate = normalizeDateForSheet(metadata.startWeekDate, timeZone);
-    }
-
-    if (metadata.endDate) {
-      metadata.endDate = normalizeDateForSheet(metadata.endDate, timeZone);
-    } else if (metadata.endWeekDate) {
-      metadata.endDate = normalizeDateForSheet(metadata.endWeekDate, timeZone);
-    }
-
-    const newKeys = new Set(normalizedNew.map(record => `${normalizeUserKey(record.UserName || record.UserID)}::${record.Date}`));
-    let replacedCount = 0;
-
-    const retainedRecords = existingRecords.filter(existing => {
-      const existingDate = normalizeDateForSheet(existing.Date, timeZone);
-      if (!existingDate) {
-        return true;
-      }
-
-      const key = `${normalizeUserKey(existing.UserName || existing.UserID)}::${existingDate}`;
-
-      if (replaceExisting && minDate && maxDate) {
-        const existingDateObj = new Date(existingDate);
-        if (!isNaN(existingDateObj.getTime()) && existingDateObj >= minDate && existingDateObj <= maxDate) {
-          replacedCount++;
-          return false;
-        }
-      }
-
-      if (newKeys.has(key)) {
-        replacedCount++;
-        return false;
-      }
-
-      return true;
-    });
-
-    const normalizedMin = minDate ? normalizeDateForSheet(minDate, timeZone) : '';
-    const normalizedMax = maxDate ? normalizeDateForSheet(maxDate, timeZone) : '';
-
-    const summary = typeof metadata.summary === 'object' && metadata.summary !== null ? metadata.summary : {};
-    if (metadata.startDate && !summary.startDate) {
-      summary.startDate = metadata.startDate;
-    } else if (normalizedMin && !summary.startDate) {
-      summary.startDate = normalizedMin;
-    }
-    if (metadata.endDate && !summary.endDate) {
-      summary.endDate = metadata.endDate;
-    } else if (normalizedMax && !summary.endDate) {
-      summary.endDate = normalizedMax;
-    }
-    if (typeof summary.totalAssignments !== 'number') {
-      summary.totalAssignments = normalizedNew.length;
-    }
-    if (typeof summary.totalShifts !== 'number') {
-      summary.totalShifts = normalizedNew.length;
-    }
-    if (typeof summary.dayCount !== 'number' || summary.dayCount <= 0) {
-      summary.dayCount = calculateDaySpanCount(metadata.startDate, metadata.endDate, minDate, maxDate);
-    }
-    metadata.summary = summary;
-
-    if (!metadata.dayCount) {
-      const computedDays = calculateDaySpanCount(metadata.startDate, metadata.endDate, minDate, maxDate);
-      if (computedDays) {
-        metadata.dayCount = computedDays;
-      }
-    }
-
-    const combinedRecords = retainedRecords.concat(normalizedNew);
-
-    combinedRecords.sort((a, b) => {
-      const dateA = new Date(a.Date || 0);
-      const dateB = new Date(b.Date || 0);
-      if (dateA.getTime() !== dateB.getTime()) {
-        return dateA - dateB;
-      }
-      const nameA = (a.UserName || '').toString();
-      const nameB = (b.UserName || '').toString();
-      return nameA.localeCompare(nameB);
-    });
-
-    writeToScheduleSheet(SCHEDULE_GENERATION_SHEET, combinedRecords);
-    invalidateScheduleCaches();
-
-    return {
-      success: true,
-      importedCount: normalizedNew.length,
-      replacedCount,
-      totalAfterImport: combinedRecords.length,
-      range: {
-        start: normalizedMin,
-        end: normalizedMax
-      },
-      metadata
-    };
-
-  } catch (error) {
-    console.error('❌ Error importing schedules:', error);
-    safeWriteError('clientImportSchedules', error);
-    return {
-      success: false,
-      error: error.message
-    };
-  }
-}
-
-/**
- * Fetch schedule data directly from a Google Sheet link for importing
- */
-function clientFetchScheduleSheetData(request = {}) {
-  try {
-    const options = typeof request === 'string' ? { url: request } : (request || {});
-    const sheetUrl = (options.url || options.sheetUrl || '').trim();
-    const sheetName = (options.sheetName || options.tabName || '').trim();
-    const sheetRange = (options.range || options.sheetRange || '').trim();
-    const spreadsheetId = (options.id || options.sheetId || options.spreadsheetId || '').trim();
-    const gidValue = options.gid || options.sheetGid || options.sheetNumericId;
-
-    if (!sheetUrl && !spreadsheetId) {
-      throw new Error('A Google Sheets link or ID is required to import schedules.');
-    }
-
-    let spreadsheet = null;
-    if (spreadsheetId) {
-      spreadsheet = SpreadsheetApp.openById(spreadsheetId);
-    }
-
-    if (!spreadsheet) {
-      const candidateUrl = sheetUrl;
-      if (candidateUrl) {
-        try {
-          spreadsheet = SpreadsheetApp.openByUrl(candidateUrl);
-        } catch (urlError) {
-          const extractedId = extractSpreadsheetId(candidateUrl);
-          if (extractedId) {
-            spreadsheet = SpreadsheetApp.openById(extractedId);
-          } else {
-            throw urlError;
-          }
-        }
-      }
-    }
-
-    if (!spreadsheet) {
-      throw new Error('Unable to open the provided Google Sheets link.');
-    }
-
-    let sheet = null;
-    if (sheetName) {
-      sheet = spreadsheet.getSheetByName(sheetName);
-      if (!sheet) {
-        throw new Error(`Could not find a sheet named "${sheetName}" in ${spreadsheet.getName()}.`);
-      }
-    }
-
-    if (!sheet && gidValue !== undefined && gidValue !== null && gidValue !== '') {
-      const numericId = Number(gidValue);
-      if (!Number.isNaN(numericId)) {
-        sheet = spreadsheet.getSheets().find(tab => tab.getSheetId() === numericId) || null;
-      }
-    }
-
-    if (!sheet) {
-      const sheets = spreadsheet.getSheets();
-      if (!sheets || sheets.length === 0) {
-        throw new Error('The spreadsheet does not contain any sheets to import.');
-      }
-      sheet = sheets[0];
-    }
-
-    const range = sheetRange ? sheet.getRange(sheetRange) : sheet.getDataRange();
-    const values = range.getDisplayValues();
-
-    if (!values || values.length === 0) {
-      return {
-        success: true,
-        rows: [],
-        spreadsheetName: spreadsheet.getName(),
-        sheetName: sheet.getName(),
-        sheetId: sheet.getSheetId(),
-        range: range.getA1Notation(),
-        rowCount: 0,
-        columnCount: 0
-      };
-    }
-
-    return {
-      success: true,
-      rows: values,
-      spreadsheetName: spreadsheet.getName(),
-      sheetName: sheet.getName(),
-      sheetId: sheet.getSheetId(),
-      range: range.getA1Notation(),
-      rowCount: values.length,
-      columnCount: values[0] ? values[0].length : 0
-    };
-  } catch (error) {
-    console.error('❌ Error fetching schedule data from Google Sheets:', error);
-    safeWriteError('clientFetchScheduleSheetData', error);
-    return {
-      success: false,
-      error: error.message
-    };
-  }
-}
-
-/**
- * Import schedules from uploaded data
- */
-function clientImportSchedules(importRequest = {}) {
-  try {
-    const schedules = Array.isArray(importRequest.schedules) ? importRequest.schedules : [];
-    if (schedules.length === 0) {
-      throw new Error('No schedules were provided for import.');
-    }
-
-    const metadata = importRequest.metadata || {};
-    const timeZone = typeof Session !== 'undefined' ? Session.getScriptTimeZone() : 'UTC';
-    const now = new Date();
-    const nowIso = Utilities.formatDate(now, timeZone, "yyyy-MM-dd'T'HH:mm:ss");
-
-    const userLookup = buildScheduleUserLookup();
-    const normalizedNew = schedules
-      .map(raw => normalizeImportedScheduleRecord(raw, metadata, userLookup, nowIso, timeZone))
-      .filter(record => record);
-
-    if (normalizedNew.length === 0) {
-      throw new Error('No valid schedules were found in the uploaded file.');
-    }
-
-    const existingRecords = readScheduleSheet(SCHEDULE_GENERATION_SHEET) || [];
-    const replaceExisting = metadata.replaceExisting === true;
-
-    const dateObjects = normalizedNew
-      .map(record => new Date(record.Date))
-      .filter(date => !isNaN(date.getTime()));
-
-    let minDate = null;
-    let maxDate = null;
-    if (dateObjects.length > 0) {
-      minDate = new Date(Math.min.apply(null, dateObjects));
-      maxDate = new Date(Math.max.apply(null, dateObjects));
-    }
-
-    if (metadata.startDate) {
-      metadata.startDate = normalizeDateForSheet(metadata.startDate, timeZone);
-    } else if (metadata.startWeekDate) {
-      metadata.startDate = normalizeDateForSheet(metadata.startWeekDate, timeZone);
-    }
-
-    if (metadata.endDate) {
-      metadata.endDate = normalizeDateForSheet(metadata.endDate, timeZone);
-    } else if (metadata.endWeekDate) {
-      metadata.endDate = normalizeDateForSheet(metadata.endWeekDate, timeZone);
-    }
-
-    const newKeys = new Set(normalizedNew.map(record => `${normalizeUserKey(record.UserName || record.UserID)}::${record.Date}`));
-    let replacedCount = 0;
-
-    const retainedRecords = existingRecords.filter(existing => {
-      const existingDate = normalizeDateForSheet(existing.Date, timeZone);
-      if (!existingDate) {
-        return true;
-      }
-
-      const key = `${normalizeUserKey(existing.UserName || existing.UserID)}::${existingDate}`;
-
-      if (replaceExisting && minDate && maxDate) {
-        const existingDateObj = new Date(existingDate);
-        if (!isNaN(existingDateObj.getTime()) && existingDateObj >= minDate && existingDateObj <= maxDate) {
-          replacedCount++;
-          return false;
-        }
-      }
-
-      if (newKeys.has(key)) {
-        replacedCount++;
-        return false;
-      }
-
-      return true;
-    });
-
-    const normalizedMin = minDate ? normalizeDateForSheet(minDate, timeZone) : '';
-    const normalizedMax = maxDate ? normalizeDateForSheet(maxDate, timeZone) : '';
-
-    const summary = typeof metadata.summary === 'object' && metadata.summary !== null ? metadata.summary : {};
-    if (metadata.startDate && !summary.startDate) {
-      summary.startDate = metadata.startDate;
-    } else if (normalizedMin && !summary.startDate) {
-      summary.startDate = normalizedMin;
-    }
-    if (metadata.endDate && !summary.endDate) {
-      summary.endDate = metadata.endDate;
-    } else if (normalizedMax && !summary.endDate) {
-      summary.endDate = normalizedMax;
-    }
-    if (typeof summary.totalAssignments !== 'number') {
-      summary.totalAssignments = normalizedNew.length;
-    }
-    if (typeof summary.totalShifts !== 'number') {
-      summary.totalShifts = normalizedNew.length;
-    }
-    if (typeof summary.dayCount !== 'number' || summary.dayCount <= 0) {
-      summary.dayCount = calculateDaySpanCount(metadata.startDate, metadata.endDate, minDate, maxDate);
-    }
-    metadata.summary = summary;
-
-    if (!metadata.dayCount) {
-      const computedDays = calculateDaySpanCount(metadata.startDate, metadata.endDate, minDate, maxDate);
-      if (computedDays) {
-        metadata.dayCount = computedDays;
-      }
-    }
-
-    const combinedRecords = retainedRecords.concat(normalizedNew);
-
-    combinedRecords.sort((a, b) => {
-      const dateA = new Date(a.Date || 0);
-      const dateB = new Date(b.Date || 0);
-      if (dateA.getTime() !== dateB.getTime()) {
-        return dateA - dateB;
-      }
-      const nameA = (a.UserName || '').toString();
-      const nameB = (b.UserName || '').toString();
-      return nameA.localeCompare(nameB);
-    });
-
-    writeToScheduleSheet(SCHEDULE_GENERATION_SHEET, combinedRecords);
-    invalidateScheduleCaches();
-
-    return {
-      success: true,
-      importedCount: normalizedNew.length,
-      replacedCount,
-      totalAfterImport: combinedRecords.length,
-      range: {
-        start: normalizedMin,
-        end: normalizedMax
-      },
-      metadata
-    };
-
-  } catch (error) {
-    console.error('❌ Error importing schedules:', error);
-    safeWriteError('clientImportSchedules', error);
-    return {
-      success: false,
-      error: error.message
-    };
-  }
-}
-
-/**
- * Import schedules from uploaded data
- */
-function clientImportSchedules(importRequest = {}) {
-  try {
-    const schedules = Array.isArray(importRequest.schedules) ? importRequest.schedules : [];
-    if (schedules.length === 0) {
-      throw new Error('No schedules were provided for import.');
-    }
-
-    const metadata = importRequest.metadata || {};
-    const timeZone = typeof Session !== 'undefined' ? Session.getScriptTimeZone() : 'UTC';
-    const now = new Date();
-    const nowIso = Utilities.formatDate(now, timeZone, "yyyy-MM-dd'T'HH:mm:ss");
-
-    const userLookup = buildScheduleUserLookup();
-    const normalizedNew = schedules
-      .map(raw => normalizeImportedScheduleRecord(raw, metadata, userLookup, nowIso, timeZone))
-      .filter(record => record);
-
-    if (normalizedNew.length === 0) {
-      throw new Error('No valid schedules were found in the uploaded file.');
-    }
-
-    const existingRecords = readScheduleSheet(SCHEDULE_GENERATION_SHEET) || [];
-    const replaceExisting = metadata.replaceExisting === true;
-
-    const dateObjects = normalizedNew
-      .map(record => new Date(record.Date))
-      .filter(date => !isNaN(date.getTime()));
-
-    let minDate = null;
-    let maxDate = null;
-    if (dateObjects.length > 0) {
-      minDate = new Date(Math.min.apply(null, dateObjects));
-      maxDate = new Date(Math.max.apply(null, dateObjects));
-    }
-
-    if (metadata.startDate) {
-      metadata.startDate = normalizeDateForSheet(metadata.startDate, timeZone);
-    } else if (metadata.startWeekDate) {
-      metadata.startDate = normalizeDateForSheet(metadata.startWeekDate, timeZone);
-    }
-
-    if (metadata.endDate) {
-      metadata.endDate = normalizeDateForSheet(metadata.endDate, timeZone);
-    } else if (metadata.endWeekDate) {
-      metadata.endDate = normalizeDateForSheet(metadata.endWeekDate, timeZone);
-    }
-
-    const newKeys = new Set(normalizedNew.map(record => `${normalizeUserKey(record.UserName || record.UserID)}::${record.Date}`));
-    let replacedCount = 0;
-
-    const retainedRecords = existingRecords.filter(existing => {
-      const existingDate = normalizeDateForSheet(existing.Date, timeZone);
-      if (!existingDate) {
-        return true;
-      }
-
-      const key = `${normalizeUserKey(existing.UserName || existing.UserID)}::${existingDate}`;
-
-      if (replaceExisting && minDate && maxDate) {
-        const existingDateObj = new Date(existingDate);
-        if (!isNaN(existingDateObj.getTime()) && existingDateObj >= minDate && existingDateObj <= maxDate) {
-          replacedCount++;
-          return false;
-        }
-      }
-
-      if (newKeys.has(key)) {
-        replacedCount++;
-        return false;
-      }
-
-      return true;
-    });
-
-    const normalizedMin = minDate ? normalizeDateForSheet(minDate, timeZone) : '';
-    const normalizedMax = maxDate ? normalizeDateForSheet(maxDate, timeZone) : '';
-
-    const summary = typeof metadata.summary === 'object' && metadata.summary !== null ? metadata.summary : {};
-    if (metadata.startDate && !summary.startDate) {
-      summary.startDate = metadata.startDate;
-    } else if (normalizedMin && !summary.startDate) {
-      summary.startDate = normalizedMin;
-    }
-    if (metadata.endDate && !summary.endDate) {
-      summary.endDate = metadata.endDate;
-    } else if (normalizedMax && !summary.endDate) {
-      summary.endDate = normalizedMax;
-    }
-    if (typeof summary.totalAssignments !== 'number') {
-      summary.totalAssignments = normalizedNew.length;
-    }
-    if (typeof summary.totalShifts !== 'number') {
-      summary.totalShifts = normalizedNew.length;
-    }
-    if (typeof summary.dayCount !== 'number' || summary.dayCount <= 0) {
-      summary.dayCount = calculateDaySpanCount(metadata.startDate, metadata.endDate, minDate, maxDate);
-    }
-    metadata.summary = summary;
-
-    if (!metadata.dayCount) {
-      const computedDays = calculateDaySpanCount(metadata.startDate, metadata.endDate, minDate, maxDate);
-      if (computedDays) {
-        metadata.dayCount = computedDays;
-      }
-    }
-
-    const combinedRecords = retainedRecords.concat(normalizedNew);
-
-    combinedRecords.sort((a, b) => {
-      const dateA = new Date(a.Date || 0);
-      const dateB = new Date(b.Date || 0);
-      if (dateA.getTime() !== dateB.getTime()) {
-        return dateA - dateB;
-      }
-      const nameA = (a.UserName || '').toString();
-      const nameB = (b.UserName || '').toString();
-      return nameA.localeCompare(nameB);
-    });
-
-    writeToScheduleSheet(SCHEDULE_GENERATION_SHEET, combinedRecords);
-    invalidateScheduleCaches();
-
-    return {
-      success: true,
-      importedCount: normalizedNew.length,
-      replacedCount,
-      totalAfterImport: combinedRecords.length,
-      range: {
-        start: normalizedMin,
-        end: normalizedMax
-      },
-      metadata
-    };
-
-  } catch (error) {
-    console.error('❌ Error importing schedules:', error);
-    safeWriteError('clientImportSchedules', error);
-    return {
-      success: false,
-      error: error.message
-    };
-  }
-}
-
-/**
- * Import schedules from uploaded data
- */
-function clientImportSchedules(importRequest = {}) {
-  try {
-    const schedules = Array.isArray(importRequest.schedules) ? importRequest.schedules : [];
-    if (schedules.length === 0) {
-      throw new Error('No schedules were provided for import.');
-    }
-
-    const metadata = importRequest.metadata || {};
-    const timeZone = typeof Session !== 'undefined' ? Session.getScriptTimeZone() : 'UTC';
-    const now = new Date();
-    const nowIso = Utilities.formatDate(now, timeZone, "yyyy-MM-dd'T'HH:mm:ss");
-
-    const userLookup = buildScheduleUserLookup();
-    const normalizedNew = schedules
-      .map(raw => normalizeImportedScheduleRecord(raw, metadata, userLookup, nowIso, timeZone))
-      .filter(record => record);
-
-    if (normalizedNew.length === 0) {
-      throw new Error('No valid schedules were found in the uploaded file.');
-    }
-
-    const existingRecords = readScheduleSheet(SCHEDULE_GENERATION_SHEET) || [];
-    const replaceExisting = metadata.replaceExisting === true;
-
-    const dateObjects = normalizedNew
-      .map(record => new Date(record.Date))
-      .filter(date => !isNaN(date.getTime()));
-
-    let minDate = null;
-    let maxDate = null;
-    if (dateObjects.length > 0) {
-      minDate = new Date(Math.min.apply(null, dateObjects));
-      maxDate = new Date(Math.max.apply(null, dateObjects));
-    }
-
-    if (metadata.startWeekDate) {
-      metadata.startWeekDate = normalizeDateForSheet(metadata.startWeekDate, timeZone);
-    }
-    if (metadata.endWeekDate) {
-      metadata.endWeekDate = normalizeDateForSheet(metadata.endWeekDate, timeZone);
-    }
-
-    const newKeys = new Set(normalizedNew.map(record => `${normalizeUserKey(record.UserName || record.UserID)}::${record.Date}`));
-    let replacedCount = 0;
-
-    const retainedRecords = existingRecords.filter(existing => {
-      const existingDate = normalizeDateForSheet(existing.Date, timeZone);
-      if (!existingDate) {
-        return true;
-      }
-
-      const key = `${normalizeUserKey(existing.UserName || existing.UserID)}::${existingDate}`;
-
-      if (replaceExisting && minDate && maxDate) {
-        const existingDateObj = new Date(existingDate);
-        if (!isNaN(existingDateObj.getTime()) && existingDateObj >= minDate && existingDateObj <= maxDate) {
-          replacedCount++;
-          return false;
-        }
-      }
-
-      if (newKeys.has(key)) {
-        replacedCount++;
-        return false;
-      }
-
-      return true;
-    });
-
-    const normalizedMin = minDate ? normalizeDateForSheet(minDate, timeZone) : '';
-    const normalizedMax = maxDate ? normalizeDateForSheet(maxDate, timeZone) : '';
-
-    const summary = typeof metadata.summary === 'object' && metadata.summary !== null ? metadata.summary : {};
-    if (normalizedMin && !summary.startDate) {
-      summary.startDate = normalizedMin;
-    }
-    if (normalizedMax && !summary.endDate) {
-      summary.endDate = normalizedMax;
-    }
-    if (typeof summary.totalAssignments !== 'number') {
-      summary.totalAssignments = normalizedNew.length;
-    }
-    if (typeof summary.totalShifts !== 'number') {
-      summary.totalShifts = normalizedNew.length;
-    }
-    metadata.summary = summary;
-
-    if (!metadata.weekCount) {
-      const computedWeeks = calculateWeekSpanCount(metadata.startWeekDate, metadata.endWeekDate, minDate, maxDate);
-      if (computedWeeks) {
-        metadata.weekCount = computedWeeks;
-      }
-    }
-
-    const combinedRecords = retainedRecords.concat(normalizedNew);
-
-    combinedRecords.sort((a, b) => {
-      const dateA = new Date(a.Date || 0);
-      const dateB = new Date(b.Date || 0);
-      if (dateA.getTime() !== dateB.getTime()) {
-        return dateA - dateB;
-      }
-      const nameA = (a.UserName || '').toString();
-      const nameB = (b.UserName || '').toString();
-      return nameA.localeCompare(nameB);
-    });
-
-    writeToScheduleSheet(SCHEDULE_GENERATION_SHEET, combinedRecords);
-    invalidateScheduleCaches();
-
-    return {
-      success: true,
-      importedCount: normalizedNew.length,
-      replacedCount,
-      totalAfterImport: combinedRecords.length,
-      range: {
-        start: normalizedMin,
-        end: normalizedMax
-      },
-      metadata
-    };
-
-  } catch (error) {
-    console.error('❌ Error importing schedules:', error);
-    safeWriteError('clientImportSchedules', error);
-    return {
-      success: false,
-      error: error.message
-    };
-  }
-}
-
-// ────────────────────────────────────────────────────────────────────────────
-// ATTENDANCE DASHBOARD WITH AI INSIGHTS - Enhanced
-// ────────────────────────────────────────────────────────────────────────────
-
-/**
- * Get comprehensive attendance dashboard data with AI insights
- */
-function clientGetAttendanceDashboard(startDate, endDate, campaignId = null) {
-  try {
-    console.log('📊 Generating attendance dashboard');
-
-    // Use ScheduleUtilities to read attendance data
-    const attendanceData = readScheduleSheet(ATTENDANCE_STATUS_SHEET) || [];
-    
-    // Filter by date range
-    const filteredData = attendanceData.filter(record => {
-      if (!record.Date) return false;
-      const recordDate = new Date(record.Date);
-      const start = new Date(startDate);
-      const end = new Date(endDate);
-      return recordDate >= start && recordDate <= end;
-    });
-
-    // Get users for context using our enhanced user functions
-    const users = clientGetScheduleUsers('system', campaignId);
-    const userMap = new Map(users.map(u => [u.UserName, u]));
-
-    // Calculate metrics
-    const metrics = calculateAttendanceMetrics(filteredData);
-    const userStats = calculateUserAttendanceStats(filteredData, userMap);
-    const trends = calculateAttendanceTrends(filteredData);
-    const aiInsights = generateAIInsights(metrics, userStats, trends);
-
-    return {
-      success: true,
-      dashboard: {
-        period: { startDate, endDate },
-        totalUsers: users.length,
-        totalRecords: filteredData.length,
-        metrics: metrics,
-        userStats: userStats,
-        trends: trends,
-        insights: aiInsights,
-        generatedAt: new Date().toISOString()
-      }
-    };
-
-  } catch (error) {
-    console.error('Error generating attendance dashboard:', error);
-    safeWriteError('clientGetAttendanceDashboard', error);
-    return {
-      success: false,
-      error: error.message
-    };
-  }
-}
-
-/**
- * Calculate attendance metrics
- */
-function calculateAttendanceMetrics(attendanceData) {
-  const statusCounts = {
-    Present: 0,
-    Absent: 0,
-    Late: 0,
-    'Sick Leave': 0,
-    'Bereavement': 0,
-    'Vacation': 0,
-    'Leave Of Absence': 0,
-    'No Call No Show': 0,
-    Other: 0
-  };
-
-  attendanceData.forEach(record => {
-    const status = record.Status || 'Other';
-    if (statusCounts.hasOwnProperty(status)) {
-      statusCounts[status]++;
-    } else {
-      statusCounts.Other++;
-    }
-  });
-
-  const total = Object.values(statusCounts).reduce((sum, count) => sum + count, 0);
-
-  const percentages = {};
-  Object.keys(statusCounts).forEach(status => {
-    percentages[status] = total > 0 ? Math.round((statusCounts[status] / total) * 100) : 0;
-  });
-
-  return {
-    counts: statusCounts,
-    percentages: percentages,
-    total: total,
-    attendanceRate: percentages.Present,
-    absenceRate: percentages.Absent + percentages['No Call No Show']
-  };
-}
-
-/**
- * Calculate user-specific attendance statistics
- */
-function calculateUserAttendanceStats(attendanceData, userMap) {
-  const userStats = {};
-
-  attendanceData.forEach(record => {
-    const userName = record.UserName;
-    if (!userName) return;
-
-    if (!userStats[userName]) {
-      userStats[userName] = {
-        userName: userName,
-        totalRecords: 0,
-        present: 0,
-        absent: 0,
-        late: 0,
-        sick: 0,
-        other: 0,
-        attendanceRate: 0,
-        user: userMap.get(userName) || null
-      };
-    }
-
-    const stats = userStats[userName];
-    stats.totalRecords++;
-
-    switch (record.Status) {
-      case 'Present': stats.present++; break;
-      case 'Absent': stats.absent++; break;
-      case 'Late': stats.late++; break;
-      case 'Sick Leave': stats.sick++; break;
-      default: stats.other++; break;
-    }
-  });
-
-  // Calculate attendance rates
-  Object.values(userStats).forEach(stats => {
-    if (stats.totalRecords > 0) {
-      stats.attendanceRate = Math.round((stats.present / stats.totalRecords) * 100);
-    }
-  });
-
-  // Sort by attendance rate (best first)
-  return Object.values(userStats).sort((a, b) => b.attendanceRate - a.attendanceRate);
-}
-
-/**
- * Calculate attendance trends using ScheduleUtilities week functions
- */
-function calculateAttendanceTrends(attendanceData) {
-  const dailyStats = {};
-  const weeklyStats = {};
-
-  attendanceData.forEach(record => {
-    const date = record.Date;
-    if (!date) return;
-
-    const dayKey = date;
-    const weekKey = weekStringFromDate(new Date(date)); // Use ScheduleUtilities function
-
-    // Daily stats
-    if (!dailyStats[dayKey]) {
-      dailyStats[dayKey] = { date: dayKey, present: 0, absent: 0, total: 0 };
-    }
-    dailyStats[dayKey].total++;
-    if (record.Status === 'Present') {
-      dailyStats[dayKey].present++;
-    } else {
-      dailyStats[dayKey].absent++;
-    }
-
-    // Weekly stats
-    if (!weeklyStats[weekKey]) {
-      weeklyStats[weekKey] = { week: weekKey, present: 0, absent: 0, total: 0 };
-    }
-    weeklyStats[weekKey].total++;
-    if (record.Status === 'Present') {
-      weeklyStats[weekKey].present++;
-    } else {
-      weeklyStats[weekKey].absent++;
-    }
-  });
-
-  // Calculate attendance rates
-  Object.values(dailyStats).forEach(stat => {
-    stat.attendanceRate = stat.total > 0 ? Math.round((stat.present / stat.total) * 100) : 0;
-  });
-
-  Object.values(weeklyStats).forEach(stat => {
-    stat.attendanceRate = stat.total > 0 ? Math.round((stat.present / stat.total) * 100) : 0;
-  });
-
-  return {
-    daily: Object.values(dailyStats).sort((a, b) => a.date.localeCompare(b.date)),
-    weekly: Object.values(weeklyStats).sort((a, b) => a.week.localeCompare(b.week))
-  };
-}
-
-/**
- * Generate AI insights from attendance data
- */
-function generateAIInsights(metrics, userStats, trends) {
-  const insights = [];
-
-  // Overall attendance insights
-  if (metrics.attendanceRate >= 95) {
-    insights.push({
-      type: 'positive',
-      category: 'Overall Performance',
-      message: `Excellent attendance rate of ${metrics.attendanceRate}%. The team is highly reliable.`,
-      priority: 'low'
-    });
-  } else if (metrics.attendanceRate >= 85) {
-    insights.push({
-      type: 'neutral',
-      category: 'Overall Performance',
-      message: `Good attendance rate of ${metrics.attendanceRate}%. Some room for improvement.`,
-      priority: 'medium'
-    });
-  } else {
-    insights.push({
-      type: 'warning',
-      category: 'Overall Performance',
-      message: `Attendance rate of ${metrics.attendanceRate}% is below optimal. Consider implementing attendance improvement strategies.`,
-      priority: 'high'
-    });
-  }
-
-  // User-specific insights
-  const topPerformers = userStats.slice(0, 3);
-  const poorPerformers = userStats.filter(u => u.attendanceRate < 85).slice(0, 3);
-
-  if (topPerformers.length > 0) {
-    insights.push({
-      type: 'positive',
-      category: 'Top Performers',
-      message: `Top attendance: ${topPerformers.map(u => `${u.userName} (${u.attendanceRate}%)`).join(', ')}`,
-      priority: 'low'
-    });
-  }
-
-  if (poorPerformers.length > 0) {
-    insights.push({
-      type: 'warning',
-      category: 'Attendance Concerns',
-      message: `Users needing attention: ${poorPerformers.map(u => `${u.userName} (${u.attendanceRate}%)`).join(', ')}`,
-      priority: 'high'
-    });
-  }
-
-  // Health insights
-  if (metrics.percentages['Sick Leave'] > 10) {
-    insights.push({
-      type: 'warning',
-      category: 'Health Trends',
-      message: `High sick leave rate (${metrics.percentages['Sick Leave']}%). Consider wellness programs or workplace health assessment.`,
-      priority: 'medium'
-    });
-  }
-
-  // Policy compliance insights
-  if (metrics.percentages['No Call No Show'] > 2) {
-    insights.push({
-      type: 'critical',
-      category: 'Policy Compliance',
-      message: `${metrics.percentages['No Call No Show']}% no call/no show rate requires immediate attention. Review attendance policies.`,
-      priority: 'critical'
-    });
-  }
-
-  // Trend insights
-  if (trends.weekly.length >= 2) {
-    const recentWeeks = trends.weekly.slice(-2);
-    const trend = recentWeeks[1].attendanceRate - recentWeeks[0].attendanceRate;
-    
-    if (trend > 5) {
-      insights.push({
-        type: 'positive',
-        category: 'Trends',
-        message: `Attendance improving! Up ${trend}% from previous week.`,
-        priority: 'low'
-      });
-    } else if (trend < -5) {
-      insights.push({
-        type: 'warning',
-        category: 'Trends',
-        message: `Attendance declining. Down ${Math.abs(trend)}% from previous week.`,
-        priority: 'high'
-      });
-    }
-  }
-
-  return insights;
-}
-
-// ────────────────────────────────────────────────────────────────────────────
-// HOLIDAYS MANAGEMENT WITH MULTI-COUNTRY SUPPORT - Enhanced
-// ────────────────────────────────────────────────────────────────────────────
-
-/**
- * Get updated holidays for supported countries with Jamaica priority
- */
-function getUpdatedHolidays(countryCode, year) {
-  const holidayData = {
-    'JM': [ // Jamaica - Primary country
-      { name: 'New Year\'s Day', date: `${year}-01-01` },
-      { name: 'Ash Wednesday', date: `${year}-02-14` },
-      { name: 'Good Friday', date: `${year}-04-07` },
-      { name: 'Easter Monday', date: `${year}-04-10` },
-      { name: 'Labour Day', date: `${year}-05-23` },
-      { name: 'Emancipation Day', date: `${year}-08-01` },
-      { name: 'Independence Day', date: `${year}-08-06` },
-      { name: 'National Heroes Day', date: `${year}-10-16` },
-      { name: 'Christmas Day', date: `${year}-12-25` },
-      { name: 'Boxing Day', date: `${year}-12-26` }
-    ],
-    'US': [ // United States
-      { name: 'New Year\'s Day', date: `${year}-01-01` },
-      { name: 'Martin Luther King Jr. Day', date: `${year}-01-15` },
-      { name: 'Presidents\' Day', date: `${year}-02-19` },
-      { name: 'Memorial Day', date: `${year}-05-27` },
-      { name: 'Independence Day', date: `${year}-07-04` },
-      { name: 'Labor Day', date: `${year}-09-02` },
-      { name: 'Columbus Day', date: `${year}-10-14` },
-      { name: 'Veterans Day', date: `${year}-11-11` },
-      { name: 'Thanksgiving Day', date: `${year}-11-28` },
-      { name: 'Christmas Day', date: `${year}-12-25` }
-    ],
-    'DO': [ // Dominican Republic
-      { name: 'New Year\'s Day', date: `${year}-01-01` },
-      { name: 'Epiphany', date: `${year}-01-06` },
-      { name: 'Lady of Altagracia Day', date: `${year}-01-21` },
-      { name: 'Juan Pablo Duarte Day', date: `${year}-01-26` },
-      { name: 'Independence Day', date: `${year}-02-27` },
-      { name: 'Good Friday', date: `${year}-04-07` },
-      { name: 'Labour Day', date: `${year}-05-01` },
-      { name: 'Corpus Christi', date: `${year}-06-15` },
-      { name: 'Restoration Day', date: `${year}-08-16` },
-      { name: 'Our Lady of Mercedes Day', date: `${year}-09-24` },
-      { name: 'Constitution Day', date: `${year}-11-06` },
-      { name: 'Christmas Day', date: `${year}-12-25` }
-    ],
-    'PH': [ // Philippines
-      { name: 'New Year\'s Day', date: `${year}-01-01` },
-      { name: 'People Power Anniversary', date: `${year}-02-25` },
-      { name: 'Maundy Thursday', date: `${year}-04-06` },
-      { name: 'Good Friday', date: `${year}-04-07` },
-      { name: 'Araw ng Kagitingan', date: `${year}-04-09` },
-      { name: 'Labor Day', date: `${year}-05-01` },
-      { name: 'Independence Day', date: `${year}-06-12` },
-      { name: 'National Heroes Day', date: `${year}-08-26` },
-      { name: 'Bonifacio Day', date: `${year}-11-30` },
-      { name: 'Christmas Day', date: `${year}-12-25` },
-      { name: 'Rizal Day', date: `${year}-12-30` }
-    ]
-  };
-
-  return holidayData[countryCode] || [];
-}
-
-/**
- * Get holidays for supported countries with Jamaica priority
- */
-function clientGetCountryHolidays(countryCode, year) {
-  try {
-    console.log('🎉 Getting holidays for:', countryCode, year);
-
-    if (!SCHEDULE_SETTINGS.SUPPORTED_COUNTRIES.includes(countryCode)) {
-      return {
-        success: false,
-        error: `Country ${countryCode} not supported. Supported countries: ${SCHEDULE_SETTINGS.SUPPORTED_COUNTRIES.join(', ')}`,
-        holidays: []
-      };
-    }
-
-    const holidays = getUpdatedHolidays(countryCode, year);
-    const isPrimary = countryCode === SCHEDULE_SETTINGS.PRIMARY_COUNTRY;
-
-    return {
-      success: true,
-      holidays: holidays,
-      country: countryCode,
-      year: year,
-      isPrimary: isPrimary,
-      note: isPrimary ? 'Primary country (Jamaica) - takes precedence' : 'Secondary country'
-    };
-
-  } catch (error) {
-    console.error('Error getting country holidays:', error);
-    safeWriteError('clientGetCountryHolidays', error);
-    return {
-      success: false,
-      error: error.message,
-      holidays: []
-    };
-  }
-}
-
-/**
- * Manually create shift slot assignments for specific users
- */
-function clientAddManualShiftSlots(request = {}) {
-  try {
-    const timeZone = typeof Session !== 'undefined' ? Session.getScriptTimeZone() : 'UTC';
-    const normalizedDate = normalizeDateForSheet(request.date, timeZone);
-
-    if (!normalizedDate) {
-      return {
-        success: false,
-        error: 'A valid assignment date is required.'
-      };
-    }
-
-    const assignmentDate = new Date(`${normalizedDate}T00:00:00Z`);
-    const earliestDate = new Date('2023-01-01T00:00:00Z');
-    if (assignmentDate < earliestDate) {
-      return {
-        success: false,
-        error: 'Assignments can only be created for dates in 2023 or later.'
-      };
-    }
-
-    const normalizeTimeValue = (value) => {
-      if (value === null || typeof value === 'undefined') {
-        return '';
-      }
-
-      const text = value.toString().trim();
-      if (!text) {
-        return '';
-      }
-
-      if (/^\d{1,2}:\d{2}$/.test(text)) {
-        const [hours, minutes] = text.split(':');
-        return `${hours.padStart(2, '0')}:${minutes}`;
-      }
-
-      if (/^\d{1,2}:\d{2}:\d{2}$/.test(text)) {
-        const [hours, minutes] = text.split(':');
-        return `${hours.padStart(2, '0')}:${minutes}`;
-      }
-
-      const parsed = new Date(`1970-01-01T${text}`);
-      if (!isNaN(parsed.getTime())) {
-        const hours = parsed.getHours().toString().padStart(2, '0');
-        const minutes = parsed.getMinutes().toString().padStart(2, '0');
-        return `${hours}:${minutes}`;
-      }
-
-      return text;
-    };
-
-    const startTime = normalizeTimeValue(request.startTime);
-    const endTime = normalizeTimeValue(request.endTime);
-
-    if (!startTime || !endTime) {
-      return {
-        success: false,
-        error: 'Start and end times are required.'
-      };
-    }
-
-    const toMinutes = (value) => {
-      if (!value) {
-        return NaN;
-      }
-      const parts = value.split(':');
-      if (parts.length < 2) {
-        return NaN;
-      }
-      const hours = Number(parts[0]);
-      const minutes = Number(parts[1]);
-      if (!Number.isFinite(hours) || !Number.isFinite(minutes)) {
-        return NaN;
-      }
-      return (hours * 60) + minutes;
-    };
-
-    const startMinutes = toMinutes(startTime);
-    const endMinutes = toMinutes(endTime);
-
-    if (!Number.isFinite(startMinutes) || !Number.isFinite(endMinutes)) {
-      return {
-        success: false,
-        error: 'Start and end times must be valid HH:MM values.'
-      };
-    }
-
-    if (endMinutes <= startMinutes) {
-      return {
-        success: false,
-        error: 'End time must be later than start time.'
-      };
-    }
-
-    const rawUsers = Array.isArray(request.users) ? request.users : [];
-    if (rawUsers.length === 0) {
-      return {
-        success: false,
-        error: 'Select at least one user to receive the shift slot.'
-      };
-    }
-
-    const scheduleUsers = clientGetScheduleUsers('system') || [];
-    const usersById = {};
-    const usersByName = {};
-
-    scheduleUsers.forEach(user => {
-      if (!user) {
-        return;
-      }
-      const idKey = normalizeUserIdValue(user.ID);
-      if (idKey) {
-        usersById[idKey] = user;
-      }
-      const nameKey = normalizeUserKey(user.UserName || user.FullName || user.Email || '');
-      if (nameKey) {
-        usersByName[nameKey] = user;
-      }
-    });
-
-    const existingRecords = readScheduleSheet(SCHEDULE_GENERATION_SHEET) || [];
-    const existingKeySet = new Set();
-
-    const buildRecordKeys = (record) => {
-      const keys = [];
-      const date = normalizeDateForSheet(record && record.Date, timeZone);
-      if (!date) {
-        return keys;
-      }
-
-      const idKey = normalizeUserIdValue(record && record.UserID);
-      if (idKey) {
-        keys.push(`id::${idKey}::${date}`);
-      }
-
-      const nameKey = normalizeUserKey(record && (record.UserName || record.FullName || record.UserID));
-      if (nameKey) {
-        keys.push(`name::${nameKey}::${date}`);
-      }
-
-      return keys;
-    };
-
-    existingRecords.forEach(record => {
-      buildRecordKeys(record).forEach(key => existingKeySet.add(key));
-    });
-
-    const replaceExisting = request.replaceExisting === true;
-    const keysToReplace = new Set();
-
-    const monthNumber = Number(request.sourceMonth);
-    const validSourceMonth = Number.isFinite(monthNumber) && monthNumber >= 1 && monthNumber <= 12 ? monthNumber : null;
-    const yearNumber = Number(request.sourceYear);
-    const validSourceYear = Number.isFinite(yearNumber) ? yearNumber : null;
-
-    const sourceParts = [];
-    if (validSourceMonth) {
-      const monthLabel = getMonthNameFromNumber(validSourceMonth) || `Month ${validSourceMonth}`;
-      sourceParts.push(monthLabel);
-    }
-    if (validSourceYear) {
-      sourceParts.push(validSourceYear);
-    }
-    const sourceNote = sourceParts.length ? `Source schedule: ${sourceParts.join(' ')}` : '';
-    const additionalNotes = (request.notes || '').toString().trim();
-    const combinedNotes = [sourceNote, additionalNotes].filter(Boolean).join(' | ');
-
-    const slotLabel = (request.slotName || request.slotLabel || '').toString().trim();
-    const slotName = slotLabel || `Manual Shift ${startTime}-${endTime}`;
-
-    const activeUserEmail = typeof Session !== 'undefined' && Session.getActiveUser
-      ? (Session.getActiveUser().getEmail() || '')
-      : '';
-    const generatedBy = activeUserEmail || 'Manual Shift Slot Entry';
-
-    const now = new Date();
-    const nowIso = Utilities.formatDate(now, timeZone, "yyyy-MM-dd'T'HH:mm:ss");
-
-    const newRecords = [];
-    const failedUsers = [];
-
-    rawUsers.forEach(entry => {
-      const resolvedId = normalizeUserIdValue(entry && (entry.id || entry.ID || entry.userId || entry.UserID));
-      const nameCandidates = [];
-
-      if (typeof entry === 'string') {
-        nameCandidates.push(entry);
-      } else if (entry && typeof entry === 'object') {
-        ['userName', 'UserName', 'fullName', 'FullName', 'name', 'Name'].forEach(key => {
-          const value = entry[key];
-          if (value) {
-            nameCandidates.push(value);
-          }
-        });
-      }
-
-      const resolvedName = nameCandidates.find(name => name && name.toString().trim()) || '';
-      const normalizedName = normalizeUserKey(resolvedName);
-
-      let matchedUser = null;
-      if (resolvedId && usersById[resolvedId]) {
-        matchedUser = usersById[resolvedId];
-      } else if (normalizedName && usersByName[normalizedName]) {
-        matchedUser = usersByName[normalizedName];
-      }
-
-      if (!matchedUser && normalizedName) {
-        const partialMatch = scheduleUsers.find(user => normalizeUserKey(user.FullName || user.UserName) === normalizedName);
-        if (partialMatch) {
-          matchedUser = partialMatch;
-        }
-      }
-
-      const userIdForRecord = normalizeUserIdValue(matchedUser ? matchedUser.ID : resolvedId);
-      const nameForRecord = matchedUser
-        ? (matchedUser.UserName || matchedUser.FullName)
-        : (resolvedName || resolvedId || '');
-
-      if (!nameForRecord) {
-        failedUsers.push({
-          userId: resolvedId || '',
-          userName: resolvedName || '',
-          reason: 'User could not be resolved'
-        });
-        return;
-      }
-
-      const recordKeys = [];
-      if (userIdForRecord) {
-        recordKeys.push(`id::${userIdForRecord}::${normalizedDate}`);
-      }
-
-      const nameKey = normalizeUserKey(nameForRecord);
-      if (nameKey) {
-        recordKeys.push(`name::${nameKey}::${normalizedDate}`);
-      }
-
-      const hasExisting = recordKeys.some(key => existingKeySet.has(key));
-      if (hasExisting && !replaceExisting) {
-        failedUsers.push({
-          userId: userIdForRecord || '',
-          userName: nameForRecord,
-          reason: 'Existing assignment found for this date'
-        });
-        return;
-      }
-
-      recordKeys.forEach(key => {
-        existingKeySet.add(key);
-        keysToReplace.add(key);
-      });
-
-      const department = request.department || (matchedUser && matchedUser.campaignName) || '';
-      const location = request.location || '';
-      const priority = Number.isFinite(Number(request.priority)) ? Number(request.priority) : 2;
-
-      newRecords.push({
-        ID: Utilities.getUuid(),
-        UserID: userIdForRecord || '',
-        UserName: nameForRecord,
-        Date: normalizedDate,
-        PeriodStart: normalizedDate,
-        PeriodEnd: normalizedDate,
-        SlotID: '',
-        SlotName: slotName,
-        StartTime: startTime,
-        EndTime: endTime,
-        OriginalStartTime: startTime,
-        OriginalEndTime: endTime,
-        BreakStart: '',
-        BreakEnd: '',
-        LunchStart: '',
-        LunchEnd: '',
-        IsDST: '',
-        Status: 'MANUAL',
-        GeneratedBy: generatedBy,
-        ApprovedBy: '',
-        NotificationSent: '',
-        CreatedAt: nowIso,
-        UpdatedAt: nowIso,
-        RecurringScheduleID: '',
-        SwapRequestID: '',
-        Priority: priority,
-        Notes: combinedNotes,
-        Location: location,
-        Department: department
-      });
-    });
-
-    if (!newRecords.length) {
-      return {
-        success: false,
-        error: 'No new shift slots were created.',
-        failed: failedUsers
-      };
-    }
-
-    let replacedCount = 0;
-
-    if (replaceExisting) {
-      const retainedRecords = existingRecords.filter(existing => {
-        const keys = buildRecordKeys(existing);
-        return !keys.some(key => keysToReplace.has(key));
-      });
-
-      replacedCount = existingRecords.length - retainedRecords.length;
-
-      const updatedRecords = retainedRecords.concat(newRecords);
-      writeToScheduleSheet(SCHEDULE_GENERATION_SHEET, updatedRecords);
-    } else {
-      saveSchedulesToSheet(newRecords);
-    }
-
-    return {
-      success: true,
-      created: newRecords.length,
-      replaced: replacedCount,
-      failed: failedUsers,
-      details: newRecords.map(record => ({
-        userId: record.UserID,
-        userName: record.UserName,
-        date: record.Date,
-        startTime: record.StartTime,
-        endTime: record.EndTime,
-        slotName: record.SlotName
-      })),
-      message: `Added ${newRecords.length} manual shift slot${newRecords.length === 1 ? '' : 's'} on ${normalizedDate}.`
-    };
-  } catch (error) {
-    console.error('Error manually adding shift slots:', error);
-    safeWriteError('clientAddManualShiftSlots', error);
-    return {
-      success: false,
-      error: error && error.message ? error.message : 'Failed to add manual shift slots.'
-    };
-  }
-}
-
-// ────────────────────────────────────────────────────────────────────────────
-// ATTENDANCE MANAGEMENT - Uses ScheduleUtilities
-// ────────────────────────────────────────────────────────────────────────────
-
-/**
- * Mark attendance status for a user on a specific date
- */
-function clientMarkAttendanceStatus(userName, date, status, notes = '') {
-  try {
-    console.log('📝 Marking attendance status:', { userName, date, status, notes });
-
-    // Use ScheduleUtilities to ensure proper sheet structure
-    const sheet = ensureScheduleSheetWithHeaders(ATTENDANCE_STATUS_SHEET, ATTENDANCE_STATUS_HEADERS);
-
-    // Check if entry already exists
-    const existingData = readScheduleSheet(ATTENDANCE_STATUS_SHEET) || [];
-    const existingEntry = existingData.find(entry =>
-      entry.UserName === userName && entry.Date === date
-    );
-
-    const now = new Date();
-
-    if (existingEntry) {
-      // Update existing entry
-      const data = sheet.getDataRange().getValues();
-      const headers = data[0];
-
-      for (let i = 1; i < data.length; i++) {
-        if (data[i][0] === existingEntry.ID) {
-          sheet.getRange(i + 1, headers.indexOf('Status') + 1).setValue(status);
-          sheet.getRange(i + 1, headers.indexOf('Notes') + 1).setValue(notes);
-          sheet.getRange(i + 1, headers.indexOf('UpdatedAt') + 1).setValue(now);
-          break;
-        }
-      }
-    } else {
-      // Create new entry using proper header order
-      const entry = {
-        ID: Utilities.getUuid(),
-        UserID: getUserIdByName(userName) || userName,
-        UserName: userName,
-        Date: date,
-        Status: status,
-        Notes: notes,
-        MarkedBy: Session.getActiveUser().getEmail(),
-        CreatedAt: now,
-        UpdatedAt: now
-      };
-
-      const rowData = ATTENDANCE_STATUS_HEADERS.map(header => entry[header] || '');
-      sheet.appendRow(rowData);
-    }
-
-    SpreadsheetApp.flush();
-    invalidateScheduleCaches();
-
-    return {
-      success: true,
-      message: `Attendance status updated to ${status} for ${userName} on ${date}`
-    };
-
-  } catch (error) {
-    console.error('Error marking attendance status:', error);
-    safeWriteError('clientMarkAttendanceStatus', error);
-    return {
-      success: false,
-      error: error.message
-    };
-  }
-}
-
-// ────────────────────────────────────────────────────────────────────────────
-// SYSTEM DIAGNOSTICS - Enhanced with ScheduleUtilities integration
-// ────────────────────────────────────────────────────────────────────────────
-
-/**
- * Run comprehensive system diagnostics
- */
-function clientRunSystemDiagnostics() {
-  try {
-    console.log('🔍 Running comprehensive system diagnostics');
-
-    const diagnostics = {
-      timestamp: new Date().toISOString(),
-      system: 'Enhanced Schedule Management v4.1 - Integrated',
-      spreadsheetConfig: {},
-      userSystem: {},
-      shiftSlots: {},
-      holidays: {},
-      attendance: {},
-      scheduleUtilities: {},
-      issues: [],
-      recommendations: []
-    };
-
-    // Test spreadsheet configuration using ScheduleUtilities
-    try {
-      const config = validateScheduleSpreadsheetConfig();
-      diagnostics.spreadsheetConfig = {
-        ...config,
-        canAccess: config.canAccess,
-        usingDedicatedSpreadsheet: config.hasScheduleSpreadsheetId
-      };
-    } catch (error) {
-      diagnostics.spreadsheetConfig = {
-        canAccess: false,
-        error: error.message
-      };
-      diagnostics.issues.push({
-        severity: 'HIGH',
-        component: 'Spreadsheet Configuration',
-        message: 'Cannot validate spreadsheet configuration: ' + error.message
-      });
-    }
-
-    // Test user system using MainUtilities integration
-    try {
-      const users = clientGetScheduleUsers('test-user');
-      const attendanceUsers = clientGetAttendanceUsers('test-user');
-      
-      diagnostics.userSystem = {
-        scheduleUsersCount: users.length,
-        attendanceUsersCount: attendanceUsers.length,
-        working: users.length > 0,
-        mainUtilitiesIntegration: true
-      };
-
-      if (users.length === 0) {
-        diagnostics.issues.push({
-          severity: 'HIGH',
-          component: 'User System',
-          message: 'No users found for scheduling - check MainUtilities integration'
-        });
-      }
-    } catch (error) {
-      diagnostics.userSystem = {
-        working: false,
-        error: error.message,
-        mainUtilitiesIntegration: false
-      };
-      diagnostics.issues.push({
-        severity: 'HIGH',
-        component: 'User System',
-        message: 'MainUtilities integration failed: ' + error.message
-      });
-    }
-
-    // Test shift slots using ScheduleUtilities
-    try {
-      const slotResponse = clientGetAllShiftSlots();
-      const slots = Array.isArray(slotResponse?.slots)
-        ? slotResponse.slots
-        : (Array.isArray(slotResponse) ? slotResponse : []);
-      diagnostics.shiftSlots = {
-        count: slots.length,
-        working: slots.length > 0,
-        scheduleUtilitiesIntegration: true,
-        metadata: slotResponse && slotResponse.metadata ? slotResponse.metadata : null
-      };
-
-      if (slots.length === 0) {
-        diagnostics.issues.push({
-          severity: 'MEDIUM',
-          component: 'Shift Slots',
-          message: 'No shift slots available - defaults will be created'
-        });
-      }
-    } catch (error) {
-      diagnostics.shiftSlots = {
-        working: false,
-        error: error.message,
-        scheduleUtilitiesIntegration: false
-      };
-      diagnostics.issues.push({
-        severity: 'HIGH',
-        component: 'Shift Slots',
-        message: 'ScheduleUtilities integration failed for shift slots: ' + error.message
-      });
-    }
-
-    // Test holiday system
-    try {
-      const holidays = clientGetCountryHolidays('JM', 2025);
-      diagnostics.holidays = {
-        jamaicaHolidays: holidays.success ? holidays.holidays.length : 0,
-        supportedCountries: SCHEDULE_SETTINGS.SUPPORTED_COUNTRIES,
-        working: holidays.success,
-        primaryCountry: SCHEDULE_SETTINGS.PRIMARY_COUNTRY
-      };
-    } catch (error) {
-      diagnostics.holidays = {
-        working: false,
-        error: error.message
-      };
-      diagnostics.issues.push({
-        severity: 'MEDIUM',
-        component: 'Holiday System',
-        message: 'Holiday system failed: ' + error.message
-      });
-    }
-
-    // Test attendance system
-    try {
-      const dashboard = clientGetAttendanceDashboard('2025-01-01', '2025-01-31');
-      diagnostics.attendance = {
-        working: dashboard.success,
-        hasData: dashboard.success && dashboard.dashboard.totalRecords > 0,
-        scheduleUtilitiesIntegration: true
-      };
-    } catch (error) {
-      diagnostics.attendance = {
-        working: false,
-        error: error.message,
-        scheduleUtilitiesIntegration: false
-      };
-      diagnostics.issues.push({
-        severity: 'MEDIUM',
-        component: 'Attendance System',
-        message: 'Attendance system failed: ' + error.message
-      });
-    }
-
-    // Test ScheduleUtilities functions
-    try {
-      const testResult = testScheduleUtilities();
-      diagnostics.scheduleUtilities = {
-        available: true,
-        testsPassed: testResult.success,
-        testDetails: testResult.summary || testResult.error
-      };
-    } catch (error) {
-      diagnostics.scheduleUtilities = {
-        available: false,
-        error: error.message
-      };
-      diagnostics.issues.push({
-        severity: 'HIGH',
-        component: 'ScheduleUtilities',
-        message: 'ScheduleUtilities not available: ' + error.message
-      });
-    }
-
-    // Test schedule analytics + health scoring
-    try {
-      if (typeof evaluateSchedulePerformance === 'function') {
-        const analyticsSample = loadScheduleDataBundle(null, { limitSamples: 20 });
-        const sampleEvaluation = evaluateSchedulePerformance(
-          analyticsSample.scheduleRows.slice(0, 25),
-          analyticsSample.demandRows.slice(0, 25),
-          analyticsSample.agentProfiles.slice(0, 50),
-          { intervalMinutes: 30 }
-        );
-
-        diagnostics.scheduleAnalytics = {
-          working: true,
-          sampleHealthScore: sampleEvaluation.healthScore,
-          sampleServiceLevel: sampleEvaluation.summary ? sampleEvaluation.summary.serviceLevel : null
-        };
-      } else {
-        diagnostics.scheduleAnalytics = {
-          working: false,
-          error: 'Schedule analytics utilities not available'
-        };
-
-        diagnostics.issues.push({
-          severity: 'MEDIUM',
-          component: 'Schedule Analytics',
-          message: 'Schedule analytics utilities are not loaded from ScheduleUtilities'
-        });
-      }
-    } catch (error) {
-      diagnostics.scheduleAnalytics = {
-        working: false,
-        error: error.message
-      };
-
-      diagnostics.issues.push({
-        severity: 'MEDIUM',
-        component: 'Schedule Analytics',
-        message: 'Schedule analytics evaluation failed: ' + error.message
-      });
-    }
-
-    // Generate recommendations
-    if (diagnostics.issues.length === 0) {
-      diagnostics.recommendations.push('System is working well. All components are functional with proper utility integration.');
-    } else {
-      const highIssues = diagnostics.issues.filter(i => i.severity === 'HIGH');
-      if (highIssues.length > 0) {
-        diagnostics.recommendations.push(`${highIssues.length} critical issues need immediate attention`);
-      }
-      
-      if (!diagnostics.userSystem.working) {
-        diagnostics.recommendations.push('Check MainUtilities integration and Users sheet configuration');
-      }
-      
-      if (!diagnostics.shiftSlots.working || diagnostics.shiftSlots.count === 0) {
-        diagnostics.recommendations.push('Create shift slots using the Shift Slots tab');
-      }
-
-      if (!diagnostics.spreadsheetConfig.canAccess) {
-        diagnostics.recommendations.push('Check spreadsheet access and ScheduleUtilities configuration');
-      }
-    }
-
-    return {
-      success: true,
-      diagnostics: diagnostics,
-      overallHealth: diagnostics.issues.filter(i => i.severity === 'HIGH').length === 0 ? 'HEALTHY' : 'NEEDS_ATTENTION'
-    };
-
-  } catch (error) {
-    console.error('Error running diagnostics:', error);
-    safeWriteError('clientRunSystemDiagnostics', error);
-    return {
-      success: false,
-      error: error.message,
-      diagnostics: null
-    };
-  }
-}
-
-// ────────────────────────────────────────────────────────────────────────────
-// SCHEDULE ACTIONS - Approve/Reject functions for frontend
-// ────────────────────────────────────────────────────────────────────────────
-
-/**
- * Approve schedules
- */
-function clientApproveSchedules(scheduleIds, approvingUserId, notes = '') {
-  try {
-    console.log('✅ Approving schedules:', scheduleIds);
-    
-    const sheet = getScheduleSpreadsheet().getSheetByName(SCHEDULE_GENERATION_SHEET);
-    if (!sheet) {
-      throw new Error('Schedules sheet not found');
-    }
-
-    const data = sheet.getDataRange().getValues();
-    const headers = data[0];
-    const statusCol = headers.indexOf('Status') + 1;
-    const approvedByCol = headers.indexOf('ApprovedBy') + 1;
-    const updatedAtCol = headers.indexOf('UpdatedAt') + 1;
-
-    let updated = 0;
-
-    for (let i = 1; i < data.length; i++) {
-      const scheduleId = data[i][0]; // ID is first column
-      if (scheduleIds.includes(scheduleId)) {
-        sheet.getRange(i + 1, statusCol).setValue('APPROVED');
-        sheet.getRange(i + 1, approvedByCol).setValue(approvingUserId || 'System');
-        sheet.getRange(i + 1, updatedAtCol).setValue(new Date());
-        updated++;
-      }
-    }
-
-    SpreadsheetApp.flush();
-    invalidateScheduleCaches();
-
-    return {
-      success: true,
-      message: `Approved ${updated} schedules`,
-      approved: updated
-    };
-
-  } catch (error) {
-    console.error('Error approving schedules:', error);
-    safeWriteError('clientApproveSchedules', error);
-    return {
-      success: false,
-      error: error.message
-    };
-  }
-}
-
-/**
- * Reject schedules
- */
-function clientRejectSchedules(scheduleIds, rejectingUserId, reason = '') {
-  try {
-    console.log('❌ Rejecting schedules:', scheduleIds);
-    
-    const sheet = getScheduleSpreadsheet().getSheetByName(SCHEDULE_GENERATION_SHEET);
-    if (!sheet) {
-      throw new Error('Schedules sheet not found');
-    }
-
-    const data = sheet.getDataRange().getValues();
-    const headers = data[0];
-    const statusCol = headers.indexOf('Status') + 1;
-    const notesCol = headers.indexOf('Notes') + 1;
-    const updatedAtCol = headers.indexOf('UpdatedAt') + 1;
-
-    let updated = 0;
-
-    for (let i = 1; i < data.length; i++) {
-      const scheduleId = data[i][0]; // ID is first column
-      if (scheduleIds.includes(scheduleId)) {
-        sheet.getRange(i + 1, statusCol).setValue('REJECTED');
-        if (reason) {
-          const existingNotes = data[i][notesCol - 1] || '';
-          const newNotes = existingNotes + (existingNotes ? '; ' : '') + 'Rejected: ' + reason;
-          sheet.getRange(i + 1, notesCol).setValue(newNotes);
-        }
-        sheet.getRange(i + 1, updatedAtCol).setValue(new Date());
-        updated++;
-      }
-    }
-
-    SpreadsheetApp.flush();
-    invalidateScheduleCaches();
-
-    return {
-      success: true,
-      message: `Rejected ${updated} schedules`,
-      rejected: updated
-    };
-
-  } catch (error) {
-    console.error('Error rejecting schedules:', error);
-    safeWriteError('clientRejectSchedules', error);
-    return {
-      success: false,
-      error: error.message
-    };
-  }
-}
-
-// ────────────────────────────────────────────────────────────────────────────
-// LEGACY COMPATIBILITY AND UTILITY FUNCTIONS
-// ────────────────────────────────────────────────────────────────────────────
-
-/**
- * Legacy helper functions for backward compatibility
- */
-function getUserIdByName(userName) {
-  try {
-    const users = readSheet(USERS_SHEET) || [];
-    const user = users.find(u =>
-      u.UserName === userName ||
-      u.FullName === userName ||
-      (u.UserName && u.UserName.toLowerCase() === userName.toLowerCase()) ||
-      (u.FullName && u.FullName.toLowerCase() === userName.toLowerCase())
-    );
-    return user ? user.ID : userName;
-  } catch (error) {
-    console.warn('Error getting user ID by name:', error);
-    return userName;
-  }
-}
-
-/**
- * Check if schedule exists for user on date - uses ScheduleUtilities
- */
-function checkExistingSchedule(userName, date) {
-  try {
-    const schedules = readScheduleSheet(SCHEDULE_GENERATION_SHEET) || [];
-    return schedules.find(s => s.UserName === userName && s.Date === date);
-  } catch (error) {
-    console.warn('Error checking existing schedule:', error);
-    return null;
-  }
-}
-
-/**
- * Check if date is a holiday - uses ScheduleUtilities
- */
-function checkIfHoliday(dateStr) {
-  try {
-    const holidays = readScheduleSheet(HOLIDAYS_SHEET) || [];
-    return holidays.some(h => h.Date === dateStr);
-  } catch (error) {
-    console.warn('Error checking holiday:', error);
-    return false;
-  }
-}
-
-function normalizeImportedScheduleRecord(raw, metadata, userLookup, nowIso, timeZone) {
-  if (!raw) {
-    return null;
-  }
-
-  const dateStr = normalizeDateForSheet(raw.Date, timeZone);
-  const userName = (raw.UserName || '').toString().trim();
-
-  if (!userName || !dateStr) {
-    return null;
-  }
-
-  const userKey = normalizeUserKey(userName);
-  const matchedUser = userLookup[userKey];
-
-  const notes = [];
-  if (metadata && metadata.sourceMonth) {
-    const monthName = getMonthNameFromNumber(metadata.sourceMonth);
-    const yearPart = metadata.sourceYear ? ` ${metadata.sourceYear}` : '';
-    notes.push(`Imported from ${monthName || 'prior schedule'}${yearPart}`.trim());
-  }
-
-  if (raw.SourceDayLabel) {
-    notes.push(`Original Day: ${raw.SourceDayLabel}`);
-  }
-
-  if (raw.SourceCell && !raw.StartTime) {
-    notes.push(`Source: ${raw.SourceCell}`);
-  }
-
-  if (raw.Break2Start || raw.Break2End) {
-    const break2Start = raw.Break2Start || '';
-    const break2End = raw.Break2End || '';
-    notes.push(`Break 2: ${break2Start}${break2End ? ` - ${break2End}` : ''}`.trim());
-  }
-
-  if (raw.Notes) {
-    notes.push(raw.Notes);
-  }
-
-  const defaultPriority = typeof metadata.defaultPriority === 'number' ? metadata.defaultPriority : 2;
-
-  return {
-    ID: raw.ID || Utilities.getUuid(),
-    UserID: raw.UserID || (matchedUser ? matchedUser.ID : ''),
-    UserName: matchedUser ? (matchedUser.UserName || matchedUser.FullName) : userName,
-    Date: dateStr,
-    SlotID: raw.SlotID || '',
-    SlotName: raw.SlotName || `Imported ${raw.SourceDayLabel || 'Shift'}`,
-    StartTime: raw.StartTime || '',
-    EndTime: raw.EndTime || '',
-    OriginalStartTime: raw.OriginalStartTime || raw.StartTime || '',
-    OriginalEndTime: raw.OriginalEndTime || raw.EndTime || '',
-    BreakStart: raw.BreakStart || '',
-    BreakEnd: raw.BreakEnd || '',
-    LunchStart: raw.LunchStart || '',
-    LunchEnd: raw.LunchEnd || '',
-    IsDST: raw.IsDST || '',
-    Status: raw.Status || 'PENDING',
-    GeneratedBy: raw.GeneratedBy || metadata.importedBy || 'Schedule Importer',
-    ApprovedBy: raw.ApprovedBy || '',
-    NotificationSent: raw.NotificationSent || '',
-    CreatedAt: raw.CreatedAt || nowIso,
-    UpdatedAt: nowIso,
-    RecurringScheduleID: raw.RecurringScheduleID || '',
-    SwapRequestID: raw.SwapRequestID || '',
-    Priority: typeof raw.Priority === 'number' ? raw.Priority : defaultPriority,
-    Notes: notes.filter(Boolean).join(' | '),
-    Location: raw.Location || metadata.location || '',
-    Department: raw.Department || metadata.department || ''
-  };
-}
-
-function buildScheduleUserLookup() {
-  try {
-    const users = clientGetScheduleUsers('system') || [];
-    const lookup = {};
-
-    users.forEach(user => {
-      const candidateNames = [
-        user.UserName,
-        user.FullName,
-        user.Email ? user.Email.split('@')[0] : null
-      ].filter(Boolean);
-
-      candidateNames.forEach(name => {
-        const key = normalizeUserKey(name);
-        if (key && !lookup[key]) {
-          lookup[key] = user;
-        }
-      });
-    });
-
-    return lookup;
-  } catch (error) {
-    console.warn('Unable to build user lookup for schedule import:', error);
-    return {};
-  }
-}
-
-function normalizeUserKey(value) {
-  return (value || '').toString().trim().toLowerCase().replace(/\s+/g, ' ');
-}
-
-function normalizeDateForSheet(value, timeZone) {
-  if (value === null || value === undefined) {
-    return '';
-  }
-
-  if (value instanceof Date) {
-    if (isNaN(value.getTime())) {
-      return '';
-    }
-    return Utilities.formatDate(value, timeZone, 'yyyy-MM-dd');
-  }
-
-  if (typeof value === 'number') {
-    const dateFromNumber = new Date(value);
-    if (!isNaN(dateFromNumber.getTime())) {
-      return Utilities.formatDate(dateFromNumber, timeZone, 'yyyy-MM-dd');
-    }
-  }
-
-  if (typeof value === 'string') {
-    const trimmed = value.trim();
-    if (!trimmed) {
-      return '';
-    }
-
-    if (/^\d{4}-\d{2}-\d{2}$/.test(trimmed)) {
-      return trimmed;
-    }
-
-    const parsed = new Date(trimmed);
-    if (!isNaN(parsed.getTime())) {
-      return Utilities.formatDate(parsed, timeZone, 'yyyy-MM-dd');
-    }
-
-    const maybeNumber = Number(trimmed);
-    if (!Number.isNaN(maybeNumber) && maybeNumber > 0) {
-      const baseDate = new Date('1899-12-30T00:00:00Z');
-      baseDate.setDate(baseDate.getDate() + maybeNumber);
-      return Utilities.formatDate(baseDate, timeZone, 'yyyy-MM-dd');
-    }
-  }
-
-  return '';
-}
-
-function calculateDaySpanCount(startDate, endDate, minDate, maxDate) {
-  let start = startDate ? new Date(startDate) : null;
-  let end = endDate ? new Date(endDate) : null;
-
-  if ((!start || isNaN(start.getTime())) && minDate instanceof Date && !isNaN(minDate.getTime())) {
-    start = new Date(minDate);
-  }
-
-  if ((!end || isNaN(end.getTime())) && maxDate instanceof Date && !isNaN(maxDate.getTime())) {
-    end = new Date(maxDate);
-  }
-
-  if (!start || !end || isNaN(start.getTime()) || isNaN(end.getTime())) {
-    return 0;
-  }
-
-  const millisecondsPerDay = 24 * 60 * 60 * 1000;
-  const diff = end.getTime() - start.getTime();
-  const days = Math.floor(diff / millisecondsPerDay) + 1;
-  return days > 0 ? days : 0;
-}
-
-function convertLegacyShiftSlotRecord(raw) {
-  if (!raw || typeof raw !== 'object') {
-    return null;
-  }
-
-  const resolve = (candidates, fallback = '') => {
-    for (let i = 0; i < candidates.length; i++) {
-      const value = raw[candidates[i]];
-      if (value !== undefined && value !== null && String(value).trim() !== '') {
-        return value;
-      }
-    }
-    return fallback;
-  };
-
-  const daysOfWeek = resolve(['DaysOfWeek', 'Days', 'DayCodes', 'DayIndexes']);
-  const parsedDays = Array.isArray(daysOfWeek)
-    ? daysOfWeek
-    : typeof daysOfWeek === 'string'
-      ? daysOfWeek.split(/[;,]/).map(d => parseInt(String(d).trim(), 10)).filter(d => !isNaN(d))
-      : [];
-
-  const uuid = (typeof Utilities !== 'undefined' && Utilities.getUuid)
-    ? Utilities.getUuid()
-    : `legacy-slot-${Math.random().toString(36).slice(2)}`;
-
-  return {
-    ID: resolve(['ID', 'SlotID', 'Slot Id', 'Guid', 'Uuid'], uuid),
-    Name: resolve(['Name', 'SlotName', 'Title', 'ShiftName', 'Shift']),
-    StartTime: resolve(['StartTime', 'Start', 'Start Time', 'ShiftStart']),
-    EndTime: resolve(['EndTime', 'End', 'End Time', 'ShiftEnd']),
-    DaysOfWeek: parsedDays.length ? parsedDays.join(',') : '1,2,3,4,5',
-    DaysOfWeekArray: parsedDays.length ? parsedDays : undefined,
-    Department: resolve(['Department', 'Team', 'Campaign', 'Program'], 'General'),
-    Location: resolve(['Location', 'Site'], 'Office'),
-    MaxCapacity: resolve(['MaxCapacity', 'Capacity', 'Max Agents', 'Headcount'], ''),
-    MinCoverage: resolve(['MinCoverage', 'MinimumCoverage', 'Min Agents'], ''),
-    Priority: resolve(['Priority', 'Rank', 'Weight'], 2),
-    Description: resolve(['Description', 'Notes'], ''),
-    BreakDuration: resolve(['BreakDuration', 'Break Minutes', 'BreakLength'], ''),
-    LunchDuration: resolve(['LunchDuration', 'Lunch Minutes', 'LunchLength'], ''),
-    Break1Duration: resolve(['Break1Duration', 'BreakDuration', 'Break1'], ''),
-    Break2Duration: resolve(['Break2Duration', 'Break2'], ''),
-    EnableStaggeredBreaks: resolve(['EnableStaggeredBreaks', 'StaggerBreaks', 'Staggered'], false),
-    BreakGroups: resolve(['BreakGroups', 'StaggerGroups'], ''),
-    StaggerInterval: resolve(['StaggerInterval', 'StaggerMinutes'], ''),
-    MinCoveragePct: resolve(['MinCoveragePct', 'CoveragePct'], ''),
-    EnableOvertime: resolve(['EnableOvertime', 'AllowOT', 'Overtime'], false),
-    MaxDailyOT: resolve(['MaxDailyOT', 'DailyOTHours', 'DailyOvertime'], ''),
-    MaxWeeklyOT: resolve(['MaxWeeklyOT', 'WeeklyOTHours', 'WeeklyOvertime'], ''),
-    OTApproval: resolve(['OTApproval', 'OvertimeApproval'], ''),
-    OTRate: resolve(['OTRate', 'OvertimeRate'], ''),
-    OTPolicy: resolve(['OTPolicy', 'OvertimePolicy'], ''),
-    AllowSwaps: resolve(['AllowSwaps', 'SwapAllowed'], ''),
-    WeekendPremium: resolve(['WeekendPremium', 'Weekend'], ''),
-    HolidayPremium: resolve(['HolidayPremium', 'Holiday'], ''),
-    AutoAssignment: resolve(['AutoAssignment', 'AutoAssign'], ''),
-    RestPeriod: resolve(['RestPeriod', 'RestHours'], ''),
-    NotificationLead: resolve(['NotificationLead', 'NotifyHours'], ''),
-    HandoverTime: resolve(['HandoverTime', 'Handover'], ''),
-    OvertimePolicy: resolve(['OvertimePolicy', 'OTPolicy'], ''),
-    IsActive: resolve(['IsActive', 'Active', 'Enabled'], true),
-    CreatedBy: resolve(['CreatedBy', 'Author', 'Owner'], 'Legacy Import'),
-    CreatedAt: resolve(['CreatedAt', 'Created', 'Created On'], ''),
-    UpdatedAt: resolve(['UpdatedAt', 'Updated', 'Updated On'], '')
-  };
-}
-
-function convertLegacyScheduleRecord(raw) {
-  if (!raw || typeof raw !== 'object') {
-    return null;
-  }
-
-  const resolve = (candidates, fallback = '') => {
-    for (let i = 0; i < candidates.length; i++) {
-      const key = candidates[i];
-      if (key == null) {
-        continue;
-      }
-      const value = raw[key];
-      if (value !== undefined && value !== null && String(value).trim() !== '') {
-        return value;
-      }
-    }
-    return fallback;
-  };
-
-  const userName = resolve(['UserName', 'Agent', 'AgentName', 'Name', 'User']);
-  const userId = resolve(['UserID', 'UserId', 'AgentID', 'AgentId', 'EmployeeID']);
-  const scheduleDate = resolve(['Date', 'ScheduleDate', 'ShiftDate', 'Day']);
-  const slotName = resolve(['SlotName', 'Shift', 'ShiftName', 'Schedule']);
-
-  const timezone = (typeof Session !== 'undefined' && Session.getScriptTimeZone)
-    ? Session.getScriptTimeZone()
-    : 'UTC';
-
-  const normalizeDate = (value) => {
-    if (!value) return '';
-    if (value instanceof Date && !isNaN(value.getTime())) {
-      return Utilities.formatDate(value, timezone, 'yyyy-MM-dd');
-    }
-
-    const parsed = new Date(value);
-    if (!isNaN(parsed.getTime())) {
-      return Utilities.formatDate(parsed, timezone, 'yyyy-MM-dd');
-    }
-
-    return value;
-  };
-
-  const uuid = (typeof Utilities !== 'undefined' && Utilities.getUuid)
-    ? Utilities.getUuid()
-    : `legacy-schedule-${Math.random().toString(36).slice(2)}`;
-
-  return {
-    ID: resolve(['ID', 'ScheduleID', 'Schedule Id', 'RecordID'], uuid),
-    UserID: userId || normalizeUserIdValue(userName),
-    UserName: userName || userId,
-    Date: normalizeDate(scheduleDate),
-    SlotID: resolve(['SlotID', 'ShiftID', 'TemplateID'], ''),
-    SlotName: slotName || 'Shift',
-    StartTime: resolve(['StartTime', 'Start', 'ShiftStart', 'Begin']),
-    EndTime: resolve(['EndTime', 'End', 'ShiftEnd', 'Finish']),
-    OriginalStartTime: resolve(['OriginalStartTime', 'StartTime', 'Start']),
-    OriginalEndTime: resolve(['OriginalEndTime', 'EndTime', 'End']),
-    BreakStart: resolve(['BreakStart', 'BreakStartTime']),
-    BreakEnd: resolve(['BreakEnd', 'BreakEndTime']),
-    LunchStart: resolve(['LunchStart', 'LunchStartTime']),
-    LunchEnd: resolve(['LunchEnd', 'LunchEndTime']),
-    IsDST: resolve(['IsDST', 'DST', 'DaylightSavings'], false),
-    Status: (resolve(['Status', 'State'], 'PENDING') || 'PENDING').toString().toUpperCase(),
-    GeneratedBy: resolve(['GeneratedBy', 'CreatedBy', 'Author'], 'Legacy Import'),
-    ApprovedBy: resolve(['ApprovedBy', 'Supervisor']),
-    NotificationSent: resolve(['NotificationSent', 'Notified'], false),
-    CreatedAt: resolve(['CreatedAt', 'Created', 'Created On'], ''),
-    UpdatedAt: resolve(['UpdatedAt', 'Updated', 'Updated On'], ''),
-    RecurringScheduleID: resolve(['RecurringScheduleID', 'RecurringID']),
-    SwapRequestID: resolve(['SwapRequestID', 'SwapID']),
-    Priority: resolve(['Priority', 'Rank'], 2),
-    Notes: resolve(['Notes', 'Comments']),
-    Location: resolve(['Location', 'Site', 'Office']),
-    Department: resolve(['Department', 'Campaign', 'Program'])
-  };
-}
-
-function calculateWeekSpanCount(startDate, endDate, minDate, maxDate) {
-  const daySpan = calculateDaySpanCount(startDate, endDate, minDate, maxDate);
-  if (!daySpan || daySpan <= 0) {
-    return 0;
-  }
-
-  return Math.ceil(daySpan / 7);
-}
-
-function getMonthNameFromNumber(monthNumber) {
-  const months = [
-    'January', 'February', 'March', 'April', 'May', 'June',
-    'July', 'August', 'September', 'October', 'November', 'December'
-  ];
-
-  const index = Number(monthNumber) - 1;
-  return months[index] || '';
-}
-
-function extractSpreadsheetId(input) {
-  if (!input) {
-    return '';
-  }
-
-  const stringValue = String(input).trim();
-  if (!stringValue) {
-    return '';
-  }
-
-  const directMatch = stringValue.match(/[-\w]{25,}/);
-  if (directMatch && directMatch[0]) {
-    return directMatch[0];
-  }
-
-  const urlMatch = stringValue.match(/spreadsheets\/d\/([a-zA-Z0-9-_]+)/);
-  if (urlMatch && urlMatch[1]) {
-    return urlMatch[1];
-  }
-
-  const queryMatch = stringValue.match(/[?&]id=([a-zA-Z0-9-_]+)/);
-  if (queryMatch && queryMatch[1]) {
-    return queryMatch[1];
-  }
-
-  return '';
-}
-
-function scheduleToNumber(value, fallback = 0) {
-  const numeric = Number(value);
-  return isFinite(numeric) ? numeric : fallback;
-}
-
-function safeNormalizeScheduleDate(value) {
-  try {
-    if (typeof normalizeScheduleDate === 'function') {
-      return normalizeScheduleDate(value);
-    }
-  } catch (error) {
-    console.warn('safeNormalizeScheduleDate: normalizeScheduleDate failed', error);
-  }
-
-  if (value instanceof Date) {
-    return new Date(value.getTime());
-  }
-
-  if (typeof value === 'number') {
-    if (value > 100000000000) {
-      return new Date(value);
-    }
-    return new Date(value * 24 * 60 * 60 * 1000);
-  }
-
-  if (typeof value === 'string') {
-    const text = value.trim();
-    if (!text) {
-      return null;
-    }
-    if (/^\d{4}-\d{2}-\d{2}$/.test(text)) {
-      return new Date(`${text}T00:00:00`);
-    }
-    const parsed = new Date(text);
-    if (!isNaN(parsed.getTime())) {
-      return parsed;
-    }
-  }
-
-  return null;
-}
-
-function safeNormalizeScheduleTimeToMinutes(value) {
-  try {
-    if (typeof normalizeScheduleTimeToMinutes === 'function') {
-      const normalized = normalizeScheduleTimeToMinutes(value);
-      if (typeof normalized === 'number' && isFinite(normalized)) {
-        return normalized;
-      }
-    }
-  } catch (error) {
-    console.warn('safeNormalizeScheduleTimeToMinutes: normalizeScheduleTimeToMinutes failed', error);
-  }
-
-  if (value instanceof Date) {
-    return value.getHours() * 60 + value.getMinutes();
-  }
-
-  if (typeof value === 'number') {
-    if (value > 100000000000) {
-      const date = new Date(value);
-      return date.getHours() * 60 + date.getMinutes();
-    }
-
-    if (value >= 0 && value <= 1) {
-      return Math.round(value * 24 * 60);
-    }
-
-    if (value > 1 && value < 24) {
-      return Math.round(value * 60);
-    }
-
-    return Math.round(value);
-  }
-
-  if (typeof value === 'string') {
-    const text = value.trim();
-    if (!text) {
-      return null;
-    }
-
-    const ampmMatch = text.match(/^(\d{1,2})(?::(\d{1,2}))?(?::(\d{1,2}))?\s*(AM|PM)$/i);
-    if (ampmMatch) {
-      let hours = parseInt(ampmMatch[1], 10);
-      const minutes = parseInt(ampmMatch[2] || '0', 10);
-      const period = ampmMatch[4].toUpperCase();
-      if (period === 'PM' && hours < 12) {
-        hours += 12;
-      }
-      if (period === 'AM' && hours === 12) {
-        hours = 0;
-      }
-      return hours * 60 + minutes;
-    }
-
-    const isoMatch = text.match(/^(\d{4}-\d{2}-\d{2})[ T](\d{2}):(\d{2})/);
-    if (isoMatch) {
-      return parseInt(isoMatch[2], 10) * 60 + parseInt(isoMatch[3], 10);
-    }
-
-    const hhmmMatch = text.match(/^(\d{1,2}):(\d{2})(?::(\d{2}))?$/);
-    if (hhmmMatch) {
-      return parseInt(hhmmMatch[1], 10) * 60 + parseInt(hhmmMatch[2], 10);
-    }
-  }
-
-  return null;
-}
-
-function safeNormalizeSchedulePercentage(value, fallback = 0) {
-  try {
-    if (typeof normalizeSchedulePercentage === 'function') {
-      return normalizeSchedulePercentage(value, fallback);
-    }
-  } catch (error) {
-    console.warn('safeNormalizeSchedulePercentage: normalizeSchedulePercentage failed', error);
-  }
-
-  const numeric = Number(value);
-  if (!isFinite(numeric)) {
-    return fallback;
-  }
-  if (Math.abs(numeric) > 1) {
-    return numeric / 100;
-  }
-  return numeric;
-}
-
-function minutesToTimeString(minutes) {
-  if (!isFinite(minutes)) {
-    return '';
-  }
-
-  const normalized = ((minutes % (24 * 60)) + (24 * 60)) % (24 * 60);
-  const hours = Math.floor(normalized / 60);
-  const mins = Math.round(normalized % 60);
-  return `${String(hours).padStart(2, '0')}:${String(mins).padStart(2, '0')}`;
-}
-
-function formatDateForOutput(date) {
-  if (!(date instanceof Date) || isNaN(date.getTime())) {
-    return '';
-  }
-  const year = date.getFullYear();
-  const month = String(date.getMonth() + 1).padStart(2, '0');
-  const day = String(date.getDate()).padStart(2, '0');
-  return `${year}-${month}-${day}`;
-}
-
-function mapScheduleRowToAgentShift(row) {
-  if (!row || typeof row !== 'object') {
-    return null;
-  }
-
-  const date = safeNormalizeScheduleDate(row.Date || row.ScheduleDate || row.PeriodStart || row.StartDate || row.Day);
-  const startMinutes = safeNormalizeScheduleTimeToMinutes(row.StartTime || row.PeriodStart || row.ScheduleStart || row.ShiftStart);
-  const endMinutes = safeNormalizeScheduleTimeToMinutes(row.EndTime || row.PeriodEnd || row.ScheduleEnd || row.ShiftEnd);
-
-  const startDateTime = date ? combineDateAndMinutes(date, startMinutes !== null && startMinutes !== undefined ? startMinutes : 0) : null;
-  const endDateTime = date ? combineDateAndMinutes(date, endMinutes !== null && endMinutes !== undefined ? endMinutes : (startMinutes || 0)) : null;
-
-  const fallbackId = (typeof Utilities !== 'undefined' && Utilities.getUuid)
-    ? Utilities.getUuid()
-    : `schedule_${Date.now()}_${Math.floor(Math.random() * 1000)}`;
-
-  return {
-    id: row.ID || row.Id || row.ScheduleID || row.ScheduleId || row.scheduleId || fallbackId,
-    date: date ? formatDateForOutput(date) : '',
-    dateIso: date ? date.toISOString() : '',
-    dayOfWeek: date ? date.toLocaleDateString('en-US', { weekday: 'short' }) : '',
-    startTime: startMinutes !== null && startMinutes !== undefined ? minutesToTimeString(startMinutes) : '',
-    endTime: endMinutes !== null && endMinutes !== undefined ? minutesToTimeString(endMinutes) : '',
-    startTimestamp: startDateTime ? startDateTime.getTime() : null,
-    endTimestamp: endDateTime ? endDateTime.getTime() : null,
-    startDateTime: startDateTime ? startDateTime.toISOString() : '',
-    endDateTime: endDateTime ? endDateTime.toISOString() : '',
-    shiftSlot: row.SlotName || row.SlotID || row.Slot || '',
-    status: String(row.Status || row.State || 'pending').toLowerCase(),
-    location: row.Location || '',
-    department: row.Department || '',
-    skill: row.Skill || row.Queue || '',
-    notes: row.Notes || '',
-    raw: row
-  };
-}
-
-function buildScheduleRowLookup(rows) {
-  const map = new Map();
-  (rows || []).forEach(row => {
-    const idCandidates = [row.ID, row.Id, row.ScheduleID, row.ScheduleId, row.scheduleId];
-    for (let i = 0; i < idCandidates.length; i++) {
-      const id = idCandidates[i];
-      if (!id) continue;
-      const key = String(id).trim();
-      if (key) {
-        map.set(key, row);
-        break;
-      }
-    }
-  });
-  return map;
-}
-
-function buildAgentProfileLookup(profiles) {
-  const map = new Map();
-  (profiles || []).forEach(profile => {
-    const id = normalizeUserIdValue(profile && (profile.ID || profile.Id || profile.UserID || profile.UserId));
-    if (id) {
-      map.set(id, profile);
-    }
-  });
-  return map;
-}
-
-function resolveAgentScheduleWindow(agentId, context, options = {}) {
-  const windowDays = Number(options.windowDays) > 0 ? Number(options.windowDays) : 30;
-  const startDate = safeNormalizeScheduleDate(options.startDate) || new Date();
-  startDate.setHours(0, 0, 0, 0);
-
-  const endDate = safeNormalizeScheduleDate(options.endDate) || new Date(startDate.getTime() + windowDays * 24 * 60 * 60 * 1000);
-  endDate.setHours(23, 59, 59, 999);
-
-  const bundle = loadScheduleDataBundle(context.campaignId || context.providedCampaignId, {
-    managedUserIds: [agentId],
-    startDate,
-    endDate
-  });
-
-  const agentSchedules = bundle.scheduleRows.filter(row => normalizeUserIdValue(row.UserID || row.UserId || row.AgentID || row.AgentId) === agentId);
-
-  return {
-    agentSchedules,
-    bundle,
-    startDate,
-    endDate
-  };
-}
-
-function formatShiftSwapRequestForAgent(row, agentId, lookups = {}) {
-  if (!row) {
-    return null;
-  }
-
-  const scheduleLookup = lookups.scheduleLookup || new Map();
-  const profileLookup = lookups.profileLookup || new Map();
-
-  const requestorId = normalizeUserIdValue(row.RequestorUserID || row.RequestorUserId);
-  const targetId = normalizeUserIdValue(row.TargetUserID || row.TargetUserId);
-
-  if (agentId && requestorId !== agentId && targetId !== agentId) {
-    return null;
-  }
-
-  const isRequestor = requestorId === agentId;
-  const counterpartId = isRequestor ? targetId : requestorId;
-
-  const requestorScheduleRow = scheduleLookup.get(String(row.RequestorScheduleID || row.RequestorScheduleId || '').trim());
-  const targetScheduleRow = scheduleLookup.get(String(row.TargetScheduleID || row.TargetScheduleId || '').trim());
-
-  const myScheduleRow = isRequestor ? requestorScheduleRow : targetScheduleRow;
-  const theirScheduleRow = isRequestor ? targetScheduleRow : requestorScheduleRow;
-
-  const myShift = mapScheduleRowToAgentShift(myScheduleRow);
-  const theirShift = mapScheduleRowToAgentShift(theirScheduleRow);
-
-  const swapDate = safeNormalizeScheduleDate(row.SwapDate || (myShift && myShift.date ? myShift.date : null));
-  const counterpartProfile = profileLookup.get(counterpartId);
-  const counterpartName = (counterpartProfile && (counterpartProfile.FullName || counterpartProfile.UserName || counterpartProfile.Email))
-    || (isRequestor ? row.TargetUserName : row.RequestorUserName)
-    || 'Teammate';
-
-  const createdAtRaw = row.CreatedAt || row.RequestedAt || swapDate || null;
-  const createdAtDate = createdAtRaw instanceof Date ? createdAtRaw : (createdAtRaw ? new Date(createdAtRaw) : null);
-
-  const statusValue = String(row.Status || row.status || (typeof SHIFT_SWAP_STATUS !== 'undefined' ? SHIFT_SWAP_STATUS.PENDING : 'PENDING')).toUpperCase();
-
-  return {
-    id: row.ID || row.Id || row.id || '',
-    status: statusValue.toLowerCase(),
-    statusRaw: statusValue,
-    myShiftId: myShift ? myShift.id : (isRequestor ? (row.RequestorScheduleID || row.RequestorScheduleId || '') : (row.TargetScheduleID || row.TargetScheduleId || '')),
-    theirShiftId: theirShift ? theirShift.id : (!isRequestor ? (row.RequestorScheduleID || row.RequestorScheduleId || '') : (row.TargetScheduleID || row.TargetScheduleId || '')),
-    myShiftDate: myShift && myShift.date ? myShift.date : (swapDate ? formatDateForOutput(swapDate) : ''),
-    myShiftTime: myShift && myShift.startTime ? `${myShift.startTime}${myShift.endTime ? ` - ${myShift.endTime}` : ''}` : '',
-    theirShiftDate: theirShift && theirShift.date ? theirShift.date : '',
-    theirShiftTime: theirShift && theirShift.startTime ? `${theirShift.startTime}${theirShift.endTime ? ` - ${theirShift.endTime}` : ''}` : '',
-    swapWith: counterpartId || '',
-    swapWithName: counterpartName,
-    reason: row.Reason || row.reason || '',
-    requestedAt: createdAtDate ? createdAtDate.toISOString() : '',
-    raw: row
-  };
-}
-
-function combineDateAndMinutes(date, minutes) {
-  if (!(date instanceof Date) || isNaN(date.getTime())) {
-    return null;
-  }
-  const clone = new Date(date.getTime());
-  clone.setHours(0, 0, 0, 0);
-  const normalizedMinutes = Number(minutes);
-  if (isFinite(normalizedMinutes)) {
-    clone.setMinutes(normalizedMinutes);
-  }
-  return clone;
-}
-
-function loadScheduleDataBundle(campaignId, options = {}) {
-  const normalizedCampaignId = normalizeCampaignIdValue(campaignId);
-  const managedUserIds = Array.isArray(options.managedUserIds)
-    ? options.managedUserIds.map(normalizeUserIdValue).filter(Boolean)
-    : [];
-  const managedUserSet = new Set(managedUserIds);
-
-  const startDate = options.startDate ? safeNormalizeScheduleDate(options.startDate) : (options.dateRange && options.dateRange.start ? safeNormalizeScheduleDate(options.dateRange.start) : null);
-  const endDate = options.endDate ? safeNormalizeScheduleDate(options.endDate) : (options.dateRange && options.dateRange.end ? safeNormalizeScheduleDate(options.dateRange.end) : null);
-  const inclusiveEnd = endDate ? new Date(endDate.getTime()) : null;
-  if (inclusiveEnd) {
-    inclusiveEnd.setHours(23, 59, 59, 999);
-  }
-
-  const limitSamples = scheduleToNumber(options.limitSamples, 0);
-
-  const loadSheet = (sheetName) => {
-    if (typeof readScheduleSheet !== 'function') {
-      return [];
-    }
-    try {
-      let rows = readScheduleSheet(sheetName) || [];
-      if (limitSamples && rows.length > limitSamples) {
-        rows = rows.slice(0, limitSamples);
-      }
-      return rows;
-    } catch (error) {
-      console.warn('loadScheduleDataBundle: unable to read sheet', sheetName, error);
-      return [];
-    }
-  };
-
-  const scheduleRows = loadSheet(SCHEDULE_GENERATION_SHEET);
-  const demandRows = loadSheet(DEMAND_SHEET);
-  const ftePlanRows = loadSheet(FTE_PLAN_SHEET);
-
-  let agentProfiles = [];
-  try {
-    agentProfiles = readSheet(USERS_SHEET) || [];
-    if (limitSamples && agentProfiles.length > limitSamples * 2) {
-      agentProfiles = agentProfiles.slice(0, limitSamples * 2);
-    }
-  } catch (error) {
-    console.warn('loadScheduleDataBundle: unable to read users sheet', error);
-  }
-
-  const matchesCampaign = (record) => {
-    if (!normalizedCampaignId) {
-      return true;
-    }
-    const candidates = [
-      record && record.Campaign,
-      record && record.CampaignID,
-      record && record.CampaignId,
-      record && record.campaign,
-      record && record.campaignId,
-      record && record.campaignID,
-      record && record.AssignedCampaign
-    ];
-    return candidates.some(value => normalizeCampaignIdValue(value) === normalizedCampaignId);
-  };
-
-  const matchesDateRange = (record) => {
-    if (!startDate && !endDate) {
-      return true;
-    }
-
-    const dateCandidates = [
-      record && record.Date,
-      record && record.ScheduleDate,
-      record && record.PeriodStart,
-      record && record.StartDate,
-      record && record.Day,
-      record && record.IntervalStart,
-      record && record.intervalStart
-    ];
-
-    let recordDate = null;
-    for (let i = 0; i < dateCandidates.length; i++) {
-      const candidate = safeNormalizeScheduleDate(dateCandidates[i]);
-      if (candidate) {
-        recordDate = candidate;
-        break;
-      }
-    }
-
-    if (!recordDate) {
-      return true;
-    }
-
-    const timeValue = recordDate.getTime();
-    if (startDate && timeValue < startDate.getTime()) {
-      return false;
-    }
-    if (inclusiveEnd && timeValue > inclusiveEnd.getTime()) {
-      return false;
-    }
-    return true;
-  };
-
-  const matchesUserFilter = (record) => {
-    if (!managedUserSet.size) {
-      return true;
-    }
-    const userId = normalizeUserIdValue(record && (record.UserID || record.UserId || record.AgentID || record.AgentId));
-    return managedUserSet.has(userId);
-  };
-
-  const filterRows = (rows, options = {}) => rows.filter(row => matchesCampaign(row) && matchesDateRange(row) && (options.skipUserFilter || matchesUserFilter(row)));
-
-  const filteredSchedules = filterRows(scheduleRows);
-  const filteredDemand = filterRows(demandRows, { skipUserFilter: true });
-  const filteredFtePlans = filterRows(ftePlanRows, { skipUserFilter: true });
-  const filteredProfiles = agentProfiles.filter(profile => matchesCampaign(profile));
-
-  return {
-    campaignId: normalizedCampaignId,
-    scheduleRows: filteredSchedules,
-    demandRows: filteredDemand,
-    ftePlanRows: filteredFtePlans,
-    agentProfiles: filteredProfiles,
-    startDate,
-    endDate
-  };
-}
-
-function buildScheduleRecommendations(evaluation, bundle) {
-  const recommendations = [];
-  if (!evaluation || !evaluation.summary) {
-    return recommendations;
-  }
-
-  const coverage = evaluation.coverage || {};
-  const fairness = evaluation.fairness || {};
-  const compliance = evaluation.compliance || {};
-
-  if (coverage.serviceLevel < 80) {
-    const topInterval = (coverage.backlogRiskIntervals || [])[0];
-    if (topInterval) {
-      recommendations.push(`Add staffing to ${topInterval.intervalKey} for skill ${topInterval.skill || 'general'} (deficit ${topInterval.deficit} FTE).`);
-    } else {
-      recommendations.push('Increase staffing in critical intervals to protect service level.');
-    }
-  }
-
-  if (coverage.peakCoverage < 85) {
-    recommendations.push('Rebalance opening and closing coverage to meet first/last hour SLAs.');
-  }
-
-  if (fairness.rotationHealth < 75) {
-    recommendations.push('Review weekend and night rotation to improve fairness.');
-  }
-
-  if (compliance.complianceScore < 85) {
-    recommendations.push('Resolve compliance issues (breaks, rest periods, overtime) before publishing schedules.');
-  }
-
-  if (!bundle || !bundle.scheduleRows || bundle.scheduleRows.length === 0) {
-    recommendations.push('No schedules found for the selected filters. Import or generate schedules to proceed.');
-  }
-
-  return recommendations;
-}
-
-function persistScheduleHealthSnapshot(context, evaluation, bundle, options = {}) {
-  if (!context || !evaluation || !evaluation.summary) {
-    return;
-  }
-
-  if (typeof ensureScheduleSheetWithHeaders !== 'function') {
-    return;
-  }
-
-  try {
-    const sheet = ensureScheduleSheetWithHeaders(SCHEDULE_HEALTH_SHEET, SCHEDULE_HEALTH_HEADERS);
-    const id = (typeof Utilities !== 'undefined' && Utilities && typeof Utilities.getUuid === 'function')
-      ? Utilities.getUuid()
-      : `health_${Date.now()}`;
-
-    const totalMinutes = (bundle.scheduleRows || []).reduce((sum, row) => {
-      const start = safeNormalizeScheduleTimeToMinutes(row.StartTime || row.PeriodStart || row.ScheduleStart || row.ShiftStart);
-      const end = safeNormalizeScheduleTimeToMinutes(row.EndTime || row.PeriodEnd || row.ScheduleEnd || row.ShiftEnd);
-      if (start === null || end === null) {
-        return sum;
-      }
-      let diff = end - start;
-      if (diff < 0) {
-        diff += 24 * 60;
-      }
-      return sum + diff;
-    }, 0);
-
-    const agentSet = new Set((bundle.scheduleRows || []).map(row => normalizeUserIdValue(row.UserID || row.UserId || row.AgentID || row.AgentId)).filter(Boolean));
-    const totalHours = totalMinutes / 60;
-    const standardHours = scheduleToNumber(options.standardHoursPerAgent || 8, 8);
-    const overtimeHours = Math.max(0, totalHours - (agentSet.size * standardHours));
-
-    const summary = evaluation.summary;
-    const fairness = evaluation.fairness || {};
-    const compliance = evaluation.compliance || {};
-    const coverage = evaluation.coverage || {};
-
-    const costPerStaffedHour = options.costPerStaffedHour || '';
-    const rowValues = [
-      id,
-      context.campaignId || context.providedCampaignId || '',
-      evaluation.generatedAt,
-      summary.serviceLevel || 0,
-      summary.asa || 0,
-      summary.abandonRate || 0,
-      summary.occupancy || 0,
-      summary.occupancy || 0,
-      Number(overtimeHours.toFixed(2)),
-      costPerStaffedHour,
-      fairness.fairnessIndex || 0,
-      fairness.preferenceSatisfaction || 0,
-      compliance.complianceScore || 0,
-      summary.scheduleEfficiency || coverage.coverageScore || 0,
-      `SL ${summary.serviceLevel || 0}%, Fairness ${fairness.fairnessIndex || 0}, Compliance ${compliance.complianceScore || 0}`
-    ];
-
-    sheet.appendRow(rowValues);
-  } catch (error) {
-    console.warn('persistScheduleHealthSnapshot failed:', error);
-  }
-}
-
-function clientGetAttendanceDataRange(startDate, endDate, campaignId = null) {
-  try {
-    const attendanceData = readScheduleSheet(ATTENDANCE_STATUS_SHEET) || [];
-
-    const normalizeDate = (value) => {
-      if (value instanceof Date) {
-        return new Date(value.getTime());
-      }
-      if (typeof value === 'number') {
-        const parsed = new Date(value);
-        return isNaN(parsed.getTime()) ? null : parsed;
-      }
-      if (typeof value === 'string' && value.trim().length > 0) {
-        const parsed = new Date(value);
-        return isNaN(parsed.getTime()) ? null : parsed;
-      }
-      return null;
-    };
-
-    const rangeStart = normalizeDate(startDate);
-    const rangeEnd = normalizeDate(endDate);
-
-    const filtered = attendanceData.filter(record => {
-      const recordDate = normalizeDate(record.Date || record.date);
-      if (!recordDate) {
-        return false;
-      }
-
-      if (rangeStart && recordDate < rangeStart) {
-        return false;
-      }
-      if (rangeEnd && recordDate > rangeEnd) {
-        return false;
-      }
-
-      if (campaignId) {
-        const recordCampaign = record.CampaignID || record.CampaignId || record.Campaign || null;
-        if (recordCampaign && recordCampaign !== campaignId) {
-          return false;
-        }
-      }
-
-      return true;
-    });
-
-    const toIsoDate = (date) => {
-      if (!(date instanceof Date) || isNaN(date.getTime())) {
-        return '';
-      }
-      const year = date.getFullYear();
-      const month = String(date.getMonth() + 1).padStart(2, '0');
-      const day = String(date.getDate()).padStart(2, '0');
-      return `${year}-${month}-${day}`;
-    };
-
-    const records = filtered
-      .map(record => {
-        const date = normalizeDate(record.Date || record.date);
-        const isoDate = toIsoDate(date);
-        const userName = record.UserName || record.User || record.user || '';
-        const status = record.Status || record.status || record.state || '';
-
-        if (!userName || !isoDate || !status) {
-          return null;
-        }
-
-        return {
-          userName,
-          status,
-          date: isoDate,
-          notes: record.Notes || record.notes || ''
-        };
-      })
-      .filter(Boolean);
-
-    return {
-      success: true,
-      records
-    };
-  } catch (error) {
-    console.error('Error retrieving attendance data range:', error);
-    safeWriteError('clientGetAttendanceDataRange', error);
-    return {
-      success: false,
-      error: error.message
-    };
-  }
-}
-
-function clientGetScheduleDashboard(managerIdCandidate, campaignIdCandidate, options = {}) {
-  try {
-    console.log('📊 Building schedule dashboard for manager/campaign:', managerIdCandidate, campaignIdCandidate);
-
-    if (typeof evaluateSchedulePerformance !== 'function') {
-      throw new Error('Schedule analytics utilities are not available. Ensure ScheduleUtilities is loaded.');
-    }
-
-    const context = clientGetScheduleContext(managerIdCandidate || null, campaignIdCandidate || null);
-    if (!context || !context.success) {
-      return {
-        success: false,
-        error: context && context.error ? context.error : 'Unable to resolve schedule context',
-        context
-      };
-    }
-
-    const dateRange = options.dateRange || {};
-    const bundle = loadScheduleDataBundle(context.campaignId || context.providedCampaignId || null, {
-      managedUserIds: (context.managedUserIds || []).concat(context.managerId ? [context.managerId] : []),
-      startDate: options.startDate || dateRange.start,
-      endDate: options.endDate || dateRange.end
-    });
-
-    const metricsOptions = Object.assign({}, options.metrics || {}, {
-      intervalMinutes: options.intervalMinutes || (options.metrics && options.metrics.intervalMinutes) || 30,
-      targetServiceLevel: options.targetServiceLevel || (options.metrics && options.metrics.targetServiceLevel) || 0.8,
-      baselineASA: options.baselineASA || (options.metrics && options.metrics.baselineASA) || 45,
-      openingHour: options.openingHour || (options.metrics && options.metrics.openingHour),
-      closingHour: options.closingHour || (options.metrics && options.metrics.closingHour)
-    });
-
-    const evaluation = evaluateSchedulePerformance(bundle.scheduleRows, bundle.demandRows, bundle.agentProfiles, metricsOptions);
-
-    const agentSet = new Set(bundle.scheduleRows.map(row => normalizeUserIdValue(row.UserID || row.UserId || row.AgentID || row.AgentId)).filter(Boolean));
-    const totalMinutes = bundle.scheduleRows.reduce((sum, row) => {
-      const start = safeNormalizeScheduleTimeToMinutes(row.StartTime || row.PeriodStart || row.ScheduleStart || row.ShiftStart);
-      const end = safeNormalizeScheduleTimeToMinutes(row.EndTime || row.PeriodEnd || row.ScheduleEnd || row.ShiftEnd);
-      if (start === null || end === null) {
-        return sum;
-      }
-      let diff = end - start;
-      if (diff < 0) {
-        diff += 24 * 60;
-      }
-      return sum + diff;
-    }, 0);
-
-    const totalHours = Number((totalMinutes / 60).toFixed(2));
-    const rosterSummary = {
-      agentCount: agentSet.size,
-      totalHours,
-      averageHoursPerAgent: agentSet.size ? Number((totalHours / agentSet.size).toFixed(2)) : 0
-    };
-
-    const fteTotals = bundle.ftePlanRows.reduce((acc, row) => {
-      acc.planned += scheduleToNumber(row.PlannedFTE || row.Planned || row.FTEPlanned, 0);
-      acc.actual += scheduleToNumber(row.ActualFTE || row.Actual || row.FTEActual, 0);
-      return acc;
-    }, { planned: 0, actual: 0 });
-
-    const recommendations = buildScheduleRecommendations(evaluation, bundle);
-
-    const response = {
-      success: true,
-      context: {
-        managerId: context.managerId,
-        campaignId: context.campaignId,
-        providedManagerId: context.providedManagerId,
-        providedCampaignId: context.providedCampaignId,
-        permissions: context.permissions,
-        managedUserCount: context.managedUserCount
-      },
-      generatedAt: evaluation.generatedAt,
-      healthScore: evaluation.healthScore,
-      summary: evaluation.summary,
-      coverage: evaluation.coverage,
-      fairness: evaluation.fairness,
-      compliance: evaluation.compliance,
-      totals: {
-        requiredFTE: evaluation.coverage.totalRequiredFTE,
-        staffedFTE: evaluation.coverage.totalStaffedFTE,
-        plannedFTE: Number(fteTotals.planned.toFixed(2)),
-        actualFTE: Number(fteTotals.actual.toFixed(2)),
-        varianceFTE: Number((fteTotals.actual - fteTotals.planned).toFixed(2)),
-        rosterHours: totalHours,
-        agentCount: rosterSummary.agentCount
-      },
-      roster: rosterSummary,
-      backlogIntervals: evaluation.coverage.backlogRiskIntervals,
-      recommendations,
-      demandSamples: bundle.demandRows.slice(0, 50)
-    };
-
-    if (!options.skipPersistence) {
-      persistScheduleHealthSnapshot(context, evaluation, bundle, options);
-    }
-
-    return response;
-  } catch (error) {
-    console.error('Error generating schedule dashboard:', error);
-    safeWriteError && safeWriteError('clientGetScheduleDashboard', error);
-    return {
-      success: false,
-      error: error.message
-    };
-  }
-}
-
-function applyScenarioAdjustments(bundle, scenario = {}) {
-  const volumeMultiplier = scenario.volumeMultiplier || (scenario.volumeDelta ? 1 + scenario.volumeDelta : 1);
-  const ahtMultiplier = scenario.ahtMultiplier || (scenario.ahtDelta ? 1 + scenario.ahtDelta : 1);
-  const shrinkageDelta = scenario.shrinkageDelta || 0;
-  const absenceRate = scenario.absenceRate || 0;
-  const additionalOvertimeMinutes = scheduleToNumber(scenario.additionalOvertimeMinutes || scenario.overtimeMinutes, 0);
-
-  const adjustedDemand = (bundle.demandRows || []).map(row => {
-    const clone = Object.assign({}, row);
-    if (clone.ForecastContacts !== undefined) {
-      clone.ForecastContacts = scheduleToNumber(clone.ForecastContacts, 0) * volumeMultiplier;
-    }
-    if (clone.ForecastAHT !== undefined) {
-      clone.ForecastAHT = scheduleToNumber(clone.ForecastAHT, 0) * ahtMultiplier;
-    }
-    const shrinkage = safeNormalizeSchedulePercentage(clone.Shrinkage, 0.3) + shrinkageDelta;
-    clone.Shrinkage = Math.max(0, shrinkage);
-    return clone;
-  });
-
-  const adjustedSchedules = (bundle.scheduleRows || []).map(row => {
-    const clone = Object.assign({}, row);
-    const start = safeNormalizeScheduleTimeToMinutes(clone.StartTime || clone.PeriodStart || clone.ScheduleStart || clone.ShiftStart);
-    const end = safeNormalizeScheduleTimeToMinutes(clone.EndTime || clone.PeriodEnd || clone.ScheduleEnd || clone.ShiftEnd);
-    if (additionalOvertimeMinutes && end !== null) {
-      const newEnd = end + additionalOvertimeMinutes;
-      clone.EndTime = minutesToTimeString(newEnd);
-      clone.PeriodEnd = clone.EndTime;
-    }
-
-    if (absenceRate > 0) {
-      clone.FTE = scheduleToNumber(clone.FTE || 1, 1) * Math.max(0, 1 - absenceRate);
-    }
-
-    return clone;
-  });
-
-  return { scheduleRows: adjustedSchedules, demandRows: adjustedDemand };
-}
-
-function clientSimulateScheduleScenario(scenario = {}) {
-  try {
-    console.log('🧪 Simulating schedule scenario:', scenario && scenario.name ? scenario.name : '(ad-hoc scenario)');
-
-    if (typeof evaluateSchedulePerformance !== 'function') {
-      throw new Error('Schedule analytics utilities are not available. Ensure ScheduleUtilities is loaded.');
-    }
-
-    const context = clientGetScheduleContext(scenario.managerId || scenario.manager || null, scenario.campaignId || scenario.campaign || null);
-    if (!context || !context.success) {
-      return {
-        success: false,
-        error: context && context.error ? context.error : 'Unable to resolve schedule context',
-        context
-      };
-    }
-
-    const bundle = loadScheduleDataBundle(context.campaignId || context.providedCampaignId, {
-      managedUserIds: scenario.managedUserIds || context.managedUserIds,
-      startDate: scenario.startDate,
-      endDate: scenario.endDate
-    });
-
-    const metricsOptions = Object.assign({ intervalMinutes: scenario.intervalMinutes || 30 }, scenario.metrics || {});
-
-    const baseline = evaluateSchedulePerformance(bundle.scheduleRows, bundle.demandRows, bundle.agentProfiles, metricsOptions);
-    const adjusted = applyScenarioAdjustments(bundle, scenario);
-    const projection = evaluateSchedulePerformance(adjusted.scheduleRows, adjusted.demandRows, bundle.agentProfiles, metricsOptions);
-
-    return {
-      success: true,
-      context: {
-        managerId: context.managerId,
-        campaignId: context.campaignId
-      },
-      scenario,
-      baseline,
-      projection,
-      delta: {
-        serviceLevel: projection.summary.serviceLevel - baseline.summary.serviceLevel,
-        healthScore: projection.healthScore - baseline.healthScore,
-        compliance: projection.summary.complianceScore - baseline.summary.complianceScore,
-        fairness: projection.summary.fairnessIndex - baseline.summary.fairnessIndex
-      },
-      recommendations: buildScheduleRecommendations(projection, bundle)
-    };
-  } catch (error) {
-    console.error('Error simulating schedule scenario:', error);
-    safeWriteError && safeWriteError('clientSimulateScheduleScenario', error);
-    return {
-      success: false,
-      error: error.message
-    };
-  }
-}
-
-function clientGetAgentScheduleSnapshot(agentIdCandidate, startDateCandidate, endDateCandidate, campaignIdCandidate = null, options = {}) {
-  try {
-    const resolvedAgentId = normalizeUserIdValue(agentIdCandidate) || normalizeUserIdValue(options.agentId);
-    const currentUser = typeof getCurrentUser === 'function' ? getCurrentUser() : null;
-    const fallbackAgentId = normalizeUserIdValue(currentUser && (currentUser.ID || currentUser.UserID));
-    const agentId = resolvedAgentId || fallbackAgentId;
-
-    if (!agentId) {
-      return {
-        success: false,
-        error: 'Agent could not be resolved from parameters or current user context.'
-      };
-    }
-
-    const context = clientGetScheduleContext(agentId, campaignIdCandidate || options.campaignId || null);
-    if (!context || !context.success) {
-      return {
-        success: false,
-        error: context && context.error ? context.error : 'Unable to resolve agent context',
-        context
-      };
-    }
-
-    const startDate = safeNormalizeScheduleDate(startDateCandidate || options.startDate) || new Date();
-    const endDate = safeNormalizeScheduleDate(endDateCandidate || options.endDate) || new Date(startDate.getTime() + 14 * 24 * 60 * 60 * 1000);
-
-    const bundle = loadScheduleDataBundle(context.campaignId || context.providedCampaignId, {
-      managedUserIds: [agentId],
-      startDate,
-      endDate
-    });
-
-    const agentSchedules = bundle.scheduleRows.filter(row => normalizeUserIdValue(row.UserID || row.UserId || row.AgentID || row.AgentId) === agentId);
-    const agentProfile = bundle.agentProfiles.find(profile => normalizeUserIdValue(profile.ID || profile.UserID || profile.UserId) === agentId) || (context.user && normalizeUserIdValue(context.user.ID) === agentId ? context.user : null);
-
-    const now = new Date();
-    const upcomingShifts = agentSchedules
-      .map(row => {
-        const date = safeNormalizeScheduleDate(row.Date || row.ScheduleDate || row.PeriodStart || row.StartDate || row.Day);
-        const startMinutes = safeNormalizeScheduleTimeToMinutes(row.StartTime || row.PeriodStart || row.ScheduleStart || row.ShiftStart);
-        const startDateTime = date ? combineDateAndMinutes(date, startMinutes || 0) : null;
-        return { row, date, startMinutes, startDateTime };
-      })
-      .filter(item => item.startDateTime && item.startDateTime >= now)
-      .sort((a, b) => a.startDateTime - b.startDateTime);
-
-    const historyShifts = agentSchedules
-      .map(row => {
-        const date = safeNormalizeScheduleDate(row.Date || row.ScheduleDate || row.PeriodStart || row.StartDate || row.Day);
-        const startMinutes = safeNormalizeScheduleTimeToMinutes(row.StartTime || row.PeriodStart || row.ScheduleStart || row.ShiftStart);
-        const startDateTime = date ? combineDateAndMinutes(date, startMinutes || 0) : null;
-        return { row, date, startMinutes, startDateTime };
-      })
-      .filter(item => item.startDateTime && item.startDateTime < now)
-      .sort((a, b) => b.startDateTime - a.startDateTime);
-
-    const totalMinutes = agentSchedules.reduce((sum, row) => {
-      const start = safeNormalizeScheduleTimeToMinutes(row.StartTime || row.PeriodStart || row.ScheduleStart || row.ShiftStart);
-      const end = safeNormalizeScheduleTimeToMinutes(row.EndTime || row.PeriodEnd || row.ScheduleEnd || row.ShiftEnd);
-      if (start === null || end === null) {
-        return sum;
-      }
-      let diff = end - start;
-      if (diff < 0) {
-        diff += 24 * 60;
-      }
-      return sum + diff;
-    }, 0);
-
-    const weekendShifts = agentSchedules.filter(row => {
-      const date = safeNormalizeScheduleDate(row.Date || row.ScheduleDate || row.PeriodStart || row.StartDate || row.Day);
-      return date && WEEKEND.includes(date.getDay());
-    }).length;
-
-    const nightShifts = agentSchedules.filter(row => {
-      const start = safeNormalizeScheduleTimeToMinutes(row.StartTime || row.PeriodStart || row.ScheduleStart || row.ShiftStart);
-      const end = safeNormalizeScheduleTimeToMinutes(row.EndTime || row.PeriodEnd || row.ScheduleEnd || row.ShiftEnd);
-      return (start !== null && start >= (options.nightThresholdStart || 20 * 60)) || (end !== null && end <= (options.nightThresholdEnd || 6 * 60));
-    }).length;
-
-    const averageStartMinutes = agentSchedules.length
-      ? agentSchedules.reduce((sum, row) => sum + (safeNormalizeScheduleTimeToMinutes(row.StartTime || row.PeriodStart || row.ScheduleStart || row.ShiftStart) || 0), 0) / agentSchedules.length
-      : null;
-
-    let preferenceScore = null;
-    let complianceScore = null;
-    let fairnessSummary = null;
-    if (typeof calculateFairnessMetrics === 'function') {
-      const fairness = calculateFairnessMetrics(agentSchedules, agentProfile ? [agentProfile] : [], options.metrics || {});
-      fairnessSummary = fairness && fairness.agentSummaries && fairness.agentSummaries.length ? fairness.agentSummaries[0] : null;
-      if (fairnessSummary && typeof fairnessSummary.preferenceScore === 'number') {
-        preferenceScore = fairnessSummary.preferenceScore;
-      }
-    }
-
-    if (typeof calculateComplianceMetrics === 'function') {
-      const compliance = calculateComplianceMetrics(agentSchedules, agentProfile ? [agentProfile] : [], {
-        allowedBreakOverlap: options.allowedBreakOverlap || 3,
-        maxHoursPerDay: options.maxHoursPerDay || 12,
-        minRestHours: options.minRestHours || 10
-      });
-      complianceScore = compliance && typeof compliance.complianceScore === 'number' ? compliance.complianceScore : null;
-    }
-
-    const nextShift = upcomingShifts.length ? upcomingShifts[0] : null;
-    const alerts = [];
-
-    let pendingSwaps = 0;
-    if (typeof listShiftSwapRequests === 'function') {
-      try {
-        const swapRows = listShiftSwapRequests({ userId: agentId });
-        pendingSwaps = (swapRows || []).filter(row => {
-          const status = String(row.Status || row.status || (typeof SHIFT_SWAP_STATUS !== 'undefined' ? SHIFT_SWAP_STATUS.PENDING : 'PENDING')).toUpperCase();
-          return status === (typeof SHIFT_SWAP_STATUS !== 'undefined' ? SHIFT_SWAP_STATUS.PENDING : 'PENDING');
-        }).length;
-      } catch (swapError) {
-        console.warn('clientGetAgentScheduleSnapshot: unable to load swap requests', swapError);
-      }
-    }
-
-    if (nightShifts >= 3) {
-      alerts.push('Multiple night shifts scheduled this period. Ensure adequate rest between shifts.');
-    }
-    if (weekendShifts >= 3) {
-      alerts.push('Heavy weekend coverage detected. Consider requesting swaps if needed.');
-    }
-    if (complianceScore !== null && complianceScore < 85) {
-      alerts.push('Compliance score below target. Review breaks, lunches, and rest periods.');
-    }
-    if (pendingSwaps > 0) {
-      alerts.push(`You have ${pendingSwaps} pending swap request${pendingSwaps === 1 ? '' : 's'}.`);
-    }
-
-    const formatShiftOutput = (item) => ({
-      id: item.row.ID || item.row.Id || item.row.id || '',
-      date: item.date ? formatDateForOutput(item.date) : '',
-      dayOfWeek: item.date ? item.date.toLocaleDateString('en-US', { weekday: 'short' }) : '',
-      startTime: item.startMinutes !== null && item.startMinutes !== undefined ? minutesToTimeString(item.startMinutes) : '',
-      endTime: (() => {
-        const end = safeNormalizeScheduleTimeToMinutes(item.row.EndTime || item.row.PeriodEnd || item.row.ScheduleEnd || item.row.ShiftEnd);
-        return end !== null && end !== undefined ? minutesToTimeString(end) : '';
-      })(),
-      location: item.row.Location || '',
-      skill: item.row.Skill || item.row.Queue || '',
-      status: item.row.Status || item.row.State || '',
-      notes: item.row.Notes || ''
-    });
-
-    const summary = {
-      agentId,
-      agentName: (agentProfile && (agentProfile.FullName || agentProfile.UserName || agentProfile.Name)) || (context.user && (context.user.FullName || context.user.UserName)) || '',
-      agentEmail: (agentProfile && (agentProfile.Email || agentProfile.email)) || (context.user && (context.user.Email || context.user.email)) || '',
-      totalShifts: agentSchedules.length,
-      totalScheduledHours: Number((totalMinutes / 60).toFixed(2)),
-      weekendShifts,
-      nightShifts,
-      averageStartTime: averageStartMinutes !== null ? minutesToTimeString(averageStartMinutes) : '',
-      preferenceScore,
-      complianceScore,
-      pendingSwaps,
-      upcomingHolidays: 0,
-      nextShift: nextShift ? formatShiftOutput(nextShift) : null
-    };
-
-    return {
-      success: true,
-      agentId,
-      campaignId: context.campaignId || context.providedCampaignId || '',
-      summary,
-      upcomingShifts: upcomingShifts.slice(0, options.limitUpcoming || 5).map(formatShiftOutput),
-      recentShifts: historyShifts.slice(0, options.limitHistory || 5).map(formatShiftOutput),
-      alerts,
-      context: {
-        permissions: context.permissions,
-        managedUserCount: context.managedUserCount
-      }
-    };
-  } catch (error) {
-    console.error('Error generating agent schedule snapshot:', error);
-    safeWriteError && safeWriteError('clientGetAgentScheduleSnapshot', error);
-    return {
-      success: false,
-      error: error.message
-    };
-  }
-}
-
-function clientGetAgentSchedule(agentIdCandidate, options = {}) {
-  try {
-    const resolvedAgentId = normalizeUserIdValue(agentIdCandidate) || normalizeUserIdValue(options.agentId);
-    const currentUser = typeof getCurrentUser === 'function' ? getCurrentUser() : null;
-    const fallbackAgentId = normalizeUserIdValue(currentUser && (currentUser.ID || currentUser.UserID));
-    const agentId = resolvedAgentId || fallbackAgentId;
-
-    if (!agentId) {
-      return {
-        success: false,
-        error: 'Agent could not be resolved from parameters or current user context.'
-      };
-    }
-
-    const context = clientGetScheduleContext(agentId, options.campaignId || null);
-    if (!context || !context.success) {
-      return {
-        success: false,
-        error: context && context.error ? context.error : 'Unable to resolve schedule context.'
-      };
-    }
-
-    const windowOptions = Object.assign({}, options);
-    const { agentSchedules, startDate, endDate } = resolveAgentScheduleWindow(agentId, context, windowOptions);
-
-    const schedules = agentSchedules
-      .map(mapScheduleRowToAgentShift)
-      .filter(Boolean)
-      .sort((a, b) => {
-        const aKey = typeof a.startTimestamp === 'number' ? a.startTimestamp : Number.MAX_SAFE_INTEGER;
-        const bKey = typeof b.startTimestamp === 'number' ? b.startTimestamp : Number.MAX_SAFE_INTEGER;
-        return aKey - bKey;
-      });
-
-    return {
-      success: true,
-      agentId,
-      campaignId: context.campaignId || context.providedCampaignId || '',
-      schedules,
-      summary: {
-        total: schedules.length,
-        startDate: formatDateForOutput(startDate),
-        endDate: formatDateForOutput(endDate)
-      }
-    };
-  } catch (error) {
-    console.error('Error fetching agent schedule:', error);
-    safeWriteError && safeWriteError('clientGetAgentSchedule', error);
-    return {
-      success: false,
-      error: error.message
-    };
-  }
-}
-
-function clientGetAgentUpcomingShifts(agentIdCandidate, options = {}) {
-  try {
-    const scheduleResponse = clientGetAgentSchedule(agentIdCandidate, Object.assign({}, options, {
-      windowDays: options.windowDays || 60
-    }));
-
-    if (!scheduleResponse || scheduleResponse.success === false) {
-      return scheduleResponse;
-    }
-
-    const now = Date.now();
-    const limit = Number(options.limit) > 0 ? Number(options.limit) : 10;
-
-    const upcoming = (scheduleResponse.schedules || [])
-      .filter(shift => typeof shift.startTimestamp === 'number' ? shift.startTimestamp >= now : true)
-      .sort((a, b) => {
-        const aKey = typeof a.startTimestamp === 'number' ? a.startTimestamp : Number.MAX_SAFE_INTEGER;
-        const bKey = typeof b.startTimestamp === 'number' ? b.startTimestamp : Number.MAX_SAFE_INTEGER;
-        return aKey - bKey;
-      })
-      .slice(0, limit);
-
-    return {
-      success: true,
-      agentId: scheduleResponse.agentId,
-      campaignId: scheduleResponse.campaignId,
-      shifts: upcoming
-    };
-  } catch (error) {
-    console.error('Error fetching upcoming shifts:', error);
-    safeWriteError && safeWriteError('clientGetAgentUpcomingShifts', error);
-    return {
-      success: false,
-      error: error.message
-    };
-  }
-}
-
-function clientGetAgentSwapRequests(agentIdCandidate, options = {}) {
-  try {
-    const resolvedAgentId = normalizeUserIdValue(agentIdCandidate) || normalizeUserIdValue(options.agentId);
-    const currentUser = typeof getCurrentUser === 'function' ? getCurrentUser() : null;
-    const fallbackAgentId = normalizeUserIdValue(currentUser && (currentUser.ID || currentUser.UserID));
-    const agentId = resolvedAgentId || fallbackAgentId;
-
-    if (!agentId) {
-      return {
-        success: false,
-        error: 'Agent could not be resolved.'
-      };
-    }
-
-    const context = clientGetScheduleContext(agentId, options.campaignId || null);
-    if (!context || !context.success) {
-      return {
-        success: false,
-        error: context && context.error ? context.error : 'Unable to resolve schedule context.'
-      };
-    }
-
-    const windowDays = Number(options.windowDays) > 0 ? Number(options.windowDays) : 60;
-    const startDate = safeNormalizeScheduleDate(options.startDate) || new Date(Date.now() - 14 * 24 * 60 * 60 * 1000);
-    startDate.setHours(0, 0, 0, 0);
-    const endDate = safeNormalizeScheduleDate(options.endDate) || new Date(startDate.getTime() + windowDays * 24 * 60 * 60 * 1000);
-    endDate.setHours(23, 59, 59, 999);
-
-    const bundle = loadScheduleDataBundle(context.campaignId || context.providedCampaignId, {
-      startDate,
-      endDate
-    });
-
-    const scheduleLookup = buildScheduleRowLookup(bundle.scheduleRows || []);
-    const profileLookup = buildAgentProfileLookup(bundle.agentProfiles || []);
-
-    const rawRequests = typeof listShiftSwapRequests === 'function'
-      ? listShiftSwapRequests({ userId: agentId })
-      : [];
-
-    const formatted = (rawRequests || [])
-      .map(row => formatShiftSwapRequestForAgent(row, agentId, { scheduleLookup, profileLookup }))
-      .filter(Boolean)
-      .sort((a, b) => {
-        const aDate = a.requestedAt ? new Date(a.requestedAt).getTime() : 0;
-        const bDate = b.requestedAt ? new Date(b.requestedAt).getTime() : 0;
-        return bDate - aDate;
-      });
-
-    return {
-      success: true,
-      agentId,
-      campaignId: context.campaignId || context.providedCampaignId || '',
-      requests: formatted
-    };
-  } catch (error) {
-    console.error('Error loading agent swap requests:', error);
-    safeWriteError && safeWriteError('clientGetAgentSwapRequests', error);
-    return {
-      success: false,
-      error: error.message
-    };
-  }
-}
-
-function clientGetAvailableSwapAgents(agentIdCandidate, options = {}) {
-  try {
-    const resolvedAgentId = normalizeUserIdValue(agentIdCandidate) || normalizeUserIdValue(options.agentId);
-    const currentUser = typeof getCurrentUser === 'function' ? getCurrentUser() : null;
-    const fallbackAgentId = normalizeUserIdValue(currentUser && (currentUser.ID || currentUser.UserID));
-    const agentId = resolvedAgentId || fallbackAgentId;
-
-    if (!agentId) {
-      return {
-        success: false,
-        error: 'Agent could not be resolved.'
-      };
-    }
-
-    const context = clientGetScheduleContext(agentId, options.campaignId || null);
-    if (!context || !context.success) {
-      return {
-        success: false,
-        error: context && context.error ? context.error : 'Unable to resolve schedule context.'
-      };
-    }
-
-    const scheduleUsers = clientGetScheduleUsers(agentId, context.campaignId || context.providedCampaignId || null);
-
-    const agents = (scheduleUsers || [])
-      .map(user => {
-        const id = normalizeUserIdValue(user && (user.ID || user.Id || user.UserID || user.UserId));
-        if (!id || id === agentId) {
-          return null;
-        }
-        return {
-          id,
-          name: user.FullName || user.UserName || user.Email || `Agent ${id}`,
-          email: user.Email || '',
-          team: user.Team || user.Department || ''
-        };
-      })
-      .filter(Boolean)
-      .sort((a, b) => a.name.localeCompare(b.name));
-
-    return {
-      success: true,
-      agents
-    };
-  } catch (error) {
-    console.error('Error loading available swap agents:', error);
-    safeWriteError && safeWriteError('clientGetAvailableSwapAgents', error);
-    return {
-      success: false,
-      error: error.message
-    };
-  }
-}
-
-function clientSubmitShiftSwapRequest(agentIdCandidate, request = {}) {
-  try {
-    const resolvedAgentId = normalizeUserIdValue(agentIdCandidate) || normalizeUserIdValue(request.agentId);
-    const currentUser = typeof getCurrentUser === 'function' ? getCurrentUser() : null;
-    const fallbackAgentId = normalizeUserIdValue(currentUser && (currentUser.ID || currentUser.UserID));
-    const agentId = resolvedAgentId || fallbackAgentId;
-
-    if (!agentId) {
-      return {
-        success: false,
-        error: 'Agent context is required to submit a swap request.'
-      };
-    }
-
-    const targetId = normalizeUserIdValue(request.swapWith || request.targetUserId);
-    if (!targetId) {
-      return {
-        success: false,
-        error: 'Please select an agent to swap with.'
-      };
-    }
-
-    const myShiftId = String(request.myShiftId || request.requestorScheduleId || '').trim();
-    if (!myShiftId) {
-      return {
-        success: false,
-        error: 'Select the shift you would like to swap.'
-      };
-    }
-
-    const context = clientGetScheduleContext(agentId, request.campaignId || null);
-    if (!context || !context.success) {
-      return {
-        success: false,
-        error: context && context.error ? context.error : 'Unable to resolve schedule context.'
-      };
-    }
-
-    const windowDays = Number(request.windowDays) > 0 ? Number(request.windowDays) : 60;
-    const startDate = safeNormalizeScheduleDate(request.startDate) || new Date(Date.now() - 7 * 24 * 60 * 60 * 1000);
-    startDate.setHours(0, 0, 0, 0);
-    const endDate = safeNormalizeScheduleDate(request.endDate) || new Date(startDate.getTime() + windowDays * 24 * 60 * 60 * 1000);
-    endDate.setHours(23, 59, 59, 999);
-
-    const bundle = loadScheduleDataBundle(context.campaignId || context.providedCampaignId, {
-      startDate,
-      endDate
-    });
-
-    const scheduleLookup = buildScheduleRowLookup(bundle.scheduleRows || []);
-    const profileLookup = buildAgentProfileLookup(bundle.agentProfiles || []);
-
-    const myScheduleRow = scheduleLookup.get(myShiftId);
-    if (!myScheduleRow) {
-      return {
-        success: false,
-        error: 'Unable to locate the selected shift. Please refresh and try again.'
-      };
-    }
-
-    const theirShiftId = String(request.theirShiftId || request.targetScheduleId || '').trim();
-    const theirScheduleRow = theirShiftId ? scheduleLookup.get(theirShiftId) : null;
-
-    const requestorProfile = profileLookup.get(agentId) || context.user || {};
-    const targetProfile = profileLookup.get(targetId) || null;
-
-    const swapDate = safeNormalizeScheduleDate(request.swapDate)
-      || safeNormalizeScheduleDate(myScheduleRow.Date || myScheduleRow.ScheduleDate || myScheduleRow.PeriodStart || myScheduleRow.StartDate || myScheduleRow.Day)
-      || new Date();
-
-    const reason = String(request.reason || '').trim();
-
-    const entry = createShiftSwapRequestEntry({
-      requestorUserId: agentId,
-      requestorUserName: requestorProfile.FullName || requestorProfile.UserName || requestorProfile.Email || 'Agent',
-      targetUserId: targetId,
-      targetUserName: targetProfile ? (targetProfile.FullName || targetProfile.UserName || targetProfile.Email) : (request.targetUserName || ''),
-      requestorScheduleId: myShiftId,
-      targetScheduleId: theirShiftId || '',
-      swapDate,
-      reason,
-      status: (typeof SHIFT_SWAP_STATUS !== 'undefined' ? SHIFT_SWAP_STATUS.PENDING : 'PENDING')
-    });
-
-    const formatted = formatShiftSwapRequestForAgent(entry, agentId, { scheduleLookup, profileLookup });
-
-    return {
-      success: true,
-      requestId: entry.ID || entry.Id || entry.id || '',
-      request: formatted
-    };
-  } catch (error) {
-    console.error('Error submitting shift swap request:', error);
-    safeWriteError && safeWriteError('clientSubmitShiftSwapRequest', error);
-    return {
-      success: false,
-      error: error.message
-    };
-  }
-}
-
-function clientCancelShiftSwapRequest(requestId, agentIdCandidate = null) {
-  try {
-    const normalizedRequestId = String(requestId || '').trim();
-    if (!normalizedRequestId) {
-      return {
-        success: false,
-        error: 'Swap request ID is required.'
-      };
-    }
-
-    const resolvedAgentId = normalizeUserIdValue(agentIdCandidate);
-    const currentUser = typeof getCurrentUser === 'function' ? getCurrentUser() : null;
-    const fallbackAgentId = normalizeUserIdValue(currentUser && (currentUser.ID || currentUser.UserID));
-    const agentId = resolvedAgentId || fallbackAgentId;
-
-    const requests = typeof listShiftSwapRequests === 'function' ? listShiftSwapRequests() : [];
-    const targetRequest = (requests || []).find(row => String(row.ID || row.Id || row.id || '').trim() === normalizedRequestId);
-
-    if (!targetRequest) {
-      return {
-        success: false,
-        error: 'Swap request not found.'
-      };
-    }
-
-    const requestorId = normalizeUserIdValue(targetRequest.RequestorUserID || targetRequest.RequestorUserId);
-    const targetId = normalizeUserIdValue(targetRequest.TargetUserID || targetRequest.TargetUserId);
-
-    if (agentId && agentId !== requestorId && agentId !== targetId) {
-      return {
-        success: false,
-        error: 'You are not authorized to update this swap request.'
-      };
-    }
-
-    updateShiftSwapRequestEntry(normalizedRequestId, {
-      Status: (typeof SHIFT_SWAP_STATUS !== 'undefined' ? SHIFT_SWAP_STATUS.CANCELLED : 'CANCELLED'),
-      DecisionNotes: 'Cancelled by agent',
-      UpdatedAt: new Date()
-    });
-
-    return {
-      success: true
-    };
-  } catch (error) {
-    console.error('Error cancelling swap request:', error);
-    safeWriteError && safeWriteError('clientCancelShiftSwapRequest', error);
-    return {
-      success: false,
-      error: error.message
-    };
-  }
-}
-
-console.log('✅ Enhanced Schedule Management Backend v4.1 loaded successfully');
-console.log('🔧 Features: ScheduleUtilities integration, MainUtilities user management, dedicated spreadsheet support');
-console.log('🎯 Ready for production use with comprehensive diagnostics and proper utility integration');
-console.log('📊 Integrated: User/Campaign management from MainUtilities, Sheet management from ScheduleUtilities');+/**
+ * COMPLETE Enhanced Schedule Management Backend Service
+ * Version 4.1 - Integrated with ScheduleUtilities and MainUtilities
+ * Now properly uses dedicated spreadsheet support and shared functions
+ */
+
+// ────────────────────────────────────────────────────────────────────────────
+// CONFIGURATION - Uses ScheduleUtilities constants
+// ────────────────────────────────────────────────────────────────────────────
+
+const SCHEDULE_SETTINGS = (typeof getScheduleConfig === 'function')
+  ? getScheduleConfig()
+  : {
+      PRIMARY_COUNTRY: 'JM',
+      SUPPORTED_COUNTRIES: ['JM', 'US', 'DO', 'PH'],
+      DEFAULT_SHIFT_CAPACITY: 10,
+      DEFAULT_BREAK_MINUTES: 15,
+      DEFAULT_LUNCH_MINUTES: 60,
+      CACHE_DURATION: 300
+    };
+
+const SCHEDULE_EMPLOYMENT_START_FIELDS = [
+  'HireDate', 'hireDate', 'Hire_Date', 'hire_date', 'Hire Date', 'hire date',
+  'DateHired', 'dateHired', 'Date Hired', 'date hired',
+  'OnboardDate', 'onboardDate', 'Onboard Date', 'onboard date',
+  'EmploymentStart', 'employmentStart', 'Employment Start', 'employment start',
+  'EmploymentStartDate', 'employmentStartDate', 'Employment Start Date', 'employment start date',
+  'StartDate', 'startDate', 'Start Date', 'start date', 'Start_Date', 'start_date',
+  'OriginalHireDate', 'originalHireDate', 'Original_Hire_Date', 'original_hire_date',
+  'Original Hire Date', 'original hire date',
+  'RehireDate', 'rehireDate', 'Rehire_Date', 'rehire_date', 'Rehire Date', 'rehire date',
+  'employmentStartIso', 'EmploymentStartIso'
+];
+
+const SCHEDULE_EMPLOYMENT_END_FIELDS = [
+  'TerminationDate', 'terminationDate', 'Termination_Date', 'termination_date',
+  'Termination Date', 'termination date',
+  'DateOfTermination', 'dateOfTermination', 'Date Of Termination', 'date of termination',
+  'EmploymentEnd', 'employmentEnd', 'Employment End', 'employment end',
+  'EmploymentEndDate', 'employmentEndDate', 'Employment End Date', 'employment end date',
+  'SeparationDate', 'separationDate', 'Separation Date', 'separation date',
+  'Separation_Date', 'separation_date',
+  'EndDate', 'endDate', 'End Date', 'end date', 'End_Date', 'end_date',
+  'LastWorkingDate', 'lastWorkingDate', 'Last Working Date', 'last working date',
+  'employmentEndIso', 'EmploymentEndIso'
+];
+
+const SCHEDULE_EMPLOYMENT_NESTED_KEYS = [
+  'Employment', 'employment',
+  'EmploymentDetails', 'employmentDetails',
+  'EmploymentInfo', 'employmentInfo',
+  'HRProfile', 'hrProfile', 'HrProfile'
+];
+
+const SCHEDULE_ACTIVE_EMPLOYMENT_STATUS_SET = new Set([
+  'active', 'activated', 'on leave', 'pending', 'probation', 'contract', 'contractor',
+  'full time', 'full-time', 'fulltime', 'part time', 'part-time', 'parttime',
+  'seasonal', 'temporary', 'temp', 'intern', 'consultant'
+]);
+
+const SCHEDULE_INACTIVE_EMPLOYMENT_STATUS_SET = new Set([
+  'inactive', 'terminated', 'suspended', 'retired', 'separated', 'disabled'
+]);
+
+function formatScheduleDateToIso(date) {
+  if (!(date instanceof Date) || isNaN(date)) {
+    return '';
+  }
+
+  if (typeof _toIsoDateOnly_ === 'function') {
+    try {
+      const iso = _toIsoDateOnly_(date);
+      if (iso) {
+        return iso;
+      }
+    } catch (err) {
+      console.warn('formatScheduleDateToIso: _toIsoDateOnly_ failed', err);
+    }
+  }
+
+  return new Date(Date.UTC(date.getFullYear(), date.getMonth(), date.getDate())).toISOString().slice(0, 10);
+}
+
+function normalizeScheduleDateValue(value) {
+  if (value === null || value === undefined || value === '') {
+    return '';
+  }
+
+  if (value instanceof Date) {
+    return formatScheduleDateToIso(value);
+  }
+
+  if (Array.isArray(value)) {
+    for (let i = 0; i < value.length; i++) {
+      const candidate = normalizeScheduleDateValue(value[i]);
+      if (candidate) {
+        return candidate;
+      }
+    }
+    return '';
+  }
+
+  if (typeof value === 'object') {
+    const objectCandidates = [
+      value.iso, value.ISO,
+      value.date, value.Date,
+      value.value, value.Value,
+      value.start, value.Start,
+      value.startDate, value.StartDate,
+      value.end, value.End,
+      value.endDate, value.EndDate,
+      value.timestamp, value.Timestamp,
+      value.time, value.Time
+    ];
+
+    for (let i = 0; i < objectCandidates.length; i++) {
+      const candidate = normalizeScheduleDateValue(objectCandidates[i]);
+      if (candidate) {
+        return candidate;
+      }
+    }
+
+    if (Number.isFinite(value.year) && Number.isFinite(value.month) && Number.isFinite(value.day)) {
+      const composed = new Date(value.year, value.month - 1, value.day);
+      if (!isNaN(composed)) {
+        return formatScheduleDateToIso(composed);
+      }
+    }
+
+    return '';
+  }
+
+  if (typeof value === 'number') {
+    if (!Number.isFinite(value)) {
+      return '';
+    }
+
+    const millisDate = new Date(value);
+    if (!isNaN(millisDate)) {
+      return formatScheduleDateToIso(millisDate);
+    }
+
+    const spreadsheetMillis = Math.round((Number(value) - 25569) * 86400 * 1000);
+    const spreadsheetDate = new Date(spreadsheetMillis);
+    if (!isNaN(spreadsheetDate)) {
+      return formatScheduleDateToIso(spreadsheetDate);
+    }
+
+    return '';
+  }
+
+  if (typeof value === 'string') {
+    const trimmed = value.trim();
+    if (!trimmed) {
+      return '';
+    }
+
+    if (/^\d{4}-\d{2}-\d{2}$/.test(trimmed)) {
+      return trimmed;
+    }
+
+    const isoWithTimeMatch = trimmed.match(/^(\d{4}-\d{2}-\d{2})[T\s]/);
+    if (isoWithTimeMatch && isoWithTimeMatch[1]) {
+      return isoWithTimeMatch[1];
+    }
+
+    const numeric = Number(trimmed);
+    if (!Number.isNaN(numeric)) {
+      const numericDate = normalizeScheduleDateValue(numeric);
+      if (numericDate) {
+        return numericDate;
+      }
+    }
+
+    const parsed = new Date(trimmed);
+    if (!isNaN(parsed)) {
+      return formatScheduleDateToIso(parsed);
+    }
+  }
+
+  return '';
+}
+
+function resolveEmploymentIsoDateFromUser(user, fieldNames, visited) {
+  if (!user || typeof user !== 'object' || !Array.isArray(fieldNames) || !fieldNames.length) {
+    return '';
+  }
+
+  const seen = visited || new Set();
+  if (seen.has(user)) {
+    return '';
+  }
+  seen.add(user);
+
+  for (let i = 0; i < fieldNames.length; i++) {
+    const field = fieldNames[i];
+    if (!field) {
+      continue;
+    }
+    const rawValue = user[field];
+    const normalized = normalizeScheduleDateValue(rawValue);
+    if (normalized) {
+      return normalized;
+    }
+  }
+
+  for (let i = 0; i < SCHEDULE_EMPLOYMENT_NESTED_KEYS.length; i++) {
+    const nested = user[SCHEDULE_EMPLOYMENT_NESTED_KEYS[i]];
+    if (!nested || typeof nested !== 'object') {
+      continue;
+    }
+
+    const normalized = resolveEmploymentIsoDateFromUser(nested, fieldNames, seen);
+    if (normalized) {
+      return normalized;
+    }
+  }
+
+  return '';
+}
+
+function normalizeEmploymentStatusForSchedules(status) {
+  const raw = status === null || typeof status === 'undefined' ? '' : String(status).trim();
+  if (!raw) {
+    return '';
+  }
+
+  if (typeof normalizeEmploymentStatus === 'function') {
+    try {
+      const normalized = normalizeEmploymentStatus(raw);
+      if (normalized) {
+        return normalized;
+      }
+    } catch (err) {
+      console.warn('normalizeEmploymentStatusForSchedules: normalization failed', err);
+    }
+  }
+
+  return raw;
+}
+
+function isEmploymentStatusActiveForSchedules(status) {
+  const normalized = normalizeEmploymentStatusForSchedules(status);
+  if (!normalized) {
+    return true;
+  }
+
+  const lower = normalized.toLowerCase();
+  if (SCHEDULE_INACTIVE_EMPLOYMENT_STATUS_SET.has(lower)) {
+    return false;
+  }
+
+  if (SCHEDULE_ACTIVE_EMPLOYMENT_STATUS_SET.has(lower)) {
+    return true;
+  }
+
+  return true;
+}
+
+// ────────────────────────────────────────────────────────────────────────────
+// USER MANAGEMENT FUNCTIONS - Integrated with MainUtilities
+// ────────────────────────────────────────────────────────────────────────────
+
+/**
+ * Resolve the active schedule context for the requesting user or manager.
+ * Provides manager/campaign identifiers, identity metadata, and managed roster.
+ */
+function clientGetScheduleContext(managerIdCandidate, campaignIdCandidate) {
+  const providedManagerId = normalizeUserIdValue(managerIdCandidate);
+  const providedCampaignId = normalizeCampaignIdValue(campaignIdCandidate);
+  const timestamp = new Date().toISOString();
+
+  const context = {
+    success: false,
+    providedManagerId,
+    providedCampaignId,
+    managerId: '',
+    campaignId: '',
+    user: null,
+    managedUserIds: [],
+    managedUserCount: 0,
+    managedCampaigns: [],
+    identity: null,
+    authenticated: false,
+    timestamp
+  };
+
+  try {
+    const allUsers = readSheet(USERS_SHEET) || [];
+    const usersById = new Map();
+    const usersByUsername = new Map();
+
+    allUsers.forEach(user => {
+      if (!user || typeof user !== 'object') {
+        return;
+      }
+
+      const normalizedId = normalizeUserIdValue(user.ID);
+      if (normalizedId) {
+        usersById.set(normalizedId, user);
+      }
+
+      const normalizedUsername = normalizeUserIdValue(user.UserName || user.Username);
+      if (normalizedUsername) {
+        const usernameKey = normalizedUsername.toLowerCase();
+        if (!usersByUsername.has(usernameKey)) {
+          usersByUsername.set(usernameKey, user);
+        }
+      }
+    });
+
+    const currentUser = (typeof getCurrentUser === 'function') ? getCurrentUser() : null;
+    const currentUserId = normalizeUserIdValue(currentUser && (currentUser.ID || currentUser.UserID));
+
+    const managerIdSources = [];
+    let resolvedManagerId = providedManagerId;
+
+    if (resolvedManagerId) {
+      managerIdSources.push('parameter');
+    }
+
+    if (!resolvedManagerId && currentUserId) {
+      resolvedManagerId = currentUserId;
+      managerIdSources.push('current-user');
+    }
+
+    let resolvedManagerUser = resolvedManagerId ? usersById.get(resolvedManagerId) : null;
+
+    if (!resolvedManagerUser && resolvedManagerId) {
+      const key = resolvedManagerId.toLowerCase ? resolvedManagerId.toLowerCase() : String(resolvedManagerId || '').toLowerCase();
+      const usernameMatch = usersByUsername.get(key);
+      if (usernameMatch) {
+        resolvedManagerUser = usernameMatch;
+        resolvedManagerId = normalizeUserIdValue(usernameMatch.ID) || resolvedManagerId;
+        managerIdSources.push('username-match');
+      }
+    }
+
+    if (!resolvedManagerUser && currentUserId) {
+      resolvedManagerUser = usersById.get(currentUserId) || currentUser || null;
+    }
+
+    const campaignIdSources = [];
+    let resolvedCampaignId = providedCampaignId;
+
+    if (resolvedCampaignId) {
+      campaignIdSources.push('parameter');
+    }
+
+    const appendCampaignCandidate = (value, source) => {
+      if (resolvedCampaignId) {
+        return;
+      }
+      const normalized = normalizeCampaignIdValue(value);
+      if (normalized) {
+        resolvedCampaignId = normalized;
+        campaignIdSources.push(source);
+      }
+    };
+
+    appendCampaignCandidate(resolvedManagerUser && (resolvedManagerUser.CampaignID || resolvedManagerUser.campaignID || resolvedManagerUser.Campaign || resolvedManagerUser.campaign), 'manager-profile');
+    appendCampaignCandidate(currentUser && (currentUser.CampaignID || currentUser.campaignID || currentUser.Campaign || currentUser.campaign), 'current-user');
+
+    const managedSet = resolvedManagerId ? buildManagedUserSet(resolvedManagerId) : new Set();
+    const managedUserIds = Array.from(managedSet).map(normalizeUserIdValue).filter(Boolean);
+
+    let managedCampaigns = [];
+    try {
+      if (resolvedManagerId && typeof getUserManagedCampaigns === 'function') {
+        const campaigns = getUserManagedCampaigns(resolvedManagerId) || [];
+        managedCampaigns = campaigns
+          .filter(Boolean)
+          .map(campaign => ({
+            id: normalizeCampaignIdValue(campaign.ID || campaign.Id || campaign.id),
+            name: campaign.Name || campaign.name || '',
+            isPrimary: scheduleFlagToBool(campaign.IsPrimary || campaign.isPrimary)
+          }));
+
+        if (!resolvedCampaignId) {
+          const primary = managedCampaigns.find(campaign => campaign.isPrimary);
+          if (primary && primary.id) {
+            resolvedCampaignId = primary.id;
+            campaignIdSources.push('managed-campaign');
+          }
+        }
+      }
+    } catch (campaignError) {
+      console.warn('clientGetScheduleContext: unable to resolve managed campaigns', campaignError);
+    }
+
+    const roles = collectUserRoleCandidates(resolvedManagerUser || currentUser || {});
+    const normalizedRoles = roles
+      .map(role => String(role || '').trim())
+      .filter(Boolean);
+
+    const identity = {
+      authenticated: !!currentUserId,
+      resolvedAt: timestamp,
+      managerId: resolvedManagerId || '',
+      campaignId: resolvedCampaignId || '',
+      providedManagerId,
+      providedCampaignId,
+      managerIdSources,
+      campaignIdSources,
+      managedUserCount: managedUserIds.length,
+      roles: normalizedRoles,
+      isAdmin: scheduleFlagToBool((resolvedManagerUser && resolvedManagerUser.IsAdmin) || (currentUser && currentUser.IsAdmin)),
+      userId: currentUserId || resolvedManagerId || '',
+      userName: (currentUser && (currentUser.UserName || currentUser.Username)) || '',
+      fullName: (currentUser && (currentUser.FullName || currentUser.Name)) || '',
+      email: (currentUser && (currentUser.Email || currentUser.email)) || ''
+    };
+
+    const clientUser = Object.assign({}, resolvedManagerUser || currentUser || {}, {
+      ID: normalizeUserIdValue((resolvedManagerUser && resolvedManagerUser.ID) || (currentUser && currentUser.ID) || resolvedManagerId),
+      CampaignID: resolvedCampaignId || (resolvedManagerUser && resolvedManagerUser.CampaignID) || '',
+      Roles: normalizedRoles,
+      IsAdmin: identity.isAdmin,
+      managedUserCount: managedUserIds.length
+    });
+
+    if (!clientUser.UserName && clientUser.Username) {
+      clientUser.UserName = clientUser.Username;
+    }
+    if (!clientUser.FullName && clientUser.Name) {
+      clientUser.FullName = clientUser.Name;
+    }
+
+    context.permissions = {
+      canManageSchedules: identity.isAdmin || managedUserIds.length > 0,
+      canApproveSchedules: identity.isAdmin || managedUserIds.length > 0,
+      canImport: identity.isAdmin,
+      canEditShiftSlots: identity.isAdmin || normalizedRoles.some(role => role.toLowerCase() === 'workforce' || role.toLowerCase() === 'scheduler')
+    };
+
+    context.success = true;
+    context.authenticated = identity.authenticated;
+    context.managerId = resolvedManagerId || '';
+    context.campaignId = resolvedCampaignId || '';
+    context.user = clientUser;
+    identity.permissions = context.permissions;
+
+    context.identity = identity;
+    context.managedUserIds = managedUserIds;
+    context.managedUserCount = managedUserIds.length;
+    context.managedCampaigns = managedCampaigns;
+
+    return context;
+  } catch (error) {
+    console.error('❌ Error resolving schedule context:', error);
+    context.error = error && error.message ? error.message : String(error || 'Unknown error');
+    try {
+      safeWriteError && safeWriteError('clientGetScheduleContext', error);
+    } catch (_) {
+      // ignore logging failures
+    }
+    return context;
+  }
+}
+
+/**
+ * Get users for schedule management with manager filtering
+ * Uses MainUtilities user functions with campaign support
+ */
+function clientGetScheduleUsers(requestingUserId, campaignId = null, options) {
+  try {
+    const normalizedCampaignId = normalizeCampaignIdValue(campaignId);
+    console.log('🔍 Getting schedule users for:', requestingUserId, 'campaign:', normalizedCampaignId || '(not provided)');
+
+    const resolvedOptions = (function resolveScheduleUserOptions(value) {
+      if (value === true) {
+        return { includeInactive: true };
+      }
+      if (value && typeof value === 'object') {
+        return value;
+      }
+      return {};
+    })(options);
+
+    const includeInactive = resolvedOptions.includeInactive === true
+      || resolvedOptions.includeAllEmployment === true
+      || resolvedOptions.includeTerminated === true;
+
+    // Use MainUtilities to get all users
+    const allUsers = readSheet(USERS_SHEET) || [];
+    if (allUsers.length === 0) {
+      console.warn('No users found in Users sheet');
+      return [];
+    }
+
+    const normalizedManagerId = normalizeUserIdValue(requestingUserId);
+    let requestingUser = null;
+    if (normalizedManagerId) {
+      requestingUser = allUsers.find(u => normalizeUserIdValue(u && u.ID) === normalizedManagerId) || null;
+    }
+
+    let effectiveCampaignId = normalizedCampaignId;
+    if (!effectiveCampaignId && requestingUser) {
+      const managerCampaignCandidates = [
+        requestingUser.CampaignID,
+        requestingUser.campaignID,
+        requestingUser.CampaignId,
+        requestingUser.campaignId,
+        requestingUser.Campaign,
+        requestingUser.campaign
+      ];
+
+      for (let i = 0; i < managerCampaignCandidates.length; i++) {
+        const candidate = normalizeCampaignIdValue(managerCampaignCandidates[i]);
+        if (candidate) {
+          effectiveCampaignId = candidate;
+          break;
+        }
+      }
+    }
+
+    let filteredUsers = allUsers;
+
+    // Filter by campaign if specified - use MainUtilities campaign functions
+    if (effectiveCampaignId) {
+      filteredUsers = filterUsersByCampaign(allUsers, effectiveCampaignId);
+    }
+
+    // Apply manager permissions using MainUtilities functions
+    if (normalizedManagerId) {
+      if (requestingUser) {
+        const isAdmin = scheduleFlagToBool(requestingUser.IsAdmin);
+
+        if (!isAdmin) {
+          const managedUserIds = buildManagedUserSet(normalizedManagerId);
+
+          filteredUsers = filteredUsers.filter(user => managedUserIds.has(normalizeUserIdValue(user && user.ID)));
+        }
+      } else {
+        console.warn('Requesting user not found when applying manager filter:', requestingUserId);
+      }
+    }
+
+    // Transform to schedule-friendly format
+    const scheduleUsers = filteredUsers
+      .filter(user => user && user.ID && (user.UserName || user.FullName))
+      .filter(user => !isScheduleNameRestricted(user))
+      .filter(user => !isScheduleRoleRestricted(user))
+      .filter(user => isUserConsideredActive(user))
+      .map(user => {
+        const campaignName = getCampaignById(user.CampaignID)?.Name || '';
+        return {
+          ID: user.ID,
+          UserName: user.UserName || user.FullName,
+          FullName: user.FullName || user.UserName,
+          Email: user.Email || '',
+          CampaignID: user.CampaignID || '',
+          campaignName: campaignName,
+          EmploymentStatus: user.EmploymentStatus || 'Active',
+          HireDate: user.HireDate || '',
+          TerminationDate: user.TerminationDate || user.terminationDate || '',
+          isActive: isUserConsideredActive(user)
+        };
+      });
+
+    console.log(`✅ Returning ${scheduleUsers.length} schedule users`);
+    return scheduleUsers;
+
+  } catch (error) {
+    console.error('❌ Error getting schedule users:', error);
+    safeWriteError('clientGetScheduleUsers', error);
+    return [];
+  }
+}
+
+/**
+ * Get users for attendance (all active users)
+ */
+function clientGetAttendanceUsers(requestingUserId, campaignId = null, options) {
+  try {
+    console.log('📋 Getting attendance users');
+
+    // Use the existing function but return just names for compatibility
+    const scheduleUsers = clientGetScheduleUsers(requestingUserId, campaignId, options);
+    const userNames = scheduleUsers
+      .map(user => user.UserName || user.FullName)
+      .filter(name => name && name.trim())
+      .sort();
+
+    console.log(`✅ Returning ${userNames.length} attendance users`);
+    return userNames;
+
+  } catch (error) {
+    console.error('❌ Error getting attendance users:', error);
+    safeWriteError('clientGetAttendanceUsers', error);
+    return [];
+  }
+}
+
+/**
+ * Get managed users list - delegates to MainUtilities
+ */
+function clientGetManagedUsersList(managerId) {
+  try {
+    if (!managerId) return [];
+    
+    // Use MainUtilities function for managed campaigns
+    const managedCampaigns = getUserManagedCampaigns(managerId);
+    const managedUsers = [];
+    
+    managedCampaigns.forEach(campaign => {
+      const campaignUsers = getUsersByCampaign(campaign.ID);
+      campaignUsers.forEach(user => {
+        if (String(user.ID) !== String(managerId)) { // Don't include self
+          managedUsers.push({
+            ID: user.ID,
+            UserName: user.UserName,
+            FullName: user.FullName,
+            Email: user.Email,
+            CampaignID: user.CampaignID,
+            campaignName: campaign.Name,
+            EmploymentStatus: user.EmploymentStatus
+          });
+        }
+      });
+    });
+
+    return managedUsers;
+
+  } catch (error) {
+    console.error('Error getting managed users:', error);
+    safeWriteError('clientGetManagedUsersList', error);
+    return [];
+  }
+}
+
+// ────────────────────────────────────────────────────────────────────────────
+// SHIFT SLOTS MANAGEMENT - Uses ScheduleUtilities
+// ────────────────────────────────────────────────────────────────────────────
+
+/**
+ * Create shift slot with proper validation - uses ScheduleUtilities
+ */
+function clientCreateShiftSlot(slotData) {
+  try {
+    console.log('🕒 Creating shift slot:', slotData);
+
+    // Validate required fields
+    if (!slotData.name || !slotData.startTime || !slotData.endTime) {
+      return {
+        success: false,
+        error: 'Slot name, start time, and end time are required'
+      };
+    }
+
+    // Use ScheduleUtilities validation
+    const validation = validateShiftSlot(slotData);
+    if (!validation.isValid) {
+      return {
+        success: false,
+        error: validation.errors.join('; ')
+      };
+    }
+
+    // Use ScheduleUtilities to ensure sheet exists with proper headers
+    const sheet = ensureScheduleSheetWithHeaders(SHIFT_SLOTS_SHEET, SHIFT_SLOTS_HEADERS);
+    const now = new Date();
+    const slotId = Utilities.getUuid();
+
+    const toNumber = (value, fallback = '') => {
+      if (value === null || value === undefined || value === '') {
+        return fallback;
+      }
+
+      const num = Number(value);
+      return Number.isFinite(num) ? num : fallback;
+    };
+
+    const toBoolean = (value, fallback = false) => {
+      if (typeof value === 'boolean') return value;
+      if (typeof value === 'number') return value !== 0;
+      if (typeof value === 'string') {
+        const normalized = value.trim().toLowerCase();
+        if (!normalized) return fallback;
+        return ['true', 'yes', '1', 'y'].includes(normalized);
+      }
+      return fallback;
+    };
+
+    // Process days of week
+    let daysOfWeek = '1,2,3,4,5'; // Default to weekdays
+    if (slotData.daysOfWeek && Array.isArray(slotData.daysOfWeek)) {
+      daysOfWeek = slotData.daysOfWeek.join(',');
+    }
+
+    const maxCapacity = toNumber(
+      slotData.maxCapacity,
+      SCHEDULE_SETTINGS.DEFAULT_SHIFT_CAPACITY
+    );
+    const breakDuration = toNumber(
+      slotData.breakDuration !== undefined ? slotData.breakDuration : slotData.break1Duration,
+      SCHEDULE_SETTINGS.DEFAULT_BREAK_MINUTES
+    );
+    const lunchDuration = toNumber(
+      slotData.lunchDuration,
+      SCHEDULE_SETTINGS.DEFAULT_LUNCH_MINUTES
+    );
+
+    const slot = {
+      ID: slotId,
+      Name: slotData.name,
+      StartTime: slotData.startTime,
+      EndTime: slotData.endTime,
+      DaysOfWeek: daysOfWeek,
+      Department: slotData.department || 'General',
+      Location: slotData.location || 'Office',
+      MaxCapacity: maxCapacity,
+      MinCoverage: toNumber(slotData.minCoverage, ''),
+      Priority: toNumber(slotData.priority, 2),
+      Description: slotData.description || '',
+      BreakDuration: breakDuration,
+      LunchDuration: lunchDuration,
+      Break1Duration: toNumber(slotData.break1Duration, breakDuration),
+      Break2Duration: toNumber(slotData.break2Duration, 0),
+      EnableStaggeredBreaks: toBoolean(slotData.enableStaggeredBreaks, true),
+      BreakGroups: toNumber(slotData.breakGroups, 3),
+      StaggerInterval: toNumber(slotData.staggerInterval, 15),
+      MinCoveragePct: toNumber(slotData.minCoveragePct, 70),
+      EnableOvertime: toBoolean(slotData.enableOvertime, false),
+      MaxDailyOT: toNumber(slotData.maxDailyOT, 0),
+      MaxWeeklyOT: toNumber(slotData.maxWeeklyOT, 0),
+      OTApproval: slotData.otApproval || slotData.overtimeApproval || 'supervisor',
+      OTRate: toNumber(slotData.otRate, 1.5),
+      OTPolicy: slotData.otPolicy || slotData.overtimePolicy || 'MANDATORY',
+      AllowSwaps: toBoolean(slotData.allowSwaps, true),
+      WeekendPremium: toBoolean(slotData.weekendPremium, false),
+      HolidayPremium: toBoolean(slotData.holidayPremium, true),
+      AutoAssignment: toBoolean(slotData.autoAssignment, false),
+      RestPeriod: toNumber(slotData.restPeriod, 8),
+      NotificationLead: toNumber(slotData.notificationLead, 24),
+      HandoverTime: toNumber(slotData.handoverTime, 15),
+      OvertimePolicy: slotData.overtimePolicy || slotData.otPolicy || 'LIMITED_30',
+      IsActive: true,
+      CreatedBy: slotData.createdBy || 'System',
+      CreatedAt: now,
+      UpdatedAt: now
+    };
+
+    // Create row data using proper header order
+    const rowData = SHIFT_SLOTS_HEADERS.map(header =>
+      Object.prototype.hasOwnProperty.call(slot, header) ? slot[header] : ''
+    );
+    sheet.appendRow(rowData);
+    SpreadsheetApp.flush();
+
+    // Invalidate cache
+    invalidateScheduleCaches();
+
+    console.log('✅ Shift slot created successfully:', slotId);
+
+    return {
+      success: true,
+      message: 'Shift slot created successfully',
+      slot: slot
+    };
+
+  } catch (error) {
+    console.error('❌ Error creating shift slot:', error);
+    try {
+      safeWriteError('clientCreateShiftSlot', error);
+    } catch (loggingError) {
+      console.error('Error logging shift slot failure:', loggingError);
+    }
+    return {
+      success: false,
+      error: error && error.message ? error.message : String(error || 'Unknown error')
+    };
+  }
+}
+
+function getDirectManagedUserIds(managerId) {
+  const normalizedManagerId = normalizeUserIdValue(managerId);
+  const managedUsers = new Set();
+
+  if (!normalizedManagerId) {
+    return managedUsers;
+  }
+
+  const appendFromRows = (rows) => {
+    if (!Array.isArray(rows)) {
+      return;
+    }
+
+    rows.forEach(row => {
+      if (!row || typeof row !== 'object') {
+        return;
+      }
+
+      const managerCandidates = [
+        row.ManagerUserID, row.ManagerUserId, row.managerUserId,
+        row.ManagerID, row.ManagerId, row.managerId, row.manager_id,
+        row.UserManagerID, row.UserManagerId, row.userManagerId
+      ].map(normalizeUserIdValue).filter(Boolean);
+
+      const managedCandidates = [
+        row.UserID, row.UserId, row.userId,
+        row.ManagedUserID, row.ManagedUserId, row.managedUserId,
+        row.ManagedUserID, row.managed_user_id,
+        row.ManagedID, row.ManagedId
+      ].map(normalizeUserIdValue).filter(Boolean);
+
+      const managerMatch = managerCandidates.find(candidate => candidate === normalizedManagerId);
+
+      if (managerMatch && managedCandidates.length) {
+        managedCandidates.forEach(candidate => {
+          if (candidate && candidate !== normalizedManagerId) {
+            managedUsers.add(candidate);
+          }
+        });
+      }
+
+      // Some datasets may store the relationship reversed
+      const reversedManager = managedCandidates.find(candidate => candidate === normalizedManagerId);
+      if (reversedManager) {
+        managerCandidates.forEach(candidate => {
+          if (candidate && candidate !== normalizedManagerId) {
+            managedUsers.add(candidate);
+          }
+        });
+      }
+    });
+  };
+
+  try {
+    if (typeof readManagerAssignments_ === 'function') {
+      appendFromRows(readManagerAssignments_());
+    }
+  } catch (error) {
+    safeWriteError && safeWriteError('getDirectManagedUserIds.readManagerAssignments', error);
+  }
+
+  const candidateSheets = Array.from(new Set([
+    typeof getManagerUsersSheetName_ === 'function' ? getManagerUsersSheetName_() : null,
+    typeof G !== 'undefined' && G ? G.MANAGER_USERS_SHEET : null,
+    typeof USER_MANAGERS_SHEET !== 'undefined' ? USER_MANAGERS_SHEET : null,
+    'MANAGER_USERS',
+    'ManagerUsers',
+    'manager_users',
+    'UserManagers'
+  ].filter(Boolean)));
+
+  candidateSheets.forEach(sheetName => {
+    try {
+      appendFromRows(readSheet(sheetName));
+    } catch (error) {
+      console.warn(`Unable to read manager assignments from ${sheetName}:`, error && error.message ? error.message : error);
+    }
+  });
+
+  return managedUsers;
+}
+
+function clientCreateEnhancedShiftSlot(slotData) {
+  return clientCreateShiftSlot(slotData);
+}
+
+function buildManagedUserSet(managerId) {
+  const managedUserIds = getDirectManagedUserIds(managerId);
+  const normalizedManagerId = normalizeUserIdValue(managerId);
+
+  if (normalizedManagerId) {
+    managedUserIds.add(normalizedManagerId);
+  }
+
+  try {
+    if (typeof getUserManagedCampaigns === 'function' && typeof getUsersByCampaign === 'function') {
+      const campaigns = getUserManagedCampaigns(normalizedManagerId) || [];
+      campaigns.forEach(campaign => {
+        try {
+          const campaignUsers = getUsersByCampaign(campaign.ID) || [];
+          campaignUsers.forEach(user => {
+            const normalizedId = normalizeUserIdValue(user.ID);
+            if (normalizedId) {
+              managedUserIds.add(normalizedId);
+            }
+          });
+        } catch (campaignErr) {
+          console.warn('Failed to append campaign users for campaign', campaign && campaign.ID, campaignErr);
+        }
+      });
+    }
+  } catch (error) {
+    console.warn('Unable to expand managed users via campaigns:', error);
+  }
+
+  return managedUserIds;
+}
+
+function isUserConsideredActive(user) {
+  if (!user) {
+    return false;
+  }
+
+  if (typeof user.employmentStatusIsActive === 'boolean') {
+    return user.employmentStatusIsActive;
+  }
+
+  const status = normalizeEmploymentStatusForSchedules(
+    user.EmploymentStatus || user.employmentStatus || user.Status || user.status
+  );
+
+  return isEmploymentStatusActiveForSchedules(status);
+}
+
+/**
+ * Get all shift slots - uses ScheduleUtilities
+ */
+function clientGetAllShiftSlots() {
+  try {
+    console.log('📊 Getting all shift slots');
+
+    const aggregatedSlots = [];
+    const seenIds = new Set();
+    const seenComposite = new Set();
+    const sourceSheets = new Set();
+
+    const resolveSlotId = slot => {
+      const candidates = [
+        slot.ID, slot.Id, slot.id,
+        slot.SlotID, slot.SlotId, slot.slotId,
+        slot.Guid, slot.UUID, slot.Uuid
+      ];
+      for (let i = 0; i < candidates.length; i++) {
+        const candidate = candidates[i];
+        if (candidate === undefined || candidate === null) {
+          continue;
+        }
+        const normalized = String(candidate).trim();
+        if (normalized) {
+          return normalized;
+        }
+      }
+      return '';
+    };
+
+    const registerSlot = (slot, source) => {
+      if (!slot || typeof slot !== 'object') {
+        return;
+      }
+
+      const normalizedSlot = { ...slot };
+      const slotId = resolveSlotId(normalizedSlot);
+      if (slotId) {
+        if (seenIds.has(slotId)) {
+          // Merge any additional properties from the new slot into the existing one
+          const existingIndex = aggregatedSlots.findIndex(item => resolveSlotId(item) === slotId);
+          if (existingIndex >= 0) {
+            aggregatedSlots[existingIndex] = Object.assign({}, aggregatedSlots[existingIndex], normalizedSlot);
+          }
+          return;
+        }
+        normalizedSlot.ID = slotId;
+        seenIds.add(slotId);
+      } else {
+        const compositeKey = [
+          normalizedSlot.Name || normalizedSlot.SlotName || '',
+          normalizedSlot.StartTime || normalizedSlot.Start || '',
+          normalizedSlot.EndTime || normalizedSlot.End || ''
+        ].map(value => String(value || '').trim().toLowerCase()).join('|');
+
+        if (compositeKey && seenComposite.has(compositeKey)) {
+          return;
+        }
+
+        if (compositeKey) {
+          seenComposite.add(compositeKey);
+        }
+      }
+
+      if (source) {
+        sourceSheets.add(source);
+      }
+
+      normalizedSlot.__source = source || 'unknown';
+      aggregatedSlots.push(normalizedSlot);
+    };
+
+    const candidateSheets = [
+      { name: SHIFT_SLOTS_SHEET, legacy: false },
+      { name: 'Shift Slots', legacy: true },
+      { name: 'Shift Slot', legacy: true },
+      { name: 'ShiftTemplates', legacy: true },
+      { name: 'Shift Templates', legacy: true },
+      { name: 'Shifts', legacy: true }
+    ];
+
+    candidateSheets.forEach(candidate => {
+      try {
+        const rows = readScheduleSheet(candidate.name) || [];
+        if (!Array.isArray(rows) || !rows.length) {
+          return;
+        }
+
+        console.log(`✅ Loaded ${rows.length} potential shift slots from ${candidate.name}`);
+
+        rows.forEach(row => {
+          if (!row || typeof row !== 'object') {
+            return;
+          }
+          const slot = candidate.legacy ? convertLegacyShiftSlotRecord(row) || row : row;
+          registerSlot(slot, candidate.name);
+        });
+      } catch (sheetError) {
+        console.warn(`Unable to read shift slots from ${candidate.name}:`, sheetError);
+      }
+    });
+
+    if (!aggregatedSlots.length) {
+      console.log('No shift slots found in any schedule sheet, checking main workbook for legacy data');
+      const legacySheets = ['Shift Slots', 'ShiftTemplates', 'Shifts'];
+      legacySheets.forEach(legacyName => {
+        try {
+          const legacyRows = readSheet(legacyName);
+          if (!Array.isArray(legacyRows) || !legacyRows.length) {
+            return;
+          }
+
+          console.log(`📄 Found ${legacyRows.length} legacy shift slots in ${legacyName}`);
+          legacyRows
+            .map(convertLegacyShiftSlotRecord)
+            .filter(Boolean)
+            .forEach(slot => registerSlot(slot, legacyName));
+        } catch (legacyError) {
+          console.warn(`Unable to read legacy shift slots from ${legacyName}:`, legacyError);
+        }
+      });
+    }
+
+    if (!aggregatedSlots.length) {
+      console.log('No shift slots detected, creating defaults');
+      createDefaultShiftSlots();
+      const defaultSlots = readScheduleSheet(SHIFT_SLOTS_SHEET) || [];
+      defaultSlots.forEach(slot => registerSlot(slot, 'default'));
+    }
+
+    const normalizeBoolean = value => {
+      if (value === true || value === false) return value;
+      if (typeof value === 'number') return value !== 0;
+      if (typeof value === 'string') {
+        const normalized = value.trim().toLowerCase();
+        if (!normalized) return false;
+        return ['true', 'yes', '1', 'y'].includes(normalized);
+      }
+      return false;
+    };
+
+    const normalizeNumber = value => {
+      if (value === null || typeof value === 'undefined' || value === '') {
+        return '';
+      }
+      if (typeof value === 'number') return value;
+      if (value instanceof Date) return value;
+      const parsed = Number(value);
+      return Number.isFinite(parsed) ? parsed : value;
+    };
+
+    const normalizeDaysOfWeek = slot => {
+      if (Array.isArray(slot.DaysOfWeekArray) && slot.DaysOfWeekArray.length) {
+        return slot.DaysOfWeekArray;
+      }
+
+      if (Array.isArray(slot.DaysOfWeek) && slot.DaysOfWeek.length) {
+        return slot.DaysOfWeek.map(day => parseInt(String(day).trim(), 10)).filter(day => !isNaN(day));
+      }
+
+      if (typeof slot.Days === 'string') {
+        return slot.Days.split(/[;,]/)
+          .map(day => parseInt(String(day).trim(), 10))
+          .filter(day => !isNaN(day));
+      }
+
+      if (typeof slot.DaysOfWeek === 'string') {
+        return slot.DaysOfWeek.split(/[;,]/)
+          .map(day => parseInt(String(day).trim(), 10))
+          .filter(day => !isNaN(day));
+      }
+
+      return [1, 2, 3, 4, 5];
+    };
+
+    const normalizedSlots = aggregatedSlots.map(slot => {
+      const normalizedSlot = { ...slot };
+
+      normalizedSlot.DaysOfWeekArray = normalizeDaysOfWeek(slot);
+      normalizedSlot.DaysOfWeek = normalizedSlot.DaysOfWeekArray.join(',');
+
+      normalizedSlot.EnableStaggeredBreaks = normalizeBoolean(slot.EnableStaggeredBreaks);
+      normalizedSlot.EnableOvertime = normalizeBoolean(slot.EnableOvertime);
+      normalizedSlot.AllowSwaps = normalizeBoolean(slot.AllowSwaps);
+      normalizedSlot.WeekendPremium = normalizeBoolean(slot.WeekendPremium);
+      normalizedSlot.HolidayPremium = normalizeBoolean(slot.HolidayPremium);
+      normalizedSlot.AutoAssignment = normalizeBoolean(slot.AutoAssignment);
+      const isActive = slot.IsActive === '' ? true : normalizeBoolean(slot.IsActive);
+      normalizedSlot.IsActive = isActive;
+
+      normalizedSlot.MaxCapacity = normalizeNumber(slot.MaxCapacity);
+      normalizedSlot.MinCoverage = normalizeNumber(slot.MinCoverage);
+      normalizedSlot.Priority = normalizeNumber(slot.Priority);
+      normalizedSlot.BreakDuration = normalizeNumber(slot.BreakDuration);
+      normalizedSlot.LunchDuration = normalizeNumber(slot.LunchDuration);
+      normalizedSlot.Break1Duration = normalizeNumber(slot.Break1Duration);
+      normalizedSlot.Break2Duration = normalizeNumber(slot.Break2Duration);
+      normalizedSlot.BreakGroups = normalizeNumber(slot.BreakGroups);
+      normalizedSlot.StaggerInterval = normalizeNumber(slot.StaggerInterval);
+      normalizedSlot.MinCoveragePct = normalizeNumber(slot.MinCoveragePct);
+      normalizedSlot.MaxDailyOT = normalizeNumber(slot.MaxDailyOT);
+      normalizedSlot.MaxWeeklyOT = normalizeNumber(slot.MaxWeeklyOT);
+      normalizedSlot.OTRate = normalizeNumber(slot.OTRate);
+      normalizedSlot.RestPeriod = normalizeNumber(slot.RestPeriod);
+      normalizedSlot.NotificationLead = normalizeNumber(slot.NotificationLead);
+      normalizedSlot.HandoverTime = normalizeNumber(slot.HandoverTime);
+
+      const normalizeDate = (value) => {
+        if (!value) {
+          return value;
+        }
+        if (value instanceof Date) {
+          return value;
+        }
+        const parsed = new Date(value);
+        return isNaN(parsed.getTime()) ? value : parsed;
+      };
+
+      normalizedSlot.CreatedAt = normalizeDate(slot.CreatedAt);
+      normalizedSlot.UpdatedAt = normalizeDate(slot.UpdatedAt);
+
+      if (!normalizedSlot.Name && normalizedSlot.SlotName) {
+        normalizedSlot.Name = normalizedSlot.SlotName;
+      }
+
+      if (Object.prototype.hasOwnProperty.call(normalizedSlot, '__source')) {
+        delete normalizedSlot.__source;
+      }
+
+      return normalizedSlot;
+    });
+
+    const metadata = {
+      totalCount: normalizedSlots.length,
+      sources: Array.from(sourceSheets),
+      generatedAt: new Date().toISOString(),
+      hasActiveSlots: normalizedSlots.some(slot => slot && slot.IsActive !== false)
+    };
+
+    console.log(`✅ Returning ${normalizedSlots.length} normalized shift slots`);
+    return {
+      success: true,
+      slots: normalizedSlots,
+      metadata
+    };
+
+  } catch (error) {
+    console.error('❌ Error getting shift slots:', error);
+    safeWriteError('clientGetAllShiftSlots', error);
+
+    try {
+      createDefaultShiftSlots();
+      const fallbackSlots = readScheduleSheet(SHIFT_SLOTS_SHEET) || [];
+      const normalizedFallback = Array.isArray(fallbackSlots)
+        ? fallbackSlots.map(slot => (slot && typeof slot === 'object' ? { ...slot } : slot))
+        : [];
+
+      return {
+        success: true,
+        slots: normalizedFallback,
+        metadata: {
+          totalCount: normalizedFallback.length,
+          sources: [SHIFT_SLOTS_SHEET],
+          generatedAt: new Date().toISOString(),
+          fallbackApplied: true,
+          error: error && error.message ? error.message : String(error)
+        }
+      };
+    } catch (fallbackError) {
+      return {
+        success: false,
+        slots: [],
+        metadata: {
+          totalCount: 0,
+          sources: [],
+          generatedAt: new Date().toISOString(),
+          error: error && error.message ? error.message : String(error),
+          fallbackError: fallbackError && fallbackError.message ? fallbackError.message : String(fallbackError)
+        }
+      };
+    }
+  }
+}
+
+// ────────────────────────────────────────────────────────────────────────────
+// SCHEDULE GENERATION - Enhanced with ScheduleUtilities integration
+// ────────────────────────────────────────────────────────────────────────────
+
+/**
+ * Enhanced schedule generation with comprehensive validation
+ */
+/**
+ * Enhanced schedule generation with comprehensive validation
+ */
+function clientGenerateSchedulesEnhanced(startDate, endDate, userNames, shiftSlotIds, templateId, generatedBy, options = {}) {
+  try {
+    console.log('🚀 Enhanced schedule generation started');
+    console.log('Parameters:', { startDate, endDate, userNames, shiftSlotIds, templateId, generatedBy, options });
+
+    // Use ScheduleUtilities validation
+    const validation = validateScheduleParameters(startDate, endDate, userNames);
+    if (!validation.isValid) {
+      throw new Error('Invalid parameters: ' + validation.errors.join('; '));
+    }
+
+    if (!generatedBy) {
+      generatedBy = 'System';
+    }
+
+    const start = new Date(startDate);
+    const end = new Date(endDate);
+
+    // Get users to schedule
+    let usersToSchedule = [];
+    if (userNames && userNames.length > 0) {
+      usersToSchedule = userNames;
+    } else {
+      // If no users specified, get all active users for the requesting user
+      const allUsers = clientGetAttendanceUsers(generatedBy, options.campaignId);
+      if (!allUsers || allUsers.length === 0) {
+        throw new Error('No users found for scheduling. Please check user data.');
+      }
+      usersToSchedule = allUsers;
+    }
+
+    console.log(`📝 Scheduling for ${usersToSchedule.length} users`);
+
+    // Get shift slots - either selected ones or all available
+    let shiftSlots = [];
+    let shiftSlotMetadata = { totalCount: 0 };
+    if (shiftSlotIds && shiftSlotIds.length > 0) {
+      // Get only the selected shift slots
+      console.log(`🎯 Using ${shiftSlotIds.length} selected shift slots:`, shiftSlotIds);
+      const slotResponse = clientGetAllShiftSlots();
+      const allSlots = Array.isArray(slotResponse?.slots)
+        ? slotResponse.slots
+        : (Array.isArray(slotResponse) ? slotResponse : []);
+      shiftSlotMetadata = slotResponse && slotResponse.metadata ? slotResponse.metadata : { totalCount: allSlots.length };
+      shiftSlots = allSlots.filter(slot => shiftSlotIds.includes(slot.ID));
+
+      if (shiftSlots.length === 0) {
+        throw new Error('None of the selected shift slots were found. Please refresh and try again.');
+      }
+
+      console.log(`✅ Found ${shiftSlots.length} matching shift slots`);
+    } else {
+      // Use all available shift slots
+      const slotResponse = clientGetAllShiftSlots();
+      shiftSlots = Array.isArray(slotResponse?.slots)
+        ? slotResponse.slots
+        : (Array.isArray(slotResponse) ? slotResponse : []);
+      shiftSlotMetadata = slotResponse && slotResponse.metadata ? slotResponse.metadata : { totalCount: shiftSlots.length };
+      console.log(`📋 Using all available shift slots (${shiftSlots.length} total)`, shiftSlotMetadata);
+    }
+
+    if (!shiftSlots || shiftSlots.length === 0) {
+      throw new Error('No shift slots available. Please create shift slots first or select specific slots.');
+    }
+
+    console.log(`⏰ Working with ${shiftSlots.length} shift slot(s)`);
+
+    // Generate schedules
+    const generatedSchedules = [];
+    const conflicts = [];
+    const dstChanges = [];
+
+    // Loop through each date
+    for (let d = new Date(start); d <= end; d.setDate(d.getDate() + 1)) {
+      const currentDate = new Date(d);
+      const dateStr = Utilities.formatDate(currentDate, Session.getScriptTimeZone(), 'yyyy-MM-dd');
+      const dayOfWeek = currentDate.getDay(); // 0 = Sunday, 1 = Monday, etc.
+
+      console.log(`📅 Processing date: ${dateStr} (Day: ${dayOfWeek})`);
+
+      // Check for holidays using ScheduleUtilities
+      const isHoliday = checkIfHoliday(dateStr);
+      if (isHoliday && !options.includeHolidays) {
+        console.log(`🎉 Skipping holiday: ${dateStr}`);
+        continue;
+      }
+
+      // Check DST status using ScheduleUtilities
+      const dstStatus = checkDSTStatus(dateStr);
+      if (dstStatus.isDSTChange) {
+        dstChanges.push({
+          date: dateStr,
+          changeType: dstStatus.changeType,
+          adjustment: dstStatus.timeAdjustment
+        });
+      }
+
+      // Generate schedules for each user
+      usersToSchedule.forEach(userName => {
+        try {
+          // Get suitable shift slots for this user and day from the selected/available slots
+          const suitableSlots = shiftSlots.filter(slot => {
+            if (!slot.IsActive) return false;
+
+            // Check if slot is active on this day of week
+            const daysOfWeek = slot.DaysOfWeek ? slot.DaysOfWeek.split(',').map(d => parseInt(d)) : [1, 2, 3, 4, 5];
+            return daysOfWeek.includes(dayOfWeek);
+          });
+
+          if (suitableSlots.length === 0) {
+            console.log(`⚠️ No suitable slots for ${userName} on ${dateStr} from selected slots`);
+            conflicts.push({
+              user: userName,
+              date: dateStr,
+              error: 'No suitable shift slots available for this day from selected slots',
+              type: 'NO_SUITABLE_SLOTS'
+            });
+            return;
+          }
+
+          // Select best suitable slot (can be enhanced with more logic)
+          // For now, prefer slots with higher capacity or priority
+          const selectedSlot = suitableSlots.sort((a, b) => {
+            const priorityA = a.Priority || 2;
+            const priorityB = b.Priority || 2;
+            if (priorityA !== priorityB) return priorityB - priorityA; // Higher priority first
+            
+            const capacityA = a.MaxCapacity || 10;
+            const capacityB = b.MaxCapacity || 10;
+            return capacityB - capacityA; // Higher capacity first
+          })[0];
+
+          // Check for conflicts using ScheduleUtilities
+          const existingSchedule = checkExistingSchedule(userName, dateStr);
+          if (existingSchedule && !options.overrideExisting) {
+            conflicts.push({
+              user: userName,
+              date: dateStr,
+              error: 'User already has a schedule for this date',
+              type: 'USER_DOUBLE_BOOKING'
+            });
+            return;
+          }
+
+          // Create schedule record using ScheduleUtilities time functions
+          const schedule = {
+            ID: Utilities.getUuid(),
+            UserID: getUserIdByName(userName),
+            UserName: userName,
+            Date: dateStr,
+            SlotID: selectedSlot.ID,
+            SlotName: selectedSlot.Name,
+            StartTime: selectedSlot.StartTime,
+            EndTime: selectedSlot.EndTime,
+            OriginalStartTime: selectedSlot.StartTime,
+            OriginalEndTime: selectedSlot.EndTime,
+            BreakStart: calculateBreakStart(selectedSlot),
+            BreakEnd: calculateBreakEnd(selectedSlot),
+            LunchStart: calculateLunchStart(selectedSlot),
+            LunchEnd: calculateLunchEnd(selectedSlot),
+            IsDST: dstStatus.isDST,
+            Status: 'PENDING',
+            GeneratedBy: generatedBy,
+            ApprovedBy: null,
+            NotificationSent: false,
+            CreatedAt: new Date(),
+            UpdatedAt: new Date(),
+            RecurringScheduleID: null,
+            SwapRequestID: null,
+            Priority: options.priority || 2,
+            Notes: options.notes || `Generated from selected slot: ${selectedSlot.Name}`,
+            Location: selectedSlot.Location || '',
+            Department: selectedSlot.Department || ''
+          };
+
+          generatedSchedules.push(schedule);
+          console.log(`✅ Generated schedule for ${userName} on ${dateStr} using slot: ${selectedSlot.Name}`);
+
+        } catch (userError) {
+          conflicts.push({
+            user: userName,
+            date: dateStr,
+            error: userError.message,
+            type: 'GENERATION_ERROR'
+          });
+        }
+      });
+    }
+
+    // Save generated schedules using ScheduleUtilities
+    if (generatedSchedules.length > 0) {
+      saveSchedulesToSheet(generatedSchedules);
+      console.log(`💾 Saved ${generatedSchedules.length} schedules`);
+    }
+
+    // Return comprehensive result with shift slot information
+    const result = {
+      success: true,
+      generated: generatedSchedules.length,
+      conflicts: conflicts,
+      dstChanges: dstChanges,
+      message: `Successfully generated ${generatedSchedules.length} schedules using ${shiftSlots.length} shift slot(s)`,
+      schedules: generatedSchedules.slice(0, 10), // Return first 10 for preview
+      userCount: usersToSchedule.length,
+      shiftSlotsUsed: shiftSlots.length,
+      selectedSlots: shiftSlotIds && shiftSlotIds.length > 0 ? shiftSlotIds : null
+    };
+
+    console.log('✅ Enhanced schedule generation completed:', result);
+    return result;
+
+  } catch (error) {
+    console.error('❌ Enhanced schedule generation failed:', error);
+    safeWriteError('clientGenerateSchedulesEnhanced', error);
+    return {
+      success: false,
+      error: error.message,
+      generated: 0,
+      conflicts: [],
+      dstChanges: []
+    };
+  }
+}
+
+/**
+ * Save schedules to sheet using ScheduleUtilities
+ */
+function saveSchedulesToSheet(schedules) {
+  try {
+    // Use ScheduleUtilities to ensure proper sheet and headers
+    const sheet = ensureScheduleSheetWithHeaders(SCHEDULE_GENERATION_SHEET, SCHEDULE_GENERATION_HEADERS);
+
+    schedules.forEach(schedule => {
+      // Create row data using proper header order from ScheduleUtilities
+      const rowData = SCHEDULE_GENERATION_HEADERS.map(header => schedule[header] || '');
+      sheet.appendRow(rowData);
+    });
+
+    SpreadsheetApp.flush();
+    invalidateScheduleCaches();
+
+  } catch (error) {
+    console.error('Error saving schedules to sheet:', error);
+    safeWriteError('saveSchedulesToSheet', error);
+    throw error;
+  }
+}
+
+/**
+ * Get all schedules with filtering - uses ScheduleUtilities
+ */
+function clientGetAllSchedules(filters = {}) {
+  try {
+    console.log('📋 Getting all schedules with filters:', filters);
+
+    // Use ScheduleUtilities to read schedules
+    let schedules = readScheduleSheet(SCHEDULE_GENERATION_SHEET) || [];
+
+    if (!schedules.length) {
+      const legacySheets = ['Schedules', 'Schedule', 'AgentSchedules'];
+      for (let i = 0; i < legacySheets.length && !schedules.length; i++) {
+        const legacyRows = readSheet(legacySheets[i]);
+        if (Array.isArray(legacyRows) && legacyRows.length) {
+          console.log(`Discovered legacy schedule data in ${legacySheets[i]}`);
+          schedules = legacyRows.map(convertLegacyScheduleRecord).filter(Boolean);
+        }
+      }
+    }
+
+    console.log(`📊 Total schedules in sheet: ${schedules.length}`);
+
+    let filteredSchedules = schedules;
+
+    // Apply filters
+    if (filters.startDate) {
+      const startDate = new Date(filters.startDate);
+      filteredSchedules = filteredSchedules.filter(s => new Date(s.Date) >= startDate);
+    }
+
+    if (filters.endDate) {
+      const endDate = new Date(filters.endDate);
+      filteredSchedules = filteredSchedules.filter(s => new Date(s.Date) <= endDate);
+    }
+
+    if (filters.userId) {
+      filteredSchedules = filteredSchedules.filter(s => s.UserID === filters.userId);
+    }
+
+    if (filters.userName) {
+      filteredSchedules = filteredSchedules.filter(s => s.UserName === filters.userName);
+    }
+
+    if (filters.status) {
+      filteredSchedules = filteredSchedules.filter(s => s.Status === filters.status);
+    }
+
+    if (filters.department) {
+      filteredSchedules = filteredSchedules.filter(s => s.Department === filters.department);
+    }
+
+    // Sort by date (newest first)
+    filteredSchedules.sort((a, b) => new Date(b.Date) - new Date(a.Date));
+
+    console.log(`✅ Returning ${filteredSchedules.length} filtered schedules`);
+
+    return {
+      success: true,
+      schedules: filteredSchedules,
+      total: filteredSchedules.length,
+      filters: filters
+    };
+
+  } catch (error) {
+    console.error('❌ Error getting schedules:', error);
+    safeWriteError('clientGetAllSchedules', error);
+    return {
+      success: false,
+      error: error.message,
+      schedules: [],
+      total: 0
+    };
+  }
+}
+
+/**
+ * Import schedules from uploaded data
+ */
+function clientImportSchedules(importRequest = {}) {
+  try {
+    const schedules = Array.isArray(importRequest.schedules) ? importRequest.schedules : [];
+    if (schedules.length === 0) {
+      throw new Error('No schedules were provided for import.');
+    }
+
+    const metadata = importRequest.metadata || {};
+    const timeZone = typeof Session !== 'undefined' ? Session.getScriptTimeZone() : 'UTC';
+    const now = new Date();
+    const nowIso = Utilities.formatDate(now, timeZone, "yyyy-MM-dd'T'HH:mm:ss");
+
+    const userLookup = buildScheduleUserLookup();
+    const normalizedNew = schedules
+      .map(raw => normalizeImportedScheduleRecord(raw, metadata, userLookup, nowIso, timeZone))
+      .filter(record => record);
+
+    if (normalizedNew.length === 0) {
+      throw new Error('No valid schedules were found in the uploaded file.');
+    }
+
+    const existingRecords = readScheduleSheet(SCHEDULE_GENERATION_SHEET) || [];
+    const replaceExisting = metadata.replaceExisting === true;
+
+    const dateObjects = normalizedNew
+      .map(record => new Date(record.Date))
+      .filter(date => !isNaN(date.getTime()));
+
+    let minDate = null;
+    let maxDate = null;
+    if (dateObjects.length > 0) {
+      minDate = new Date(Math.min.apply(null, dateObjects));
+      maxDate = new Date(Math.max.apply(null, dateObjects));
+    }
+
+    if (metadata.startDate) {
+      metadata.startDate = normalizeDateForSheet(metadata.startDate, timeZone);
+    } else if (metadata.startWeekDate) {
+      metadata.startDate = normalizeDateForSheet(metadata.startWeekDate, timeZone);
+    }
+
+    if (metadata.endDate) {
+      metadata.endDate = normalizeDateForSheet(metadata.endDate, timeZone);
+    } else if (metadata.endWeekDate) {
+      metadata.endDate = normalizeDateForSheet(metadata.endWeekDate, timeZone);
+    }
+
+    const newKeys = new Set(normalizedNew.map(record => `${normalizeUserKey(record.UserName || record.UserID)}::${record.Date}`));
+    let replacedCount = 0;
+
+    const retainedRecords = existingRecords.filter(existing => {
+      const existingDate = normalizeDateForSheet(existing.Date, timeZone);
+      if (!existingDate) {
+        return true;
+      }
+
+      const key = `${normalizeUserKey(existing.UserName || existing.UserID)}::${existingDate}`;
+
+      if (replaceExisting && minDate && maxDate) {
+        const existingDateObj = new Date(existingDate);
+        if (!isNaN(existingDateObj.getTime()) && existingDateObj >= minDate && existingDateObj <= maxDate) {
+          replacedCount++;
+          return false;
+        }
+      }
+
+      if (newKeys.has(key)) {
+        replacedCount++;
+        return false;
+      }
+
+      return true;
+    });
+
+    const normalizedMin = minDate ? normalizeDateForSheet(minDate, timeZone) : '';
+    const normalizedMax = maxDate ? normalizeDateForSheet(maxDate, timeZone) : '';
+
+    const summary = typeof metadata.summary === 'object' && metadata.summary !== null ? metadata.summary : {};
+    if (metadata.startDate && !summary.startDate) {
+      summary.startDate = metadata.startDate;
+    } else if (normalizedMin && !summary.startDate) {
+      summary.startDate = normalizedMin;
+    }
+    if (metadata.endDate && !summary.endDate) {
+      summary.endDate = metadata.endDate;
+    } else if (normalizedMax && !summary.endDate) {
+      summary.endDate = normalizedMax;
+    }
+    if (typeof summary.totalAssignments !== 'number') {
+      summary.totalAssignments = normalizedNew.length;
+    }
+    if (typeof summary.totalShifts !== 'number') {
+      summary.totalShifts = normalizedNew.length;
+    }
+    if (typeof summary.dayCount !== 'number' || summary.dayCount <= 0) {
+      summary.dayCount = calculateDaySpanCount(metadata.startDate, metadata.endDate, minDate, maxDate);
+    }
+    metadata.summary = summary;
+
+    if (!metadata.dayCount) {
+      const computedDays = calculateDaySpanCount(metadata.startDate, metadata.endDate, minDate, maxDate);
+      if (computedDays) {
+        metadata.dayCount = computedDays;
+      }
+    }
+
+    const combinedRecords = retainedRecords.concat(normalizedNew);
+
+    combinedRecords.sort((a, b) => {
+      const dateA = new Date(a.Date || 0);
+      const dateB = new Date(b.Date || 0);
+      if (dateA.getTime() !== dateB.getTime()) {
+        return dateA - dateB;
+      }
+      const nameA = (a.UserName || '').toString();
+      const nameB = (b.UserName || '').toString();
+      return nameA.localeCompare(nameB);
+    });
+
+    writeToScheduleSheet(SCHEDULE_GENERATION_SHEET, combinedRecords);
+    invalidateScheduleCaches();
+
+    return {
+      success: true,
+      importedCount: normalizedNew.length,
+      replacedCount,
+      totalAfterImport: combinedRecords.length,
+      range: {
+        start: normalizedMin,
+        end: normalizedMax
+      },
+      metadata
+    };
+
+  } catch (error) {
+    console.error('❌ Error importing schedules:', error);
+    safeWriteError('clientImportSchedules', error);
+    return {
+      success: false,
+      error: error.message
+    };
+  }
+}
+
+/**
+ * Fetch schedule data directly from a Google Sheet link for importing
+ */
+function clientFetchScheduleSheetData(request = {}) {
+  try {
+    const options = typeof request === 'string' ? { url: request } : (request || {});
+    const sheetUrl = (options.url || options.sheetUrl || '').trim();
+    const sheetName = (options.sheetName || options.tabName || '').trim();
+    const sheetRange = (options.range || options.sheetRange || '').trim();
+    const spreadsheetId = (options.id || options.sheetId || options.spreadsheetId || '').trim();
+    const gidValue = options.gid || options.sheetGid || options.sheetNumericId;
+
+    if (!sheetUrl && !spreadsheetId) {
+      throw new Error('A Google Sheets link or ID is required to import schedules.');
+    }
+
+    let spreadsheet = null;
+    if (spreadsheetId) {
+      spreadsheet = SpreadsheetApp.openById(spreadsheetId);
+    }
+
+    if (!spreadsheet) {
+      const candidateUrl = sheetUrl;
+      if (candidateUrl) {
+        try {
+          spreadsheet = SpreadsheetApp.openByUrl(candidateUrl);
+        } catch (urlError) {
+          const extractedId = extractSpreadsheetId(candidateUrl);
+          if (extractedId) {
+            spreadsheet = SpreadsheetApp.openById(extractedId);
+          } else {
+            throw urlError;
+          }
+        }
+      }
+    }
+
+    if (!spreadsheet) {
+      throw new Error('Unable to open the provided Google Sheets link.');
+    }
+
+    let sheet = null;
+    if (sheetName) {
+      sheet = spreadsheet.getSheetByName(sheetName);
+      if (!sheet) {
+        throw new Error(`Could not find a sheet named "${sheetName}" in ${spreadsheet.getName()}.`);
+      }
+    }
+
+    if (!sheet && gidValue !== undefined && gidValue !== null && gidValue !== '') {
+      const numericId = Number(gidValue);
+      if (!Number.isNaN(numericId)) {
+        sheet = spreadsheet.getSheets().find(tab => tab.getSheetId() === numericId) || null;
+      }
+    }
+
+    if (!sheet) {
+      const sheets = spreadsheet.getSheets();
+      if (!sheets || sheets.length === 0) {
+        throw new Error('The spreadsheet does not contain any sheets to import.');
+      }
+      sheet = sheets[0];
+    }
+
+    const range = sheetRange ? sheet.getRange(sheetRange) : sheet.getDataRange();
+    const values = range.getDisplayValues();
+
+    if (!values || values.length === 0) {
+      return {
+        success: true,
+        rows: [],
+        spreadsheetName: spreadsheet.getName(),
+        sheetName: sheet.getName(),
+        sheetId: sheet.getSheetId(),
+        range: range.getA1Notation(),
+        rowCount: 0,
+        columnCount: 0
+      };
+    }
+
+    return {
+      success: true,
+      rows: values,
+      spreadsheetName: spreadsheet.getName(),
+      sheetName: sheet.getName(),
+      sheetId: sheet.getSheetId(),
+      range: range.getA1Notation(),
+      rowCount: values.length,
+      columnCount: values[0] ? values[0].length : 0
+    };
+  } catch (error) {
+    console.error('❌ Error fetching schedule data from Google Sheets:', error);
+    safeWriteError('clientFetchScheduleSheetData', error);
+    return {
+      success: false,
+      error: error.message
+    };
+  }
+}
+
+/**
+ * Import schedules from uploaded data
+ */
+function clientImportSchedules(importRequest = {}) {
+  try {
+    const schedules = Array.isArray(importRequest.schedules) ? importRequest.schedules : [];
+    if (schedules.length === 0) {
+      throw new Error('No schedules were provided for import.');
+    }
+
+    const metadata = importRequest.metadata || {};
+    const timeZone = typeof Session !== 'undefined' ? Session.getScriptTimeZone() : 'UTC';
+    const now = new Date();
+    const nowIso = Utilities.formatDate(now, timeZone, "yyyy-MM-dd'T'HH:mm:ss");
+
+    const userLookup = buildScheduleUserLookup();
+    const normalizedNew = schedules
+      .map(raw => normalizeImportedScheduleRecord(raw, metadata, userLookup, nowIso, timeZone))
+      .filter(record => record);
+
+    if (normalizedNew.length === 0) {
+      throw new Error('No valid schedules were found in the uploaded file.');
+    }
+
+    const existingRecords = readScheduleSheet(SCHEDULE_GENERATION_SHEET) || [];
+    const replaceExisting = metadata.replaceExisting === true;
+
+    const dateObjects = normalizedNew
+      .map(record => new Date(record.Date))
+      .filter(date => !isNaN(date.getTime()));
+
+    let minDate = null;
+    let maxDate = null;
+    if (dateObjects.length > 0) {
+      minDate = new Date(Math.min.apply(null, dateObjects));
+      maxDate = new Date(Math.max.apply(null, dateObjects));
+    }
+
+    if (metadata.startDate) {
+      metadata.startDate = normalizeDateForSheet(metadata.startDate, timeZone);
+    } else if (metadata.startWeekDate) {
+      metadata.startDate = normalizeDateForSheet(metadata.startWeekDate, timeZone);
+    }
+
+    if (metadata.endDate) {
+      metadata.endDate = normalizeDateForSheet(metadata.endDate, timeZone);
+    } else if (metadata.endWeekDate) {
+      metadata.endDate = normalizeDateForSheet(metadata.endWeekDate, timeZone);
+    }
+
+    const newKeys = new Set(normalizedNew.map(record => `${normalizeUserKey(record.UserName || record.UserID)}::${record.Date}`));
+    let replacedCount = 0;
+
+    const retainedRecords = existingRecords.filter(existing => {
+      const existingDate = normalizeDateForSheet(existing.Date, timeZone);
+      if (!existingDate) {
+        return true;
+      }
+
+      const key = `${normalizeUserKey(existing.UserName || existing.UserID)}::${existingDate}`;
+
+      if (replaceExisting && minDate && maxDate) {
+        const existingDateObj = new Date(existingDate);
+        if (!isNaN(existingDateObj.getTime()) && existingDateObj >= minDate && existingDateObj <= maxDate) {
+          replacedCount++;
+          return false;
+        }
+      }
+
+      if (newKeys.has(key)) {
+        replacedCount++;
+        return false;
+      }
+
+      return true;
+    });
+
+    const normalizedMin = minDate ? normalizeDateForSheet(minDate, timeZone) : '';
+    const normalizedMax = maxDate ? normalizeDateForSheet(maxDate, timeZone) : '';
+
+    const summary = typeof metadata.summary === 'object' && metadata.summary !== null ? metadata.summary : {};
+    if (metadata.startDate && !summary.startDate) {
+      summary.startDate = metadata.startDate;
+    } else if (normalizedMin && !summary.startDate) {
+      summary.startDate = normalizedMin;
+    }
+    if (metadata.endDate && !summary.endDate) {
+      summary.endDate = metadata.endDate;
+    } else if (normalizedMax && !summary.endDate) {
+      summary.endDate = normalizedMax;
+    }
+    if (typeof summary.totalAssignments !== 'number') {
+      summary.totalAssignments = normalizedNew.length;
+    }
+    if (typeof summary.totalShifts !== 'number') {
+      summary.totalShifts = normalizedNew.length;
+    }
+    if (typeof summary.dayCount !== 'number' || summary.dayCount <= 0) {
+      summary.dayCount = calculateDaySpanCount(metadata.startDate, metadata.endDate, minDate, maxDate);
+    }
+    metadata.summary = summary;
+
+    if (!metadata.dayCount) {
+      const computedDays = calculateDaySpanCount(metadata.startDate, metadata.endDate, minDate, maxDate);
+      if (computedDays) {
+        metadata.dayCount = computedDays;
+      }
+    }
+
+    const combinedRecords = retainedRecords.concat(normalizedNew);
+
+    combinedRecords.sort((a, b) => {
+      const dateA = new Date(a.Date || 0);
+      const dateB = new Date(b.Date || 0);
+      if (dateA.getTime() !== dateB.getTime()) {
+        return dateA - dateB;
+      }
+      const nameA = (a.UserName || '').toString();
+      const nameB = (b.UserName || '').toString();
+      return nameA.localeCompare(nameB);
+    });
+
+    writeToScheduleSheet(SCHEDULE_GENERATION_SHEET, combinedRecords);
+    invalidateScheduleCaches();
+
+    return {
+      success: true,
+      importedCount: normalizedNew.length,
+      replacedCount,
+      totalAfterImport: combinedRecords.length,
+      range: {
+        start: normalizedMin,
+        end: normalizedMax
+      },
+      metadata
+    };
+
+  } catch (error) {
+    console.error('❌ Error importing schedules:', error);
+    safeWriteError('clientImportSchedules', error);
+    return {
+      success: false,
+      error: error.message
+    };
+  }
+}
+
+/**
+ * Import schedules from uploaded data
+ */
+function clientImportSchedules(importRequest = {}) {
+  try {
+    const schedules = Array.isArray(importRequest.schedules) ? importRequest.schedules : [];
+    if (schedules.length === 0) {
+      throw new Error('No schedules were provided for import.');
+    }
+
+    const metadata = importRequest.metadata || {};
+    const timeZone = typeof Session !== 'undefined' ? Session.getScriptTimeZone() : 'UTC';
+    const now = new Date();
+    const nowIso = Utilities.formatDate(now, timeZone, "yyyy-MM-dd'T'HH:mm:ss");
+
+    const userLookup = buildScheduleUserLookup();
+    const normalizedNew = schedules
+      .map(raw => normalizeImportedScheduleRecord(raw, metadata, userLookup, nowIso, timeZone))
+      .filter(record => record);
+
+    if (normalizedNew.length === 0) {
+      throw new Error('No valid schedules were found in the uploaded file.');
+    }
+
+    const existingRecords = readScheduleSheet(SCHEDULE_GENERATION_SHEET) || [];
+    const replaceExisting = metadata.replaceExisting === true;
+
+    const dateObjects = normalizedNew
+      .map(record => new Date(record.Date))
+      .filter(date => !isNaN(date.getTime()));
+
+    let minDate = null;
+    let maxDate = null;
+    if (dateObjects.length > 0) {
+      minDate = new Date(Math.min.apply(null, dateObjects));
+      maxDate = new Date(Math.max.apply(null, dateObjects));
+    }
+
+    if (metadata.startDate) {
+      metadata.startDate = normalizeDateForSheet(metadata.startDate, timeZone);
+    } else if (metadata.startWeekDate) {
+      metadata.startDate = normalizeDateForSheet(metadata.startWeekDate, timeZone);
+    }
+
+    if (metadata.endDate) {
+      metadata.endDate = normalizeDateForSheet(metadata.endDate, timeZone);
+    } else if (metadata.endWeekDate) {
+      metadata.endDate = normalizeDateForSheet(metadata.endWeekDate, timeZone);
+    }
+
+    const newKeys = new Set(normalizedNew.map(record => `${normalizeUserKey(record.UserName || record.UserID)}::${record.Date}`));
+    let replacedCount = 0;
+
+    const retainedRecords = existingRecords.filter(existing => {
+      const existingDate = normalizeDateForSheet(existing.Date, timeZone);
+      if (!existingDate) {
+        return true;
+      }
+
+      const key = `${normalizeUserKey(existing.UserName || existing.UserID)}::${existingDate}`;
+
+      if (replaceExisting && minDate && maxDate) {
+        const existingDateObj = new Date(existingDate);
+        if (!isNaN(existingDateObj.getTime()) && existingDateObj >= minDate && existingDateObj <= maxDate) {
+          replacedCount++;
+          return false;
+        }
+      }
+
+      if (newKeys.has(key)) {
+        replacedCount++;
+        return false;
+      }
+
+      return true;
+    });
+
+    const normalizedMin = minDate ? normalizeDateForSheet(minDate, timeZone) : '';
+    const normalizedMax = maxDate ? normalizeDateForSheet(maxDate, timeZone) : '';
+
+    const summary = typeof metadata.summary === 'object' && metadata.summary !== null ? metadata.summary : {};
+    if (metadata.startDate && !summary.startDate) {
+      summary.startDate = metadata.startDate;
+    } else if (normalizedMin && !summary.startDate) {
+      summary.startDate = normalizedMin;
+    }
+    if (metadata.endDate && !summary.endDate) {
+      summary.endDate = metadata.endDate;
+    } else if (normalizedMax && !summary.endDate) {
+      summary.endDate = normalizedMax;
+    }
+    if (typeof summary.totalAssignments !== 'number') {
+      summary.totalAssignments = normalizedNew.length;
+    }
+    if (typeof summary.totalShifts !== 'number') {
+      summary.totalShifts = normalizedNew.length;
+    }
+    if (typeof summary.dayCount !== 'number' || summary.dayCount <= 0) {
+      summary.dayCount = calculateDaySpanCount(metadata.startDate, metadata.endDate, minDate, maxDate);
+    }
+    metadata.summary = summary;
+
+    if (!metadata.dayCount) {
+      const computedDays = calculateDaySpanCount(metadata.startDate, metadata.endDate, minDate, maxDate);
+      if (computedDays) {
+        metadata.dayCount = computedDays;
+      }
+    }
+
+    const combinedRecords = retainedRecords.concat(normalizedNew);
+
+    combinedRecords.sort((a, b) => {
+      const dateA = new Date(a.Date || 0);
+      const dateB = new Date(b.Date || 0);
+      if (dateA.getTime() !== dateB.getTime()) {
+        return dateA - dateB;
+      }
+      const nameA = (a.UserName || '').toString();
+      const nameB = (b.UserName || '').toString();
+      return nameA.localeCompare(nameB);
+    });
+
+    writeToScheduleSheet(SCHEDULE_GENERATION_SHEET, combinedRecords);
+    invalidateScheduleCaches();
+
+    return {
+      success: true,
+      importedCount: normalizedNew.length,
+      replacedCount,
+      totalAfterImport: combinedRecords.length,
+      range: {
+        start: normalizedMin,
+        end: normalizedMax
+      },
+      metadata
+    };
+
+  } catch (error) {
+    console.error('❌ Error importing schedules:', error);
+    safeWriteError('clientImportSchedules', error);
+    return {
+      success: false,
+      error: error.message
+    };
+  }
+}
+
+/**
+ * Import schedules from uploaded data
+ */
+function clientImportSchedules(importRequest = {}) {
+  try {
+    const schedules = Array.isArray(importRequest.schedules) ? importRequest.schedules : [];
+    if (schedules.length === 0) {
+      throw new Error('No schedules were provided for import.');
+    }
+
+    const metadata = importRequest.metadata || {};
+    const timeZone = typeof Session !== 'undefined' ? Session.getScriptTimeZone() : 'UTC';
+    const now = new Date();
+    const nowIso = Utilities.formatDate(now, timeZone, "yyyy-MM-dd'T'HH:mm:ss");
+
+    const userLookup = buildScheduleUserLookup();
+    const normalizedNew = schedules
+      .map(raw => normalizeImportedScheduleRecord(raw, metadata, userLookup, nowIso, timeZone))
+      .filter(record => record);
+
+    if (normalizedNew.length === 0) {
+      throw new Error('No valid schedules were found in the uploaded file.');
+    }
+
+    const existingRecords = readScheduleSheet(SCHEDULE_GENERATION_SHEET) || [];
+    const replaceExisting = metadata.replaceExisting === true;
+
+    const dateObjects = normalizedNew
+      .map(record => new Date(record.Date))
+      .filter(date => !isNaN(date.getTime()));
+
+    let minDate = null;
+    let maxDate = null;
+    if (dateObjects.length > 0) {
+      minDate = new Date(Math.min.apply(null, dateObjects));
+      maxDate = new Date(Math.max.apply(null, dateObjects));
+    }
+
+    if (metadata.startWeekDate) {
+      metadata.startWeekDate = normalizeDateForSheet(metadata.startWeekDate, timeZone);
+    }
+    if (metadata.endWeekDate) {
+      metadata.endWeekDate = normalizeDateForSheet(metadata.endWeekDate, timeZone);
+    }
+
+    const newKeys = new Set(normalizedNew.map(record => `${normalizeUserKey(record.UserName || record.UserID)}::${record.Date}`));
+    let replacedCount = 0;
+
+    const retainedRecords = existingRecords.filter(existing => {
+      const existingDate = normalizeDateForSheet(existing.Date, timeZone);
+      if (!existingDate) {
+        return true;
+      }
+
+      const key = `${normalizeUserKey(existing.UserName || existing.UserID)}::${existingDate}`;
+
+      if (replaceExisting && minDate && maxDate) {
+        const existingDateObj = new Date(existingDate);
+        if (!isNaN(existingDateObj.getTime()) && existingDateObj >= minDate && existingDateObj <= maxDate) {
+          replacedCount++;
+          return false;
+        }
+      }
+
+      if (newKeys.has(key)) {
+        replacedCount++;
+        return false;
+      }
+
+      return true;
+    });
+
+    const normalizedMin = minDate ? normalizeDateForSheet(minDate, timeZone) : '';
+    const normalizedMax = maxDate ? normalizeDateForSheet(maxDate, timeZone) : '';
+
+    const summary = typeof metadata.summary === 'object' && metadata.summary !== null ? metadata.summary : {};
+    if (normalizedMin && !summary.startDate) {
+      summary.startDate = normalizedMin;
+    }
+    if (normalizedMax && !summary.endDate) {
+      summary.endDate = normalizedMax;
+    }
+    if (typeof summary.totalAssignments !== 'number') {
+      summary.totalAssignments = normalizedNew.length;
+    }
+    if (typeof summary.totalShifts !== 'number') {
+      summary.totalShifts = normalizedNew.length;
+    }
+    metadata.summary = summary;
+
+    if (!metadata.weekCount) {
+      const computedWeeks = calculateWeekSpanCount(metadata.startWeekDate, metadata.endWeekDate, minDate, maxDate);
+      if (computedWeeks) {
+        metadata.weekCount = computedWeeks;
+      }
+    }
+
+    const combinedRecords = retainedRecords.concat(normalizedNew);
+
+    combinedRecords.sort((a, b) => {
+      const dateA = new Date(a.Date || 0);
+      const dateB = new Date(b.Date || 0);
+      if (dateA.getTime() !== dateB.getTime()) {
+        return dateA - dateB;
+      }
+      const nameA = (a.UserName || '').toString();
+      const nameB = (b.UserName || '').toString();
+      return nameA.localeCompare(nameB);
+    });
+
+    writeToScheduleSheet(SCHEDULE_GENERATION_SHEET, combinedRecords);
+    invalidateScheduleCaches();
+
+    return {
+      success: true,
+      importedCount: normalizedNew.length,
+      replacedCount,
+      totalAfterImport: combinedRecords.length,
+      range: {
+        start: normalizedMin,
+        end: normalizedMax
+      },
+      metadata
+    };
+
+  } catch (error) {
+    console.error('❌ Error importing schedules:', error);
+    safeWriteError('clientImportSchedules', error);
+    return {
+      success: false,
+      error: error.message
+    };
+  }
+}
+
+// ────────────────────────────────────────────────────────────────────────────
+// ATTENDANCE DASHBOARD WITH AI INSIGHTS - Enhanced
+// ────────────────────────────────────────────────────────────────────────────
+
+/**
+ * Get comprehensive attendance dashboard data with AI insights
+ */
+function clientGetAttendanceDashboard(startDate, endDate, campaignId = null) {
+  try {
+    console.log('📊 Generating attendance dashboard');
+
+    // Use ScheduleUtilities to read attendance data
+    const attendanceData = readScheduleSheet(ATTENDANCE_STATUS_SHEET) || [];
+    
+    // Filter by date range
+    const filteredData = attendanceData.filter(record => {
+      if (!record.Date) return false;
+      const recordDate = new Date(record.Date);
+      const start = new Date(startDate);
+      const end = new Date(endDate);
+      return recordDate >= start && recordDate <= end;
+    });
+
+    // Get users for context using our enhanced user functions
+    const users = clientGetScheduleUsers('system', campaignId);
+    const userMap = new Map(users.map(u => [u.UserName, u]));
+
+    // Calculate metrics
+    const metrics = calculateAttendanceMetrics(filteredData);
+    const userStats = calculateUserAttendanceStats(filteredData, userMap);
+    const trends = calculateAttendanceTrends(filteredData);
+    const aiInsights = generateAIInsights(metrics, userStats, trends);
+
+    return {
+      success: true,
+      dashboard: {
+        period: { startDate, endDate },
+        totalUsers: users.length,
+        totalRecords: filteredData.length,
+        metrics: metrics,
+        userStats: userStats,
+        trends: trends,
+        insights: aiInsights,
+        generatedAt: new Date().toISOString()
+      }
+    };
+
+  } catch (error) {
+    console.error('Error generating attendance dashboard:', error);
+    safeWriteError('clientGetAttendanceDashboard', error);
+    return {
+      success: false,
+      error: error.message
+    };
+  }
+}
+
+/**
+ * Calculate attendance metrics
+ */
+function calculateAttendanceMetrics(attendanceData) {
+  const statusCounts = {
+    Present: 0,
+    Absent: 0,
+    Late: 0,
+    'Sick Leave': 0,
+    'Bereavement': 0,
+    'Vacation': 0,
+    'Leave Of Absence': 0,
+    'No Call No Show': 0,
+    Other: 0
+  };
+
+  attendanceData.forEach(record => {
+    const status = record.Status || 'Other';
+    if (statusCounts.hasOwnProperty(status)) {
+      statusCounts[status]++;
+    } else {
+      statusCounts.Other++;
+    }
+  });
+
+  const total = Object.values(statusCounts).reduce((sum, count) => sum + count, 0);
+
+  const percentages = {};
+  Object.keys(statusCounts).forEach(status => {
+    percentages[status] = total > 0 ? Math.round((statusCounts[status] / total) * 100) : 0;
+  });
+
+  return {
+    counts: statusCounts,
+    percentages: percentages,
+    total: total,
+    attendanceRate: percentages.Present,
+    absenceRate: percentages.Absent + percentages['No Call No Show']
+  };
+}
+
+/**
+ * Calculate user-specific attendance statistics
+ */
+function calculateUserAttendanceStats(attendanceData, userMap) {
+  const userStats = {};
+
+  attendanceData.forEach(record => {
+    const userName = record.UserName;
+    if (!userName) return;
+
+    if (!userStats[userName]) {
+      userStats[userName] = {
+        userName: userName,
+        totalRecords: 0,
+        present: 0,
+        absent: 0,
+        late: 0,
+        sick: 0,
+        other: 0,
+        attendanceRate: 0,
+        user: userMap.get(userName) || null
+      };
+    }
+
+    const stats = userStats[userName];
+    stats.totalRecords++;
+
+    switch (record.Status) {
+      case 'Present': stats.present++; break;
+      case 'Absent': stats.absent++; break;
+      case 'Late': stats.late++; break;
+      case 'Sick Leave': stats.sick++; break;
+      default: stats.other++; break;
+    }
+  });
+
+  // Calculate attendance rates
+  Object.values(userStats).forEach(stats => {
+    if (stats.totalRecords > 0) {
+      stats.attendanceRate = Math.round((stats.present / stats.totalRecords) * 100);
+    }
+  });
+
+  // Sort by attendance rate (best first)
+  return Object.values(userStats).sort((a, b) => b.attendanceRate - a.attendanceRate);
+}
+
+/**
+ * Calculate attendance trends using ScheduleUtilities week functions
+ */
+function calculateAttendanceTrends(attendanceData) {
+  const dailyStats = {};
+  const weeklyStats = {};
+
+  attendanceData.forEach(record => {
+    const date = record.Date;
+    if (!date) return;
+
+    const dayKey = date;
+    const weekKey = weekStringFromDate(new Date(date)); // Use ScheduleUtilities function
+
+    // Daily stats
+    if (!dailyStats[dayKey]) {
+      dailyStats[dayKey] = { date: dayKey, present: 0, absent: 0, total: 0 };
+    }
+    dailyStats[dayKey].total++;
+    if (record.Status === 'Present') {
+      dailyStats[dayKey].present++;
+    } else {
+      dailyStats[dayKey].absent++;
+    }
+
+    // Weekly stats
+    if (!weeklyStats[weekKey]) {
+      weeklyStats[weekKey] = { week: weekKey, present: 0, absent: 0, total: 0 };
+    }
+    weeklyStats[weekKey].total++;
+    if (record.Status === 'Present') {
+      weeklyStats[weekKey].present++;
+    } else {
+      weeklyStats[weekKey].absent++;
+    }
+  });
+
+  // Calculate attendance rates
+  Object.values(dailyStats).forEach(stat => {
+    stat.attendanceRate = stat.total > 0 ? Math.round((stat.present / stat.total) * 100) : 0;
+  });
+
+  Object.values(weeklyStats).forEach(stat => {
+    stat.attendanceRate = stat.total > 0 ? Math.round((stat.present / stat.total) * 100) : 0;
+  });
+
+  return {
+    daily: Object.values(dailyStats).sort((a, b) => a.date.localeCompare(b.date)),
+    weekly: Object.values(weeklyStats).sort((a, b) => a.week.localeCompare(b.week))
+  };
+}
+
+/**
+ * Generate AI insights from attendance data
+ */
+function generateAIInsights(metrics, userStats, trends) {
+  const insights = [];
+
+  // Overall attendance insights
+  if (metrics.attendanceRate >= 95) {
+    insights.push({
+      type: 'positive',
+      category: 'Overall Performance',
+      message: `Excellent attendance rate of ${metrics.attendanceRate}%. The team is highly reliable.`,
+      priority: 'low'
+    });
+  } else if (metrics.attendanceRate >= 85) {
+    insights.push({
+      type: 'neutral',
+      category: 'Overall Performance',
+      message: `Good attendance rate of ${metrics.attendanceRate}%. Some room for improvement.`,
+      priority: 'medium'
+    });
+  } else {
+    insights.push({
+      type: 'warning',
+      category: 'Overall Performance',
+      message: `Attendance rate of ${metrics.attendanceRate}% is below optimal. Consider implementing attendance improvement strategies.`,
+      priority: 'high'
+    });
+  }
+
+  // User-specific insights
+  const topPerformers = userStats.slice(0, 3);
+  const poorPerformers = userStats.filter(u => u.attendanceRate < 85).slice(0, 3);
+
+  if (topPerformers.length > 0) {
+    insights.push({
+      type: 'positive',
+      category: 'Top Performers',
+      message: `Top attendance: ${topPerformers.map(u => `${u.userName} (${u.attendanceRate}%)`).join(', ')}`,
+      priority: 'low'
+    });
+  }
+
+  if (poorPerformers.length > 0) {
+    insights.push({
+      type: 'warning',
+      category: 'Attendance Concerns',
+      message: `Users needing attention: ${poorPerformers.map(u => `${u.userName} (${u.attendanceRate}%)`).join(', ')}`,
+      priority: 'high'
+    });
+  }
+
+  // Health insights
+  if (metrics.percentages['Sick Leave'] > 10) {
+    insights.push({
+      type: 'warning',
+      category: 'Health Trends',
+      message: `High sick leave rate (${metrics.percentages['Sick Leave']}%). Consider wellness programs or workplace health assessment.`,
+      priority: 'medium'
+    });
+  }
+
+  // Policy compliance insights
+  if (metrics.percentages['No Call No Show'] > 2) {
+    insights.push({
+      type: 'critical',
+      category: 'Policy Compliance',
+      message: `${metrics.percentages['No Call No Show']}% no call/no show rate requires immediate attention. Review attendance policies.`,
+      priority: 'critical'
+    });
+  }
+
+  // Trend insights
+  if (trends.weekly.length >= 2) {
+    const recentWeeks = trends.weekly.slice(-2);
+    const trend = recentWeeks[1].attendanceRate - recentWeeks[0].attendanceRate;
+    
+    if (trend > 5) {
+      insights.push({
+        type: 'positive',
+        category: 'Trends',
+        message: `Attendance improving! Up ${trend}% from previous week.`,
+        priority: 'low'
+      });
+    } else if (trend < -5) {
+      insights.push({
+        type: 'warning',
+        category: 'Trends',
+        message: `Attendance declining. Down ${Math.abs(trend)}% from previous week.`,
+        priority: 'high'
+      });
+    }
+  }
+
+  return insights;
+}
+
+// ────────────────────────────────────────────────────────────────────────────
+// HOLIDAYS MANAGEMENT WITH MULTI-COUNTRY SUPPORT - Enhanced
+// ────────────────────────────────────────────────────────────────────────────
+
+/**
+ * Get updated holidays for supported countries with Jamaica priority
+ */
+function getUpdatedHolidays(countryCode, year) {
+  const holidayData = {
+    'JM': [ // Jamaica - Primary country
+      { name: 'New Year\'s Day', date: `${year}-01-01` },
+      { name: 'Ash Wednesday', date: `${year}-02-14` },
+      { name: 'Good Friday', date: `${year}-04-07` },
+      { name: 'Easter Monday', date: `${year}-04-10` },
+      { name: 'Labour Day', date: `${year}-05-23` },
+      { name: 'Emancipation Day', date: `${year}-08-01` },
+      { name: 'Independence Day', date: `${year}-08-06` },
+      { name: 'National Heroes Day', date: `${year}-10-16` },
+      { name: 'Christmas Day', date: `${year}-12-25` },
+      { name: 'Boxing Day', date: `${year}-12-26` }
+    ],
+    'US': [ // United States
+      { name: 'New Year\'s Day', date: `${year}-01-01` },
+      { name: 'Martin Luther King Jr. Day', date: `${year}-01-15` },
+      { name: 'Presidents\' Day', date: `${year}-02-19` },
+      { name: 'Memorial Day', date: `${year}-05-27` },
+      { name: 'Independence Day', date: `${year}-07-04` },
+      { name: 'Labor Day', date: `${year}-09-02` },
+      { name: 'Columbus Day', date: `${year}-10-14` },
+      { name: 'Veterans Day', date: `${year}-11-11` },
+      { name: 'Thanksgiving Day', date: `${year}-11-28` },
+      { name: 'Christmas Day', date: `${year}-12-25` }
+    ],
+    'DO': [ // Dominican Republic
+      { name: 'New Year\'s Day', date: `${year}-01-01` },
+      { name: 'Epiphany', date: `${year}-01-06` },
+      { name: 'Lady of Altagracia Day', date: `${year}-01-21` },
+      { name: 'Juan Pablo Duarte Day', date: `${year}-01-26` },
+      { name: 'Independence Day', date: `${year}-02-27` },
+      { name: 'Good Friday', date: `${year}-04-07` },
+      { name: 'Labour Day', date: `${year}-05-01` },
+      { name: 'Corpus Christi', date: `${year}-06-15` },
+      { name: 'Restoration Day', date: `${year}-08-16` },
+      { name: 'Our Lady of Mercedes Day', date: `${year}-09-24` },
+      { name: 'Constitution Day', date: `${year}-11-06` },
+      { name: 'Christmas Day', date: `${year}-12-25` }
+    ],
+    'PH': [ // Philippines
+      { name: 'New Year\'s Day', date: `${year}-01-01` },
+      { name: 'People Power Anniversary', date: `${year}-02-25` },
+      { name: 'Maundy Thursday', date: `${year}-04-06` },
+      { name: 'Good Friday', date: `${year}-04-07` },
+      { name: 'Araw ng Kagitingan', date: `${year}-04-09` },
+      { name: 'Labor Day', date: `${year}-05-01` },
+      { name: 'Independence Day', date: `${year}-06-12` },
+      { name: 'National Heroes Day', date: `${year}-08-26` },
+      { name: 'Bonifacio Day', date: `${year}-11-30` },
+      { name: 'Christmas Day', date: `${year}-12-25` },
+      { name: 'Rizal Day', date: `${year}-12-30` }
+    ]
+  };
+
+  return holidayData[countryCode] || [];
+}
+
+/**
+ * Get holidays for supported countries with Jamaica priority
+ */
+function clientGetCountryHolidays(countryCode, year) {
+  try {
+    console.log('🎉 Getting holidays for:', countryCode, year);
+
+    if (!SCHEDULE_SETTINGS.SUPPORTED_COUNTRIES.includes(countryCode)) {
+      return {
+        success: false,
+        error: `Country ${countryCode} not supported. Supported countries: ${SCHEDULE_SETTINGS.SUPPORTED_COUNTRIES.join(', ')}`,
+        holidays: []
+      };
+    }
+
+    const holidays = getUpdatedHolidays(countryCode, year);
+    const isPrimary = countryCode === SCHEDULE_SETTINGS.PRIMARY_COUNTRY;
+
+    return {
+      success: true,
+      holidays: holidays,
+      country: countryCode,
+      year: year,
+      isPrimary: isPrimary,
+      note: isPrimary ? 'Primary country (Jamaica) - takes precedence' : 'Secondary country'
+    };
+
+  } catch (error) {
+    console.error('Error getting country holidays:', error);
+    safeWriteError('clientGetCountryHolidays', error);
+    return {
+      success: false,
+      error: error.message,
+      holidays: []
+    };
+  }
+}
+
+/**
+ * Manually create shift slot assignments for specific users
+ */
+function clientAddManualShiftSlots(request = {}) {
+  try {
+    const timeZone = typeof Session !== 'undefined' ? Session.getScriptTimeZone() : 'UTC';
+    const normalizedDate = normalizeDateForSheet(request.date, timeZone);
+
+    if (!normalizedDate) {
+      return {
+        success: false,
+        error: 'A valid assignment date is required.'
+      };
+    }
+
+    const assignmentDate = new Date(`${normalizedDate}T00:00:00Z`);
+    const earliestDate = new Date('2023-01-01T00:00:00Z');
+    if (assignmentDate < earliestDate) {
+      return {
+        success: false,
+        error: 'Assignments can only be created for dates in 2023 or later.'
+      };
+    }
+
+    const normalizeTimeValue = (value) => {
+      if (value === null || typeof value === 'undefined') {
+        return '';
+      }
+
+      const text = value.toString().trim();
+      if (!text) {
+        return '';
+      }
+
+      if (/^\d{1,2}:\d{2}$/.test(text)) {
+        const [hours, minutes] = text.split(':');
+        return `${hours.padStart(2, '0')}:${minutes}`;
+      }
+
+      if (/^\d{1,2}:\d{2}:\d{2}$/.test(text)) {
+        const [hours, minutes] = text.split(':');
+        return `${hours.padStart(2, '0')}:${minutes}`;
+      }
+
+      const parsed = new Date(`1970-01-01T${text}`);
+      if (!isNaN(parsed.getTime())) {
+        const hours = parsed.getHours().toString().padStart(2, '0');
+        const minutes = parsed.getMinutes().toString().padStart(2, '0');
+        return `${hours}:${minutes}`;
+      }
+
+      return text;
+    };
+
+    const startTime = normalizeTimeValue(request.startTime);
+    const endTime = normalizeTimeValue(request.endTime);
+
+    if (!startTime || !endTime) {
+      return {
+        success: false,
+        error: 'Start and end times are required.'
+      };
+    }
+
+    const toMinutes = (value) => {
+      if (!value) {
+        return NaN;
+      }
+      const parts = value.split(':');
+      if (parts.length < 2) {
+        return NaN;
+      }
+      const hours = Number(parts[0]);
+      const minutes = Number(parts[1]);
+      if (!Number.isFinite(hours) || !Number.isFinite(minutes)) {
+        return NaN;
+      }
+      return (hours * 60) + minutes;
+    };
+
+    const startMinutes = toMinutes(startTime);
+    const endMinutes = toMinutes(endTime);
+
+    if (!Number.isFinite(startMinutes) || !Number.isFinite(endMinutes)) {
+      return {
+        success: false,
+        error: 'Start and end times must be valid HH:MM values.'
+      };
+    }
+
+    if (endMinutes <= startMinutes) {
+      return {
+        success: false,
+        error: 'End time must be later than start time.'
+      };
+    }
+
+    const rawUsers = Array.isArray(request.users) ? request.users : [];
+    if (rawUsers.length === 0) {
+      return {
+        success: false,
+        error: 'Select at least one user to receive the shift slot.'
+      };
+    }
+
+    const scheduleUsers = clientGetScheduleUsers('system') || [];
+    const usersById = {};
+    const usersByName = {};
+
+    scheduleUsers.forEach(user => {
+      if (!user) {
+        return;
+      }
+      const idKey = normalizeUserIdValue(user.ID);
+      if (idKey) {
+        usersById[idKey] = user;
+      }
+      const nameKey = normalizeUserKey(user.UserName || user.FullName || user.Email || '');
+      if (nameKey) {
+        usersByName[nameKey] = user;
+      }
+    });
+
+    const existingRecords = readScheduleSheet(SCHEDULE_GENERATION_SHEET) || [];
+    const existingKeySet = new Set();
+
+    const buildRecordKeys = (record) => {
+      const keys = [];
+      const date = normalizeDateForSheet(record && record.Date, timeZone);
+      if (!date) {
+        return keys;
+      }
+
+      const idKey = normalizeUserIdValue(record && record.UserID);
+      if (idKey) {
+        keys.push(`id::${idKey}::${date}`);
+      }
+
+      const nameKey = normalizeUserKey(record && (record.UserName || record.FullName || record.UserID));
+      if (nameKey) {
+        keys.push(`name::${nameKey}::${date}`);
+      }
+
+      return keys;
+    };
+
+    existingRecords.forEach(record => {
+      buildRecordKeys(record).forEach(key => existingKeySet.add(key));
+    });
+
+    const replaceExisting = request.replaceExisting === true;
+    const keysToReplace = new Set();
+
+    const monthNumber = Number(request.sourceMonth);
+    const validSourceMonth = Number.isFinite(monthNumber) && monthNumber >= 1 && monthNumber <= 12 ? monthNumber : null;
+    const yearNumber = Number(request.sourceYear);
+    const validSourceYear = Number.isFinite(yearNumber) ? yearNumber : null;
+
+    const sourceParts = [];
+    if (validSourceMonth) {
+      const monthLabel = getMonthNameFromNumber(validSourceMonth) || `Month ${validSourceMonth}`;
+      sourceParts.push(monthLabel);
+    }
+    if (validSourceYear) {
+      sourceParts.push(validSourceYear);
+    }
+    const sourceNote = sourceParts.length ? `Source schedule: ${sourceParts.join(' ')}` : '';
+    const additionalNotes = (request.notes || '').toString().trim();
+    const combinedNotes = [sourceNote, additionalNotes].filter(Boolean).join(' | ');
+
+    const slotLabel = (request.slotName || request.slotLabel || '').toString().trim();
+    const slotName = slotLabel || `Manual Shift ${startTime}-${endTime}`;
+
+    const activeUserEmail = typeof Session !== 'undefined' && Session.getActiveUser
+      ? (Session.getActiveUser().getEmail() || '')
+      : '';
+    const generatedBy = activeUserEmail || 'Manual Shift Slot Entry';
+
+    const now = new Date();
+    const nowIso = Utilities.formatDate(now, timeZone, "yyyy-MM-dd'T'HH:mm:ss");
+
+    const newRecords = [];
+    const failedUsers = [];
+
+    rawUsers.forEach(entry => {
+      const resolvedId = normalizeUserIdValue(entry && (entry.id || entry.ID || entry.userId || entry.UserID));
+      const nameCandidates = [];
+
+      if (typeof entry === 'string') {
+        nameCandidates.push(entry);
+      } else if (entry && typeof entry === 'object') {
+        ['userName', 'UserName', 'fullName', 'FullName', 'name', 'Name'].forEach(key => {
+          const value = entry[key];
+          if (value) {
+            nameCandidates.push(value);
+          }
+        });
+      }
+
+      const resolvedName = nameCandidates.find(name => name && name.toString().trim()) || '';
+      const normalizedName = normalizeUserKey(resolvedName);
+
+      let matchedUser = null;
+      if (resolvedId && usersById[resolvedId]) {
+        matchedUser = usersById[resolvedId];
+      } else if (normalizedName && usersByName[normalizedName]) {
+        matchedUser = usersByName[normalizedName];
+      }
+
+      if (!matchedUser && normalizedName) {
+        const partialMatch = scheduleUsers.find(user => normalizeUserKey(user.FullName || user.UserName) === normalizedName);
+        if (partialMatch) {
+          matchedUser = partialMatch;
+        }
+      }
+
+      const userIdForRecord = normalizeUserIdValue(matchedUser ? matchedUser.ID : resolvedId);
+      const nameForRecord = matchedUser
+        ? (matchedUser.UserName || matchedUser.FullName)
+        : (resolvedName || resolvedId || '');
+
+      if (!nameForRecord) {
+        failedUsers.push({
+          userId: resolvedId || '',
+          userName: resolvedName || '',
+          reason: 'User could not be resolved'
+        });
+        return;
+      }
+
+      const recordKeys = [];
+      if (userIdForRecord) {
+        recordKeys.push(`id::${userIdForRecord}::${normalizedDate}`);
+      }
+
+      const nameKey = normalizeUserKey(nameForRecord);
+      if (nameKey) {
+        recordKeys.push(`name::${nameKey}::${normalizedDate}`);
+      }
+
+      const hasExisting = recordKeys.some(key => existingKeySet.has(key));
+      if (hasExisting && !replaceExisting) {
+        failedUsers.push({
+          userId: userIdForRecord || '',
+          userName: nameForRecord,
+          reason: 'Existing assignment found for this date'
+        });
+        return;
+      }
+
+      recordKeys.forEach(key => {
+        existingKeySet.add(key);
+        keysToReplace.add(key);
+      });
+
+      const department = request.department || (matchedUser && matchedUser.campaignName) || '';
+      const location = request.location || '';
+      const priority = Number.isFinite(Number(request.priority)) ? Number(request.priority) : 2;
+
+      newRecords.push({
+        ID: Utilities.getUuid(),
+        UserID: userIdForRecord || '',
+        UserName: nameForRecord,
+        Date: normalizedDate,
+        PeriodStart: normalizedDate,
+        PeriodEnd: normalizedDate,
+        SlotID: '',
+        SlotName: slotName,
+        StartTime: startTime,
+        EndTime: endTime,
+        OriginalStartTime: startTime,
+        OriginalEndTime: endTime,
+        BreakStart: '',
+        BreakEnd: '',
+        LunchStart: '',
+        LunchEnd: '',
+        IsDST: '',
+        Status: 'MANUAL',
+        GeneratedBy: generatedBy,
+        ApprovedBy: '',
+        NotificationSent: '',
+        CreatedAt: nowIso,
+        UpdatedAt: nowIso,
+        RecurringScheduleID: '',
+        SwapRequestID: '',
+        Priority: priority,
+        Notes: combinedNotes,
+        Location: location,
+        Department: department
+      });
+    });
+
+    if (!newRecords.length) {
+      return {
+        success: false,
+        error: 'No new shift slots were created.',
+        failed: failedUsers
+      };
+    }
+
+    let replacedCount = 0;
+
+    if (replaceExisting) {
+      const retainedRecords = existingRecords.filter(existing => {
+        const keys = buildRecordKeys(existing);
+        return !keys.some(key => keysToReplace.has(key));
+      });
+
+      replacedCount = existingRecords.length - retainedRecords.length;
+
+      const updatedRecords = retainedRecords.concat(newRecords);
+      writeToScheduleSheet(SCHEDULE_GENERATION_SHEET, updatedRecords);
+    } else {
+      saveSchedulesToSheet(newRecords);
+    }
+
+    return {
+      success: true,
+      created: newRecords.length,
+      replaced: replacedCount,
+      failed: failedUsers,
+      details: newRecords.map(record => ({
+        userId: record.UserID,
+        userName: record.UserName,
+        date: record.Date,
+        startTime: record.StartTime,
+        endTime: record.EndTime,
+        slotName: record.SlotName
+      })),
+      message: `Added ${newRecords.length} manual shift slot${newRecords.length === 1 ? '' : 's'} on ${normalizedDate}.`
+    };
+  } catch (error) {
+    console.error('Error manually adding shift slots:', error);
+    safeWriteError('clientAddManualShiftSlots', error);
+    return {
+      success: false,
+      error: error && error.message ? error.message : 'Failed to add manual shift slots.'
+    };
+  }
+}
+
+// ────────────────────────────────────────────────────────────────────────────
+// ATTENDANCE MANAGEMENT - Uses ScheduleUtilities
+// ────────────────────────────────────────────────────────────────────────────
+
+/**
+ * Mark attendance status for a user on a specific date
+ */
+function clientMarkAttendanceStatus(userName, date, status, notes = '') {
+  try {
+    console.log('📝 Marking attendance status:', { userName, date, status, notes });
+
+    // Use ScheduleUtilities to ensure proper sheet structure
+    const sheet = ensureScheduleSheetWithHeaders(ATTENDANCE_STATUS_SHEET, ATTENDANCE_STATUS_HEADERS);
+
+    // Check if entry already exists
+    const existingData = readScheduleSheet(ATTENDANCE_STATUS_SHEET) || [];
+    const existingEntry = existingData.find(entry =>
+      entry.UserName === userName && entry.Date === date
+    );
+
+    const now = new Date();
+
+    if (existingEntry) {
+      // Update existing entry
+      const data = sheet.getDataRange().getValues();
+      const headers = data[0];
+
+      for (let i = 1; i < data.length; i++) {
+        if (data[i][0] === existingEntry.ID) {
+          sheet.getRange(i + 1, headers.indexOf('Status') + 1).setValue(status);
+          sheet.getRange(i + 1, headers.indexOf('Notes') + 1).setValue(notes);
+          sheet.getRange(i + 1, headers.indexOf('UpdatedAt') + 1).setValue(now);
+          break;
+        }
+      }
+    } else {
+      // Create new entry using proper header order
+      const entry = {
+        ID: Utilities.getUuid(),
+        UserID: getUserIdByName(userName) || userName,
+        UserName: userName,
+        Date: date,
+        Status: status,
+        Notes: notes,
+        MarkedBy: Session.getActiveUser().getEmail(),
+        CreatedAt: now,
+        UpdatedAt: now
+      };
+
+      const rowData = ATTENDANCE_STATUS_HEADERS.map(header => entry[header] || '');
+      sheet.appendRow(rowData);
+    }
+
+    SpreadsheetApp.flush();
+    invalidateScheduleCaches();
+
+    return {
+      success: true,
+      message: `Attendance status updated to ${status} for ${userName} on ${date}`
+    };
+
+  } catch (error) {
+    console.error('Error marking attendance status:', error);
+    safeWriteError('clientMarkAttendanceStatus', error);
+    return {
+      success: false,
+      error: error.message
+    };
+  }
+}
+
+// ────────────────────────────────────────────────────────────────────────────
+// SYSTEM DIAGNOSTICS - Enhanced with ScheduleUtilities integration
+// ────────────────────────────────────────────────────────────────────────────
+
+/**
+ * Run comprehensive system diagnostics
+ */
+function clientRunSystemDiagnostics() {
+  try {
+    console.log('🔍 Running comprehensive system diagnostics');
+
+    const diagnostics = {
+      timestamp: new Date().toISOString(),
+      system: 'Enhanced Schedule Management v4.1 - Integrated',
+      spreadsheetConfig: {},
+      userSystem: {},
+      shiftSlots: {},
+      holidays: {},
+      attendance: {},
+      scheduleUtilities: {},
+      issues: [],
+      recommendations: []
+    };
+
+    // Test spreadsheet configuration using ScheduleUtilities
+    try {
+      const config = validateScheduleSpreadsheetConfig();
+      diagnostics.spreadsheetConfig = {
+        ...config,
+        canAccess: config.canAccess,
+        usingDedicatedSpreadsheet: config.hasScheduleSpreadsheetId
+      };
+    } catch (error) {
+      diagnostics.spreadsheetConfig = {
+        canAccess: false,
+        error: error.message
+      };
+      diagnostics.issues.push({
+        severity: 'HIGH',
+        component: 'Spreadsheet Configuration',
+        message: 'Cannot validate spreadsheet configuration: ' + error.message
+      });
+    }
+
+    // Test user system using MainUtilities integration
+    try {
+      const users = clientGetScheduleUsers('test-user');
+      const attendanceUsers = clientGetAttendanceUsers('test-user');
+      
+      diagnostics.userSystem = {
+        scheduleUsersCount: users.length,
+        attendanceUsersCount: attendanceUsers.length,
+        working: users.length > 0,
+        mainUtilitiesIntegration: true
+      };
+
+      if (users.length === 0) {
+        diagnostics.issues.push({
+          severity: 'HIGH',
+          component: 'User System',
+          message: 'No users found for scheduling - check MainUtilities integration'
+        });
+      }
+    } catch (error) {
+      diagnostics.userSystem = {
+        working: false,
+        error: error.message,
+        mainUtilitiesIntegration: false
+      };
+      diagnostics.issues.push({
+        severity: 'HIGH',
+        component: 'User System',
+        message: 'MainUtilities integration failed: ' + error.message
+      });
+    }
+
+    // Test shift slots using ScheduleUtilities
+    try {
+      const slotResponse = clientGetAllShiftSlots();
+      const slots = Array.isArray(slotResponse?.slots)
+        ? slotResponse.slots
+        : (Array.isArray(slotResponse) ? slotResponse : []);
+      diagnostics.shiftSlots = {
+        count: slots.length,
+        working: slots.length > 0,
+        scheduleUtilitiesIntegration: true,
+        metadata: slotResponse && slotResponse.metadata ? slotResponse.metadata : null
+      };
+
+      if (slots.length === 0) {
+        diagnostics.issues.push({
+          severity: 'MEDIUM',
+          component: 'Shift Slots',
+          message: 'No shift slots available - defaults will be created'
+        });
+      }
+    } catch (error) {
+      diagnostics.shiftSlots = {
+        working: false,
+        error: error.message,
+        scheduleUtilitiesIntegration: false
+      };
+      diagnostics.issues.push({
+        severity: 'HIGH',
+        component: 'Shift Slots',
+        message: 'ScheduleUtilities integration failed for shift slots: ' + error.message
+      });
+    }
+
+    // Test holiday system
+    try {
+      const holidays = clientGetCountryHolidays('JM', 2025);
+      diagnostics.holidays = {
+        jamaicaHolidays: holidays.success ? holidays.holidays.length : 0,
+        supportedCountries: SCHEDULE_SETTINGS.SUPPORTED_COUNTRIES,
+        working: holidays.success,
+        primaryCountry: SCHEDULE_SETTINGS.PRIMARY_COUNTRY
+      };
+    } catch (error) {
+      diagnostics.holidays = {
+        working: false,
+        error: error.message
+      };
+      diagnostics.issues.push({
+        severity: 'MEDIUM',
+        component: 'Holiday System',
+        message: 'Holiday system failed: ' + error.message
+      });
+    }
+
+    // Test attendance system
+    try {
+      const dashboard = clientGetAttendanceDashboard('2025-01-01', '2025-01-31');
+      diagnostics.attendance = {
+        working: dashboard.success,
+        hasData: dashboard.success && dashboard.dashboard.totalRecords > 0,
+        scheduleUtilitiesIntegration: true
+      };
+    } catch (error) {
+      diagnostics.attendance = {
+        working: false,
+        error: error.message,
+        scheduleUtilitiesIntegration: false
+      };
+      diagnostics.issues.push({
+        severity: 'MEDIUM',
+        component: 'Attendance System',
+        message: 'Attendance system failed: ' + error.message
+      });
+    }
+
+    // Test ScheduleUtilities functions
+    try {
+      const testResult = testScheduleUtilities();
+      diagnostics.scheduleUtilities = {
+        available: true,
+        testsPassed: testResult.success,
+        testDetails: testResult.summary || testResult.error
+      };
+    } catch (error) {
+      diagnostics.scheduleUtilities = {
+        available: false,
+        error: error.message
+      };
+      diagnostics.issues.push({
+        severity: 'HIGH',
+        component: 'ScheduleUtilities',
+        message: 'ScheduleUtilities not available: ' + error.message
+      });
+    }
+
+    // Test schedule analytics + health scoring
+    try {
+      if (typeof evaluateSchedulePerformance === 'function') {
+        const analyticsSample = loadScheduleDataBundle(null, { limitSamples: 20 });
+        const sampleEvaluation = evaluateSchedulePerformance(
+          analyticsSample.scheduleRows.slice(0, 25),
+          analyticsSample.demandRows.slice(0, 25),
+          analyticsSample.agentProfiles.slice(0, 50),
+          { intervalMinutes: 30 }
+        );
+
+        diagnostics.scheduleAnalytics = {
+          working: true,
+          sampleHealthScore: sampleEvaluation.healthScore,
+          sampleServiceLevel: sampleEvaluation.summary ? sampleEvaluation.summary.serviceLevel : null
+        };
+      } else {
+        diagnostics.scheduleAnalytics = {
+          working: false,
+          error: 'Schedule analytics utilities not available'
+        };
+
+        diagnostics.issues.push({
+          severity: 'MEDIUM',
+          component: 'Schedule Analytics',
+          message: 'Schedule analytics utilities are not loaded from ScheduleUtilities'
+        });
+      }
+    } catch (error) {
+      diagnostics.scheduleAnalytics = {
+        working: false,
+        error: error.message
+      };
+
+      diagnostics.issues.push({
+        severity: 'MEDIUM',
+        component: 'Schedule Analytics',
+        message: 'Schedule analytics evaluation failed: ' + error.message
+      });
+    }
+
+    // Generate recommendations
+    if (diagnostics.issues.length === 0) {
+      diagnostics.recommendations.push('System is working well. All components are functional with proper utility integration.');
+    } else {
+      const highIssues = diagnostics.issues.filter(i => i.severity === 'HIGH');
+      if (highIssues.length > 0) {
+        diagnostics.recommendations.push(`${highIssues.length} critical issues need immediate attention`);
+      }
+      
+      if (!diagnostics.userSystem.working) {
+        diagnostics.recommendations.push('Check MainUtilities integration and Users sheet configuration');
+      }
+      
+      if (!diagnostics.shiftSlots.working || diagnostics.shiftSlots.count === 0) {
+        diagnostics.recommendations.push('Create shift slots using the Shift Slots tab');
+      }
+
+      if (!diagnostics.spreadsheetConfig.canAccess) {
+        diagnostics.recommendations.push('Check spreadsheet access and ScheduleUtilities configuration');
+      }
+    }
+
+    return {
+      success: true,
+      diagnostics: diagnostics,
+      overallHealth: diagnostics.issues.filter(i => i.severity === 'HIGH').length === 0 ? 'HEALTHY' : 'NEEDS_ATTENTION'
+    };
+
+  } catch (error) {
+    console.error('Error running diagnostics:', error);
+    safeWriteError('clientRunSystemDiagnostics', error);
+    return {
+      success: false,
+      error: error.message,
+      diagnostics: null
+    };
+  }
+}
+
+// ────────────────────────────────────────────────────────────────────────────
+// SCHEDULE ACTIONS - Approve/Reject functions for frontend
+// ────────────────────────────────────────────────────────────────────────────
+
+/**
+ * Approve schedules
+ */
+function clientApproveSchedules(scheduleIds, approvingUserId, notes = '') {
+  try {
+    console.log('✅ Approving schedules:', scheduleIds);
+    
+    const sheet = getScheduleSpreadsheet().getSheetByName(SCHEDULE_GENERATION_SHEET);
+    if (!sheet) {
+      throw new Error('Schedules sheet not found');
+    }
+
+    const data = sheet.getDataRange().getValues();
+    const headers = data[0];
+    const statusCol = headers.indexOf('Status') + 1;
+    const approvedByCol = headers.indexOf('ApprovedBy') + 1;
+    const updatedAtCol = headers.indexOf('UpdatedAt') + 1;
+
+    let updated = 0;
+
+    for (let i = 1; i < data.length; i++) {
+      const scheduleId = data[i][0]; // ID is first column
+      if (scheduleIds.includes(scheduleId)) {
+        sheet.getRange(i + 1, statusCol).setValue('APPROVED');
+        sheet.getRange(i + 1, approvedByCol).setValue(approvingUserId || 'System');
+        sheet.getRange(i + 1, updatedAtCol).setValue(new Date());
+        updated++;
+      }
+    }
+
+    SpreadsheetApp.flush();
+    invalidateScheduleCaches();
+
+    return {
+      success: true,
+      message: `Approved ${updated} schedules`,
+      approved: updated
+    };
+
+  } catch (error) {
+    console.error('Error approving schedules:', error);
+    safeWriteError('clientApproveSchedules', error);
+    return {
+      success: false,
+      error: error.message
+    };
+  }
+}
+
+/**
+ * Reject schedules
+ */
+function clientRejectSchedules(scheduleIds, rejectingUserId, reason = '') {
+  try {
+    console.log('❌ Rejecting schedules:', scheduleIds);
+    
+    const sheet = getScheduleSpreadsheet().getSheetByName(SCHEDULE_GENERATION_SHEET);
+    if (!sheet) {
+      throw new Error('Schedules sheet not found');
+    }
+
+    const data = sheet.getDataRange().getValues();
+    const headers = data[0];
+    const statusCol = headers.indexOf('Status') + 1;
+    const notesCol = headers.indexOf('Notes') + 1;
+    const updatedAtCol = headers.indexOf('UpdatedAt') + 1;
+
+    let updated = 0;
+
+    for (let i = 1; i < data.length; i++) {
+      const scheduleId = data[i][0]; // ID is first column
+      if (scheduleIds.includes(scheduleId)) {
+        sheet.getRange(i + 1, statusCol).setValue('REJECTED');
+        if (reason) {
+          const existingNotes = data[i][notesCol - 1] || '';
+          const newNotes = existingNotes + (existingNotes ? '; ' : '') + 'Rejected: ' + reason;
+          sheet.getRange(i + 1, notesCol).setValue(newNotes);
+        }
+        sheet.getRange(i + 1, updatedAtCol).setValue(new Date());
+        updated++;
+      }
+    }
+
+    SpreadsheetApp.flush();
+    invalidateScheduleCaches();
+
+    return {
+      success: true,
+      message: `Rejected ${updated} schedules`,
+      rejected: updated
+    };
+
+  } catch (error) {
+    console.error('Error rejecting schedules:', error);
+    safeWriteError('clientRejectSchedules', error);
+    return {
+      success: false,
+      error: error.message
+    };
+  }
+}
+
+// ────────────────────────────────────────────────────────────────────────────
+// LEGACY COMPATIBILITY AND UTILITY FUNCTIONS
+// ────────────────────────────────────────────────────────────────────────────
+
+/**
+ * Legacy helper functions for backward compatibility
+ */
+function getUserIdByName(userName) {
+  try {
+    const users = readSheet(USERS_SHEET) || [];
+    const user = users.find(u =>
+      u.UserName === userName ||
+      u.FullName === userName ||
+      (u.UserName && u.UserName.toLowerCase() === userName.toLowerCase()) ||
+      (u.FullName && u.FullName.toLowerCase() === userName.toLowerCase())
+    );
+    return user ? user.ID : userName;
+  } catch (error) {
+    console.warn('Error getting user ID by name:', error);
+    return userName;
+  }
+}
+
+/**
+ * Check if schedule exists for user on date - uses ScheduleUtilities
+ */
+function checkExistingSchedule(userName, date) {
+  try {
+    const schedules = readScheduleSheet(SCHEDULE_GENERATION_SHEET) || [];
+    return schedules.find(s => s.UserName === userName && s.Date === date);
+  } catch (error) {
+    console.warn('Error checking existing schedule:', error);
+    return null;
+  }
+}
+
+/**
+ * Check if date is a holiday - uses ScheduleUtilities
+ */
+function checkIfHoliday(dateStr) {
+  try {
+    const holidays = readScheduleSheet(HOLIDAYS_SHEET) || [];
+    return holidays.some(h => h.Date === dateStr);
+  } catch (error) {
+    console.warn('Error checking holiday:', error);
+    return false;
+  }
+}
+
+function normalizeImportedScheduleRecord(raw, metadata, userLookup, nowIso, timeZone) {
+  if (!raw) {
+    return null;
+  }
+
+  const dateStr = normalizeDateForSheet(raw.Date, timeZone);
+  const userName = (raw.UserName || '').toString().trim();
+
+  if (!userName || !dateStr) {
+    return null;
+  }
+
+  const userKey = normalizeUserKey(userName);
+  const matchedUser = userLookup[userKey];
+
+  const notes = [];
+  if (metadata && metadata.sourceMonth) {
+    const monthName = getMonthNameFromNumber(metadata.sourceMonth);
+    const yearPart = metadata.sourceYear ? ` ${metadata.sourceYear}` : '';
+    notes.push(`Imported from ${monthName || 'prior schedule'}${yearPart}`.trim());
+  }
+
+  if (raw.SourceDayLabel) {
+    notes.push(`Original Day: ${raw.SourceDayLabel}`);
+  }
+
+  if (raw.SourceCell && !raw.StartTime) {
+    notes.push(`Source: ${raw.SourceCell}`);
+  }
+
+  if (raw.Break2Start || raw.Break2End) {
+    const break2Start = raw.Break2Start || '';
+    const break2End = raw.Break2End || '';
+    notes.push(`Break 2: ${break2Start}${break2End ? ` - ${break2End}` : ''}`.trim());
+  }
+
+  if (raw.Notes) {
+    notes.push(raw.Notes);
+  }
+
+  const defaultPriority = typeof metadata.defaultPriority === 'number' ? metadata.defaultPriority : 2;
+
+  return {
+    ID: raw.ID || Utilities.getUuid(),
+    UserID: raw.UserID || (matchedUser ? matchedUser.ID : ''),
+    UserName: matchedUser ? (matchedUser.UserName || matchedUser.FullName) : userName,
+    Date: dateStr,
+    SlotID: raw.SlotID || '',
+    SlotName: raw.SlotName || `Imported ${raw.SourceDayLabel || 'Shift'}`,
+    StartTime: raw.StartTime || '',
+    EndTime: raw.EndTime || '',
+    OriginalStartTime: raw.OriginalStartTime || raw.StartTime || '',
+    OriginalEndTime: raw.OriginalEndTime || raw.EndTime || '',
+    BreakStart: raw.BreakStart || '',
+    BreakEnd: raw.BreakEnd || '',
+    LunchStart: raw.LunchStart || '',
+    LunchEnd: raw.LunchEnd || '',
+    IsDST: raw.IsDST || '',
+    Status: raw.Status || 'PENDING',
+    GeneratedBy: raw.GeneratedBy || metadata.importedBy || 'Schedule Importer',
+    ApprovedBy: raw.ApprovedBy || '',
+    NotificationSent: raw.NotificationSent || '',
+    CreatedAt: raw.CreatedAt || nowIso,
+    UpdatedAt: nowIso,
+    RecurringScheduleID: raw.RecurringScheduleID || '',
+    SwapRequestID: raw.SwapRequestID || '',
+    Priority: typeof raw.Priority === 'number' ? raw.Priority : defaultPriority,
+    Notes: notes.filter(Boolean).join(' | '),
+    Location: raw.Location || metadata.location || '',
+    Department: raw.Department || metadata.department || ''
+  };
+}
+
+function buildScheduleUserLookup() {
+  try {
+    const users = clientGetScheduleUsers('system') || [];
+    const lookup = {};
+
+    users.forEach(user => {
+      const candidateNames = [
+        user.UserName,
+        user.FullName,
+        user.Email ? user.Email.split('@')[0] : null
+      ].filter(Boolean);
+
+      candidateNames.forEach(name => {
+        const key = normalizeUserKey(name);
+        if (key && !lookup[key]) {
+          lookup[key] = user;
+        }
+      });
+    });
+
+    return lookup;
+  } catch (error) {
+    console.warn('Unable to build user lookup for schedule import:', error);
+    return {};
+  }
+}
+
+function normalizeUserKey(value) {
+  return (value || '').toString().trim().toLowerCase().replace(/\s+/g, ' ');
+}
+
+function normalizeDateForSheet(value, timeZone) {
+  if (value === null || value === undefined) {
+    return '';
+  }
+
+  if (value instanceof Date) {
+    if (isNaN(value.getTime())) {
+      return '';
+    }
+    return Utilities.formatDate(value, timeZone, 'yyyy-MM-dd');
+  }
+
+  if (typeof value === 'number') {
+    const dateFromNumber = new Date(value);
+    if (!isNaN(dateFromNumber.getTime())) {
+      return Utilities.formatDate(dateFromNumber, timeZone, 'yyyy-MM-dd');
+    }
+  }
+
+  if (typeof value === 'string') {
+    const trimmed = value.trim();
+    if (!trimmed) {
+      return '';
+    }
+
+    if (/^\d{4}-\d{2}-\d{2}$/.test(trimmed)) {
+      return trimmed;
+    }
+
+    const parsed = new Date(trimmed);
+    if (!isNaN(parsed.getTime())) {
+      return Utilities.formatDate(parsed, timeZone, 'yyyy-MM-dd');
+    }
+
+    const maybeNumber = Number(trimmed);
+    if (!Number.isNaN(maybeNumber) && maybeNumber > 0) {
+      const baseDate = new Date('1899-12-30T00:00:00Z');
+      baseDate.setDate(baseDate.getDate() + maybeNumber);
+      return Utilities.formatDate(baseDate, timeZone, 'yyyy-MM-dd');
+    }
+  }
+
+  return '';
+}
+
+function calculateDaySpanCount(startDate, endDate, minDate, maxDate) {
+  let start = startDate ? new Date(startDate) : null;
+  let end = endDate ? new Date(endDate) : null;
+
+  if ((!start || isNaN(start.getTime())) && minDate instanceof Date && !isNaN(minDate.getTime())) {
+    start = new Date(minDate);
+  }
+
+  if ((!end || isNaN(end.getTime())) && maxDate instanceof Date && !isNaN(maxDate.getTime())) {
+    end = new Date(maxDate);
+  }
+
+  if (!start || !end || isNaN(start.getTime()) || isNaN(end.getTime())) {
+    return 0;
+  }
+
+  const millisecondsPerDay = 24 * 60 * 60 * 1000;
+  const diff = end.getTime() - start.getTime();
+  const days = Math.floor(diff / millisecondsPerDay) + 1;
+  return days > 0 ? days : 0;
+}
+
+function convertLegacyShiftSlotRecord(raw) {
+  if (!raw || typeof raw !== 'object') {
+    return null;
+  }
+
+  const resolve = (candidates, fallback = '') => {
+    for (let i = 0; i < candidates.length; i++) {
+      const value = raw[candidates[i]];
+      if (value !== undefined && value !== null && String(value).trim() !== '') {
+        return value;
+      }
+    }
+    return fallback;
+  };
+
+  const daysOfWeek = resolve(['DaysOfWeek', 'Days', 'DayCodes', 'DayIndexes']);
+  const parsedDays = Array.isArray(daysOfWeek)
+    ? daysOfWeek
+    : typeof daysOfWeek === 'string'
+      ? daysOfWeek.split(/[;,]/).map(d => parseInt(String(d).trim(), 10)).filter(d => !isNaN(d))
+      : [];
+
+  const uuid = (typeof Utilities !== 'undefined' && Utilities.getUuid)
+    ? Utilities.getUuid()
+    : `legacy-slot-${Math.random().toString(36).slice(2)}`;
+
+  return {
+    ID: resolve(['ID', 'SlotID', 'Slot Id', 'Guid', 'Uuid'], uuid),
+    Name: resolve(['Name', 'SlotName', 'Title', 'ShiftName', 'Shift']),
+    StartTime: resolve(['StartTime', 'Start', 'Start Time', 'ShiftStart']),
+    EndTime: resolve(['EndTime', 'End', 'End Time', 'ShiftEnd']),
+    DaysOfWeek: parsedDays.length ? parsedDays.join(',') : '1,2,3,4,5',
+    DaysOfWeekArray: parsedDays.length ? parsedDays : undefined,
+    Department: resolve(['Department', 'Team', 'Campaign', 'Program'], 'General'),
+    Location: resolve(['Location', 'Site'], 'Office'),
+    MaxCapacity: resolve(['MaxCapacity', 'Capacity', 'Max Agents', 'Headcount'], ''),
+    MinCoverage: resolve(['MinCoverage', 'MinimumCoverage', 'Min Agents'], ''),
+    Priority: resolve(['Priority', 'Rank', 'Weight'], 2),
+    Description: resolve(['Description', 'Notes'], ''),
+    BreakDuration: resolve(['BreakDuration', 'Break Minutes', 'BreakLength'], ''),
+    LunchDuration: resolve(['LunchDuration', 'Lunch Minutes', 'LunchLength'], ''),
+    Break1Duration: resolve(['Break1Duration', 'BreakDuration', 'Break1'], ''),
+    Break2Duration: resolve(['Break2Duration', 'Break2'], ''),
+    EnableStaggeredBreaks: resolve(['EnableStaggeredBreaks', 'StaggerBreaks', 'Staggered'], false),
+    BreakGroups: resolve(['BreakGroups', 'StaggerGroups'], ''),
+    StaggerInterval: resolve(['StaggerInterval', 'StaggerMinutes'], ''),
+    MinCoveragePct: resolve(['MinCoveragePct', 'CoveragePct'], ''),
+    EnableOvertime: resolve(['EnableOvertime', 'AllowOT', 'Overtime'], false),
+    MaxDailyOT: resolve(['MaxDailyOT', 'DailyOTHours', 'DailyOvertime'], ''),
+    MaxWeeklyOT: resolve(['MaxWeeklyOT', 'WeeklyOTHours', 'WeeklyOvertime'], ''),
+    OTApproval: resolve(['OTApproval', 'OvertimeApproval'], ''),
+    OTRate: resolve(['OTRate', 'OvertimeRate'], ''),
+    OTPolicy: resolve(['OTPolicy', 'OvertimePolicy'], ''),
+    AllowSwaps: resolve(['AllowSwaps', 'SwapAllowed'], ''),
+    WeekendPremium: resolve(['WeekendPremium', 'Weekend'], ''),
+    HolidayPremium: resolve(['HolidayPremium', 'Holiday'], ''),
+    AutoAssignment: resolve(['AutoAssignment', 'AutoAssign'], ''),
+    RestPeriod: resolve(['RestPeriod', 'RestHours'], ''),
+    NotificationLead: resolve(['NotificationLead', 'NotifyHours'], ''),
+    HandoverTime: resolve(['HandoverTime', 'Handover'], ''),
+    OvertimePolicy: resolve(['OvertimePolicy', 'OTPolicy'], ''),
+    IsActive: resolve(['IsActive', 'Active', 'Enabled'], true),
+    CreatedBy: resolve(['CreatedBy', 'Author', 'Owner'], 'Legacy Import'),
+    CreatedAt: resolve(['CreatedAt', 'Created', 'Created On'], ''),
+    UpdatedAt: resolve(['UpdatedAt', 'Updated', 'Updated On'], '')
+  };
+}
+
+function convertLegacyScheduleRecord(raw) {
+  if (!raw || typeof raw !== 'object') {
+    return null;
+  }
+
+  const resolve = (candidates, fallback = '') => {
+    for (let i = 0; i < candidates.length; i++) {
+      const key = candidates[i];
+      if (key == null) {
+        continue;
+      }
+      const value = raw[key];
+      if (value !== undefined && value !== null && String(value).trim() !== '') {
+        return value;
+      }
+    }
+    return fallback;
+  };
+
+  const userName = resolve(['UserName', 'Agent', 'AgentName', 'Name', 'User']);
+  const userId = resolve(['UserID', 'UserId', 'AgentID', 'AgentId', 'EmployeeID']);
+  const scheduleDate = resolve(['Date', 'ScheduleDate', 'ShiftDate', 'Day']);
+  const slotName = resolve(['SlotName', 'Shift', 'ShiftName', 'Schedule']);
+
+  const timezone = (typeof Session !== 'undefined' && Session.getScriptTimeZone)
+    ? Session.getScriptTimeZone()
+    : 'UTC';
+
+  const normalizeDate = (value) => {
+    if (!value) return '';
+    if (value instanceof Date && !isNaN(value.getTime())) {
+      return Utilities.formatDate(value, timezone, 'yyyy-MM-dd');
+    }
+
+    const parsed = new Date(value);
+    if (!isNaN(parsed.getTime())) {
+      return Utilities.formatDate(parsed, timezone, 'yyyy-MM-dd');
+    }
+
+    return value;
+  };
+
+  const uuid = (typeof Utilities !== 'undefined' && Utilities.getUuid)
+    ? Utilities.getUuid()
+    : `legacy-schedule-${Math.random().toString(36).slice(2)}`;
+
+  return {
+    ID: resolve(['ID', 'ScheduleID', 'Schedule Id', 'RecordID'], uuid),
+    UserID: userId || normalizeUserIdValue(userName),
+    UserName: userName || userId,
+    Date: normalizeDate(scheduleDate),
+    SlotID: resolve(['SlotID', 'ShiftID', 'TemplateID'], ''),
+    SlotName: slotName || 'Shift',
+    StartTime: resolve(['StartTime', 'Start', 'ShiftStart', 'Begin']),
+    EndTime: resolve(['EndTime', 'End', 'ShiftEnd', 'Finish']),
+    OriginalStartTime: resolve(['OriginalStartTime', 'StartTime', 'Start']),
+    OriginalEndTime: resolve(['OriginalEndTime', 'EndTime', 'End']),
+    BreakStart: resolve(['BreakStart', 'BreakStartTime']),
+    BreakEnd: resolve(['BreakEnd', 'BreakEndTime']),
+    LunchStart: resolve(['LunchStart', 'LunchStartTime']),
+    LunchEnd: resolve(['LunchEnd', 'LunchEndTime']),
+    IsDST: resolve(['IsDST', 'DST', 'DaylightSavings'], false),
+    Status: (resolve(['Status', 'State'], 'PENDING') || 'PENDING').toString().toUpperCase(),
+    GeneratedBy: resolve(['GeneratedBy', 'CreatedBy', 'Author'], 'Legacy Import'),
+    ApprovedBy: resolve(['ApprovedBy', 'Supervisor']),
+    NotificationSent: resolve(['NotificationSent', 'Notified'], false),
+    CreatedAt: resolve(['CreatedAt', 'Created', 'Created On'], ''),
+    UpdatedAt: resolve(['UpdatedAt', 'Updated', 'Updated On'], ''),
+    RecurringScheduleID: resolve(['RecurringScheduleID', 'RecurringID']),
+    SwapRequestID: resolve(['SwapRequestID', 'SwapID']),
+    Priority: resolve(['Priority', 'Rank'], 2),
+    Notes: resolve(['Notes', 'Comments']),
+    Location: resolve(['Location', 'Site', 'Office']),
+    Department: resolve(['Department', 'Campaign', 'Program'])
+  };
+}
+
+function calculateWeekSpanCount(startDate, endDate, minDate, maxDate) {
+  const daySpan = calculateDaySpanCount(startDate, endDate, minDate, maxDate);
+  if (!daySpan || daySpan <= 0) {
+    return 0;
+  }
+
+  return Math.ceil(daySpan / 7);
+}
+
+function getMonthNameFromNumber(monthNumber) {
+  const months = [
+    'January', 'February', 'March', 'April', 'May', 'June',
+    'July', 'August', 'September', 'October', 'November', 'December'
+  ];
+
+  const index = Number(monthNumber) - 1;
+  return months[index] || '';
+}
+
+function extractSpreadsheetId(input) {
+  if (!input) {
+    return '';
+  }
+
+  const stringValue = String(input).trim();
+  if (!stringValue) {
+    return '';
+  }
+
+  const directMatch = stringValue.match(/[-\w]{25,}/);
+  if (directMatch && directMatch[0]) {
+    return directMatch[0];
+  }
+
+  const urlMatch = stringValue.match(/spreadsheets\/d\/([a-zA-Z0-9-_]+)/);
+  if (urlMatch && urlMatch[1]) {
+    return urlMatch[1];
+  }
+
+  const queryMatch = stringValue.match(/[?&]id=([a-zA-Z0-9-_]+)/);
+  if (queryMatch && queryMatch[1]) {
+    return queryMatch[1];
+  }
+
+  return '';
+}
+
+function scheduleToNumber(value, fallback = 0) {
+  const numeric = Number(value);
+  return isFinite(numeric) ? numeric : fallback;
+}
+
+function safeNormalizeScheduleDate(value) {
+  try {
+    if (typeof normalizeScheduleDate === 'function') {
+      return normalizeScheduleDate(value);
+    }
+  } catch (error) {
+    console.warn('safeNormalizeScheduleDate: normalizeScheduleDate failed', error);
+  }
+
+  if (value instanceof Date) {
+    return new Date(value.getTime());
+  }
+
+  if (typeof value === 'number') {
+    if (value > 100000000000) {
+      return new Date(value);
+    }
+    return new Date(value * 24 * 60 * 60 * 1000);
+  }
+
+  if (typeof value === 'string') {
+    const text = value.trim();
+    if (!text) {
+      return null;
+    }
+    if (/^\d{4}-\d{2}-\d{2}$/.test(text)) {
+      return new Date(`${text}T00:00:00`);
+    }
+    const parsed = new Date(text);
+    if (!isNaN(parsed.getTime())) {
+      return parsed;
+    }
+  }
+
+  return null;
+}
+
+function safeNormalizeScheduleTimeToMinutes(value) {
+  try {
+    if (typeof normalizeScheduleTimeToMinutes === 'function') {
+      const normalized = normalizeScheduleTimeToMinutes(value);
+      if (typeof normalized === 'number' && isFinite(normalized)) {
+        return normalized;
+      }
+    }
+  } catch (error) {
+    console.warn('safeNormalizeScheduleTimeToMinutes: normalizeScheduleTimeToMinutes failed', error);
+  }
+
+  if (value instanceof Date) {
+    return value.getHours() * 60 + value.getMinutes();
+  }
+
+  if (typeof value === 'number') {
+    if (value > 100000000000) {
+      const date = new Date(value);
+      return date.getHours() * 60 + date.getMinutes();
+    }
+
+    if (value >= 0 && value <= 1) {
+      return Math.round(value * 24 * 60);
+    }
+
+    if (value > 1 && value < 24) {
+      return Math.round(value * 60);
+    }
+
+    return Math.round(value);
+  }
+
+  if (typeof value === 'string') {
+    const text = value.trim();
+    if (!text) {
+      return null;
+    }
+
+    const ampmMatch = text.match(/^(\d{1,2})(?::(\d{1,2}))?(?::(\d{1,2}))?\s*(AM|PM)$/i);
+    if (ampmMatch) {
+      let hours = parseInt(ampmMatch[1], 10);
+      const minutes = parseInt(ampmMatch[2] || '0', 10);
+      const period = ampmMatch[4].toUpperCase();
+      if (period === 'PM' && hours < 12) {
+        hours += 12;
+      }
+      if (period === 'AM' && hours === 12) {
+        hours = 0;
+      }
+      return hours * 60 + minutes;
+    }
+
+    const isoMatch = text.match(/^(\d{4}-\d{2}-\d{2})[ T](\d{2}):(\d{2})/);
+    if (isoMatch) {
+      return parseInt(isoMatch[2], 10) * 60 + parseInt(isoMatch[3], 10);
+    }
+
+    const hhmmMatch = text.match(/^(\d{1,2}):(\d{2})(?::(\d{2}))?$/);
+    if (hhmmMatch) {
+      return parseInt(hhmmMatch[1], 10) * 60 + parseInt(hhmmMatch[2], 10);
+    }
+  }
+
+  return null;
+}
+
+function safeNormalizeSchedulePercentage(value, fallback = 0) {
+  try {
+    if (typeof normalizeSchedulePercentage === 'function') {
+      return normalizeSchedulePercentage(value, fallback);
+    }
+  } catch (error) {
+    console.warn('safeNormalizeSchedulePercentage: normalizeSchedulePercentage failed', error);
+  }
+
+  const numeric = Number(value);
+  if (!isFinite(numeric)) {
+    return fallback;
+  }
+  if (Math.abs(numeric) > 1) {
+    return numeric / 100;
+  }
+  return numeric;
+}
+
+function minutesToTimeString(minutes) {
+  if (!isFinite(minutes)) {
+    return '';
+  }
+
+  const normalized = ((minutes % (24 * 60)) + (24 * 60)) % (24 * 60);
+  const hours = Math.floor(normalized / 60);
+  const mins = Math.round(normalized % 60);
+  return `${String(hours).padStart(2, '0')}:${String(mins).padStart(2, '0')}`;
+}
+
+function formatDateForOutput(date) {
+  if (!(date instanceof Date) || isNaN(date.getTime())) {
+    return '';
+  }
+  const year = date.getFullYear();
+  const month = String(date.getMonth() + 1).padStart(2, '0');
+  const day = String(date.getDate()).padStart(2, '0');
+  return `${year}-${month}-${day}`;
+}
+
+function mapScheduleRowToAgentShift(row) {
+  if (!row || typeof row !== 'object') {
+    return null;
+  }
+
+  const date = safeNormalizeScheduleDate(row.Date || row.ScheduleDate || row.PeriodStart || row.StartDate || row.Day);
+  const startMinutes = safeNormalizeScheduleTimeToMinutes(row.StartTime || row.PeriodStart || row.ScheduleStart || row.ShiftStart);
+  const endMinutes = safeNormalizeScheduleTimeToMinutes(row.EndTime || row.PeriodEnd || row.ScheduleEnd || row.ShiftEnd);
+
+  const startDateTime = date ? combineDateAndMinutes(date, startMinutes !== null && startMinutes !== undefined ? startMinutes : 0) : null;
+  const endDateTime = date ? combineDateAndMinutes(date, endMinutes !== null && endMinutes !== undefined ? endMinutes : (startMinutes || 0)) : null;
+
+  const fallbackId = (typeof Utilities !== 'undefined' && Utilities.getUuid)
+    ? Utilities.getUuid()
+    : `schedule_${Date.now()}_${Math.floor(Math.random() * 1000)}`;
+
+  return {
+    id: row.ID || row.Id || row.ScheduleID || row.ScheduleId || row.scheduleId || fallbackId,
+    date: date ? formatDateForOutput(date) : '',
+    dateIso: date ? date.toISOString() : '',
+    dayOfWeek: date ? date.toLocaleDateString('en-US', { weekday: 'short' }) : '',
+    startTime: startMinutes !== null && startMinutes !== undefined ? minutesToTimeString(startMinutes) : '',
+    endTime: endMinutes !== null && endMinutes !== undefined ? minutesToTimeString(endMinutes) : '',
+    startTimestamp: startDateTime ? startDateTime.getTime() : null,
+    endTimestamp: endDateTime ? endDateTime.getTime() : null,
+    startDateTime: startDateTime ? startDateTime.toISOString() : '',
+    endDateTime: endDateTime ? endDateTime.toISOString() : '',
+    shiftSlot: row.SlotName || row.SlotID || row.Slot || '',
+    status: String(row.Status || row.State || 'pending').toLowerCase(),
+    location: row.Location || '',
+    department: row.Department || '',
+    skill: row.Skill || row.Queue || '',
+    notes: row.Notes || '',
+    raw: row
+  };
+}
+
+function buildScheduleRowLookup(rows) {
+  const map = new Map();
+  (rows || []).forEach(row => {
+    const idCandidates = [row.ID, row.Id, row.ScheduleID, row.ScheduleId, row.scheduleId];
+    for (let i = 0; i < idCandidates.length; i++) {
+      const id = idCandidates[i];
+      if (!id) continue;
+      const key = String(id).trim();
+      if (key) {
+        map.set(key, row);
+        break;
+      }
+    }
+  });
+  return map;
+}
+
+function buildAgentProfileLookup(profiles) {
+  const map = new Map();
+  (profiles || []).forEach(profile => {
+    const id = normalizeUserIdValue(profile && (profile.ID || profile.Id || profile.UserID || profile.UserId));
+    if (id) {
+      map.set(id, profile);
+    }
+  });
+  return map;
+}
+
+function resolveAgentScheduleWindow(agentId, context, options = {}) {
+  const windowDays = Number(options.windowDays) > 0 ? Number(options.windowDays) : 30;
+  const startDate = safeNormalizeScheduleDate(options.startDate) || new Date();
+  startDate.setHours(0, 0, 0, 0);
+
+  const endDate = safeNormalizeScheduleDate(options.endDate) || new Date(startDate.getTime() + windowDays * 24 * 60 * 60 * 1000);
+  endDate.setHours(23, 59, 59, 999);
+
+  const bundle = loadScheduleDataBundle(context.campaignId || context.providedCampaignId, {
+    managedUserIds: [agentId],
+    startDate,
+    endDate
+  });
+
+  const agentSchedules = bundle.scheduleRows.filter(row => normalizeUserIdValue(row.UserID || row.UserId || row.AgentID || row.AgentId) === agentId);
+
+  return {
+    agentSchedules,
+    bundle,
+    startDate,
+    endDate
+  };
+}
+
+function formatShiftSwapRequestForAgent(row, agentId, lookups = {}) {
+  if (!row) {
+    return null;
+  }
+
+  const scheduleLookup = lookups.scheduleLookup || new Map();
+  const profileLookup = lookups.profileLookup || new Map();
+
+  const requestorId = normalizeUserIdValue(row.RequestorUserID || row.RequestorUserId);
+  const targetId = normalizeUserIdValue(row.TargetUserID || row.TargetUserId);
+
+  if (agentId && requestorId !== agentId && targetId !== agentId) {
+    return null;
+  }
+
+  const isRequestor = requestorId === agentId;
+  const counterpartId = isRequestor ? targetId : requestorId;
+
+  const requestorScheduleRow = scheduleLookup.get(String(row.RequestorScheduleID || row.RequestorScheduleId || '').trim());
+  const targetScheduleRow = scheduleLookup.get(String(row.TargetScheduleID || row.TargetScheduleId || '').trim());
+
+  const myScheduleRow = isRequestor ? requestorScheduleRow : targetScheduleRow;
+  const theirScheduleRow = isRequestor ? targetScheduleRow : requestorScheduleRow;
+
+  const myShift = mapScheduleRowToAgentShift(myScheduleRow);
+  const theirShift = mapScheduleRowToAgentShift(theirScheduleRow);
+
+  const swapDate = safeNormalizeScheduleDate(row.SwapDate || (myShift && myShift.date ? myShift.date : null));
+  const counterpartProfile = profileLookup.get(counterpartId);
+  const counterpartName = (counterpartProfile && (counterpartProfile.FullName || counterpartProfile.UserName || counterpartProfile.Email))
+    || (isRequestor ? row.TargetUserName : row.RequestorUserName)
+    || 'Teammate';
+
+  const createdAtRaw = row.CreatedAt || row.RequestedAt || swapDate || null;
+  const createdAtDate = createdAtRaw instanceof Date ? createdAtRaw : (createdAtRaw ? new Date(createdAtRaw) : null);
+
+  const statusValue = String(row.Status || row.status || (typeof SHIFT_SWAP_STATUS !== 'undefined' ? SHIFT_SWAP_STATUS.PENDING : 'PENDING')).toUpperCase();
+
+  return {
+    id: row.ID || row.Id || row.id || '',
+    status: statusValue.toLowerCase(),
+    statusRaw: statusValue,
+    myShiftId: myShift ? myShift.id : (isRequestor ? (row.RequestorScheduleID || row.RequestorScheduleId || '') : (row.TargetScheduleID || row.TargetScheduleId || '')),
+    theirShiftId: theirShift ? theirShift.id : (!isRequestor ? (row.RequestorScheduleID || row.RequestorScheduleId || '') : (row.TargetScheduleID || row.TargetScheduleId || '')),
+    myShiftDate: myShift && myShift.date ? myShift.date : (swapDate ? formatDateForOutput(swapDate) : ''),
+    myShiftTime: myShift && myShift.startTime ? `${myShift.startTime}${myShift.endTime ? ` - ${myShift.endTime}` : ''}` : '',
+    theirShiftDate: theirShift && theirShift.date ? theirShift.date : '',
+    theirShiftTime: theirShift && theirShift.startTime ? `${theirShift.startTime}${theirShift.endTime ? ` - ${theirShift.endTime}` : ''}` : '',
+    swapWith: counterpartId || '',
+    swapWithName: counterpartName,
+    reason: row.Reason || row.reason || '',
+    requestedAt: createdAtDate ? createdAtDate.toISOString() : '',
+    raw: row
+  };
+}
+
+function combineDateAndMinutes(date, minutes) {
+  if (!(date instanceof Date) || isNaN(date.getTime())) {
+    return null;
+  }
+  const clone = new Date(date.getTime());
+  clone.setHours(0, 0, 0, 0);
+  const normalizedMinutes = Number(minutes);
+  if (isFinite(normalizedMinutes)) {
+    clone.setMinutes(normalizedMinutes);
+  }
+  return clone;
+}
+
+function loadScheduleDataBundle(campaignId, options = {}) {
+  const normalizedCampaignId = normalizeCampaignIdValue(campaignId);
+  const managedUserIds = Array.isArray(options.managedUserIds)
+    ? options.managedUserIds.map(normalizeUserIdValue).filter(Boolean)
+    : [];
+  const managedUserSet = new Set(managedUserIds);
+
+  const startDate = options.startDate ? safeNormalizeScheduleDate(options.startDate) : (options.dateRange && options.dateRange.start ? safeNormalizeScheduleDate(options.dateRange.start) : null);
+  const endDate = options.endDate ? safeNormalizeScheduleDate(options.endDate) : (options.dateRange && options.dateRange.end ? safeNormalizeScheduleDate(options.dateRange.end) : null);
+  const inclusiveEnd = endDate ? new Date(endDate.getTime()) : null;
+  if (inclusiveEnd) {
+    inclusiveEnd.setHours(23, 59, 59, 999);
+  }
+
+  const limitSamples = scheduleToNumber(options.limitSamples, 0);
+
+  const loadSheet = (sheetName) => {
+    if (typeof readScheduleSheet !== 'function') {
+      return [];
+    }
+    try {
+      let rows = readScheduleSheet(sheetName) || [];
+      if (limitSamples && rows.length > limitSamples) {
+        rows = rows.slice(0, limitSamples);
+      }
+      return rows;
+    } catch (error) {
+      console.warn('loadScheduleDataBundle: unable to read sheet', sheetName, error);
+      return [];
+    }
+  };
+
+  const scheduleRows = loadSheet(SCHEDULE_GENERATION_SHEET);
+  const demandRows = loadSheet(DEMAND_SHEET);
+  const ftePlanRows = loadSheet(FTE_PLAN_SHEET);
+
+  let agentProfiles = [];
+  try {
+    agentProfiles = readSheet(USERS_SHEET) || [];
+    if (limitSamples && agentProfiles.length > limitSamples * 2) {
+      agentProfiles = agentProfiles.slice(0, limitSamples * 2);
+    }
+  } catch (error) {
+    console.warn('loadScheduleDataBundle: unable to read users sheet', error);
+  }
+
+  const matchesCampaign = (record) => {
+    if (!normalizedCampaignId) {
+      return true;
+    }
+    const candidates = [
+      record && record.Campaign,
+      record && record.CampaignID,
+      record && record.CampaignId,
+      record && record.campaign,
+      record && record.campaignId,
+      record && record.campaignID,
+      record && record.AssignedCampaign
+    ];
+    return candidates.some(value => normalizeCampaignIdValue(value) === normalizedCampaignId);
+  };
+
+  const matchesDateRange = (record) => {
+    if (!startDate && !endDate) {
+      return true;
+    }
+
+    const dateCandidates = [
+      record && record.Date,
+      record && record.ScheduleDate,
+      record && record.PeriodStart,
+      record && record.StartDate,
+      record && record.Day,
+      record && record.IntervalStart,
+      record && record.intervalStart
+    ];
+
+    let recordDate = null;
+    for (let i = 0; i < dateCandidates.length; i++) {
+      const candidate = safeNormalizeScheduleDate(dateCandidates[i]);
+      if (candidate) {
+        recordDate = candidate;
+        break;
+      }
+    }
+
+    if (!recordDate) {
+      return true;
+    }
+
+    const timeValue = recordDate.getTime();
+    if (startDate && timeValue < startDate.getTime()) {
+      return false;
+    }
+    if (inclusiveEnd && timeValue > inclusiveEnd.getTime()) {
+      return false;
+    }
+    return true;
+  };
+
+  const matchesUserFilter = (record) => {
+    if (!managedUserSet.size) {
+      return true;
+    }
+    const userId = normalizeUserIdValue(record && (record.UserID || record.UserId || record.AgentID || record.AgentId));
+    return managedUserSet.has(userId);
+  };
+
+  const filterRows = (rows, options = {}) => rows.filter(row => matchesCampaign(row) && matchesDateRange(row) && (options.skipUserFilter || matchesUserFilter(row)));
+
+  const filteredSchedules = filterRows(scheduleRows);
+  const filteredDemand = filterRows(demandRows, { skipUserFilter: true });
+  const filteredFtePlans = filterRows(ftePlanRows, { skipUserFilter: true });
+  const filteredProfiles = agentProfiles.filter(profile => matchesCampaign(profile));
+
+  return {
+    campaignId: normalizedCampaignId,
+    scheduleRows: filteredSchedules,
+    demandRows: filteredDemand,
+    ftePlanRows: filteredFtePlans,
+    agentProfiles: filteredProfiles,
+    startDate,
+    endDate
+  };
+}
+
+function buildScheduleRecommendations(evaluation, bundle) {
+  const recommendations = [];
+  if (!evaluation || !evaluation.summary) {
+    return recommendations;
+  }
+
+  const coverage = evaluation.coverage || {};
+  const fairness = evaluation.fairness || {};
+  const compliance = evaluation.compliance || {};
+
+  if (coverage.serviceLevel < 80) {
+    const topInterval = (coverage.backlogRiskIntervals || [])[0];
+    if (topInterval) {
+      recommendations.push(`Add staffing to ${topInterval.intervalKey} for skill ${topInterval.skill || 'general'} (deficit ${topInterval.deficit} FTE).`);
+    } else {
+      recommendations.push('Increase staffing in critical intervals to protect service level.');
+    }
+  }
+
+  if (coverage.peakCoverage < 85) {
+    recommendations.push('Rebalance opening and closing coverage to meet first/last hour SLAs.');
+  }
+
+  if (fairness.rotationHealth < 75) {
+    recommendations.push('Review weekend and night rotation to improve fairness.');
+  }
+
+  if (compliance.complianceScore < 85) {
+    recommendations.push('Resolve compliance issues (breaks, rest periods, overtime) before publishing schedules.');
+  }
+
+  if (!bundle || !bundle.scheduleRows || bundle.scheduleRows.length === 0) {
+    recommendations.push('No schedules found for the selected filters. Import or generate schedules to proceed.');
+  }
+
+  return recommendations;
+}
+
+function persistScheduleHealthSnapshot(context, evaluation, bundle, options = {}) {
+  if (!context || !evaluation || !evaluation.summary) {
+    return;
+  }
+
+  if (typeof ensureScheduleSheetWithHeaders !== 'function') {
+    return;
+  }
+
+  try {
+    const sheet = ensureScheduleSheetWithHeaders(SCHEDULE_HEALTH_SHEET, SCHEDULE_HEALTH_HEADERS);
+    const id = (typeof Utilities !== 'undefined' && Utilities && typeof Utilities.getUuid === 'function')
+      ? Utilities.getUuid()
+      : `health_${Date.now()}`;
+
+    const totalMinutes = (bundle.scheduleRows || []).reduce((sum, row) => {
+      const start = safeNormalizeScheduleTimeToMinutes(row.StartTime || row.PeriodStart || row.ScheduleStart || row.ShiftStart);
+      const end = safeNormalizeScheduleTimeToMinutes(row.EndTime || row.PeriodEnd || row.ScheduleEnd || row.ShiftEnd);
+      if (start === null || end === null) {
+        return sum;
+      }
+      let diff = end - start;
+      if (diff < 0) {
+        diff += 24 * 60;
+      }
+      return sum + diff;
+    }, 0);
+
+    const agentSet = new Set((bundle.scheduleRows || []).map(row => normalizeUserIdValue(row.UserID || row.UserId || row.AgentID || row.AgentId)).filter(Boolean));
+    const totalHours = totalMinutes / 60;
+    const standardHours = scheduleToNumber(options.standardHoursPerAgent || 8, 8);
+    const overtimeHours = Math.max(0, totalHours - (agentSet.size * standardHours));
+
+    const summary = evaluation.summary;
+    const fairness = evaluation.fairness || {};
+    const compliance = evaluation.compliance || {};
+    const coverage = evaluation.coverage || {};
+
+    const costPerStaffedHour = options.costPerStaffedHour || '';
+    const rowValues = [
+      id,
+      context.campaignId || context.providedCampaignId || '',
+      evaluation.generatedAt,
+      summary.serviceLevel || 0,
+      summary.asa || 0,
+      summary.abandonRate || 0,
+      summary.occupancy || 0,
+      summary.occupancy || 0,
+      Number(overtimeHours.toFixed(2)),
+      costPerStaffedHour,
+      fairness.fairnessIndex || 0,
+      fairness.preferenceSatisfaction || 0,
+      compliance.complianceScore || 0,
+      summary.scheduleEfficiency || coverage.coverageScore || 0,
+      `SL ${summary.serviceLevel || 0}%, Fairness ${fairness.fairnessIndex || 0}, Compliance ${compliance.complianceScore || 0}`
+    ];
+
+    sheet.appendRow(rowValues);
+  } catch (error) {
+    console.warn('persistScheduleHealthSnapshot failed:', error);
+  }
+}
+
+function clientGetAttendanceDataRange(startDate, endDate, campaignId = null) {
+  try {
+    const attendanceData = readScheduleSheet(ATTENDANCE_STATUS_SHEET) || [];
+
+    const normalizeDate = (value) => {
+      if (value instanceof Date) {
+        return new Date(value.getTime());
+      }
+      if (typeof value === 'number') {
+        const parsed = new Date(value);
+        return isNaN(parsed.getTime()) ? null : parsed;
+      }
+      if (typeof value === 'string' && value.trim().length > 0) {
+        const parsed = new Date(value);
+        return isNaN(parsed.getTime()) ? null : parsed;
+      }
+      return null;
+    };
+
+    const rangeStart = normalizeDate(startDate);
+    const rangeEnd = normalizeDate(endDate);
+
+    const filtered = attendanceData.filter(record => {
+      const recordDate = normalizeDate(record.Date || record.date);
+      if (!recordDate) {
+        return false;
+      }
+
+      if (rangeStart && recordDate < rangeStart) {
+        return false;
+      }
+      if (rangeEnd && recordDate > rangeEnd) {
+        return false;
+      }
+
+      if (campaignId) {
+        const recordCampaign = record.CampaignID || record.CampaignId || record.Campaign || null;
+        if (recordCampaign && recordCampaign !== campaignId) {
+          return false;
+        }
+      }
+
+      return true;
+    });
+
+    const toIsoDate = (date) => {
+      if (!(date instanceof Date) || isNaN(date.getTime())) {
+        return '';
+      }
+      const year = date.getFullYear();
+      const month = String(date.getMonth() + 1).padStart(2, '0');
+      const day = String(date.getDate()).padStart(2, '0');
+      return `${year}-${month}-${day}`;
+    };
+
+    const records = filtered
+      .map(record => {
+        const date = normalizeDate(record.Date || record.date);
+        const isoDate = toIsoDate(date);
+        const userName = record.UserName || record.User || record.user || '';
+        const status = record.Status || record.status || record.state || '';
+
+        if (!userName || !isoDate || !status) {
+          return null;
+        }
+
+        return {
+          userName,
+          status,
+          date: isoDate,
+          notes: record.Notes || record.notes || ''
+        };
+      })
+      .filter(Boolean);
+
+    return {
+      success: true,
+      records
+    };
+  } catch (error) {
+    console.error('Error retrieving attendance data range:', error);
+    safeWriteError('clientGetAttendanceDataRange', error);
+    return {
+      success: false,
+      error: error.message
+    };
+  }
+}
+
+function clientGetScheduleDashboard(managerIdCandidate, campaignIdCandidate, options = {}) {
+  try {
+    console.log('📊 Building schedule dashboard for manager/campaign:', managerIdCandidate, campaignIdCandidate);
+
+    if (typeof evaluateSchedulePerformance !== 'function') {
+      throw new Error('Schedule analytics utilities are not available. Ensure ScheduleUtilities is loaded.');
+    }
+
+    const context = clientGetScheduleContext(managerIdCandidate || null, campaignIdCandidate || null);
+    if (!context || !context.success) {
+      return {
+        success: false,
+        error: context && context.error ? context.error : 'Unable to resolve schedule context',
+        context
+      };
+    }
+
+    const dateRange = options.dateRange || {};
+    const bundle = loadScheduleDataBundle(context.campaignId || context.providedCampaignId || null, {
+      managedUserIds: (context.managedUserIds || []).concat(context.managerId ? [context.managerId] : []),
+      startDate: options.startDate || dateRange.start,
+      endDate: options.endDate || dateRange.end
+    });
+
+    const metricsOptions = Object.assign({}, options.metrics || {}, {
+      intervalMinutes: options.intervalMinutes || (options.metrics && options.metrics.intervalMinutes) || 30,
+      targetServiceLevel: options.targetServiceLevel || (options.metrics && options.metrics.targetServiceLevel) || 0.8,
+      baselineASA: options.baselineASA || (options.metrics && options.metrics.baselineASA) || 45,
+      openingHour: options.openingHour || (options.metrics && options.metrics.openingHour),
+      closingHour: options.closingHour || (options.metrics && options.metrics.closingHour)
+    });
+
+    const evaluation = evaluateSchedulePerformance(bundle.scheduleRows, bundle.demandRows, bundle.agentProfiles, metricsOptions);
+
+    const agentSet = new Set(bundle.scheduleRows.map(row => normalizeUserIdValue(row.UserID || row.UserId || row.AgentID || row.AgentId)).filter(Boolean));
+    const totalMinutes = bundle.scheduleRows.reduce((sum, row) => {
+      const start = safeNormalizeScheduleTimeToMinutes(row.StartTime || row.PeriodStart || row.ScheduleStart || row.ShiftStart);
+      const end = safeNormalizeScheduleTimeToMinutes(row.EndTime || row.PeriodEnd || row.ScheduleEnd || row.ShiftEnd);
+      if (start === null || end === null) {
+        return sum;
+      }
+      let diff = end - start;
+      if (diff < 0) {
+        diff += 24 * 60;
+      }
+      return sum + diff;
+    }, 0);
+
+    const totalHours = Number((totalMinutes / 60).toFixed(2));
+    const rosterSummary = {
+      agentCount: agentSet.size,
+      totalHours,
+      averageHoursPerAgent: agentSet.size ? Number((totalHours / agentSet.size).toFixed(2)) : 0
+    };
+
+    const fteTotals = bundle.ftePlanRows.reduce((acc, row) => {
+      acc.planned += scheduleToNumber(row.PlannedFTE || row.Planned || row.FTEPlanned, 0);
+      acc.actual += scheduleToNumber(row.ActualFTE || row.Actual || row.FTEActual, 0);
+      return acc;
+    }, { planned: 0, actual: 0 });
+
+    const recommendations = buildScheduleRecommendations(evaluation, bundle);
+
+    const response = {
+      success: true,
+      context: {
+        managerId: context.managerId,
+        campaignId: context.campaignId,
+        providedManagerId: context.providedManagerId,
+        providedCampaignId: context.providedCampaignId,
+        permissions: context.permissions,
+        managedUserCount: context.managedUserCount
+      },
+      generatedAt: evaluation.generatedAt,
+      healthScore: evaluation.healthScore,
+      summary: evaluation.summary,
+      coverage: evaluation.coverage,
+      fairness: evaluation.fairness,
+      compliance: evaluation.compliance,
+      totals: {
+        requiredFTE: evaluation.coverage.totalRequiredFTE,
+        staffedFTE: evaluation.coverage.totalStaffedFTE,
+        plannedFTE: Number(fteTotals.planned.toFixed(2)),
+        actualFTE: Number(fteTotals.actual.toFixed(2)),
+        varianceFTE: Number((fteTotals.actual - fteTotals.planned).toFixed(2)),
+        rosterHours: totalHours,
+        agentCount: rosterSummary.agentCount
+      },
+      roster: rosterSummary,
+      backlogIntervals: evaluation.coverage.backlogRiskIntervals,
+      recommendations,
+      demandSamples: bundle.demandRows.slice(0, 50)
+    };
+
+    if (!options.skipPersistence) {
+      persistScheduleHealthSnapshot(context, evaluation, bundle, options);
+    }
+
+    return response;
+  } catch (error) {
+    console.error('Error generating schedule dashboard:', error);
+    safeWriteError && safeWriteError('clientGetScheduleDashboard', error);
+    return {
+      success: false,
+      error: error.message
+    };
+  }
+}
+
+function applyScenarioAdjustments(bundle, scenario = {}) {
+  const volumeMultiplier = scenario.volumeMultiplier || (scenario.volumeDelta ? 1 + scenario.volumeDelta : 1);
+  const ahtMultiplier = scenario.ahtMultiplier || (scenario.ahtDelta ? 1 + scenario.ahtDelta : 1);
+  const shrinkageDelta = scenario.shrinkageDelta || 0;
+  const absenceRate = scenario.absenceRate || 0;
+  const additionalOvertimeMinutes = scheduleToNumber(scenario.additionalOvertimeMinutes || scenario.overtimeMinutes, 0);
+
+  const adjustedDemand = (bundle.demandRows || []).map(row => {
+    const clone = Object.assign({}, row);
+    if (clone.ForecastContacts !== undefined) {
+      clone.ForecastContacts = scheduleToNumber(clone.ForecastContacts, 0) * volumeMultiplier;
+    }
+    if (clone.ForecastAHT !== undefined) {
+      clone.ForecastAHT = scheduleToNumber(clone.ForecastAHT, 0) * ahtMultiplier;
+    }
+    const shrinkage = safeNormalizeSchedulePercentage(clone.Shrinkage, 0.3) + shrinkageDelta;
+    clone.Shrinkage = Math.max(0, shrinkage);
+    return clone;
+  });
+
+  const adjustedSchedules = (bundle.scheduleRows || []).map(row => {
+    const clone = Object.assign({}, row);
+    const start = safeNormalizeScheduleTimeToMinutes(clone.StartTime || clone.PeriodStart || clone.ScheduleStart || clone.ShiftStart);
+    const end = safeNormalizeScheduleTimeToMinutes(clone.EndTime || clone.PeriodEnd || clone.ScheduleEnd || clone.ShiftEnd);
+    if (additionalOvertimeMinutes && end !== null) {
+      const newEnd = end + additionalOvertimeMinutes;
+      clone.EndTime = minutesToTimeString(newEnd);
+      clone.PeriodEnd = clone.EndTime;
+    }
+
+    if (absenceRate > 0) {
+      clone.FTE = scheduleToNumber(clone.FTE || 1, 1) * Math.max(0, 1 - absenceRate);
+    }
+
+    return clone;
+  });
+
+  return { scheduleRows: adjustedSchedules, demandRows: adjustedDemand };
+}
+
+function clientSimulateScheduleScenario(scenario = {}) {
+  try {
+    console.log('🧪 Simulating schedule scenario:', scenario && scenario.name ? scenario.name : '(ad-hoc scenario)');
+
+    if (typeof evaluateSchedulePerformance !== 'function') {
+      throw new Error('Schedule analytics utilities are not available. Ensure ScheduleUtilities is loaded.');
+    }
+
+    const context = clientGetScheduleContext(scenario.managerId || scenario.manager || null, scenario.campaignId || scenario.campaign || null);
+    if (!context || !context.success) {
+      return {
+        success: false,
+        error: context && context.error ? context.error : 'Unable to resolve schedule context',
+        context
+      };
+    }
+
+    const bundle = loadScheduleDataBundle(context.campaignId || context.providedCampaignId, {
+      managedUserIds: scenario.managedUserIds || context.managedUserIds,
+      startDate: scenario.startDate,
+      endDate: scenario.endDate
+    });
+
+    const metricsOptions = Object.assign({ intervalMinutes: scenario.intervalMinutes || 30 }, scenario.metrics || {});
+
+    const baseline = evaluateSchedulePerformance(bundle.scheduleRows, bundle.demandRows, bundle.agentProfiles, metricsOptions);
+    const adjusted = applyScenarioAdjustments(bundle, scenario);
+    const projection = evaluateSchedulePerformance(adjusted.scheduleRows, adjusted.demandRows, bundle.agentProfiles, metricsOptions);
+
+    return {
+      success: true,
+      context: {
+        managerId: context.managerId,
+        campaignId: context.campaignId
+      },
+      scenario,
+      baseline,
+      projection,
+      delta: {
+        serviceLevel: projection.summary.serviceLevel - baseline.summary.serviceLevel,
+        healthScore: projection.healthScore - baseline.healthScore,
+        compliance: projection.summary.complianceScore - baseline.summary.complianceScore,
+        fairness: projection.summary.fairnessIndex - baseline.summary.fairnessIndex
+      },
+      recommendations: buildScheduleRecommendations(projection, bundle)
+    };
+  } catch (error) {
+    console.error('Error simulating schedule scenario:', error);
+    safeWriteError && safeWriteError('clientSimulateScheduleScenario', error);
+    return {
+      success: false,
+      error: error.message
+    };
+  }
+}
+
+function clientGetAgentScheduleSnapshot(agentIdCandidate, startDateCandidate, endDateCandidate, campaignIdCandidate = null, options = {}) {
+  try {
+    const resolvedAgentId = normalizeUserIdValue(agentIdCandidate) || normalizeUserIdValue(options.agentId);
+    const currentUser = typeof getCurrentUser === 'function' ? getCurrentUser() : null;
+    const fallbackAgentId = normalizeUserIdValue(currentUser && (currentUser.ID || currentUser.UserID));
+    const agentId = resolvedAgentId || fallbackAgentId;
+
+    if (!agentId) {
+      return {
+        success: false,
+        error: 'Agent could not be resolved from parameters or current user context.'
+      };
+    }
+
+    const context = clientGetScheduleContext(agentId, campaignIdCandidate || options.campaignId || null);
+    if (!context || !context.success) {
+      return {
+        success: false,
+        error: context && context.error ? context.error : 'Unable to resolve agent context',
+        context
+      };
+    }
+
+    const startDate = safeNormalizeScheduleDate(startDateCandidate || options.startDate) || new Date();
+    const endDate = safeNormalizeScheduleDate(endDateCandidate || options.endDate) || new Date(startDate.getTime() + 14 * 24 * 60 * 60 * 1000);
+
+    const bundle = loadScheduleDataBundle(context.campaignId || context.providedCampaignId, {
+      managedUserIds: [agentId],
+      startDate,
+      endDate
+    });
+
+    const agentSchedules = bundle.scheduleRows.filter(row => normalizeUserIdValue(row.UserID || row.UserId || row.AgentID || row.AgentId) === agentId);
+    const agentProfile = bundle.agentProfiles.find(profile => normalizeUserIdValue(profile.ID || profile.UserID || profile.UserId) === agentId) || (context.user && normalizeUserIdValue(context.user.ID) === agentId ? context.user : null);
+
+    const now = new Date();
+    const upcomingShifts = agentSchedules
+      .map(row => {
+        const date = safeNormalizeScheduleDate(row.Date || row.ScheduleDate || row.PeriodStart || row.StartDate || row.Day);
+        const startMinutes = safeNormalizeScheduleTimeToMinutes(row.StartTime || row.PeriodStart || row.ScheduleStart || row.ShiftStart);
+        const startDateTime = date ? combineDateAndMinutes(date, startMinutes || 0) : null;
+        return { row, date, startMinutes, startDateTime };
+      })
+      .filter(item => item.startDateTime && item.startDateTime >= now)
+      .sort((a, b) => a.startDateTime - b.startDateTime);
+
+    const historyShifts = agentSchedules
+      .map(row => {
+        const date = safeNormalizeScheduleDate(row.Date || row.ScheduleDate || row.PeriodStart || row.StartDate || row.Day);
+        const startMinutes = safeNormalizeScheduleTimeToMinutes(row.StartTime || row.PeriodStart || row.ScheduleStart || row.ShiftStart);
+        const startDateTime = date ? combineDateAndMinutes(date, startMinutes || 0) : null;
+        return { row, date, startMinutes, startDateTime };
+      })
+      .filter(item => item.startDateTime && item.startDateTime < now)
+      .sort((a, b) => b.startDateTime - a.startDateTime);
+
+    const totalMinutes = agentSchedules.reduce((sum, row) => {
+      const start = safeNormalizeScheduleTimeToMinutes(row.StartTime || row.PeriodStart || row.ScheduleStart || row.ShiftStart);
+      const end = safeNormalizeScheduleTimeToMinutes(row.EndTime || row.PeriodEnd || row.ScheduleEnd || row.ShiftEnd);
+      if (start === null || end === null) {
+        return sum;
+      }
+      let diff = end - start;
+      if (diff < 0) {
+        diff += 24 * 60;
+      }
+      return sum + diff;
+    }, 0);
+
+    const weekendShifts = agentSchedules.filter(row => {
+      const date = safeNormalizeScheduleDate(row.Date || row.ScheduleDate || row.PeriodStart || row.StartDate || row.Day);
+      return date && WEEKEND.includes(date.getDay());
+    }).length;
+
+    const nightShifts = agentSchedules.filter(row => {
+      const start = safeNormalizeScheduleTimeToMinutes(row.StartTime || row.PeriodStart || row.ScheduleStart || row.ShiftStart);
+      const end = safeNormalizeScheduleTimeToMinutes(row.EndTime || row.PeriodEnd || row.ScheduleEnd || row.ShiftEnd);
+      return (start !== null && start >= (options.nightThresholdStart || 20 * 60)) || (end !== null && end <= (options.nightThresholdEnd || 6 * 60));
+    }).length;
+
+    const averageStartMinutes = agentSchedules.length
+      ? agentSchedules.reduce((sum, row) => sum + (safeNormalizeScheduleTimeToMinutes(row.StartTime || row.PeriodStart || row.ScheduleStart || row.ShiftStart) || 0), 0) / agentSchedules.length
+      : null;
+
+    let preferenceScore = null;
+    let complianceScore = null;
+    let fairnessSummary = null;
+    if (typeof calculateFairnessMetrics === 'function') {
+      const fairness = calculateFairnessMetrics(agentSchedules, agentProfile ? [agentProfile] : [], options.metrics || {});
+      fairnessSummary = fairness && fairness.agentSummaries && fairness.agentSummaries.length ? fairness.agentSummaries[0] : null;
+      if (fairnessSummary && typeof fairnessSummary.preferenceScore === 'number') {
+        preferenceScore = fairnessSummary.preferenceScore;
+      }
+    }
+
+    if (typeof calculateComplianceMetrics === 'function') {
+      const compliance = calculateComplianceMetrics(agentSchedules, agentProfile ? [agentProfile] : [], {
+        allowedBreakOverlap: options.allowedBreakOverlap || 3,
+        maxHoursPerDay: options.maxHoursPerDay || 12,
+        minRestHours: options.minRestHours || 10
+      });
+      complianceScore = compliance && typeof compliance.complianceScore === 'number' ? compliance.complianceScore : null;
+    }
+
+    const nextShift = upcomingShifts.length ? upcomingShifts[0] : null;
+    const alerts = [];
+
+    let pendingSwaps = 0;
+    if (typeof listShiftSwapRequests === 'function') {
+      try {
+        const swapRows = listShiftSwapRequests({ userId: agentId });
+        pendingSwaps = (swapRows || []).filter(row => {
+          const status = String(row.Status || row.status || (typeof SHIFT_SWAP_STATUS !== 'undefined' ? SHIFT_SWAP_STATUS.PENDING : 'PENDING')).toUpperCase();
+          return status === (typeof SHIFT_SWAP_STATUS !== 'undefined' ? SHIFT_SWAP_STATUS.PENDING : 'PENDING');
+        }).length;
+      } catch (swapError) {
+        console.warn('clientGetAgentScheduleSnapshot: unable to load swap requests', swapError);
+      }
+    }
+
+    if (nightShifts >= 3) {
+      alerts.push('Multiple night shifts scheduled this period. Ensure adequate rest between shifts.');
+    }
+    if (weekendShifts >= 3) {
+      alerts.push('Heavy weekend coverage detected. Consider requesting swaps if needed.');
+    }
+    if (complianceScore !== null && complianceScore < 85) {
+      alerts.push('Compliance score below target. Review breaks, lunches, and rest periods.');
+    }
+    if (pendingSwaps > 0) {
+      alerts.push(`You have ${pendingSwaps} pending swap request${pendingSwaps === 1 ? '' : 's'}.`);
+    }
+
+    const formatShiftOutput = (item) => ({
+      id: item.row.ID || item.row.Id || item.row.id || '',
+      date: item.date ? formatDateForOutput(item.date) : '',
+      dayOfWeek: item.date ? item.date.toLocaleDateString('en-US', { weekday: 'short' }) : '',
+      startTime: item.startMinutes !== null && item.startMinutes !== undefined ? minutesToTimeString(item.startMinutes) : '',
+      endTime: (() => {
+        const end = safeNormalizeScheduleTimeToMinutes(item.row.EndTime || item.row.PeriodEnd || item.row.ScheduleEnd || item.row.ShiftEnd);
+        return end !== null && end !== undefined ? minutesToTimeString(end) : '';
+      })(),
+      location: item.row.Location || '',
+      skill: item.row.Skill || item.row.Queue || '',
+      status: item.row.Status || item.row.State || '',
+      notes: item.row.Notes || ''
+    });
+
+    const summary = {
+      agentId,
+      agentName: (agentProfile && (agentProfile.FullName || agentProfile.UserName || agentProfile.Name)) || (context.user && (context.user.FullName || context.user.UserName)) || '',
+      agentEmail: (agentProfile && (agentProfile.Email || agentProfile.email)) || (context.user && (context.user.Email || context.user.email)) || '',
+      totalShifts: agentSchedules.length,
+      totalScheduledHours: Number((totalMinutes / 60).toFixed(2)),
+      weekendShifts,
+      nightShifts,
+      averageStartTime: averageStartMinutes !== null ? minutesToTimeString(averageStartMinutes) : '',
+      preferenceScore,
+      complianceScore,
+      pendingSwaps,
+      upcomingHolidays: 0,
+      nextShift: nextShift ? formatShiftOutput(nextShift) : null
+    };
+
+    return {
+      success: true,
+      agentId,
+      campaignId: context.campaignId || context.providedCampaignId || '',
+      summary,
+      upcomingShifts: upcomingShifts.slice(0, options.limitUpcoming || 5).map(formatShiftOutput),
+      recentShifts: historyShifts.slice(0, options.limitHistory || 5).map(formatShiftOutput),
+      alerts,
+      context: {
+        permissions: context.permissions,
+        managedUserCount: context.managedUserCount
+      }
+    };
+  } catch (error) {
+    console.error('Error generating agent schedule snapshot:', error);
+    safeWriteError && safeWriteError('clientGetAgentScheduleSnapshot', error);
+    return {
+      success: false,
+      error: error.message
+    };
+  }
+}
+
+function clientGetAgentSchedule(agentIdCandidate, options = {}) {
+  try {
+    const resolvedAgentId = normalizeUserIdValue(agentIdCandidate) || normalizeUserIdValue(options.agentId);
+    const currentUser = typeof getCurrentUser === 'function' ? getCurrentUser() : null;
+    const fallbackAgentId = normalizeUserIdValue(currentUser && (currentUser.ID || currentUser.UserID));
+    const agentId = resolvedAgentId || fallbackAgentId;
+
+    if (!agentId) {
+      return {
+        success: false,
+        error: 'Agent could not be resolved from parameters or current user context.'
+      };
+    }
+
+    const context = clientGetScheduleContext(agentId, options.campaignId || null);
+    if (!context || !context.success) {
+      return {
+        success: false,
+        error: context && context.error ? context.error : 'Unable to resolve schedule context.'
+      };
+    }
+
+    const windowOptions = Object.assign({}, options);
+    const { agentSchedules, startDate, endDate } = resolveAgentScheduleWindow(agentId, context, windowOptions);
+
+    const schedules = agentSchedules
+      .map(mapScheduleRowToAgentShift)
+      .filter(Boolean)
+      .sort((a, b) => {
+        const aKey = typeof a.startTimestamp === 'number' ? a.startTimestamp : Number.MAX_SAFE_INTEGER;
+        const bKey = typeof b.startTimestamp === 'number' ? b.startTimestamp : Number.MAX_SAFE_INTEGER;
+        return aKey - bKey;
+      });
+
+    return {
+      success: true,
+      agentId,
+      campaignId: context.campaignId || context.providedCampaignId || '',
+      schedules,
+      summary: {
+        total: schedules.length,
+        startDate: formatDateForOutput(startDate),
+        endDate: formatDateForOutput(endDate)
+      }
+    };
+  } catch (error) {
+    console.error('Error fetching agent schedule:', error);
+    safeWriteError && safeWriteError('clientGetAgentSchedule', error);
+    return {
+      success: false,
+      error: error.message
+    };
+  }
+}
+
+function clientGetAgentUpcomingShifts(agentIdCandidate, options = {}) {
+  try {
+    const scheduleResponse = clientGetAgentSchedule(agentIdCandidate, Object.assign({}, options, {
+      windowDays: options.windowDays || 60
+    }));
+
+    if (!scheduleResponse || scheduleResponse.success === false) {
+      return scheduleResponse;
+    }
+
+    const now = Date.now();
+    const limit = Number(options.limit) > 0 ? Number(options.limit) : 10;
+
+    const upcoming = (scheduleResponse.schedules || [])
+      .filter(shift => typeof shift.startTimestamp === 'number' ? shift.startTimestamp >= now : true)
+      .sort((a, b) => {
+        const aKey = typeof a.startTimestamp === 'number' ? a.startTimestamp : Number.MAX_SAFE_INTEGER;
+        const bKey = typeof b.startTimestamp === 'number' ? b.startTimestamp : Number.MAX_SAFE_INTEGER;
+        return aKey - bKey;
+      })
+      .slice(0, limit);
+
+    return {
+      success: true,
+      agentId: scheduleResponse.agentId,
+      campaignId: scheduleResponse.campaignId,
+      shifts: upcoming
+    };
+  } catch (error) {
+    console.error('Error fetching upcoming shifts:', error);
+    safeWriteError && safeWriteError('clientGetAgentUpcomingShifts', error);
+    return {
+      success: false,
+      error: error.message
+    };
+  }
+}
+
+function clientGetAgentSwapRequests(agentIdCandidate, options = {}) {
+  try {
+    const resolvedAgentId = normalizeUserIdValue(agentIdCandidate) || normalizeUserIdValue(options.agentId);
+    const currentUser = typeof getCurrentUser === 'function' ? getCurrentUser() : null;
+    const fallbackAgentId = normalizeUserIdValue(currentUser && (currentUser.ID || currentUser.UserID));
+    const agentId = resolvedAgentId || fallbackAgentId;
+
+    if (!agentId) {
+      return {
+        success: false,
+        error: 'Agent could not be resolved.'
+      };
+    }
+
+    const context = clientGetScheduleContext(agentId, options.campaignId || null);
+    if (!context || !context.success) {
+      return {
+        success: false,
+        error: context && context.error ? context.error : 'Unable to resolve schedule context.'
+      };
+    }
+
+    const windowDays = Number(options.windowDays) > 0 ? Number(options.windowDays) : 60;
+    const startDate = safeNormalizeScheduleDate(options.startDate) || new Date(Date.now() - 14 * 24 * 60 * 60 * 1000);
+    startDate.setHours(0, 0, 0, 0);
+    const endDate = safeNormalizeScheduleDate(options.endDate) || new Date(startDate.getTime() + windowDays * 24 * 60 * 60 * 1000);
+    endDate.setHours(23, 59, 59, 999);
+
+    const bundle = loadScheduleDataBundle(context.campaignId || context.providedCampaignId, {
+      startDate,
+      endDate
+    });
+
+    const scheduleLookup = buildScheduleRowLookup(bundle.scheduleRows || []);
+    const profileLookup = buildAgentProfileLookup(bundle.agentProfiles || []);
+
+    const rawRequests = typeof listShiftSwapRequests === 'function'
+      ? listShiftSwapRequests({ userId: agentId })
+      : [];
+
+    const formatted = (rawRequests || [])
+      .map(row => formatShiftSwapRequestForAgent(row, agentId, { scheduleLookup, profileLookup }))
+      .filter(Boolean)
+      .sort((a, b) => {
+        const aDate = a.requestedAt ? new Date(a.requestedAt).getTime() : 0;
+        const bDate = b.requestedAt ? new Date(b.requestedAt).getTime() : 0;
+        return bDate - aDate;
+      });
+
+    return {
+      success: true,
+      agentId,
+      campaignId: context.campaignId || context.providedCampaignId || '',
+      requests: formatted
+    };
+  } catch (error) {
+    console.error('Error loading agent swap requests:', error);
+    safeWriteError && safeWriteError('clientGetAgentSwapRequests', error);
+    return {
+      success: false,
+      error: error.message
+    };
+  }
+}
+
+function clientGetAvailableSwapAgents(agentIdCandidate, options = {}) {
+  try {
+    const resolvedAgentId = normalizeUserIdValue(agentIdCandidate) || normalizeUserIdValue(options.agentId);
+    const currentUser = typeof getCurrentUser === 'function' ? getCurrentUser() : null;
+    const fallbackAgentId = normalizeUserIdValue(currentUser && (currentUser.ID || currentUser.UserID));
+    const agentId = resolvedAgentId || fallbackAgentId;
+
+    if (!agentId) {
+      return {
+        success: false,
+        error: 'Agent could not be resolved.'
+      };
+    }
+
+    const context = clientGetScheduleContext(agentId, options.campaignId || null);
+    if (!context || !context.success) {
+      return {
+        success: false,
+        error: context && context.error ? context.error : 'Unable to resolve schedule context.'
+      };
+    }
+
+    const scheduleUsers = clientGetScheduleUsers(agentId, context.campaignId || context.providedCampaignId || null);
+
+    const agents = (scheduleUsers || [])
+      .map(user => {
+        const id = normalizeUserIdValue(user && (user.ID || user.Id || user.UserID || user.UserId));
+        if (!id || id === agentId) {
+          return null;
+        }
+        return {
+          id,
+          name: user.FullName || user.UserName || user.Email || `Agent ${id}`,
+          email: user.Email || '',
+          team: user.Team || user.Department || ''
+        };
+      })
+      .filter(Boolean)
+      .sort((a, b) => a.name.localeCompare(b.name));
+
+    return {
+      success: true,
+      agents
+    };
+  } catch (error) {
+    console.error('Error loading available swap agents:', error);
+    safeWriteError && safeWriteError('clientGetAvailableSwapAgents', error);
+    return {
+      success: false,
+      error: error.message
+    };
+  }
+}
+
+function clientSubmitShiftSwapRequest(agentIdCandidate, request = {}) {
+  try {
+    const resolvedAgentId = normalizeUserIdValue(agentIdCandidate) || normalizeUserIdValue(request.agentId);
+    const currentUser = typeof getCurrentUser === 'function' ? getCurrentUser() : null;
+    const fallbackAgentId = normalizeUserIdValue(currentUser && (currentUser.ID || currentUser.UserID));
+    const agentId = resolvedAgentId || fallbackAgentId;
+
+    if (!agentId) {
+      return {
+        success: false,
+        error: 'Agent context is required to submit a swap request.'
+      };
+    }
+
+    const targetId = normalizeUserIdValue(request.swapWith || request.targetUserId);
+    if (!targetId) {
+      return {
+        success: false,
+        error: 'Please select an agent to swap with.'
+      };
+    }
+
+    const myShiftId = String(request.myShiftId || request.requestorScheduleId || '').trim();
+    if (!myShiftId) {
+      return {
+        success: false,
+        error: 'Select the shift you would like to swap.'
+      };
+    }
+
+    const context = clientGetScheduleContext(agentId, request.campaignId || null);
+    if (!context || !context.success) {
+      return {
+        success: false,
+        error: context && context.error ? context.error : 'Unable to resolve schedule context.'
+      };
+    }
+
+    const windowDays = Number(request.windowDays) > 0 ? Number(request.windowDays) : 60;
+    const startDate = safeNormalizeScheduleDate(request.startDate) || new Date(Date.now() - 7 * 24 * 60 * 60 * 1000);
+    startDate.setHours(0, 0, 0, 0);
+    const endDate = safeNormalizeScheduleDate(request.endDate) || new Date(startDate.getTime() + windowDays * 24 * 60 * 60 * 1000);
+    endDate.setHours(23, 59, 59, 999);
+
+    const bundle = loadScheduleDataBundle(context.campaignId || context.providedCampaignId, {
+      startDate,
+      endDate
+    });
+
+    const scheduleLookup = buildScheduleRowLookup(bundle.scheduleRows || []);
+    const profileLookup = buildAgentProfileLookup(bundle.agentProfiles || []);
+
+    const myScheduleRow = scheduleLookup.get(myShiftId);
+    if (!myScheduleRow) {
+      return {
+        success: false,
+        error: 'Unable to locate the selected shift. Please refresh and try again.'
+      };
+    }
+
+    const theirShiftId = String(request.theirShiftId || request.targetScheduleId || '').trim();
+    const theirScheduleRow = theirShiftId ? scheduleLookup.get(theirShiftId) : null;
+
+    const requestorProfile = profileLookup.get(agentId) || context.user || {};
+    const targetProfile = profileLookup.get(targetId) || null;
+
+    const swapDate = safeNormalizeScheduleDate(request.swapDate)
+      || safeNormalizeScheduleDate(myScheduleRow.Date || myScheduleRow.ScheduleDate || myScheduleRow.PeriodStart || myScheduleRow.StartDate || myScheduleRow.Day)
+      || new Date();
+
+    const reason = String(request.reason || '').trim();
+
+    const entry = createShiftSwapRequestEntry({
+      requestorUserId: agentId,
+      requestorUserName: requestorProfile.FullName || requestorProfile.UserName || requestorProfile.Email || 'Agent',
+      targetUserId: targetId,
+      targetUserName: targetProfile ? (targetProfile.FullName || targetProfile.UserName || targetProfile.Email) : (request.targetUserName || ''),
+      requestorScheduleId: myShiftId,
+      targetScheduleId: theirShiftId || '',
+      swapDate,
+      reason,
+      status: (typeof SHIFT_SWAP_STATUS !== 'undefined' ? SHIFT_SWAP_STATUS.PENDING : 'PENDING')
+    });
+
+    const formatted = formatShiftSwapRequestForAgent(entry, agentId, { scheduleLookup, profileLookup });
+
+    return {
+      success: true,
+      requestId: entry.ID || entry.Id || entry.id || '',
+      request: formatted
+    };
+  } catch (error) {
+    console.error('Error submitting shift swap request:', error);
+    safeWriteError && safeWriteError('clientSubmitShiftSwapRequest', error);
+    return {
+      success: false,
+      error: error.message
+    };
+  }
+}
+
+function clientCancelShiftSwapRequest(requestId, agentIdCandidate = null) {
+  try {
+    const normalizedRequestId = String(requestId || '').trim();
+    if (!normalizedRequestId) {
+      return {
+        success: false,
+        error: 'Swap request ID is required.'
+      };
+    }
+
+    const resolvedAgentId = normalizeUserIdValue(agentIdCandidate);
+    const currentUser = typeof getCurrentUser === 'function' ? getCurrentUser() : null;
+    const fallbackAgentId = normalizeUserIdValue(currentUser && (currentUser.ID || currentUser.UserID));
+    const agentId = resolvedAgentId || fallbackAgentId;
+
+    const requests = typeof listShiftSwapRequests === 'function' ? listShiftSwapRequests() : [];
+    const targetRequest = (requests || []).find(row => String(row.ID || row.Id || row.id || '').trim() === normalizedRequestId);
+
+    if (!targetRequest) {
+      return {
+        success: false,
+        error: 'Swap request not found.'
+      };
+    }
+
+    const requestorId = normalizeUserIdValue(targetRequest.RequestorUserID || targetRequest.RequestorUserId);
+    const targetId = normalizeUserIdValue(targetRequest.TargetUserID || targetRequest.TargetUserId);
+
+    if (agentId && agentId !== requestorId && agentId !== targetId) {
+      return {
+        success: false,
+        error: 'You are not authorized to update this swap request.'
+      };
+    }
+
+    updateShiftSwapRequestEntry(normalizedRequestId, {
+      Status: (typeof SHIFT_SWAP_STATUS !== 'undefined' ? SHIFT_SWAP_STATUS.CANCELLED : 'CANCELLED'),
+      DecisionNotes: 'Cancelled by agent',
+      UpdatedAt: new Date()
+    });
+
+    return {
+      success: true
+    };
+  } catch (error) {
+    console.error('Error cancelling swap request:', error);
+    safeWriteError && safeWriteError('clientCancelShiftSwapRequest', error);
+    return {
+      success: false,
+      error: error.message
+    };
+  }
+}
+
+console.log('✅ Enhanced Schedule Management Backend v4.1 loaded successfully');
+console.log('🔧 Features: ScheduleUtilities integration, MainUtilities user management, dedicated spreadsheet support');
+console.log('🎯 Ready for production use with comprehensive diagnostics and proper utility integration');
+console.log('📊 Integrated: User/Campaign management from MainUtilities, Sheet management from ScheduleUtilities');