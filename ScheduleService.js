/**
 * COMPLETE Enhanced Schedule Management Backend Service
 * Version 4.1 - Integrated with ScheduleUtilities and MainUtilities
 * Now properly uses dedicated spreadsheet support and shared functions
 */

// ────────────────────────────────────────────────────────────────────────────
// CONFIGURATION - Uses ScheduleUtilities constants
// ────────────────────────────────────────────────────────────────────────────

const SCHEDULE_SETTINGS = (typeof getScheduleConfig === 'function')
  ? getScheduleConfig()
  : {
      PRIMARY_COUNTRY: 'JM',
      SUPPORTED_COUNTRIES: ['JM', 'US', 'DO', 'PH'],
      DEFAULT_SHIFT_CAPACITY: 10,
      DEFAULT_BREAK_MINUTES: 15,
      DEFAULT_LUNCH_MINUTES: 60,
      CACHE_DURATION: 300
    };

const DEFAULT_SCHEDULE_TIME_ZONE = (typeof Session !== 'undefined' && typeof Session.getScriptTimeZone === 'function')
  ? Session.getScriptTimeZone()
  : 'UTC';

function resolveSchedulePeriodStart(record, timeZone = DEFAULT_SCHEDULE_TIME_ZONE) {
  if (!record || typeof record !== 'object') {
    return '';
  }

  const candidates = [
    record.PeriodStart,
    record.StartDate,
    record.ScheduleStart,
    record.AssignmentStart,
    record.Date,
    record.ScheduleDate,
    record.Day
  ];

  for (let i = 0; i < candidates.length; i++) {
    const normalized = normalizeDateForSheet(candidates[i], timeZone);
    if (normalized) {
      return normalized;
    }
  }

  return '';
}

function resolveSchedulePeriodEnd(record, fallbackStart = '', timeZone = DEFAULT_SCHEDULE_TIME_ZONE) {
  if (!record || typeof record !== 'object') {
    return '';
  }

  const candidates = [
    record.PeriodEnd,
    record.EndDate,
    record.ScheduleEnd,
    record.AssignmentEnd,
    record.Date,
    record.ScheduleDate,
    record.Day,
    fallbackStart
  ];

  for (let i = 0; i < candidates.length; i++) {
    const normalized = normalizeDateForSheet(candidates[i], timeZone);
    if (normalized) {
      return normalized;
    }
  }

  return '';
}

function resolveSchedulePeriodStartDate(record, timeZone = DEFAULT_SCHEDULE_TIME_ZONE) {
  const start = resolveSchedulePeriodStart(record, timeZone);
  if (!start) {
    return null;
  }

  const startDate = new Date(start);
  return isNaN(startDate.getTime()) ? null : startDate;
}

function resolveSchedulePeriodEndDate(record, timeZone = DEFAULT_SCHEDULE_TIME_ZONE) {
  const start = resolveSchedulePeriodStart(record, timeZone);
  const end = resolveSchedulePeriodEnd(record, start, timeZone);
  if (!end) {
    return null;
  }

  const endDate = new Date(end);
  return isNaN(endDate.getTime()) ? null : endDate;
}

function normalizeSchedulePeriodRecord(record, timeZone = DEFAULT_SCHEDULE_TIME_ZONE) {
  if (!record || typeof record !== 'object') {
    return record;
  }

  const normalizedStart = resolveSchedulePeriodStart(record, timeZone);
  const normalizedEnd = resolveSchedulePeriodEnd(record, normalizedStart, timeZone);

  if (!normalizedStart && !normalizedEnd) {
    return record;
  }

  const normalizedRecord = Object.assign({}, record);

  if (normalizedStart) {
    normalizedRecord.PeriodStart = normalizedStart;
    normalizedRecord.Date = normalizedStart;
  }

  if (normalizedEnd) {
    normalizedRecord.PeriodEnd = normalizedEnd;
  }

  return normalizedRecord;
}

function buildScheduleCompositeKey(record, timeZone = DEFAULT_SCHEDULE_TIME_ZONE) {
  const normalizedRecord = normalizeSchedulePeriodRecord(record, timeZone);
  const userPart = normalizeUserKey(
    (normalizedRecord && (normalizedRecord.UserName || normalizedRecord.UserID || normalizedRecord.userName || normalizedRecord.userId))
      || ''
  );

  const start = normalizedRecord ? normalizedRecord.PeriodStart || '' : '';
  const end = normalizedRecord ? normalizedRecord.PeriodEnd || start : '';

  return `${userPart}::${start}::${end}`;
}

function getSchedulePeriodSortValue(record, timeZone = DEFAULT_SCHEDULE_TIME_ZONE) {
  const startDate = resolveSchedulePeriodStartDate(record, timeZone);
  return startDate ? startDate.getTime() : 0;
}

// ────────────────────────────────────────────────────────────────────────────
// CORE SCHEDULE STORAGE HELPERS
// ────────────────────────────────────────────────────────────────────────────

function ensureShiftAssignmentsSheet() {
  return ensureScheduleSheetWithHeaders(SHIFT_ASSIGNMENTS_SHEET, SHIFT_ASSIGNMENTS_HEADERS);
}

function ensureAuditLogSheet() {
  return ensureScheduleSheetWithHeaders(AUDIT_LOG_SHEET, AUDIT_LOG_HEADERS);
}

function appendAuditLogEntry(action, entityType, entityId, beforeObj, afterObj, notes) {
  try {
    const sheet = ensureAuditLogSheet();
    const actor = typeof getCurrentUser === 'function' ? getCurrentUser() : null;
    const actorName = actor && (actor.Email || actor.email || actor.UserName || actor.name) || 'System';
    const timestamp = new Date();

    const row = [
      timestamp,
      actorName,
      action,
      entityType,
      entityId || '',
      beforeObj ? JSON.stringify(beforeObj) : '',
      afterObj ? JSON.stringify(afterObj) : '',
      notes || ''
    ];

    sheet.appendRow(row);
  } catch (error) {
    console.warn('Failed to append audit log entry:', error && error.message ? error.message : error);
  }
}

function readShiftAssignments() {
  return readScheduleSheet(SHIFT_ASSIGNMENTS_SHEET) || [];
}

function normalizeAssignmentRecord(record) {
  if (!record || typeof record !== 'object') {
    return null;
  }

  const normalized = Object.assign({}, record);
  const startDate = normalizeDateForSheet(record.StartDate || record.PeriodStart || record.Date, DEFAULT_SCHEDULE_TIME_ZONE);
  const endDate = normalizeDateForSheet(record.EndDate || record.PeriodEnd || record.Date, DEFAULT_SCHEDULE_TIME_ZONE);
  if (startDate) {
    normalized.StartDate = startDate;
  }
  if (endDate) {
    normalized.EndDate = endDate;
  }

  normalized.Status = (record.Status || 'Pending').toString().toUpperCase();
  normalized.AllowSwap = scheduleFlagToBool(record.AllowSwap || record.AllowSwaps || record.allowSwap);
  normalized.Premiums = record.Premiums || '';
  normalized.BreaksConfigJSON = record.BreaksConfigJSON || record.BreaksJson || '';

  if (!normalized.AssignmentId && record.ID) {
    normalized.AssignmentId = record.ID;
  }

  if (!normalized.UserName && record.UserID) {
    const users = readSheet(USERS_SHEET) || [];
    const match = users.find(u => String(u.ID) === String(record.UserID));
    if (match) {
      normalized.UserName = match.UserName || match.FullName || '';
    }
  }

  normalized.StartDateObj = normalized.StartDate ? new Date(normalized.StartDate) : null;
  normalized.EndDateObj = normalized.EndDate ? new Date(normalized.EndDate) : null;

  return normalized;
}

function writeShiftAssignments(assignments, actorId, notes, statusOverride) {
  if (!Array.isArray(assignments) || !assignments.length) {
    return { success: false, error: 'No assignments to write' };
  }

  const sheet = ensureShiftAssignmentsSheet();
  const now = new Date();
  const actor = actorId || (typeof getCurrentUser === 'function' ? getCurrentUser()?.Email : 'System');

  const rows = assignments.map(assignment => {
    const normalized = Object.assign({}, assignment);
    normalized.AssignmentId = normalized.AssignmentId || Utilities.getUuid();
    normalized.CreatedAt = normalized.CreatedAt || now;
    normalized.CreatedBy = normalized.CreatedBy || actor;
    normalized.UpdatedAt = now;
    normalized.UpdatedBy = actor;
    if (statusOverride) {
      normalized.Status = statusOverride;
    } else {
      normalized.Status = normalized.Status || 'PENDING';
    }

    return SHIFT_ASSIGNMENTS_HEADERS.map(header => Object.prototype.hasOwnProperty.call(normalized, header) ? normalized[header] : '');
  });

  sheet.getRange(sheet.getLastRow() + 1, 1, rows.length, SHIFT_ASSIGNMENTS_HEADERS.length).setValues(rows);
  SpreadsheetApp.flush();

  assignments.forEach(assignment => {
    appendAuditLogEntry(
      'CREATE',
      'ShiftAssignment',
      assignment.AssignmentId,
      null,
      assignment,
      notes || ''
    );
  });

  return { success: true, count: rows.length };
}

function updateShiftAssignmentRow(assignmentId, updater) {
  const sheet = ensureShiftAssignmentsSheet();
  const data = sheet.getDataRange().getValues();
  if (data.length <= 1) {
    return { success: false, error: 'No assignments found' };
  }

  const headers = data[0];
  const idIndex = headers.indexOf('AssignmentId');
  if (idIndex === -1) {
    return { success: false, error: 'Assignment sheet missing AssignmentId column' };
  }

  for (let rowIndex = 1; rowIndex < data.length; rowIndex++) {
    if (String(data[rowIndex][idIndex]) === String(assignmentId)) {
      const rowObject = {};
      headers.forEach((header, columnIndex) => {
        rowObject[header] = data[rowIndex][columnIndex];
      });

      const before = Object.assign({}, rowObject);
      const updated = updater(rowObject) || rowObject;

      const rowValues = SHIFT_ASSIGNMENTS_HEADERS.map(header => Object.prototype.hasOwnProperty.call(updated, header) ? updated[header] : '');
      sheet.getRange(rowIndex + 1, 1, 1, SHIFT_ASSIGNMENTS_HEADERS.length).setValues([rowValues]);
      SpreadsheetApp.flush();

      appendAuditLogEntry('UPDATE', 'ShiftAssignment', assignmentId, before, updated, 'Assignment updated');

      return { success: true, assignment: updated };
    }
  }

  return { success: false, error: 'Assignment not found' };
}

function buildDateSeries(startDateStr, endDateStr) {
  const start = new Date(startDateStr);
  const end = new Date(endDateStr);
  if (isNaN(start.getTime()) || isNaN(end.getTime()) || start > end) {
    return [];
  }

  const dates = [];
  const current = new Date(start.getTime());
  while (current <= end) {
    dates.push(Utilities.formatDate(current, DEFAULT_SCHEDULE_TIME_ZONE, 'yyyy-MM-dd'));
    current.setDate(current.getDate() + 1);
  }

  return dates;
}

function loadHolidayMap(startDateStr, endDateStr) {
  const holidays = readScheduleSheet(HOLIDAYS_SHEET) || [];
  const holidayMap = new Map();
  if (!holidays.length) {
    return holidayMap;
  }

  const dateRange = buildDateSeries(startDateStr, endDateStr);
  const dateSet = new Set(dateRange);

  holidays.forEach(holiday => {
    const dateStr = normalizeDateForSheet(holiday.Date, DEFAULT_SCHEDULE_TIME_ZONE);
    if (!dateStr || (dateSet.size && !dateSet.has(dateStr))) {
      return;
    }
    const entry = holidayMap.get(dateStr) || [];
    entry.push({
      name: holiday.Name || '',
      region: holiday.Region || '',
      isWorkingDay: scheduleFlagToBool(holiday.IsWorkingDayOverride, false)
    });
    holidayMap.set(dateStr, entry);
  });

  return holidayMap;
}

function isWeekendDate(dateStr) {
  const date = new Date(dateStr);
  if (isNaN(date.getTime())) {
    return false;
  }
  const day = date.getDay();
  return day === 0 || day === 6;
}

function createSeededRandom(seedValue) {
  let seed = 0;
  if (typeof seedValue === 'number') {
    seed = seedValue;
  } else if (seedValue) {
    const text = String(seedValue);
    for (let i = 0; i < text.length; i++) {
      seed = (seed << 5) - seed + text.charCodeAt(i);
      seed |= 0;
    }
  } else {
    seed = Date.now();
  }

  return function seededRandom() {
    seed = (seed * 9301 + 49297) % 233280;
    return seed / 233280;
  };
}

function shuffleWithSeed(array, seedValue) {
  const shuffled = array.slice();
  const random = createSeededRandom(seedValue);
  for (let i = shuffled.length - 1; i > 0; i--) {
    const j = Math.floor(random() * (i + 1));
    [shuffled[i], shuffled[j]] = [shuffled[j], shuffled[i]];
  }
  return shuffled;
}

function storeSchedulePreview(previewData) {
  const cache = CacheService.getScriptCache();
  const token = Utilities.getUuid();
  cache.put(`schedule_preview_${token}`, JSON.stringify(previewData), 600);
  return token;
}

function loadSchedulePreview(token) {
  if (!token) {
    return null;
  }
  const cache = CacheService.getScriptCache();
  const payload = cache.get(`schedule_preview_${token}`);
  if (!payload) {
    return null;
  }
  try {
    return JSON.parse(payload);
  } catch (error) {
    console.warn('Failed to parse schedule preview payload:', error);
    return null;
  }
}

// ────────────────────────────────────────────────────────────────────────────
// USER MANAGEMENT FUNCTIONS - Integrated with MainUtilities
// ────────────────────────────────────────────────────────────────────────────

/**
 * Resolve the active schedule context for the requesting user or manager.
 * Provides manager/campaign identifiers, identity metadata, and managed roster.
 */
function clientGetScheduleContext(managerIdCandidate, campaignIdCandidate) {
  const providedManagerId = normalizeUserIdValue(managerIdCandidate);
  const providedCampaignId = normalizeCampaignIdValue(campaignIdCandidate);
  const timestamp = new Date().toISOString();

  const context = {
    success: false,
    providedManagerId,
    providedCampaignId,
    managerId: '',
    campaignId: '',
    user: null,
    managedUserIds: [],
    managedUserCount: 0,
    managedCampaigns: [],
    identity: null,
    authenticated: false,
    timestamp
  };

  try {
    const allUsers = readSheet(USERS_SHEET) || [];
    const usersById = new Map();
    const usersByUsername = new Map();

    allUsers.forEach(user => {
      if (!user || typeof user !== 'object') {
        return;
      }

      const normalizedId = normalizeUserIdValue(user.ID);
      if (normalizedId) {
        usersById.set(normalizedId, user);
      }

      const normalizedUsername = normalizeUserIdValue(user.UserName || user.Username);
      if (normalizedUsername) {
        const usernameKey = normalizedUsername.toLowerCase();
        if (!usersByUsername.has(usernameKey)) {
          usersByUsername.set(usernameKey, user);
        }
      }
    });

    const currentUser = (typeof getCurrentUser === 'function') ? getCurrentUser() : null;
    const currentUserId = normalizeUserIdValue(currentUser && (currentUser.ID || currentUser.UserID));

    const managerIdSources = [];
    let resolvedManagerId = providedManagerId;

    if (resolvedManagerId) {
      managerIdSources.push('parameter');
    }

    if (!resolvedManagerId && currentUserId) {
      resolvedManagerId = currentUserId;
      managerIdSources.push('current-user');
    }

    let resolvedManagerUser = resolvedManagerId ? usersById.get(resolvedManagerId) : null;

    if (!resolvedManagerUser && resolvedManagerId) {
      const key = resolvedManagerId.toLowerCase ? resolvedManagerId.toLowerCase() : String(resolvedManagerId || '').toLowerCase();
      const usernameMatch = usersByUsername.get(key);
      if (usernameMatch) {
        resolvedManagerUser = usernameMatch;
        resolvedManagerId = normalizeUserIdValue(usernameMatch.ID) || resolvedManagerId;
        managerIdSources.push('username-match');
      }
    }

    if (!resolvedManagerUser && currentUserId) {
      resolvedManagerUser = usersById.get(currentUserId) || currentUser || null;
    }

    const campaignIdSources = [];
    let resolvedCampaignId = providedCampaignId;

    if (resolvedCampaignId) {
      campaignIdSources.push('parameter');
    }

    const appendCampaignCandidate = (value, source) => {
      if (resolvedCampaignId) {
        return;
      }
      const normalized = normalizeCampaignIdValue(value);
      if (normalized) {
        resolvedCampaignId = normalized;
        campaignIdSources.push(source);
      }
    };

    appendCampaignCandidate(resolvedManagerUser && (resolvedManagerUser.CampaignID || resolvedManagerUser.campaignID || resolvedManagerUser.Campaign || resolvedManagerUser.campaign), 'manager-profile');
    appendCampaignCandidate(currentUser && (currentUser.CampaignID || currentUser.campaignID || currentUser.Campaign || currentUser.campaign), 'current-user');

    const managedSet = resolvedManagerId ? buildManagedUserSet(resolvedManagerId) : new Set();
    const managedUserIds = Array.from(managedSet).map(normalizeUserIdValue).filter(Boolean);

    let managedCampaigns = [];
    try {
      if (resolvedManagerId && typeof getUserManagedCampaigns === 'function') {
        const campaigns = getUserManagedCampaigns(resolvedManagerId) || [];
        managedCampaigns = campaigns
          .filter(Boolean)
          .map(campaign => ({
            id: normalizeCampaignIdValue(campaign.ID || campaign.Id || campaign.id),
            name: campaign.Name || campaign.name || '',
            isPrimary: scheduleFlagToBool(campaign.IsPrimary || campaign.isPrimary)
          }));

        if (!resolvedCampaignId) {
          const primary = managedCampaigns.find(campaign => campaign.isPrimary);
          if (primary && primary.id) {
            resolvedCampaignId = primary.id;
            campaignIdSources.push('managed-campaign');
          }
        }
      }
    } catch (campaignError) {
      console.warn('clientGetScheduleContext: unable to resolve managed campaigns', campaignError);
    }

    const roles = collectUserRoleCandidates(resolvedManagerUser || currentUser || {});
    const normalizedRoles = roles
      .map(role => String(role || '').trim())
      .filter(Boolean);

    const identity = {
      authenticated: !!currentUserId,
      resolvedAt: timestamp,
      managerId: resolvedManagerId || '',
      campaignId: resolvedCampaignId || '',
      providedManagerId,
      providedCampaignId,
      managerIdSources,
      campaignIdSources,
      managedUserCount: managedUserIds.length,
      roles: normalizedRoles,
      isAdmin: scheduleFlagToBool((resolvedManagerUser && resolvedManagerUser.IsAdmin) || (currentUser && currentUser.IsAdmin)),
      userId: currentUserId || resolvedManagerId || '',
      userName: (currentUser && (currentUser.UserName || currentUser.Username)) || '',
      fullName: (currentUser && (currentUser.FullName || currentUser.Name)) || '',
      email: (currentUser && (currentUser.Email || currentUser.email)) || ''
    };

    const clientUser = Object.assign({}, resolvedManagerUser || currentUser || {}, {
      ID: normalizeUserIdValue((resolvedManagerUser && resolvedManagerUser.ID) || (currentUser && currentUser.ID) || resolvedManagerId),
      CampaignID: resolvedCampaignId || (resolvedManagerUser && resolvedManagerUser.CampaignID) || '',
      Roles: normalizedRoles,
      IsAdmin: identity.isAdmin,
      managedUserCount: managedUserIds.length
    });

    if (!clientUser.UserName && clientUser.Username) {
      clientUser.UserName = clientUser.Username;
    }
    if (!clientUser.FullName && clientUser.Name) {
      clientUser.FullName = clientUser.Name;
    }

    context.permissions = {
      canManageSchedules: identity.isAdmin || managedUserIds.length > 0,
      canApproveSchedules: identity.isAdmin || managedUserIds.length > 0,
      canImport: identity.isAdmin,
      canEditShiftSlots: identity.isAdmin || normalizedRoles.some(role => role.toLowerCase() === 'workforce' || role.toLowerCase() === 'scheduler')
    };

    context.success = true;
    context.authenticated = identity.authenticated;
    context.managerId = resolvedManagerId || '';
    context.campaignId = resolvedCampaignId || '';
    context.user = clientUser;
    identity.permissions = context.permissions;

    context.identity = identity;
    context.managedUserIds = managedUserIds;
    context.managedUserCount = managedUserIds.length;
    context.managedCampaigns = managedCampaigns;

    return context;
  } catch (error) {
    console.error('❌ Error resolving schedule context:', error);
    context.error = error && error.message ? error.message : String(error || 'Unknown error');
    try {
      safeWriteError && safeWriteError('clientGetScheduleContext', error);
    } catch (_) {
      // ignore logging failures
    }
    return context;
  }
}

/**
 * Get users for schedule management with manager filtering
 * Uses MainUtilities user functions with campaign support
 */
function clientGetScheduleUsers(requestingUserId, campaignId = null) {
  try {
    const normalizedCampaignId = normalizeCampaignIdValue(campaignId);
    console.log('🔍 Getting schedule users for:', requestingUserId, 'campaign:', normalizedCampaignId || '(not provided)');

    // Use MainUtilities to get all users
    const allUsers = readSheet(USERS_SHEET) || [];
    if (allUsers.length === 0) {
      console.warn('No users found in Users sheet');
      return [];
    }

    const normalizedManagerId = normalizeUserIdValue(requestingUserId);
    let requestingUser = null;
    if (normalizedManagerId) {
      requestingUser = allUsers.find(u => normalizeUserIdValue(u && u.ID) === normalizedManagerId) || null;
    }

    let effectiveCampaignId = normalizedCampaignId;
    if (!effectiveCampaignId && requestingUser) {
      const managerCampaignCandidates = [
        requestingUser.CampaignID,
        requestingUser.campaignID,
        requestingUser.CampaignId,
        requestingUser.campaignId,
        requestingUser.Campaign,
        requestingUser.campaign
      ];

      for (let i = 0; i < managerCampaignCandidates.length; i++) {
        const candidate = normalizeCampaignIdValue(managerCampaignCandidates[i]);
        if (candidate) {
          effectiveCampaignId = candidate;
          break;
        }
      }
    }

    let filteredUsers = allUsers;

    // Filter by campaign if specified - use MainUtilities campaign functions
    if (effectiveCampaignId) {
      filteredUsers = filterUsersByCampaign(allUsers, effectiveCampaignId);
    }

    // Apply manager permissions using MainUtilities functions
    if (normalizedManagerId) {
      if (requestingUser) {
        const isAdmin = scheduleFlagToBool(requestingUser.IsAdmin);

        if (!isAdmin) {
          const managedUserIds = buildManagedUserSet(normalizedManagerId);

          filteredUsers = filteredUsers.filter(user => managedUserIds.has(normalizeUserIdValue(user && user.ID)));
        }
      } else {
        console.warn('Requesting user not found when applying manager filter:', requestingUserId);
      }
    }

    // Transform to schedule-friendly format
    const scheduleUsers = filteredUsers
      .filter(user => user && user.ID && (user.UserName || user.FullName))
      .filter(user => !isScheduleNameRestricted(user))
      .filter(user => !isScheduleRoleRestricted(user))
      .filter(user => isUserConsideredActive(user))
      .map(user => {
        const campaignName = getCampaignById(user.CampaignID)?.Name || '';
        return {
          ID: user.ID,
          UserName: user.UserName || user.FullName,
          FullName: user.FullName || user.UserName,
          Email: user.Email || '',
          CampaignID: user.CampaignID || '',
          campaignName: campaignName,
          EmploymentStatus: user.EmploymentStatus || 'Active',
          HireDate: user.HireDate || '',
          TerminationDate: user.TerminationDate || user.terminationDate || '',
          isActive: isUserConsideredActive(user)
        };
      });

    console.log(`✅ Returning ${scheduleUsers.length} schedule users`);
    return scheduleUsers;

  } catch (error) {
    console.error('❌ Error getting schedule users:', error);
    safeWriteError('clientGetScheduleUsers', error);
    return [];
  }
}

/**
 * Get users for attendance (all active users)
 */
function clientGetAttendanceUsers(requestingUserId, campaignId = null) {
  try {
    console.log('📋 Getting attendance users');
    
    // Use the existing function but return just names for compatibility
    const scheduleUsers = clientGetScheduleUsers(requestingUserId, campaignId);
    const userNames = scheduleUsers
      .map(user => user.UserName || user.FullName)
      .filter(name => name && name.trim())
      .sort();

    console.log(`✅ Returning ${userNames.length} attendance users`);
    return userNames;

  } catch (error) {
    console.error('❌ Error getting attendance users:', error);
    safeWriteError('clientGetAttendanceUsers', error);
    return [];
  }
}

/**
 * Get managed users list - delegates to MainUtilities
 */
function clientGetManagedUsersList(managerId) {
  try {
    if (!managerId) return [];
    
    // Use MainUtilities function for managed campaigns
    const managedCampaigns = getUserManagedCampaigns(managerId);
    const managedUsers = [];
    
    managedCampaigns.forEach(campaign => {
      const campaignUsers = getUsersByCampaign(campaign.ID);
      campaignUsers.forEach(user => {
        if (String(user.ID) !== String(managerId)) { // Don't include self
          managedUsers.push({
            ID: user.ID,
            UserName: user.UserName,
            FullName: user.FullName,
            Email: user.Email,
            CampaignID: user.CampaignID,
            campaignName: campaign.Name,
            EmploymentStatus: user.EmploymentStatus
          });
        }
      });
    });

    return managedUsers;

  } catch (error) {
    console.error('Error getting managed users:', error);
    safeWriteError('clientGetManagedUsersList', error);
    return [];
  }
}

// ────────────────────────────────────────────────────────────────────────────
// SHIFT SLOTS MANAGEMENT - Uses ScheduleUtilities
// ────────────────────────────────────────────────────────────────────────────

/**
 * Create shift slot with proper validation - uses ScheduleUtilities
 */

function clientCreateShiftSlot(slotData) {
  try {
    console.log('🕒 Creating shift slot:', slotData);

    if (!slotData || !slotData.name || !slotData.startTime || !slotData.endTime) {
      return {
        success: false,
        error: 'Slot name, start time, and end time are required'
      };
    }

    const validation = validateShiftSlot(slotData);
    if (!validation.isValid) {
      return {
        success: false,
        error: validation.errors.join('; ')
      };
    }

    const sheet = ensureScheduleSheetWithHeaders(SHIFT_SLOTS_SHEET, SHIFT_SLOTS_HEADERS);
    const existingSlots = readScheduleSheet(SHIFT_SLOTS_SHEET) || [];

    const actor = typeof getCurrentUser === 'function' ? getCurrentUser() : null;
    const actorName = actor && (actor.Email || actor.UserName || actor.name) || 'System';
    const now = new Date();

    const slotId = Utilities.getUuid();
    const normalizedDays = normalizeDaySelection(slotData.daysOfWeek || slotData.DaysOfWeek || slotData.days);
    const daysCsv = normalizedDays.length ? convertDaysToCsv(normalizedDays) : 'Mon,Tue,Wed,Thu,Fri';
    const startTime = normalizeTimeTo12Hour(slotData.startTime);
    const endTime = normalizeTimeTo12Hour(slotData.endTime);

    if (!startTime || !endTime) {
      return {
        success: false,
        error: 'Start and end times must be valid 12-hour values.'
      };
    }

    const campaign = (slotData.campaign || slotData.Campaign || 'General').toString().trim();
    const slotName = slotData.name.toString().trim();

    const duplicate = existingSlots.some(slot => {
      const name = (slot.SlotName || slot.Name || '').toString().trim().toLowerCase();
      const campaignName = (slot.Campaign || slot.Department || '').toString().trim().toLowerCase();
      const statusValue = (slot.Status || '').toString().trim();
      const isActive = statusValue ? statusValue.toUpperCase() !== 'ARCHIVED' : scheduleFlagToBool(slot.IsActive, true);
      return isActive && name === slotName.toLowerCase() && campaignName === campaign.toLowerCase();
    });

    if (duplicate) {
      return {
        success: false,
        error: `A shift slot named "${slotName}" already exists for campaign "${campaign}".`
      };
    }

    const slotRecord = {
      ID: slotId,
      Name: slotName,
      StartTime: startTime,
      EndTime: endTime,
      DaysOfWeek: daysCsv,
      Department: campaign,
      Location: slotData.location || slotData.Location || 'Office',
      Description: slotData.description || '',
      CreatedBy: actorName,
      Notes: slotData.notes || '',
      Status: 'Active',
      CreatedAt: now,
      UpdatedAt: now,
      UpdatedBy: actorName,
      // compatibility aliases
      SlotId: slotId,
      SlotName: slotName,
      Campaign: campaign,
      DaysCSV: daysCsv
    };

    const rowData = SHIFT_SLOTS_HEADERS.map(header => Object.prototype.hasOwnProperty.call(slotRecord, header) ? slotRecord[header] : '');
    sheet.appendRow(rowData);
    SpreadsheetApp.flush();

    appendAuditLogEntry('CREATE', 'ShiftSlot', slotId, null, slotRecord, 'Created shift slot');
    invalidateScheduleCaches();

    console.log('✅ Shift slot created:', slotId);
    return {
      success: true,
      slotId: slotId,
      slot: slotRecord
    };

  } catch (error) {
    console.error('Error creating shift slot:', error);
    safeWriteError('clientCreateShiftSlot', error);
    return {
      success: false,
      error: error.message
    };
  }
}

function getDirectManagedUserIds(managerId) {
  const normalizedManagerId = normalizeUserIdValue(managerId);
  const managedUsers = new Set();

  if (!normalizedManagerId) {
    return managedUsers;
  }

  const appendFromRows = (rows) => {
    if (!Array.isArray(rows)) {
      return;
    }

    rows.forEach(row => {
      if (!row || typeof row !== 'object') {
        return;
      }

      const managerCandidates = [
        row.ManagerUserID, row.ManagerUserId, row.managerUserId,
        row.ManagerID, row.ManagerId, row.managerId, row.manager_id,
        row.UserManagerID, row.UserManagerId, row.userManagerId
      ].map(normalizeUserIdValue).filter(Boolean);

      const managedCandidates = [
        row.UserID, row.UserId, row.userId,
        row.ManagedUserID, row.ManagedUserId, row.managedUserId,
        row.ManagedUserID, row.managed_user_id,
        row.ManagedID, row.ManagedId
      ].map(normalizeUserIdValue).filter(Boolean);

      const managerMatch = managerCandidates.find(candidate => candidate === normalizedManagerId);

      if (managerMatch && managedCandidates.length) {
        managedCandidates.forEach(candidate => {
          if (candidate && candidate !== normalizedManagerId) {
            managedUsers.add(candidate);
          }
        });
      }

      // Some datasets may store the relationship reversed
      const reversedManager = managedCandidates.find(candidate => candidate === normalizedManagerId);
      if (reversedManager) {
        managerCandidates.forEach(candidate => {
          if (candidate && candidate !== normalizedManagerId) {
            managedUsers.add(candidate);
          }
        });
      }
    });
  };

  try {
    if (typeof readManagerAssignments_ === 'function') {
      appendFromRows(readManagerAssignments_());
    }
  } catch (error) {
    safeWriteError && safeWriteError('getDirectManagedUserIds.readManagerAssignments', error);
  }

  const candidateSheets = Array.from(new Set([
    typeof getManagerUsersSheetName_ === 'function' ? getManagerUsersSheetName_() : null,
    typeof G !== 'undefined' && G ? G.MANAGER_USERS_SHEET : null,
    typeof USER_MANAGERS_SHEET !== 'undefined' ? USER_MANAGERS_SHEET : null,
    'MANAGER_USERS',
    'ManagerUsers',
    'manager_users',
    'UserManagers'
  ].filter(Boolean)));

  candidateSheets.forEach(sheetName => {
    try {
      appendFromRows(readSheet(sheetName));
    } catch (error) {
      console.warn(`Unable to read manager assignments from ${sheetName}:`, error && error.message ? error.message : error);
    }
  });

  return managedUsers;
}

function clientCreateEnhancedShiftSlot(slotData) {
  return clientCreateShiftSlot(slotData);
}

function buildManagedUserSet(managerId) {
  const managedUserIds = getDirectManagedUserIds(managerId);
  const normalizedManagerId = normalizeUserIdValue(managerId);

  if (normalizedManagerId) {
    managedUserIds.add(normalizedManagerId);
  }

  try {
    if (typeof getUserManagedCampaigns === 'function' && typeof getUsersByCampaign === 'function') {
      const campaigns = getUserManagedCampaigns(normalizedManagerId) || [];
      campaigns.forEach(campaign => {
        try {
          const campaignUsers = getUsersByCampaign(campaign.ID) || [];
          campaignUsers.forEach(user => {
            const normalizedId = normalizeUserIdValue(user.ID);
            if (normalizedId) {
              managedUserIds.add(normalizedId);
            }
          });
        } catch (campaignErr) {
          console.warn('Failed to append campaign users for campaign', campaign && campaign.ID, campaignErr);
        }
      });
    }
  } catch (error) {
    console.warn('Unable to expand managed users via campaigns:', error);
  }

  return managedUserIds;
}

function isUserConsideredActive(user) {
  if (!user) {
    return false;
  }

  const status = typeof user.EmploymentStatus === 'string'
    ? user.EmploymentStatus.trim().toLowerCase()
    : '';

  if (!status) {
    return true;
  }

  if (['active', 'activated'].includes(status)) {
    return true;
  }

  if (['terminated', 'inactive', 'disabled', 'separated'].includes(status)) {
    return false;
  }

  return true;
}

/**
 * Get all shift slots - uses ScheduleUtilities
 */

function clientGetAllShiftSlots() {
  try {
    console.log('📊 Getting all shift slots');

    let slots = readScheduleSheet(SHIFT_SLOTS_SHEET) || [];
    if (!slots.length) {
      createDefaultShiftSlots();
      slots = readScheduleSheet(SHIFT_SLOTS_SHEET) || [];
    }

    const normalizedSlots = slots.map(slot => {
      const slotId = (slot.SlotId || slot.ID || slot.Id || slot.slotId || '').toString().trim() || Utilities.getUuid();
      const slotName = (slot.SlotName || slot.Name || '').toString().trim();
      const campaign = (slot.Campaign || slot.Department || '').toString().trim();
      const location = (slot.Location || '').toString().trim() || 'Office';
      const startTime = normalizeTimeTo12Hour(slot.StartTime || slot.startTime || '');
      const endTime = normalizeTimeTo12Hour(slot.EndTime || slot.endTime || '');
      const daysArray = parseDaysCsv(slot.DaysCSV || slot.DaysOfWeek || '');
      const statusValue = (slot.Status || '').toString().trim().toUpperCase();
      const status = statusValue || (scheduleFlagToBool(slot.IsActive, true) ? 'Active' : 'Archived');

      return {
        ID: slotId,
        SlotId: slotId,
        Name: slotName,
        SlotName: slotName,
        Campaign: campaign,
        Department: campaign,
        Location: location,
        StartTime: startTime,
        EndTime: endTime,
        DaysOfWeekArray: daysArray,
        DaysOfWeek: daysArray.join(','),
        Description: slot.Description || '',
        Notes: slot.Notes || '',
        Status: status,
        CreatedAt: slot.CreatedAt || '',
        CreatedBy: slot.CreatedBy || '',
        UpdatedAt: slot.UpdatedAt || '',
        UpdatedBy: slot.UpdatedBy || ''
      };
    });

    normalizedSlots.sort((a, b) => {
      const campaignCompare = (a.Campaign || '').localeCompare(b.Campaign || '');
      if (campaignCompare !== 0) {
        return campaignCompare;
      }
      return (a.SlotName || '').localeCompare(b.SlotName || '');
    });

    console.log(`✅ Returning ${normalizedSlots.length} normalized shift slots`);
    return normalizedSlots;

  } catch (error) {
    console.error('❌ Error getting shift slots:', error);
    safeWriteError('clientGetAllShiftSlots', error);
    return [];
  }
}

// ────────────────────────────────────────────────────────────────────────────
// SCHEDULE GENERATION - Enhanced with ScheduleUtilities integration
// ────────────────────────────────────────────────────────────────────────────

function normalizeGenerationOptions(options = {}) {
  const coerceNumber = (value, fallback, { min = null, max = null } = {}) => {
    const fallbackNumber = Number(fallback);
    let resolved = Number(value);

    if (!Number.isFinite(resolved)) {
      resolved = Number.isFinite(fallbackNumber) ? fallbackNumber : 0;
    }

    if (typeof min === 'number' && resolved < min) {
      resolved = min;
    }

    if (typeof max === 'number' && resolved > max) {
      resolved = max;
    }

    return resolved;
  };

  const coerceBoolean = (value, fallback = false) => {
    if (typeof value === 'boolean') {
      return value;
    }

    if (typeof value === 'number') {
      return value !== 0;
    }

    if (typeof value === 'string') {
      const normalized = value.trim().toLowerCase();
      if (!normalized) {
        return fallback;
      }

      if (['true', '1', 'yes', 'y', 'on'].includes(normalized)) {
        return true;
      }

      if (['false', '0', 'no', 'n', 'off'].includes(normalized)) {
        return false;
      }
    }

    return fallback;
  };

  const capacityOptions = options && typeof options === 'object' ? options.capacity || {} : {};
  const breaksOptions = options && typeof options === 'object' ? options.breaks || {} : {};
  const overtimeOptions = options && typeof options === 'object' ? options.overtime || {} : {};
  const advancedOptions = options && typeof options === 'object' ? options.advanced || {} : {};

  const maxCapacity = coerceNumber(capacityOptions.max ?? options.maxCapacity, 10, { min: 1 });
  const minCoverage = coerceNumber(capacityOptions.min ?? options.minCoverage, 3, { min: 0 });

  const break1Duration = coerceNumber(breaksOptions.first ?? options.break1Duration ?? options.breakDuration, 15, { min: 0 });
  const lunchDuration = coerceNumber(breaksOptions.lunch ?? options.lunchDuration, 30, { min: 0 });
  const break2Duration = coerceNumber(breaksOptions.second ?? options.break2Duration, 15, { min: 0 });
  const enableStaggered = coerceBoolean(breaksOptions.enableStaggered ?? options.enableStaggeredBreaks, true);
  const breakGroups = coerceNumber(breaksOptions.groups ?? options.breakGroups, 3, { min: 1 });
  const staggerInterval = coerceNumber(breaksOptions.interval ?? options.staggerInterval, 15, { min: 1 });
  const minCoveragePct = coerceNumber(breaksOptions.minCoveragePct ?? options.minCoveragePct, 70, { min: 0, max: 100 });

  const overtimeEnabled = coerceBoolean(overtimeOptions.enabled ?? options.overtimeEnabled, false);
  const maxDailyOT = coerceNumber(overtimeOptions.maxDaily ?? options.maxDailyOT, overtimeEnabled ? 2 : 0, { min: 0 });
  const maxWeeklyOT = coerceNumber(overtimeOptions.maxWeekly ?? options.maxWeeklyOT, overtimeEnabled ? 10 : 0, { min: 0 });
  const otApproval = (overtimeOptions.approval ?? options.otApproval ?? 'supervisor') || 'supervisor';
  const otRate = coerceNumber(overtimeOptions.rate ?? options.otRate, 1.5, { min: 1 });
  const otPolicy = (overtimeOptions.policy ?? options.otPolicy ?? 'MANDATORY') || 'MANDATORY';

  const allowSwaps = coerceBoolean(advancedOptions.allowSwaps ?? options.allowSwaps, true);
  const weekendPremium = coerceBoolean(advancedOptions.weekendPremium ?? options.weekendPremium, false);
  const holidayPremium = coerceBoolean(advancedOptions.holidayPremium ?? options.holidayPremium, true);
  const autoAssignment = coerceBoolean(advancedOptions.autoAssignment ?? options.autoAssignment, false);
  const restPeriod = coerceNumber(advancedOptions.restPeriod ?? options.restPeriod, 8, { min: 0 });
  const notificationLead = coerceNumber(advancedOptions.notificationLead ?? options.notificationLead, 24, { min: 0 });
  const handoverTime = coerceNumber(advancedOptions.handoverTime ?? options.handoverTime, 15, { min: 0 });

  const normalized = {
    capacity: {
      max: maxCapacity,
      min: minCoverage
    },
    breaks: {
      first: break1Duration,
      lunch: lunchDuration,
      second: break2Duration,
      enableStaggered,
      groups: breakGroups,
      interval: staggerInterval,
      minCoveragePct
    },
    overtime: {
      enabled: overtimeEnabled,
      maxDaily: maxDailyOT,
      maxWeekly: maxWeeklyOT,
      approval: otApproval,
      rate: otRate,
      policy: otPolicy
    },
    advanced: {
      allowSwaps,
      weekendPremium,
      holidayPremium,
      autoAssignment,
      restPeriod,
      notificationLead,
      handoverTime
    }
  };

  normalized.snapshot = {
    capacity: Object.assign({}, normalized.capacity),
    breaks: Object.assign({}, normalized.breaks),
    overtime: Object.assign({}, normalized.overtime),
    advanced: Object.assign({}, normalized.advanced)
  };

  return normalized;
}

function applyGenerationOptionsToSlot(slot, generationOptions) {
  const applied = Object.assign({}, slot || {});
  const { capacity, breaks, overtime, advanced } = generationOptions || {};

  if (capacity) {
    if (typeof capacity.max === 'number') {
      applied.MaxCapacity = capacity.max;
    }
    if (typeof capacity.min === 'number') {
      applied.MinCoverage = capacity.min;
    }
  }

  if (breaks) {
    if (typeof breaks.first === 'number') {
      applied.BreakDuration = breaks.first;
      applied.Break1Duration = breaks.first;
    }
    if (typeof breaks.second === 'number') {
      applied.Break2Duration = breaks.second;
    }
    if (typeof breaks.lunch === 'number') {
      applied.LunchDuration = breaks.lunch;
    }
    if (typeof breaks.enableStaggered === 'boolean') {
      applied.EnableStaggeredBreaks = breaks.enableStaggered;
    }
    if (typeof breaks.groups === 'number') {
      applied.BreakGroups = breaks.groups;
    }
    if (typeof breaks.interval === 'number') {
      applied.StaggerInterval = breaks.interval;
    }
    if (typeof breaks.minCoveragePct === 'number') {
      applied.MinCoveragePct = breaks.minCoveragePct;
    }
  }

  if (overtime) {
    if (typeof overtime.enabled === 'boolean') {
      applied.EnableOvertime = overtime.enabled;
    }
    if (typeof overtime.maxDaily === 'number') {
      applied.MaxDailyOT = overtime.maxDaily;
    }
    if (typeof overtime.maxWeekly === 'number') {
      applied.MaxWeeklyOT = overtime.maxWeekly;
    }
    if (overtime.approval) {
      applied.OTApproval = overtime.approval;
    }
    if (typeof overtime.rate === 'number') {
      applied.OTRate = overtime.rate;
    }
    if (overtime.policy) {
      applied.OTPolicy = overtime.policy;
    }
  }

  if (advanced) {
    if (typeof advanced.allowSwaps === 'boolean') {
      applied.AllowSwaps = advanced.allowSwaps;
    }
    if (typeof advanced.weekendPremium === 'boolean') {
      applied.WeekendPremium = advanced.weekendPremium;
    }
    if (typeof advanced.holidayPremium === 'boolean') {
      applied.HolidayPremium = advanced.holidayPremium;
    }
    if (typeof advanced.autoAssignment === 'boolean') {
      applied.AutoAssignment = advanced.autoAssignment;
    }
    if (typeof advanced.restPeriod === 'number') {
      applied.RestPeriod = advanced.restPeriod;
    }
    if (typeof advanced.notificationLead === 'number') {
      applied.NotificationLead = advanced.notificationLead;
    }
    if (typeof advanced.handoverTime === 'number') {
      applied.HandoverTime = advanced.handoverTime;
    }
  }

  return applied;
}

function parseDateTimeForGeneration(dateStr, timeStr) {
  if (!dateStr) {
    return null;
  }

  try {
    const base = new Date(dateStr);
    if (isNaN(base.getTime())) {
      return null;
    }

    if (!timeStr) {
      return base;
    }

    const parts = String(timeStr).split(':');
    const hours = Number(parts[0]);
    const minutes = Number(parts[1]);
    const seconds = Number(parts[2] || 0);

    if (!Number.isFinite(hours) || !Number.isFinite(minutes) || !Number.isFinite(seconds)) {
      return base;
    }

    const dateTime = new Date(base.getTime());
    dateTime.setHours(hours, minutes, seconds, 0);
    return dateTime;
  } catch (error) {
    return null;
  }
}

function buildSlotAssignmentKey(slotId, dateStr) {
  if (!dateStr) {
    return null;
  }

  return `${slotId || 'UNASSIGNED'}::${dateStr}`;
}

function determineCapacityLimit(slot, generationOptions) {
  const slotCapacity = Number(slot && slot.MaxCapacity);
  const generationCapacity = generationOptions && generationOptions.capacity ? Number(generationOptions.capacity.max) : NaN;

  if (Number.isFinite(generationCapacity) && generationCapacity > 0) {
    if (Number.isFinite(slotCapacity) && slotCapacity > 0) {
      return Math.min(generationCapacity, slotCapacity);
    }
    return generationCapacity;
  }

  if (Number.isFinite(slotCapacity) && slotCapacity > 0) {
    return slotCapacity;
  }

  return null;
}

/**
 * Enhanced schedule generation with comprehensive validation
 */
/**
 * Enhanced schedule generation with comprehensive validation
 */

function clientGenerateSchedulesEnhanced(startDate, endDate, userNames, shiftSlotIds, templateId, generatedBy, options = {}) {
  try {
    const normalizedStart = normalizeDateForSheet(startDate, DEFAULT_SCHEDULE_TIME_ZONE);
    const normalizedEnd = normalizeDateForSheet(endDate, DEFAULT_SCHEDULE_TIME_ZONE);

    if (!normalizedStart || !normalizedEnd) {
      return {
        success: false,
        error: 'Start and end dates are required for schedule generation.'
      };
    }

    const startDateObj = new Date(normalizedStart);
    const endDateObj = new Date(normalizedEnd);
    if (startDateObj > endDateObj) {
      return {
        success: false,
        error: 'End date must be on or after the start date.'
      };
    }

    const campaignId = normalizeCampaignIdValue(options.campaignId || '');
    const detectConflicts = options.detectConflicts !== false;
    const includeHolidays = options.includeHolidays !== false;
    const advancedOptions = options.advanced || {};
    const capacityOptions = options.capacity || {};
    const breaksOptions = options.breaks || {};
    const overtimeOptions = options.overtime || {};
    const allowSwaps = scheduleFlagToBool(advancedOptions.allowSwaps, true);
    const restHours = Number(advancedOptions.restPeriod || 0);
    const notificationLead = Number(advancedOptions.notificationLead || 0);
    const handoverMinutes = Number(advancedOptions.handoverTime || 0);
    const overtimeEnabled = scheduleFlagToBool(overtimeOptions.enabled, false);
    const overtimeMinutes = overtimeEnabled ? Math.round(Number(overtimeOptions.maxDaily || 0) * 60) : '';
    const maxCapacity = Number(capacityOptions.max || options.maxCapacity || 0) || null;
    const minCoverage = Number(capacityOptions.min || options.minCoverage || 0) || 0;
    const minCoveragePct = Number(breaksOptions.minCoveragePct || options.minCoveragePct || 0) || 0;

    let selectedSlots = clientGetAllShiftSlots();
    selectedSlots = selectedSlots.filter(slot => (slot.Status || 'Active').toUpperCase() !== 'ARCHIVED');
    if (campaignId) {
      selectedSlots = selectedSlots.filter(slot => (slot.Campaign || '').toString().toLowerCase() === campaignId.toLowerCase());
    }
    if (Array.isArray(shiftSlotIds) && shiftSlotIds.length) {
      selectedSlots = selectedSlots.filter(slot => shiftSlotIds.includes(slot.SlotId));
    }

    if (!selectedSlots.length) {
      return {
        success: false,
        error: 'No active shift slots matched the selection for this campaign.'
      };
    }

    const slotMap = new Map(selectedSlots.map(slot => [slot.SlotId, slot]));
    const scheduleUsers = clientGetScheduleUsers(generatedBy || 'system', campaignId || null);
    const userKeyMap = new Map();
    const userIdMap = new Map();
    scheduleUsers.forEach(user => {
      userKeyMap.set(normalizeUserKey(user.UserName || user.FullName), user);
      userIdMap.set(String(user.ID), user);
    });

    let targetUsers = [];
    const unresolvedUsers = [];
    if (Array.isArray(userNames) && userNames.length) {
      userNames.forEach(entry => {
        if (!entry) {
          return;
        }
        const nameKey = normalizeUserKey(entry);
        const idKey = String(entry);
        const user = userKeyMap.get(nameKey) || userIdMap.get(idKey);
        if (user) {
          targetUsers.push(user);
        } else {
          unresolvedUsers.push(entry);
        }
      });
    } else {
      targetUsers = scheduleUsers.slice();
    }

    const filteredUsers = targetUsers.filter(user => {
      if (!user || !user.ID) {
        return false;
      }
      if (user.isActive === false) {
        return false;
      }
      if (campaignId && (user.CampaignID || '').toString().toLowerCase() !== campaignId.toLowerCase()) {
        return false;
      }
      if (user.HireDate) {
        const hireDate = new Date(user.HireDate);
        if (!isNaN(hireDate.getTime()) && hireDate > endDateObj) {
          return false;
        }
      }
      return true;
    });

    if (!filteredUsers.length) {
      return {
        success: false,
        error: 'No eligible users were found for the selected campaign and date range.'
      };
    }

    const seed = options.seed || `${campaignId || 'ALL'}-${normalizedStart}-${normalizedEnd}-${(shiftSlotIds || []).join('|')}`;
    const orderedUsers = shuffleWithSeed(filteredUsers, seed);
    const slotCounts = new Map();
    const assignments = [];
    const skippedUsers = [];
    const now = new Date();
    const actor = generatedBy || (typeof getCurrentUser === 'function' ? (getCurrentUser()?.Email || 'System') : 'System');

    orderedUsers.forEach((user, index) => {
      let assignedSlot = null;
      for (let attempt = 0; attempt < selectedSlots.length; attempt++) {
        const slot = selectedSlots[(index + attempt) % selectedSlots.length];
        const slotCount = slotCounts.get(slot.SlotId) || 0;
        if (maxCapacity && slotCount >= maxCapacity) {
          continue;
        }
        assignedSlot = slot;
        break;
      }

      if (!assignedSlot) {
        skippedUsers.push({
          userId: user.ID,
          userName: user.UserName || user.FullName,
          reason: 'Max capacity reached for selected slots'
        });
        return;
      }

      slotCounts.set(assignedSlot.SlotId, (slotCounts.get(assignedSlot.SlotId) || 0) + 1);

      assignments.push({
        AssignmentId: Utilities.getUuid(),
        UserId: user.ID,
        UserName: user.UserName || user.FullName,
        Campaign: campaignId || user.CampaignID || '',
        SlotId: assignedSlot.SlotId,
        SlotName: assignedSlot.SlotName || assignedSlot.Name,
        StartDate: normalizedStart,
        EndDate: normalizedEnd,
        Status: 'PENDING',
        AllowSwap: allowSwaps,
        Premiums: '',
        BreaksConfigJSON: JSON.stringify({
          break1: breaksOptions.first || 15,
          break2: breaksOptions.second || 0,
          lunch: breaksOptions.lunch || 30,
          enableStaggered: scheduleFlagToBool(breaksOptions.enableStaggered, false),
          groups: breaksOptions.groups || '',
          interval: breaksOptions.interval || '',
          minCoveragePct: breaksOptions.minCoveragePct || '',
          unproductive: (breaksOptions.first || 0) + (breaksOptions.second || 0) + (breaksOptions.lunch || 0)
        }),
        OvertimeMinutes: overtimeMinutes || '',
        RestPeriodHours: restHours || '',
        NotificationLeadHours: notificationLead || '',
        HandoverMinutes: handoverMinutes || '',
        Notes: options.notes || '',
        CreatedAt: now,
        CreatedBy: actor,
        UpdatedAt: now,
        UpdatedBy: actor
      });
    });

    const dateSeries = buildDateSeries(normalizedStart, normalizedEnd);
    const holidayMap = includeHolidays ? loadHolidayMap(normalizedStart, normalizedEnd) : new Map();

    const existingAssignments = readShiftAssignments()
      .map(normalizeAssignmentRecord)
      .filter(record => record && record.AssignmentId)
      .filter(record => (record.Status || '').toUpperCase() !== 'ARCHIVED' && (record.Status || '').toUpperCase() !== 'REJECTED');

    const relevantExisting = existingAssignments.filter(record => {
      if (campaignId && (record.Campaign || '').toString().toLowerCase() !== campaignId.toLowerCase()) {
        return false;
      }
      return !(record.EndDate < normalizedStart || record.StartDate > normalizedEnd);
    });

    const conflicts = [];
    const assignmentPremiums = new Map();

    const checkRestPeriod = (existing, generatedSlot, assignment) => {
      if (!restHours || !generatedSlot) {
        return false;
      }
      const candidateSlot = slotMap.get(existing.SlotId);
      if (!candidateSlot) {
        return false;
      }
      const existingStart = new Date(`${existing.StartDate}T00:00:00`);
      const existingEnd = new Date(`${existing.EndDate}T00:00:00`);
      const generatedStart = new Date(`${assignment.StartDate}T00:00:00`);
      const generatedEnd = new Date(`${assignment.EndDate}T00:00:00`);
      const existingStartMinutes = parseTimeToMinutes(candidateSlot.StartTime || candidateSlot.startTime || '');
      const existingEndMinutes = parseTimeToMinutes(candidateSlot.EndTime || candidateSlot.endTime || '');
      const generatedStartMinutes = parseTimeToMinutes(generatedSlot.StartTime || generatedSlot.startTime || '');
      const generatedEndMinutes = parseTimeToMinutes(generatedSlot.EndTime || generatedSlot.endTime || '');

      if (Number.isFinite(existingEndMinutes)) {
        existingEnd.setHours(0, existingEndMinutes, 0, 0);
        if (Number.isFinite(existingStartMinutes) && existingEndMinutes <= existingStartMinutes) {
          existingEnd.setDate(existingEnd.getDate() + 1);
        }
      }

      if (Number.isFinite(generatedStartMinutes)) {
        generatedStart.setHours(0, generatedStartMinutes, 0, 0);
      }
      if (Number.isFinite(generatedEndMinutes)) {
        generatedEnd.setHours(0, generatedEndMinutes, 0, 0);
        if (Number.isFinite(generatedStartMinutes) && generatedEndMinutes <= generatedStartMinutes) {
          generatedEnd.setDate(generatedEnd.getDate() + 1);
        }
      }

      const diffHours = (generatedStart.getTime() - existingEnd.getTime()) / (1000 * 60 * 60);
      return diffHours < restHours;
    };

    const normalizedAssignments = assignments.filter(assignment => {
      const slot = slotMap.get(assignment.SlotId);
      if (!slot) {
        conflicts.push({
          userId: assignment.UserId,
          userName: assignment.UserName,
          type: 'MISSING_SLOT',
          error: 'Assigned slot could not be found',
          periodStart: assignment.StartDate,
          periodEnd: assignment.EndDate
        });
        return false;
      }

      const existingForUser = relevantExisting.filter(existing => {
        const existingUserKey = normalizeUserKey(existing.UserName || '');
        const assignmentUserKey = normalizeUserKey(assignment.UserName || '');
        const sameUser = existing.UserId && assignment.UserId
          ? String(existing.UserId) === String(assignment.UserId)
          : existingUserKey && existingUserKey === assignmentUserKey;
        if (!sameUser) {
          return false;
        }
        const overlaps = !(existing.EndDate < assignment.StartDate || existing.StartDate > assignment.EndDate);
        if (!overlaps) {
          return false;
        }
        return true;
      });

      if (existingForUser.length) {
        existingForUser.forEach(existing => {
          conflicts.push({
            userId: assignment.UserId,
            userName: assignment.UserName,
            type: 'USER_DOUBLE_BOOKING',
            existingAssignmentId: existing.AssignmentId,
            periodStart: existing.StartDate,
            periodEnd: existing.EndDate,
            error: 'User already has an assignment that overlaps this period'
          });
        });
        if (detectConflicts) {
          return false;
        }
      }

      if (restHours > 0) {
        const restConflict = existingForUser.some(existing => checkRestPeriod(existing, slot, assignment));
        if (restConflict) {
          conflicts.push({
            userId: assignment.UserId,
            userName: assignment.UserName,
            type: 'REST_VIOLATION',
            periodStart: assignment.StartDate,
            periodEnd: assignment.EndDate,
            error: `Rest period requirement of ${restHours} hours would be violated`
          });
          if (detectConflicts) {
            return false;
          }
        }
      }

      const premiumSet = new Set();
      const datesForAssignment = dateSeries.filter(date => date >= assignment.StartDate && date <= assignment.EndDate);
      const hasWeekend = datesForAssignment.some(isWeekendDate);
      if (hasWeekend && scheduleFlagToBool(advancedOptions.weekendPremium, false)) {
        premiumSet.add('Weekend');
      }
      const hasHoliday = datesForAssignment.some(date => {
        const entries = holidayMap.get(date) || [];
        return entries.some(entry => (entry.region || '').toLowerCase() === 'jamaica');
      });
      if (hasHoliday && scheduleFlagToBool(advancedOptions.holidayPremium, true)) {
        premiumSet.add('Holiday');
      }
      if (overtimeEnabled) {
        premiumSet.add('Overtime');
      }
      assignmentPremiums.set(assignment.AssignmentId, Array.from(premiumSet));
      assignment.Premiums = Array.from(premiumSet).join(',');
      return true;
    });
<<<<<<< HEAD

    const coverageDetails = dateSeries.map(date => {
      let total = 0;
      const breakdown = {};
      normalizedAssignments.forEach(assignment => {
        if (assignment.StartDate <= date && assignment.EndDate >= date) {
          total += 1;
          breakdown[assignment.SlotId] = (breakdown[assignment.SlotId] || 0) + 1;
        }
      });

      let target = minCoverage;
      if (minCoveragePct > 0) {
        const base = maxCapacity || normalizedAssignments.length || selectedSlots.length;
        const pctTarget = Math.ceil(base * (minCoveragePct / 100));
        target = Math.max(target, pctTarget);
      }

      const holidayEntries = holidayMap.get(date) || [];
      const weekend = isWeekendDate(date);
      return {
        date,
        total,
        minRequired: target,
        shortfall: target > total ? target - total : 0,
        excess: target && total > target ? total - target : 0,
        weekend,
        holidayRegions: holidayEntries.map(entry => entry.region || ''),
        slotBreakdown: breakdown,
        premium: {
          weekend: weekend && scheduleFlagToBool(advancedOptions.weekendPremium, false),
          holiday: holidayEntries.some(entry => (entry.region || '').toLowerCase() === 'jamaica') && scheduleFlagToBool(advancedOptions.holidayPremium, true)
        }
      };
    });

    const daysWithShortfall = coverageDetails.filter(day => day.shortfall > 0).length;
    const coverageMetDays = coverageDetails.length ? coverageDetails.length - daysWithShortfall : 0;
    const coveragePercent = coverageDetails.length ? Math.round((coverageMetDays / coverageDetails.length) * 100) : 100;

    const previewSummary = {
      periodStart: normalizedStart,
      periodEnd: normalizedEnd,
      totalAssignments: normalizedAssignments.length,
      coverageDetails,
      coveragePercent,
      shortfallDays: daysWithShortfall,
      skippedUsers,
      conflicts,
      unresolvedUsers
    };

    if (options.commitToken) {
      const cached = loadSchedulePreview(options.commitToken);
      if (!cached || !Array.isArray(cached.assignments)) {
        return {
          success: false,
          error: 'Preview token expired or not found. Please regenerate the schedule preview.'
        };
      }
      const commitResult = writeShiftAssignments(cached.assignments, actor, options.notes || 'Auto-assigned schedule generation', 'PENDING');
      CacheService.getScriptCache().put(`schedule_preview_${options.commitToken}`, '', 1);
      return {
        success: true,
        generated: commitResult.count || cached.assignments.length,
        periodStart: cached.metadata?.periodStart || normalizedStart,
        periodEnd: cached.metadata?.periodEnd || normalizedEnd,
        coverage: cached.metadata?.coverage || previewSummary,
        conflicts: cached.metadata?.conflicts || [],
        skipped: cached.metadata?.skippedUsers || []
      };
    }

=======

    const coverageDetails = dateSeries.map(date => {
      let total = 0;
      const breakdown = {};
      normalizedAssignments.forEach(assignment => {
        if (assignment.StartDate <= date && assignment.EndDate >= date) {
          total += 1;
          breakdown[assignment.SlotId] = (breakdown[assignment.SlotId] || 0) + 1;
        }
      });

      let target = minCoverage;
      if (minCoveragePct > 0) {
        const base = maxCapacity || normalizedAssignments.length || selectedSlots.length;
        const pctTarget = Math.ceil(base * (minCoveragePct / 100));
        target = Math.max(target, pctTarget);
      }

      const holidayEntries = holidayMap.get(date) || [];
      const weekend = isWeekendDate(date);
      return {
        date,
        total,
        minRequired: target,
        shortfall: target > total ? target - total : 0,
        excess: target && total > target ? total - target : 0,
        weekend,
        holidayRegions: holidayEntries.map(entry => entry.region || ''),
        slotBreakdown: breakdown,
        premium: {
          weekend: weekend && scheduleFlagToBool(advancedOptions.weekendPremium, false),
          holiday: holidayEntries.some(entry => (entry.region || '').toLowerCase() === 'jamaica') && scheduleFlagToBool(advancedOptions.holidayPremium, true)
        }
      };
    });

    const daysWithShortfall = coverageDetails.filter(day => day.shortfall > 0).length;
    const coverageMetDays = coverageDetails.length ? coverageDetails.length - daysWithShortfall : 0;
    const coveragePercent = coverageDetails.length ? Math.round((coverageMetDays / coverageDetails.length) * 100) : 100;

    const previewSummary = {
      periodStart: normalizedStart,
      periodEnd: normalizedEnd,
      totalAssignments: normalizedAssignments.length,
      coverageDetails,
      coveragePercent,
      shortfallDays: daysWithShortfall,
      skippedUsers,
      conflicts,
      unresolvedUsers
    };

    if (options.commitToken) {
      const cached = loadSchedulePreview(options.commitToken);
      if (!cached || !Array.isArray(cached.assignments)) {
        return {
          success: false,
          error: 'Preview token expired or not found. Please regenerate the schedule preview.'
        };
      }
      const commitResult = writeShiftAssignments(cached.assignments, actor, options.notes || 'Auto-assigned schedule generation', 'PENDING');
      CacheService.getScriptCache().put(`schedule_preview_${options.commitToken}`, '', 1);
      return {
        success: true,
        generated: commitResult.count || cached.assignments.length,
        periodStart: cached.metadata?.periodStart || normalizedStart,
        periodEnd: cached.metadata?.periodEnd || normalizedEnd,
        coverage: cached.metadata?.coverage || previewSummary,
        conflicts: cached.metadata?.conflicts || [],
        skipped: cached.metadata?.skippedUsers || []
      };
    }

>>>>>>> a624f581
    const previewToken = storeSchedulePreview({
      assignments: normalizedAssignments,
      metadata: {
        periodStart: normalizedStart,
        periodEnd: normalizedEnd,
        coverage: previewSummary,
        conflicts,
        skippedUsers
      }
    });

    const assignmentSummary = normalizedAssignments.map(assignment => ({
      AssignmentId: assignment.AssignmentId,
      UserId: assignment.UserId,
      UserName: assignment.UserName,
      SlotId: assignment.SlotId,
      SlotName: assignment.SlotName,
      StartDate: assignment.StartDate,
      EndDate: assignment.EndDate,
      Premiums: assignmentPremiums.get(assignment.AssignmentId) || []
    }));

    return {
      success: true,
      previewToken,
      generated: normalizedAssignments.length,
      preview: previewSummary,
      assignments: assignmentSummary,
      conflicts,
      skippedUsers,
      unresolvedUsers
    };

  } catch (error) {
    console.error('❌ Enhanced schedule generation failed:', error);
    safeWriteError('clientGenerateSchedulesEnhanced', error);
    return {
      success: false,
      error: error.message,
      generated: 0,
      conflicts: []
    };
  }
}


function saveSchedulesToSheet(schedules) {
  try {
    if (!Array.isArray(schedules) || !schedules.length) {
      return;
    }

    const actor = 'Import';
    const assignments = schedules.map(schedule => ({
      AssignmentId: schedule.AssignmentId || schedule.ID || Utilities.getUuid(),
      UserId: schedule.UserID || schedule.UserId || '',
      UserName: schedule.UserName || '',
      Campaign: schedule.Campaign || schedule.Department || '',
      SlotId: schedule.SlotID || schedule.SlotId || '',
      SlotName: schedule.SlotName || schedule.Name || '',
      StartDate: normalizeDateForSheet(schedule.PeriodStart || schedule.Date, DEFAULT_SCHEDULE_TIME_ZONE),
      EndDate: normalizeDateForSheet(schedule.PeriodEnd || schedule.Date, DEFAULT_SCHEDULE_TIME_ZONE) || normalizeDateForSheet(schedule.PeriodStart || schedule.Date, DEFAULT_SCHEDULE_TIME_ZONE),
      Status: schedule.Status || 'PENDING',
      AllowSwap: scheduleFlagToBool(schedule.AllowSwaps || schedule.AllowSwap, false),
      Premiums: [
        scheduleFlagToBool(schedule.WeekendPremium, false) ? 'Weekend' : '',
        scheduleFlagToBool(schedule.HolidayPremium, false) ? 'Holiday' : '',
        scheduleFlagToBool(schedule.EnableOvertime || schedule.EnableOT, false) ? 'Overtime' : ''
      ].filter(Boolean).join(','),
      BreaksConfigJSON: schedule.GenerationConfig || schedule.BreaksConfigJSON || '',
      OvertimeMinutes: schedule.MaxDailyOT ? Math.round(Number(schedule.MaxDailyOT) * 60) : '',
      RestPeriodHours: schedule.RestPeriodHours || schedule.RestPeriod || '',
      NotificationLeadHours: schedule.NotificationLeadHours || schedule.NotificationLead || '',
      HandoverMinutes: schedule.HandoverTimeMinutes || schedule.HandoverTime || '',
      Notes: schedule.Notes || '',
      CreatedAt: new Date(),
      CreatedBy: actor,
      UpdatedAt: new Date(),
      UpdatedBy: actor
    }));

    writeShiftAssignments(assignments, actor, 'Legacy schedule import', 'PENDING');

  } catch (error) {
    console.error('Error saving schedules to sheet:', error);
    safeWriteError('saveSchedulesToSheet', error);
    throw error;
  }
}

/**
 * Get all schedules with filtering - uses ScheduleUtilities
 */

function clientGetAllSchedules(filters = {}) {
  try {
    console.log('📋 Getting all assignments with filters:', filters);
    const assignments = readShiftAssignments().map(normalizeAssignmentRecord);
    const slotMap = new Map(clientGetAllShiftSlots().map(slot => [slot.SlotId, slot]));
<<<<<<< HEAD

    let filtered = assignments;

=======

    let filtered = assignments;

>>>>>>> a624f581
    if (filters.startDate) {
      filtered = filtered.filter(record => !record.EndDate || record.EndDate >= filters.startDate);
    }
    if (filters.endDate) {
      filtered = filtered.filter(record => !record.StartDate || record.StartDate <= filters.endDate);
    }
    if (filters.userId) {
      filtered = filtered.filter(record => String(record.UserId || '') === String(filters.userId));
    }
    if (filters.userName) {
      filtered = filtered.filter(record => (record.UserName || '').toString() === filters.userName);
    }
    if (filters.status) {
      filtered = filtered.filter(record => (record.Status || '').toString().toUpperCase() === filters.status.toUpperCase());
    }
    if (filters.campaign) {
      filtered = filtered.filter(record => (record.Campaign || '').toString().toLowerCase() === filters.campaign.toLowerCase());
    }
    if (filters.slotId) {
      filtered = filtered.filter(record => record.SlotId === filters.slotId);
    }

    const normalized = filtered.map(record => {
      const slot = slotMap.get(record.SlotId) || {};
      return {
        ID: record.AssignmentId,
        AssignmentId: record.AssignmentId,
        UserId: record.UserId,
        UserName: record.UserName,
        SlotId: record.SlotId,
        SlotName: record.SlotName || slot.SlotName || slot.Name || '',
        Campaign: record.Campaign || slot.Campaign || '',
        Location: slot.Location || '',
        StartDate: record.StartDate,
        EndDate: record.EndDate,
        Status: record.Status || 'PENDING',
        AllowSwap: scheduleFlagToBool(record.AllowSwap, false),
        Premiums: record.Premiums || '',
        Notes: record.Notes || '',
        StartTime: slot.StartTime || '',
        EndTime: slot.EndTime || ''
      };
    });

    normalized.sort((a, b) => {
      const startCompare = (b.StartDate || '').localeCompare(a.StartDate || '');
      if (startCompare !== 0) {
        return startCompare;
      }
      return (a.UserName || '').localeCompare(b.UserName || '');
    });

    return {
      success: true,
      schedules: normalized,
      total: normalized.length,
      filters
    };

  } catch (error) {
    console.error('❌ Error getting assignments:', error);
    safeWriteError('clientGetAllSchedules', error);
    return {
      success: false,
      error: error.message,
      schedules: []
    };
  }
}

/**
 * Core schedule import implementation shared by all callers
 */

function internalClientImportSchedules(importRequest = {}) {
  try {
    const schedules = Array.isArray(importRequest.schedules) ? importRequest.schedules : [];
    if (schedules.length === 0) {
      throw new Error('No schedules were provided for import.');
    }

    saveSchedulesToSheet(schedules);

    return {
      success: true,
      imported: schedules.length
    };

  } catch (error) {
    console.error('❌ Error importing schedules:', error);
    safeWriteError('internalClientImportSchedules', error);
    return {
      success: false,
      error: error.message || 'Unknown schedule import error'
    };
  }
}
function clientImportSchedules(importRequest = {}) {
  return internalClientImportSchedules(importRequest);
}

/**
 * Fetch schedule data directly from a Google Sheet link for importing
 */
function clientFetchScheduleSheetData(request = {}) {
  try {
    const options = typeof request === 'string' ? { url: request } : (request || {});
    const sheetUrl = (options.url || options.sheetUrl || '').trim();
    const sheetName = (options.sheetName || options.tabName || '').trim();
    const sheetRange = (options.range || options.sheetRange || '').trim();
    const spreadsheetId = (options.id || options.sheetId || options.spreadsheetId || '').trim();
    const gidValue = options.gid || options.sheetGid || options.sheetNumericId;

    if (!sheetUrl && !spreadsheetId) {
      throw new Error('A Google Sheets link or ID is required to import schedules.');
    }

    let spreadsheet = null;
    if (spreadsheetId) {
      spreadsheet = SpreadsheetApp.openById(spreadsheetId);
    }

    if (!spreadsheet) {
      const candidateUrl = sheetUrl;
      if (candidateUrl) {
        try {
          spreadsheet = SpreadsheetApp.openByUrl(candidateUrl);
        } catch (urlError) {
          const extractedId = extractSpreadsheetId(candidateUrl);
          if (extractedId) {
            spreadsheet = SpreadsheetApp.openById(extractedId);
          } else {
            throw urlError;
          }
        }
      }
    }

    if (!spreadsheet) {
      throw new Error('Unable to open the provided Google Sheets link.');
    }

    let sheet = null;
    if (sheetName) {
      sheet = spreadsheet.getSheetByName(sheetName);
      if (!sheet) {
        throw new Error(`Could not find a sheet named "${sheetName}" in ${spreadsheet.getName()}.`);
      }
    }

    if (!sheet && gidValue !== undefined && gidValue !== null && gidValue !== '') {
      const numericId = Number(gidValue);
      if (!Number.isNaN(numericId)) {
        sheet = spreadsheet.getSheets().find(tab => tab.getSheetId() === numericId) || null;
      }
    }

    if (!sheet) {
      const sheets = spreadsheet.getSheets();
      if (!sheets || sheets.length === 0) {
        throw new Error('The spreadsheet does not contain any sheets to import.');
      }
      sheet = sheets[0];
    }

    const range = sheetRange ? sheet.getRange(sheetRange) : sheet.getDataRange();
    const values = range.getDisplayValues();

    if (!values || values.length === 0) {
      return {
        success: true,
        rows: [],
        spreadsheetName: spreadsheet.getName(),
        sheetName: sheet.getName(),
        sheetId: sheet.getSheetId(),
        range: range.getA1Notation(),
        rowCount: 0,
        columnCount: 0
      };
    }

    return {
      success: true,
      rows: values,
      spreadsheetName: spreadsheet.getName(),
      sheetName: sheet.getName(),
      sheetId: sheet.getSheetId(),
      range: range.getA1Notation(),
      rowCount: values.length,
      columnCount: values[0] ? values[0].length : 0
    };
  } catch (error) {
    console.error('❌ Error fetching schedule data from Google Sheets:', error);
    safeWriteError('clientFetchScheduleSheetData', error);
    return {
      success: false,
      error: error.message
    };
  }
}

// ────────────────────────────────────────────────────────────────────────────
// ATTENDANCE DASHBOARD WITH AI INSIGHTS - Enhanced
// ────────────────────────────────────────────────────────────────────────────

/**
 * Get comprehensive attendance dashboard data with AI insights
 */
function clientGetAttendanceDashboard(startDate, endDate, campaignId = null) {
  try {
    console.log('📊 Generating attendance dashboard');

    // Use ScheduleUtilities to read attendance data
    const attendanceData = readScheduleSheet(ATTENDANCE_STATUS_SHEET) || [];
    
    // Filter by date range
    const filteredData = attendanceData.filter(record => {
      if (!record.Date) return false;
      const recordDate = new Date(record.Date);
      const start = new Date(startDate);
      const end = new Date(endDate);
      return recordDate >= start && recordDate <= end;
    });

    // Get users for context using our enhanced user functions
    const users = clientGetScheduleUsers('system', campaignId);
    const userMap = new Map(users.map(u => [u.UserName, u]));

    // Calculate metrics
    const metrics = calculateAttendanceMetrics(filteredData);
    const userStats = calculateUserAttendanceStats(filteredData, userMap);
    const trends = calculateAttendanceTrends(filteredData);
    const aiInsights = generateAIInsights(metrics, userStats, trends);

    return {
      success: true,
      dashboard: {
        period: { startDate, endDate },
        totalUsers: users.length,
        totalRecords: filteredData.length,
        metrics: metrics,
        userStats: userStats,
        trends: trends,
        insights: aiInsights,
        generatedAt: new Date().toISOString()
      }
    };

  } catch (error) {
    console.error('Error generating attendance dashboard:', error);
    safeWriteError('clientGetAttendanceDashboard', error);
    return {
      success: false,
      error: error.message
    };
  }
}

/**
 * Calculate attendance metrics
 */
function calculateAttendanceMetrics(attendanceData) {
  const statusCounts = {
    Present: 0,
    Absent: 0,
    Late: 0,
    'Sick Leave': 0,
    'Bereavement': 0,
    'Vacation': 0,
    'Leave Of Absence': 0,
    'No Call No Show': 0,
    Other: 0
  };

  attendanceData.forEach(record => {
    const status = record.Status || 'Other';
    if (statusCounts.hasOwnProperty(status)) {
      statusCounts[status]++;
    } else {
      statusCounts.Other++;
    }
  });

  const total = Object.values(statusCounts).reduce((sum, count) => sum + count, 0);

  const percentages = {};
  Object.keys(statusCounts).forEach(status => {
    percentages[status] = total > 0 ? Math.round((statusCounts[status] / total) * 100) : 0;
  });

  return {
    counts: statusCounts,
    percentages: percentages,
    total: total,
    attendanceRate: percentages.Present,
    absenceRate: percentages.Absent + percentages['No Call No Show']
  };
}

/**
 * Calculate user-specific attendance statistics
 */
function calculateUserAttendanceStats(attendanceData, userMap) {
  const userStats = {};

  attendanceData.forEach(record => {
    const userName = record.UserName;
    if (!userName) return;

    if (!userStats[userName]) {
      userStats[userName] = {
        userName: userName,
        totalRecords: 0,
        present: 0,
        absent: 0,
        late: 0,
        sick: 0,
        other: 0,
        attendanceRate: 0,
        user: userMap.get(userName) || null
      };
    }

    const stats = userStats[userName];
    stats.totalRecords++;

    switch (record.Status) {
      case 'Present': stats.present++; break;
      case 'Absent': stats.absent++; break;
      case 'Late': stats.late++; break;
      case 'Sick Leave': stats.sick++; break;
      default: stats.other++; break;
    }
  });

  // Calculate attendance rates
  Object.values(userStats).forEach(stats => {
    if (stats.totalRecords > 0) {
      stats.attendanceRate = Math.round((stats.present / stats.totalRecords) * 100);
    }
  });

  // Sort by attendance rate (best first)
  return Object.values(userStats).sort((a, b) => b.attendanceRate - a.attendanceRate);
}

/**
 * Calculate attendance trends using ScheduleUtilities week functions
 */
function calculateAttendanceTrends(attendanceData) {
  const dailyStats = {};
  const weeklyStats = {};

  attendanceData.forEach(record => {
    const date = record.Date;
    if (!date) return;

    const dayKey = date;
    const weekKey = weekStringFromDate(new Date(date)); // Use ScheduleUtilities function

    // Daily stats
    if (!dailyStats[dayKey]) {
      dailyStats[dayKey] = { date: dayKey, present: 0, absent: 0, total: 0 };
    }
    dailyStats[dayKey].total++;
    if (record.Status === 'Present') {
      dailyStats[dayKey].present++;
    } else {
      dailyStats[dayKey].absent++;
    }

    // Weekly stats
    if (!weeklyStats[weekKey]) {
      weeklyStats[weekKey] = { week: weekKey, present: 0, absent: 0, total: 0 };
    }
    weeklyStats[weekKey].total++;
    if (record.Status === 'Present') {
      weeklyStats[weekKey].present++;
    } else {
      weeklyStats[weekKey].absent++;
    }
  });

  // Calculate attendance rates
  Object.values(dailyStats).forEach(stat => {
    stat.attendanceRate = stat.total > 0 ? Math.round((stat.present / stat.total) * 100) : 0;
  });

  Object.values(weeklyStats).forEach(stat => {
    stat.attendanceRate = stat.total > 0 ? Math.round((stat.present / stat.total) * 100) : 0;
  });

  return {
    daily: Object.values(dailyStats).sort((a, b) => a.date.localeCompare(b.date)),
    weekly: Object.values(weeklyStats).sort((a, b) => a.week.localeCompare(b.week))
  };
}

/**
 * Generate AI insights from attendance data
 */
function generateAIInsights(metrics, userStats, trends) {
  const insights = [];

  // Overall attendance insights
  if (metrics.attendanceRate >= 95) {
    insights.push({
      type: 'positive',
      category: 'Overall Performance',
      message: `Excellent attendance rate of ${metrics.attendanceRate}%. The team is highly reliable.`,
      priority: 'low'
    });
  } else if (metrics.attendanceRate >= 85) {
    insights.push({
      type: 'neutral',
      category: 'Overall Performance',
      message: `Good attendance rate of ${metrics.attendanceRate}%. Some room for improvement.`,
      priority: 'medium'
    });
  } else {
    insights.push({
      type: 'warning',
      category: 'Overall Performance',
      message: `Attendance rate of ${metrics.attendanceRate}% is below optimal. Consider implementing attendance improvement strategies.`,
      priority: 'high'
    });
  }

  // User-specific insights
  const topPerformers = userStats.slice(0, 3);
  const poorPerformers = userStats.filter(u => u.attendanceRate < 85).slice(0, 3);

  if (topPerformers.length > 0) {
    insights.push({
      type: 'positive',
      category: 'Top Performers',
      message: `Top attendance: ${topPerformers.map(u => `${u.userName} (${u.attendanceRate}%)`).join(', ')}`,
      priority: 'low'
    });
  }

  if (poorPerformers.length > 0) {
    insights.push({
      type: 'warning',
      category: 'Attendance Concerns',
      message: `Users needing attention: ${poorPerformers.map(u => `${u.userName} (${u.attendanceRate}%)`).join(', ')}`,
      priority: 'high'
    });
  }

  // Health insights
  if (metrics.percentages['Sick Leave'] > 10) {
    insights.push({
      type: 'warning',
      category: 'Health Trends',
      message: `High sick leave rate (${metrics.percentages['Sick Leave']}%). Consider wellness programs or workplace health assessment.`,
      priority: 'medium'
    });
  }

  // Policy compliance insights
  if (metrics.percentages['No Call No Show'] > 2) {
    insights.push({
      type: 'critical',
      category: 'Policy Compliance',
      message: `${metrics.percentages['No Call No Show']}% no call/no show rate requires immediate attention. Review attendance policies.`,
      priority: 'critical'
    });
  }

  // Trend insights
  if (trends.weekly.length >= 2) {
    const recentWeeks = trends.weekly.slice(-2);
    const trend = recentWeeks[1].attendanceRate - recentWeeks[0].attendanceRate;
    
    if (trend > 5) {
      insights.push({
        type: 'positive',
        category: 'Trends',
        message: `Attendance improving! Up ${trend}% from previous week.`,
        priority: 'low'
      });
    } else if (trend < -5) {
      insights.push({
        type: 'warning',
        category: 'Trends',
        message: `Attendance declining. Down ${Math.abs(trend)}% from previous week.`,
        priority: 'high'
      });
    }
  }

  return insights;
}

// ────────────────────────────────────────────────────────────────────────────
// HOLIDAYS MANAGEMENT WITH MULTI-COUNTRY SUPPORT - Enhanced
// ────────────────────────────────────────────────────────────────────────────

/**
 * Get updated holidays for supported countries with Jamaica priority
 */
function getUpdatedHolidays(countryCode, year) {
  const holidayData = {
    'JM': [ // Jamaica - Primary country
      { name: 'New Year\'s Day', date: `${year}-01-01` },
      { name: 'Ash Wednesday', date: `${year}-02-14` },
      { name: 'Good Friday', date: `${year}-04-07` },
      { name: 'Easter Monday', date: `${year}-04-10` },
      { name: 'Labour Day', date: `${year}-05-23` },
      { name: 'Emancipation Day', date: `${year}-08-01` },
      { name: 'Independence Day', date: `${year}-08-06` },
      { name: 'National Heroes Day', date: `${year}-10-16` },
      { name: 'Christmas Day', date: `${year}-12-25` },
      { name: 'Boxing Day', date: `${year}-12-26` }
    ],
    'US': [ // United States
      { name: 'New Year\'s Day', date: `${year}-01-01` },
      { name: 'Martin Luther King Jr. Day', date: `${year}-01-15` },
      { name: 'Presidents\' Day', date: `${year}-02-19` },
      { name: 'Memorial Day', date: `${year}-05-27` },
      { name: 'Independence Day', date: `${year}-07-04` },
      { name: 'Labor Day', date: `${year}-09-02` },
      { name: 'Columbus Day', date: `${year}-10-14` },
      { name: 'Veterans Day', date: `${year}-11-11` },
      { name: 'Thanksgiving Day', date: `${year}-11-28` },
      { name: 'Christmas Day', date: `${year}-12-25` }
    ],
    'DO': [ // Dominican Republic
      { name: 'New Year\'s Day', date: `${year}-01-01` },
      { name: 'Epiphany', date: `${year}-01-06` },
      { name: 'Lady of Altagracia Day', date: `${year}-01-21` },
      { name: 'Juan Pablo Duarte Day', date: `${year}-01-26` },
      { name: 'Independence Day', date: `${year}-02-27` },
      { name: 'Good Friday', date: `${year}-04-07` },
      { name: 'Labour Day', date: `${year}-05-01` },
      { name: 'Corpus Christi', date: `${year}-06-15` },
      { name: 'Restoration Day', date: `${year}-08-16` },
      { name: 'Our Lady of Mercedes Day', date: `${year}-09-24` },
      { name: 'Constitution Day', date: `${year}-11-06` },
      { name: 'Christmas Day', date: `${year}-12-25` }
    ],
    'PH': [ // Philippines
      { name: 'New Year\'s Day', date: `${year}-01-01` },
      { name: 'People Power Anniversary', date: `${year}-02-25` },
      { name: 'Maundy Thursday', date: `${year}-04-06` },
      { name: 'Good Friday', date: `${year}-04-07` },
      { name: 'Araw ng Kagitingan', date: `${year}-04-09` },
      { name: 'Labor Day', date: `${year}-05-01` },
      { name: 'Independence Day', date: `${year}-06-12` },
      { name: 'National Heroes Day', date: `${year}-08-26` },
      { name: 'Bonifacio Day', date: `${year}-11-30` },
      { name: 'Christmas Day', date: `${year}-12-25` },
      { name: 'Rizal Day', date: `${year}-12-30` }
    ]
  };

  return holidayData[countryCode] || [];
}

/**
 * Get holidays for supported countries with Jamaica priority
 */
function clientGetCountryHolidays(countryCode, year) {
  try {
    console.log('🎉 Getting holidays for:', countryCode, year);

    if (!SCHEDULE_SETTINGS.SUPPORTED_COUNTRIES.includes(countryCode)) {
      return {
        success: false,
        error: `Country ${countryCode} not supported. Supported countries: ${SCHEDULE_SETTINGS.SUPPORTED_COUNTRIES.join(', ')}`,
        holidays: []
      };
    }

    const holidays = getUpdatedHolidays(countryCode, year);
    const isPrimary = countryCode === SCHEDULE_SETTINGS.PRIMARY_COUNTRY;

    return {
      success: true,
      holidays: holidays,
      country: countryCode,
      year: year,
      isPrimary: isPrimary,
      note: isPrimary ? 'Primary country (Jamaica) - takes precedence' : 'Secondary country'
    };

  } catch (error) {
    console.error('Error getting country holidays:', error);
    safeWriteError('clientGetCountryHolidays', error);
    return {
      success: false,
      error: error.message,
      holidays: []
    };
  }
}

  function clientAddManualShiftSlots(request = {}) {
  try {
    const timeZone = typeof Session !== 'undefined' ? Session.getScriptTimeZone() : DEFAULT_SCHEDULE_TIME_ZONE;
    const normalizedStart = normalizeDateForSheet(request.startDate || request.date, timeZone);
    const normalizedEnd = normalizeDateForSheet(request.endDate || request.date, timeZone) || normalizedStart;

    if (!normalizedStart || !normalizedEnd) {
      return {
        success: false,
        error: 'Start and end dates are required for manual assignment.'
      };
    }

    if (new Date(normalizedStart) > new Date(normalizedEnd)) {
      return {
        success: false,
        error: 'End date must be on or after the start date.'
      };
    }

    const slotId = request.slotId || request.slot || '';
    if (!slotId) {
      return {
        success: false,
        error: 'Select a shift slot before creating assignments.'
      };
    }

    const availableSlots = clientGetAllShiftSlots();
    const slot = availableSlots.find(slotRecord => {
      if (!slotRecord || typeof slotRecord !== 'object') {
        return false;
      }
      const candidates = [
        slotRecord.SlotId, slotRecord.SlotID, slotRecord.slotId,
        slotRecord.ID, slotRecord.Id, slotRecord.id
      ];
      return candidates.some(candidate => candidate && String(candidate) === String(slotId));
    });
    if (!slot) {
      return {
        success: false,
        error: 'The selected shift slot could not be found.'
      };
    }

    const userEntries = Array.isArray(request.users) ? request.users : [];
    if (!userEntries.length) {
      return {
        success: false,
        error: 'Choose at least one user for manual assignment.'
      };
    }

    const replaceExisting = scheduleFlagToBool(request.replaceExisting, false);
    const campaignId = normalizeCampaignIdValue(request.campaignId || slot.Campaign || '');
    const actor = request.createdBy || (typeof getCurrentUser === 'function' ? (getCurrentUser()?.Email || 'System') : 'System');

    const scheduleUsers = clientGetScheduleUsers(actor, campaignId || null);
    const userKeyMap = new Map();
    const userIdMap = new Map();
    scheduleUsers.forEach(user => {
      userKeyMap.set(normalizeUserKey(user.UserName || user.FullName), user);
      userIdMap.set(String(user.ID), user);
    });

    const existingAssignments = readShiftAssignments()
      .map(normalizeAssignmentRecord)
      .filter(record => record && record.AssignmentId)
      .filter(record => (record.Status || '').toUpperCase() !== 'ARCHIVED');

    const conflicts = [];
    const createdAssignments = [];
    const failedUsers = [];
    const archivedAssignments = [];
    const now = new Date();

    userEntries.forEach(entry => {
      if (!entry) {
        return;
      }
      const nameKey = normalizeUserKey(entry.UserName || entry.FullName || entry.name || entry);
      const idKey = String(entry.ID || entry.id || entry.userId || entry);
      const user = userKeyMap.get(nameKey) || userIdMap.get(idKey);
      if (!user) {
        failedUsers.push({
          entry,
          userId: idKey,
          userName: entry.UserName || entry.FullName || entry.name || '',
          reason: 'User not found in schedule directory'
        });
        return;
      }

      const overlap = existingAssignments.filter(record => {
        const sameUser = record.UserId && user.ID
          ? String(record.UserId) === String(user.ID)
          : normalizeUserKey(record.UserName || '') === normalizeUserKey(user.UserName || user.FullName);
        if (!sameUser) {
          return false;
        }
        return !(record.EndDate < normalizedStart || record.StartDate > normalizedEnd);
      });
<<<<<<< HEAD

      if (overlap.length && !replaceExisting) {
        overlap.forEach(conflict => {
          conflicts.push({
            userId: user.ID,
            userName: user.UserName || user.FullName,
            type: 'USER_DOUBLE_BOOKING',
            existingAssignmentId: conflict.AssignmentId,
            periodStart: conflict.StartDate,
            periodEnd: conflict.EndDate,
            error: 'Existing assignment overlaps the selected range'
          });
=======

      if (overlap.length && !replaceExisting) {
        overlap.forEach(conflict => {
          conflicts.push({
            userId: user.ID,
            userName: user.UserName || user.FullName,
            type: 'USER_DOUBLE_BOOKING',
            existingAssignmentId: conflict.AssignmentId,
            periodStart: conflict.StartDate,
            periodEnd: conflict.EndDate,
            error: 'Existing assignment overlaps the selected range'
          });
        });
      }

      if (replaceExisting && overlap.length) {
        overlap.forEach(conflict => {
          updateShiftAssignmentRow(conflict.AssignmentId, row => {
            row.Status = 'ARCHIVED';
            row.UpdatedAt = now;
            row.UpdatedBy = actor;
            return row;
          });
          archivedAssignments.push(conflict.AssignmentId);
>>>>>>> a624f581
        });
      }

<<<<<<< HEAD
      if (replaceExisting && overlap.length) {
        overlap.forEach(conflict => {
          updateShiftAssignmentRow(conflict.AssignmentId, row => {
            row.Status = 'ARCHIVED';
            row.UpdatedAt = now;
            row.UpdatedBy = actor;
            return row;
          });
          archivedAssignments.push(conflict.AssignmentId);
        });
      }

=======
>>>>>>> a624f581
      createdAssignments.push({
        AssignmentId: Utilities.getUuid(),
        UserId: user.ID,
        UserName: user.UserName || user.FullName,
        Campaign: campaignId || user.CampaignID || '',
        SlotId: slot.SlotId,
        SlotName: slot.SlotName || slot.Name,
        StartDate: normalizedStart,
        EndDate: normalizedEnd,
        Status: 'PENDING',
        AllowSwap: scheduleFlagToBool(request.allowSwaps, true),
        Premiums: '',
        BreaksConfigJSON: JSON.stringify({
          break1: 15,
          break2: 15,
          lunch: 30,
          enableStaggered: false,
          groups: '',
          interval: '',
          unproductive: 60
        }),
        OvertimeMinutes: '',
        RestPeriodHours: '',
        NotificationLeadHours: '',
        HandoverMinutes: '',
        Notes: request.notes || '',
        CreatedAt: now,
        CreatedBy: actor,
        UpdatedAt: now,
        UpdatedBy: actor
      });
    });

    if (!createdAssignments.length) {
      return {
        success: false,
        error: conflicts.length ? 'Assignments blocked by existing conflicts.' : 'No assignments were created.',
        conflicts,
        failed: failedUsers
      };
    }

    const writeResult = writeShiftAssignments(createdAssignments, actor, request.notes || 'Manual assignment', 'PENDING');

    const outputAssignments = createdAssignments.map(item => ({
      AssignmentId: item.AssignmentId,
      UserId: item.UserId,
      UserName: item.UserName,
      SlotId: item.SlotId,
      SlotName: item.SlotName,
      StartDate: item.StartDate,
      EndDate: item.EndDate,
      Notes: item.Notes || ''
    }));

    const slotNameLabel = slot.SlotName || slot.Name || 'Shift Slot';
    const startLabel = normalizedStart;
    const endLabel = normalizedEnd;
    const rangeLabel = startLabel === endLabel
      ? startLabel
      : `${startLabel} to ${endLabel}`;
    const userCountLabel = outputAssignments.length === 1 ? 'user' : 'users';
    const message = `Assigned ${outputAssignments.length} ${userCountLabel} to ${slotNameLabel} for ${rangeLabel}.`;

    return {
      success: true,
      created: writeResult.count || createdAssignments.length,
      conflicts,
      failed: failedUsers,
      archived: archivedAssignments,
      message,
      assignments: outputAssignments,
      details: outputAssignments
    };

  } catch (error) {
    console.error('❌ Error creating manual shift assignments:', error);
    safeWriteError('clientAddManualShiftSlots', error);
    return {
      success: false,
      error: error.message
    };
  }
}

  function clientMarkAttendanceStatus(userName, date, status, notes = '') {
  try {
    console.log('📝 Marking attendance status:', { userName, date, status, notes });

    // Use ScheduleUtilities to ensure proper sheet structure
    const sheet = ensureScheduleSheetWithHeaders(ATTENDANCE_STATUS_SHEET, ATTENDANCE_STATUS_HEADERS);

    // Check if entry already exists
    const existingData = readScheduleSheet(ATTENDANCE_STATUS_SHEET) || [];
    const existingEntry = existingData.find(entry =>
      entry.UserName === userName && entry.Date === date
    );

    const now = new Date();

    if (existingEntry) {
      // Update existing entry
      const data = sheet.getDataRange().getValues();
      const headers = data[0];

      for (let i = 1; i < data.length; i++) {
        if (data[i][0] === existingEntry.ID) {
          sheet.getRange(i + 1, headers.indexOf('Status') + 1).setValue(status);
          sheet.getRange(i + 1, headers.indexOf('Notes') + 1).setValue(notes);
          sheet.getRange(i + 1, headers.indexOf('UpdatedAt') + 1).setValue(now);
          break;
        }
      }
    } else {
      // Create new entry using proper header order
      const entry = {
        ID: Utilities.getUuid(),
        UserID: getUserIdByName(userName) || userName,
        UserName: userName,
        Date: date,
        Status: status,
        Notes: notes,
        MarkedBy: Session.getActiveUser().getEmail(),
        CreatedAt: now,
        UpdatedAt: now
      };

      const rowData = ATTENDANCE_STATUS_HEADERS.map(header => entry[header] || '');
      sheet.appendRow(rowData);
    }

    SpreadsheetApp.flush();
    invalidateScheduleCaches();

    return {
      success: true,
      message: `Attendance status updated to ${status} for ${userName} on ${date}`
    };

  } catch (error) {
    console.error('Error marking attendance status:', error);
    safeWriteError('clientMarkAttendanceStatus', error);
    return {
      success: false,
      error: error.message
    };
  }
}

// ────────────────────────────────────────────────────────────────────────────
// SYSTEM DIAGNOSTICS - Enhanced with ScheduleUtilities integration
// ────────────────────────────────────────────────────────────────────────────

/**
 * Run comprehensive system diagnostics
 */
function clientRunSystemDiagnostics() {
  try {
    console.log('🔍 Running comprehensive system diagnostics');

    const diagnostics = {
      timestamp: new Date().toISOString(),
      system: 'Enhanced Schedule Management v4.1 - Integrated',
      spreadsheetConfig: {},
      userSystem: {},
      shiftSlots: {},
      holidays: {},
      attendance: {},
      scheduleUtilities: {},
      issues: [],
      recommendations: []
    };

    // Test spreadsheet configuration using ScheduleUtilities
    try {
      const config = validateScheduleSpreadsheetConfig();
      diagnostics.spreadsheetConfig = {
        ...config,
        canAccess: config.canAccess,
        usingDedicatedSpreadsheet: config.hasScheduleSpreadsheetId
      };
    } catch (error) {
      diagnostics.spreadsheetConfig = {
        canAccess: false,
        error: error.message
      };
      diagnostics.issues.push({
        severity: 'HIGH',
        component: 'Spreadsheet Configuration',
        message: 'Cannot validate spreadsheet configuration: ' + error.message
      });
    }

    // Test user system using MainUtilities integration
    try {
      const users = clientGetScheduleUsers('test-user');
      const attendanceUsers = clientGetAttendanceUsers('test-user');
      
      diagnostics.userSystem = {
        scheduleUsersCount: users.length,
        attendanceUsersCount: attendanceUsers.length,
        working: users.length > 0,
        mainUtilitiesIntegration: true
      };

      if (users.length === 0) {
        diagnostics.issues.push({
          severity: 'HIGH',
          component: 'User System',
          message: 'No users found for scheduling - check MainUtilities integration'
        });
      }
    } catch (error) {
      diagnostics.userSystem = {
        working: false,
        error: error.message,
        mainUtilitiesIntegration: false
      };
      diagnostics.issues.push({
        severity: 'HIGH',
        component: 'User System',
        message: 'MainUtilities integration failed: ' + error.message
      });
    }

    // Test shift slots using ScheduleUtilities
    try {
      const slots = clientGetAllShiftSlots();
      diagnostics.shiftSlots = {
        count: slots.length,
        working: slots.length > 0,
        scheduleUtilitiesIntegration: true
      };

      if (slots.length === 0) {
        diagnostics.issues.push({
          severity: 'MEDIUM',
          component: 'Shift Slots',
          message: 'No shift slots available - defaults will be created'
        });
      }
    } catch (error) {
      diagnostics.shiftSlots = {
        working: false,
        error: error.message,
        scheduleUtilitiesIntegration: false
      };
      diagnostics.issues.push({
        severity: 'HIGH',
        component: 'Shift Slots',
        message: 'ScheduleUtilities integration failed for shift slots: ' + error.message
      });
    }

    // Test holiday system
    try {
      const holidays = clientGetCountryHolidays('JM', 2025);
      diagnostics.holidays = {
        jamaicaHolidays: holidays.success ? holidays.holidays.length : 0,
        supportedCountries: SCHEDULE_SETTINGS.SUPPORTED_COUNTRIES,
        working: holidays.success,
        primaryCountry: SCHEDULE_SETTINGS.PRIMARY_COUNTRY
      };
    } catch (error) {
      diagnostics.holidays = {
        working: false,
        error: error.message
      };
      diagnostics.issues.push({
        severity: 'MEDIUM',
        component: 'Holiday System',
        message: 'Holiday system failed: ' + error.message
      });
    }

    // Test attendance system
    try {
      const dashboard = clientGetAttendanceDashboard('2025-01-01', '2025-01-31');
      diagnostics.attendance = {
        working: dashboard.success,
        hasData: dashboard.success && dashboard.dashboard.totalRecords > 0,
        scheduleUtilitiesIntegration: true
      };
    } catch (error) {
      diagnostics.attendance = {
        working: false,
        error: error.message,
        scheduleUtilitiesIntegration: false
      };
      diagnostics.issues.push({
        severity: 'MEDIUM',
        component: 'Attendance System',
        message: 'Attendance system failed: ' + error.message
      });
    }

    // Test ScheduleUtilities functions
    try {
      const testResult = testScheduleUtilities();
      diagnostics.scheduleUtilities = {
        available: true,
        testsPassed: testResult.success,
        testDetails: testResult.summary || testResult.error
      };
    } catch (error) {
      diagnostics.scheduleUtilities = {
        available: false,
        error: error.message
      };
      diagnostics.issues.push({
        severity: 'HIGH',
        component: 'ScheduleUtilities',
        message: 'ScheduleUtilities not available: ' + error.message
      });
    }

    // Test schedule analytics + health scoring
    try {
      if (typeof evaluateSchedulePerformance === 'function') {
        const analyticsSample = loadScheduleDataBundle(null, { limitSamples: 20 });
        const sampleEvaluation = evaluateSchedulePerformance(
          analyticsSample.scheduleRows.slice(0, 25),
          analyticsSample.demandRows.slice(0, 25),
          analyticsSample.agentProfiles.slice(0, 50),
          { intervalMinutes: 30 }
        );

        diagnostics.scheduleAnalytics = {
          working: true,
          sampleHealthScore: sampleEvaluation.healthScore,
          sampleServiceLevel: sampleEvaluation.summary ? sampleEvaluation.summary.serviceLevel : null
        };
      } else {
        diagnostics.scheduleAnalytics = {
          working: false,
          error: 'Schedule analytics utilities not available'
        };

        diagnostics.issues.push({
          severity: 'MEDIUM',
          component: 'Schedule Analytics',
          message: 'Schedule analytics utilities are not loaded from ScheduleUtilities'
        });
      }
    } catch (error) {
      diagnostics.scheduleAnalytics = {
        working: false,
        error: error.message
      };

      diagnostics.issues.push({
        severity: 'MEDIUM',
        component: 'Schedule Analytics',
        message: 'Schedule analytics evaluation failed: ' + error.message
      });
    }

    // Generate recommendations
    if (diagnostics.issues.length === 0) {
      diagnostics.recommendations.push('System is working well. All components are functional with proper utility integration.');
    } else {
      const highIssues = diagnostics.issues.filter(i => i.severity === 'HIGH');
      if (highIssues.length > 0) {
        diagnostics.recommendations.push(`${highIssues.length} critical issues need immediate attention`);
      }
      
      if (!diagnostics.userSystem.working) {
        diagnostics.recommendations.push('Check MainUtilities integration and Users sheet configuration');
      }
      
      if (!diagnostics.shiftSlots.working || diagnostics.shiftSlots.count === 0) {
        diagnostics.recommendations.push('Create shift slots using the Shift Slots tab');
      }

      if (!diagnostics.spreadsheetConfig.canAccess) {
        diagnostics.recommendations.push('Check spreadsheet access and ScheduleUtilities configuration');
      }
    }

    return {
      success: true,
      diagnostics: diagnostics,
      overallHealth: diagnostics.issues.filter(i => i.severity === 'HIGH').length === 0 ? 'HEALTHY' : 'NEEDS_ATTENTION'
    };

  } catch (error) {
    console.error('Error running diagnostics:', error);
    safeWriteError('clientRunSystemDiagnostics', error);
    return {
      success: false,
      error: error.message,
      diagnostics: null
    };
  }
}

// ────────────────────────────────────────────────────────────────────────────
// SCHEDULE ACTIONS - Approve/Reject functions for frontend
// ────────────────────────────────────────────────────────────────────────────

/**
 * Approve schedules
 */

function clientApproveSchedules(scheduleIds, approvingUserId, notes = '') {
  try {
    if (!Array.isArray(scheduleIds) || !scheduleIds.length) {
      return {
        success: false,
        error: 'Select at least one assignment to approve.'
      };
    }

    const actor = approvingUserId || (typeof getCurrentUser === 'function' ? (getCurrentUser()?.Email || 'System') : 'System');
    const results = [];

    scheduleIds.forEach(id => {
      const update = updateShiftAssignmentRow(id, row => {
        const updated = Object.assign({}, row);
        updated.Status = 'APPROVED';
        updated.UpdatedAt = new Date();
        updated.UpdatedBy = actor;
        if (notes) {
          updated.Notes = updated.Notes ? `${updated.Notes}
${notes}` : notes;
        }
        return updated;
      });
      if (update.success) {
        results.push(update.assignment);
      }
    });

    return {
      success: true,
      approved: results.length,
      assignments: results
    };

  } catch (error) {
    console.error('Error approving assignments:', error);
    safeWriteError('clientApproveSchedules', error);
    return {
      success: false,
      error: error.message
    };
  }
}

/**
 * Reject schedules
 */

function clientRejectSchedules(scheduleIds, rejectingUserId, reason = '') {
  try {
    if (!Array.isArray(scheduleIds) || !scheduleIds.length) {
      return {
        success: false,
        error: 'Select at least one assignment to reject.'
      };
    }

    const actor = rejectingUserId || (typeof getCurrentUser === 'function' ? (getCurrentUser()?.Email || 'System') : 'System');
    const results = [];

    scheduleIds.forEach(id => {
      const update = updateShiftAssignmentRow(id, row => {
        const updated = Object.assign({}, row);
        updated.Status = 'REJECTED';
        updated.UpdatedAt = new Date();
        updated.UpdatedBy = actor;
        if (reason) {
          updated.Notes = updated.Notes ? `${updated.Notes}
Rejected: ${reason}` : `Rejected: ${reason}`;
        }
        return updated;
      });
      if (update.success) {
        results.push(update.assignment);
      }
    });

    return {
      success: true,
      rejected: results.length,
      assignments: results
    };

  } catch (error) {
    console.error('Error rejecting assignments:', error);
    safeWriteError('clientRejectSchedules', error);
    return {
      success: false,
      error: error.message
    };
  }
}

// ────────────────────────────────────────────────────────────────────────────
// LEGACY COMPATIBILITY AND UTILITY FUNCTIONS
// ────────────────────────────────────────────────────────────────────────────

/**
 * Legacy helper functions for backward compatibility
 */
function getUserIdByName(userName) {
  try {
    const users = readSheet(USERS_SHEET) || [];
    const user = users.find(u =>
      u.UserName === userName ||
      u.FullName === userName ||
      (u.UserName && u.UserName.toLowerCase() === userName.toLowerCase()) ||
      (u.FullName && u.FullName.toLowerCase() === userName.toLowerCase())
    );
    return user ? user.ID : userName;
  } catch (error) {
    console.warn('Error getting user ID by name:', error);
    return userName;
  }
}

/**
 * Check if schedule exists for user within a period - uses ScheduleUtilities
 */

function checkExistingSchedule(userName, periodStart, periodEnd) {
  try {
    const assignments = readShiftAssignments().map(normalizeAssignmentRecord);
    const start = normalizeDateForSheet(periodStart, DEFAULT_SCHEDULE_TIME_ZONE);
    const end = normalizeDateForSheet(periodEnd || periodStart, DEFAULT_SCHEDULE_TIME_ZONE) || start;

    if (!start || !end) {
      return null;
    }

    const userKey = normalizeUserKey(userName);
    return assignments.find(record => {
      if (!record) {
        return false;
      }
      const recordUserKey = normalizeUserKey(record.UserName || '');
      const sameUser = recordUserKey === userKey || (record.UserId && userName && String(record.UserId) === String(userName));
      if (!sameUser) {
        return false;
      }
      return !(record.EndDate < start || record.StartDate > end);
    }) || null;

  } catch (error) {
    console.warn('Error checking existing assignment:', error);
    return null;
  }
}
/**
 * Check if date is a holiday - uses ScheduleUtilities
 */
function checkIfHoliday(dateStr) {
  try {
    const holidays = readScheduleSheet(HOLIDAYS_SHEET) || [];
    return holidays.some(h => h.Date === dateStr);
  } catch (error) {
    console.warn('Error checking holiday:', error);
    return false;
  }
}

function normalizeImportedScheduleRecord(raw, metadata, userLookup, nowIso, timeZone) {
  if (!raw) {
    return null;
  }

  const periodStart = normalizeDateForSheet(
    raw.PeriodStart
      || raw.StartDate
      || raw.AssignmentStart
      || raw.ScheduleStart
      || raw.Date
      || raw.ScheduleDate,
    timeZone
  );

  const dateStr = normalizeDateForSheet(raw.Date || raw.ScheduleDate || periodStart, timeZone);
  const periodEnd = normalizeDateForSheet(
    raw.PeriodEnd
      || raw.EndDate
      || raw.AssignmentEnd
      || raw.ScheduleEnd
      || raw.Date
      || raw.ScheduleDate
      || periodStart,
    timeZone
  );

  const primaryDate = periodStart || dateStr;
  const userName = (raw.UserName || '').toString().trim();

  if (!userName || !primaryDate) {
    return null;
  }

  const userKey = normalizeUserKey(userName);
  const matchedUser = userLookup[userKey];

  const notes = [];
  if (metadata && metadata.sourceMonth) {
    const monthName = getMonthNameFromNumber(metadata.sourceMonth);
    const yearPart = metadata.sourceYear ? ` ${metadata.sourceYear}` : '';
    notes.push(`Imported from ${monthName || 'prior schedule'}${yearPart}`.trim());
  }

  if (raw.SourceDayLabel) {
    notes.push(`Original Day: ${raw.SourceDayLabel}`);
  }

  if (raw.SourceCell && !raw.StartTime) {
    notes.push(`Source: ${raw.SourceCell}`);
  }

  if (raw.Break2Start || raw.Break2End) {
    const break2Start = raw.Break2Start || '';
    const break2End = raw.Break2End || '';
    notes.push(`Break 2: ${break2Start}${break2End ? ` - ${break2End}` : ''}`.trim());
  }

  if (raw.Notes) {
    notes.push(raw.Notes);
  }

  const defaultPriority = typeof metadata.defaultPriority === 'number' ? metadata.defaultPriority : 2;

  return {
    ID: raw.ID || Utilities.getUuid(),
    UserID: raw.UserID || (matchedUser ? matchedUser.ID : ''),
    UserName: matchedUser ? (matchedUser.UserName || matchedUser.FullName) : userName,
    Date: primaryDate,
    PeriodStart: periodStart || primaryDate,
    PeriodEnd: periodEnd || primaryDate,
    SlotID: raw.SlotID || '',
    SlotName: raw.SlotName || `Imported ${raw.SourceDayLabel || 'Shift'}`,
    StartTime: raw.StartTime || '',
    EndTime: raw.EndTime || '',
    OriginalStartTime: raw.OriginalStartTime || raw.StartTime || '',
    OriginalEndTime: raw.OriginalEndTime || raw.EndTime || '',
    BreakStart: raw.BreakStart || '',
    BreakEnd: raw.BreakEnd || '',
    LunchStart: raw.LunchStart || '',
    LunchEnd: raw.LunchEnd || '',
    IsDST: raw.IsDST || '',
    Status: raw.Status || 'PENDING',
    GeneratedBy: raw.GeneratedBy || metadata.importedBy || 'Schedule Importer',
    ApprovedBy: raw.ApprovedBy || '',
    NotificationSent: raw.NotificationSent || '',
    CreatedAt: raw.CreatedAt || nowIso,
    UpdatedAt: nowIso,
    RecurringScheduleID: raw.RecurringScheduleID || '',
    SwapRequestID: raw.SwapRequestID || '',
    Priority: typeof raw.Priority === 'number' ? raw.Priority : defaultPriority,
    Notes: notes.filter(Boolean).join(' | '),
    Location: raw.Location || metadata.location || '',
    Department: raw.Department || metadata.department || ''
  };
}

function buildScheduleUserLookup() {
  try {
    const users = clientGetScheduleUsers('system') || [];
    const lookup = {};

    users.forEach(user => {
      const candidateNames = [
        user.UserName,
        user.FullName,
        user.Email ? user.Email.split('@')[0] : null
      ].filter(Boolean);

      candidateNames.forEach(name => {
        const key = normalizeUserKey(name);
        if (key && !lookup[key]) {
          lookup[key] = user;
        }
      });
    });

    return lookup;
  } catch (error) {
    console.warn('Unable to build user lookup for schedule import:', error);
    return {};
  }
}

function normalizeUserKey(value) {
  return (value || '').toString().trim().toLowerCase().replace(/\s+/g, ' ');
}

function normalizeDateForSheet(value, timeZone) {
  if (value === null || value === undefined) {
    return '';
  }

  if (value instanceof Date) {
    if (isNaN(value.getTime())) {
      return '';
    }
    return Utilities.formatDate(value, timeZone, 'yyyy-MM-dd');
  }

  if (typeof value === 'number') {
    const dateFromNumber = new Date(value);
    if (!isNaN(dateFromNumber.getTime())) {
      return Utilities.formatDate(dateFromNumber, timeZone, 'yyyy-MM-dd');
    }
  }

  if (typeof value === 'string') {
    const trimmed = value.trim();
    if (!trimmed) {
      return '';
    }

    if (/^\d{4}-\d{2}-\d{2}$/.test(trimmed)) {
      return trimmed;
    }

    const parsed = new Date(trimmed);
    if (!isNaN(parsed.getTime())) {
      return Utilities.formatDate(parsed, timeZone, 'yyyy-MM-dd');
    }

    const maybeNumber = Number(trimmed);
    if (!Number.isNaN(maybeNumber) && maybeNumber > 0) {
      const baseDate = new Date('1899-12-30T00:00:00Z');
      baseDate.setDate(baseDate.getDate() + maybeNumber);
      return Utilities.formatDate(baseDate, timeZone, 'yyyy-MM-dd');
    }
  }

  return '';
}

function calculateDaySpanCount(startDate, endDate, minDate, maxDate) {
  let start = startDate ? new Date(startDate) : null;
  let end = endDate ? new Date(endDate) : null;

  if ((!start || isNaN(start.getTime())) && minDate instanceof Date && !isNaN(minDate.getTime())) {
    start = new Date(minDate);
  }

  if ((!end || isNaN(end.getTime())) && maxDate instanceof Date && !isNaN(maxDate.getTime())) {
    end = new Date(maxDate);
  }

  if (!start || !end || isNaN(start.getTime()) || isNaN(end.getTime())) {
    return 0;
  }

  const millisecondsPerDay = 24 * 60 * 60 * 1000;
  const diff = end.getTime() - start.getTime();
  const days = Math.floor(diff / millisecondsPerDay) + 1;
  return days > 0 ? days : 0;
}

function convertLegacyShiftSlotRecord(raw) {
  if (!raw || typeof raw !== 'object') {
    return null;
  }

  const resolve = (candidates, fallback = '') => {
    for (let i = 0; i < candidates.length; i++) {
      const value = raw[candidates[i]];
      if (value !== undefined && value !== null && String(value).trim() !== '') {
        return value;
      }
    }
    return fallback;
  };

  const daysOfWeek = resolve(['DaysOfWeek', 'Days', 'DayCodes', 'DayIndexes']);
  const parsedDays = Array.isArray(daysOfWeek)
    ? daysOfWeek
    : typeof daysOfWeek === 'string'
      ? daysOfWeek.split(/[;,]/).map(d => parseInt(String(d).trim(), 10)).filter(d => !isNaN(d))
      : [];

  const uuid = (typeof Utilities !== 'undefined' && Utilities.getUuid)
    ? Utilities.getUuid()
    : `legacy-slot-${Math.random().toString(36).slice(2)}`;

  return {
    ID: resolve(['ID', 'SlotID', 'Slot Id', 'Guid', 'Uuid'], uuid),
    Name: resolve(['Name', 'SlotName', 'Title', 'ShiftName', 'Shift']),
    StartTime: resolve(['StartTime', 'Start', 'Start Time', 'ShiftStart']),
    EndTime: resolve(['EndTime', 'End', 'End Time', 'ShiftEnd']),
    DaysOfWeek: parsedDays.length ? parsedDays.join(',') : '1,2,3,4,5',
    DaysOfWeekArray: parsedDays.length ? parsedDays : undefined,
    Department: resolve(['Department', 'Team', 'Campaign', 'Program'], 'General'),
    Location: resolve(['Location', 'Site'], 'Office'),
    MaxCapacity: resolve(['MaxCapacity', 'Capacity', 'Max Agents', 'Headcount'], ''),
    MinCoverage: resolve(['MinCoverage', 'MinimumCoverage', 'Min Agents'], ''),
    Priority: resolve(['Priority', 'Rank', 'Weight'], 2),
    Description: resolve(['Description', 'Notes'], ''),
    BreakDuration: resolve(['BreakDuration', 'Break Minutes', 'BreakLength'], ''),
    LunchDuration: resolve(['LunchDuration', 'Lunch Minutes', 'LunchLength'], ''),
    Break1Duration: resolve(['Break1Duration', 'BreakDuration', 'Break1'], ''),
    Break2Duration: resolve(['Break2Duration', 'Break2'], ''),
    EnableStaggeredBreaks: resolve(['EnableStaggeredBreaks', 'StaggerBreaks', 'Staggered'], false),
    BreakGroups: resolve(['BreakGroups', 'StaggerGroups'], ''),
    StaggerInterval: resolve(['StaggerInterval', 'StaggerMinutes'], ''),
    MinCoveragePct: resolve(['MinCoveragePct', 'CoveragePct'], ''),
    EnableOvertime: resolve(['EnableOvertime', 'AllowOT', 'Overtime'], false),
    MaxDailyOT: resolve(['MaxDailyOT', 'DailyOTHours', 'DailyOvertime'], ''),
    MaxWeeklyOT: resolve(['MaxWeeklyOT', 'WeeklyOTHours', 'WeeklyOvertime'], ''),
    OTApproval: resolve(['OTApproval', 'OvertimeApproval'], ''),
    OTRate: resolve(['OTRate', 'OvertimeRate'], ''),
    OTPolicy: resolve(['OTPolicy', 'OvertimePolicy'], ''),
    AllowSwaps: resolve(['AllowSwaps', 'SwapAllowed'], ''),
    WeekendPremium: resolve(['WeekendPremium', 'Weekend'], ''),
    HolidayPremium: resolve(['HolidayPremium', 'Holiday'], ''),
    AutoAssignment: resolve(['AutoAssignment', 'AutoAssign'], ''),
    RestPeriod: resolve(['RestPeriod', 'RestHours'], ''),
    NotificationLead: resolve(['NotificationLead', 'NotifyHours'], ''),
    HandoverTime: resolve(['HandoverTime', 'Handover'], ''),
    OvertimePolicy: resolve(['OvertimePolicy', 'OTPolicy'], ''),
    IsActive: resolve(['IsActive', 'Active', 'Enabled'], true),
    CreatedBy: resolve(['CreatedBy', 'Author', 'Owner'], 'Legacy Import'),
    CreatedAt: resolve(['CreatedAt', 'Created', 'Created On'], ''),
    UpdatedAt: resolve(['UpdatedAt', 'Updated', 'Updated On'], '')
  };
}

function convertLegacyScheduleRecord(raw) {
  if (!raw || typeof raw !== 'object') {
    return null;
  }

  const resolve = (candidates, fallback = '') => {
    for (let i = 0; i < candidates.length; i++) {
      const key = candidates[i];
      if (key == null) {
        continue;
      }
      const value = raw[key];
      if (value !== undefined && value !== null && String(value).trim() !== '') {
        return value;
      }
    }
    return fallback;
  };

  const userName = resolve(['UserName', 'Agent', 'AgentName', 'Name', 'User']);
  const userId = resolve(['UserID', 'UserId', 'AgentID', 'AgentId', 'EmployeeID']);
  const scheduleDate = resolve(['Date', 'ScheduleDate', 'ShiftDate', 'Day']);
  const scheduleEnd = resolve(['PeriodEnd', 'EndDate', 'ShiftEndDate', 'AssignmentEnd', 'ScheduleEnd'], scheduleDate);
  const slotName = resolve(['SlotName', 'Shift', 'ShiftName', 'Schedule']);

  const timezone = (typeof Session !== 'undefined' && Session.getScriptTimeZone)
    ? Session.getScriptTimeZone()
    : 'UTC';

  const normalizeDate = (value) => {
    if (!value) return '';
    if (value instanceof Date && !isNaN(value.getTime())) {
      return Utilities.formatDate(value, timezone, 'yyyy-MM-dd');
    }

    const parsed = new Date(value);
    if (!isNaN(parsed.getTime())) {
      return Utilities.formatDate(parsed, timezone, 'yyyy-MM-dd');
    }

    return value;
  };

  const uuid = (typeof Utilities !== 'undefined' && Utilities.getUuid)
    ? Utilities.getUuid()
    : `legacy-schedule-${Math.random().toString(36).slice(2)}`;

  const normalizedStart = normalizeDate(scheduleDate);
  const normalizedEnd = normalizeDate(scheduleEnd) || normalizedStart;

  return {
    ID: resolve(['ID', 'ScheduleID', 'Schedule Id', 'RecordID'], uuid),
    UserID: userId || normalizeUserIdValue(userName),
    UserName: userName || userId,
    Date: normalizedStart,
    PeriodStart: normalizedStart,
    PeriodEnd: normalizedEnd,
    SlotID: resolve(['SlotID', 'ShiftID', 'TemplateID'], ''),
    SlotName: slotName || 'Shift',
    StartTime: resolve(['StartTime', 'Start', 'ShiftStart', 'Begin']),
    EndTime: resolve(['EndTime', 'End', 'ShiftEnd', 'Finish']),
    OriginalStartTime: resolve(['OriginalStartTime', 'StartTime', 'Start']),
    OriginalEndTime: resolve(['OriginalEndTime', 'EndTime', 'End']),
    BreakStart: resolve(['BreakStart', 'BreakStartTime']),
    BreakEnd: resolve(['BreakEnd', 'BreakEndTime']),
    LunchStart: resolve(['LunchStart', 'LunchStartTime']),
    LunchEnd: resolve(['LunchEnd', 'LunchEndTime']),
    IsDST: resolve(['IsDST', 'DST', 'DaylightSavings'], false),
    Status: (resolve(['Status', 'State'], 'PENDING') || 'PENDING').toString().toUpperCase(),
    GeneratedBy: resolve(['GeneratedBy', 'CreatedBy', 'Author'], 'Legacy Import'),
    ApprovedBy: resolve(['ApprovedBy', 'Supervisor']),
    NotificationSent: resolve(['NotificationSent', 'Notified'], false),
    CreatedAt: resolve(['CreatedAt', 'Created', 'Created On'], ''),
    UpdatedAt: resolve(['UpdatedAt', 'Updated', 'Updated On'], ''),
    RecurringScheduleID: resolve(['RecurringScheduleID', 'RecurringID']),
    SwapRequestID: resolve(['SwapRequestID', 'SwapID']),
    Priority: resolve(['Priority', 'Rank'], 2),
    Notes: resolve(['Notes', 'Comments']),
    Location: resolve(['Location', 'Site', 'Office']),
    Department: resolve(['Department', 'Campaign', 'Program'])
  };
}

function calculateWeekSpanCount(startDate, endDate, minDate, maxDate) {
  const daySpan = calculateDaySpanCount(startDate, endDate, minDate, maxDate);
  if (!daySpan || daySpan <= 0) {
    return 0;
  }

  return Math.ceil(daySpan / 7);
}

function getMonthNameFromNumber(monthNumber) {
  const months = [
    'January', 'February', 'March', 'April', 'May', 'June',
    'July', 'August', 'September', 'October', 'November', 'December'
  ];

  const index = Number(monthNumber) - 1;
  return months[index] || '';
}

function extractSpreadsheetId(input) {
  if (!input) {
    return '';
  }

  const stringValue = String(input).trim();
  if (!stringValue) {
    return '';
  }

  const directMatch = stringValue.match(/[-\w]{25,}/);
  if (directMatch && directMatch[0]) {
    return directMatch[0];
  }

  const urlMatch = stringValue.match(/spreadsheets\/d\/([a-zA-Z0-9-_]+)/);
  if (urlMatch && urlMatch[1]) {
    return urlMatch[1];
  }

  const queryMatch = stringValue.match(/[?&]id=([a-zA-Z0-9-_]+)/);
  if (queryMatch && queryMatch[1]) {
    return queryMatch[1];
  }

  return '';
}

function scheduleToNumber(value, fallback = 0) {
  const numeric = Number(value);
  return isFinite(numeric) ? numeric : fallback;
}

function safeNormalizeScheduleDate(value) {
  try {
    if (typeof normalizeScheduleDate === 'function') {
      return normalizeScheduleDate(value);
    }
  } catch (error) {
    console.warn('safeNormalizeScheduleDate: normalizeScheduleDate failed', error);
  }

  if (value instanceof Date) {
    return new Date(value.getTime());
  }

  if (typeof value === 'number') {
    if (value > 100000000000) {
      return new Date(value);
    }
    return new Date(value * 24 * 60 * 60 * 1000);
  }

  if (typeof value === 'string') {
    const text = value.trim();
    if (!text) {
      return null;
    }
    if (/^\d{4}-\d{2}-\d{2}$/.test(text)) {
      return new Date(`${text}T00:00:00`);
    }
    const parsed = new Date(text);
    if (!isNaN(parsed.getTime())) {
      return parsed;
    }
  }

  return null;
}

function safeNormalizeScheduleTimeToMinutes(value) {
  try {
    if (typeof normalizeScheduleTimeToMinutes === 'function') {
      const normalized = normalizeScheduleTimeToMinutes(value);
      if (typeof normalized === 'number' && isFinite(normalized)) {
        return normalized;
      }
    }
  } catch (error) {
    console.warn('safeNormalizeScheduleTimeToMinutes: normalizeScheduleTimeToMinutes failed', error);
  }

  if (value instanceof Date) {
    return value.getHours() * 60 + value.getMinutes();
  }

  if (typeof value === 'number') {
    if (value > 100000000000) {
      const date = new Date(value);
      return date.getHours() * 60 + date.getMinutes();
    }

    if (value >= 0 && value <= 1) {
      return Math.round(value * 24 * 60);
    }

    if (value > 1 && value < 24) {
      return Math.round(value * 60);
    }

    return Math.round(value);
  }

  if (typeof value === 'string') {
    const text = value.trim();
    if (!text) {
      return null;
    }

    const ampmMatch = text.match(/^(\d{1,2})(?::(\d{1,2}))?(?::(\d{1,2}))?\s*(AM|PM)$/i);
    if (ampmMatch) {
      let hours = parseInt(ampmMatch[1], 10);
      const minutes = parseInt(ampmMatch[2] || '0', 10);
      const period = ampmMatch[4].toUpperCase();
      if (period === 'PM' && hours < 12) {
        hours += 12;
      }
      if (period === 'AM' && hours === 12) {
        hours = 0;
      }
      return hours * 60 + minutes;
    }

    const isoMatch = text.match(/^(\d{4}-\d{2}-\d{2})[ T](\d{2}):(\d{2})/);
    if (isoMatch) {
      return parseInt(isoMatch[2], 10) * 60 + parseInt(isoMatch[3], 10);
    }

    const hhmmMatch = text.match(/^(\d{1,2}):(\d{2})(?::(\d{2}))?$/);
    if (hhmmMatch) {
      return parseInt(hhmmMatch[1], 10) * 60 + parseInt(hhmmMatch[2], 10);
    }
  }

  return null;
}

function safeNormalizeSchedulePercentage(value, fallback = 0) {
  try {
    if (typeof normalizeSchedulePercentage === 'function') {
      return normalizeSchedulePercentage(value, fallback);
    }
  } catch (error) {
    console.warn('safeNormalizeSchedulePercentage: normalizeSchedulePercentage failed', error);
  }

  const numeric = Number(value);
  if (!isFinite(numeric)) {
    return fallback;
  }
  if (Math.abs(numeric) > 1) {
    return numeric / 100;
  }
  return numeric;
}

function minutesToTimeString(minutes) {
  if (!isFinite(minutes)) {
    return '';
  }

  const normalized = ((minutes % (24 * 60)) + (24 * 60)) % (24 * 60);
  const hours = Math.floor(normalized / 60);
  const mins = Math.round(normalized % 60);
  return `${String(hours).padStart(2, '0')}:${String(mins).padStart(2, '0')}`;
}

function formatDateForOutput(date) {
  if (!(date instanceof Date) || isNaN(date.getTime())) {
    return '';
  }
  const year = date.getFullYear();
  const month = String(date.getMonth() + 1).padStart(2, '0');
  const day = String(date.getDate()).padStart(2, '0');
  return `${year}-${month}-${day}`;
}

function mapScheduleRowToAgentShift(row) {
  if (!row || typeof row !== 'object') {
    return null;
  }

  const date = safeNormalizeScheduleDate(row.Date || row.ScheduleDate || row.PeriodStart || row.StartDate || row.Day);
  const startMinutes = safeNormalizeScheduleTimeToMinutes(row.StartTime || row.PeriodStart || row.ScheduleStart || row.ShiftStart);
  const endMinutes = safeNormalizeScheduleTimeToMinutes(row.EndTime || row.PeriodEnd || row.ScheduleEnd || row.ShiftEnd);

  const startDateTime = date ? combineDateAndMinutes(date, startMinutes !== null && startMinutes !== undefined ? startMinutes : 0) : null;
  const endDateTime = date ? combineDateAndMinutes(date, endMinutes !== null && endMinutes !== undefined ? endMinutes : (startMinutes || 0)) : null;

  const fallbackId = (typeof Utilities !== 'undefined' && Utilities.getUuid)
    ? Utilities.getUuid()
    : `schedule_${Date.now()}_${Math.floor(Math.random() * 1000)}`;

  return {
    id: row.ID || row.Id || row.ScheduleID || row.ScheduleId || row.scheduleId || fallbackId,
    date: date ? formatDateForOutput(date) : '',
    dateIso: date ? date.toISOString() : '',
    dayOfWeek: date ? date.toLocaleDateString('en-US', { weekday: 'short' }) : '',
    startTime: startMinutes !== null && startMinutes !== undefined ? minutesToTimeString(startMinutes) : '',
    endTime: endMinutes !== null && endMinutes !== undefined ? minutesToTimeString(endMinutes) : '',
    startTimestamp: startDateTime ? startDateTime.getTime() : null,
    endTimestamp: endDateTime ? endDateTime.getTime() : null,
    startDateTime: startDateTime ? startDateTime.toISOString() : '',
    endDateTime: endDateTime ? endDateTime.toISOString() : '',
    shiftSlot: row.SlotName || row.SlotID || row.Slot || '',
    status: String(row.Status || row.State || 'pending').toLowerCase(),
    location: row.Location || '',
    department: row.Department || '',
    skill: row.Skill || row.Queue || '',
    notes: row.Notes || '',
    raw: row
  };
}

function buildScheduleRowLookup(rows) {
  const map = new Map();
  (rows || []).forEach(row => {
    const idCandidates = [row.ID, row.Id, row.ScheduleID, row.ScheduleId, row.scheduleId];
    for (let i = 0; i < idCandidates.length; i++) {
      const id = idCandidates[i];
      if (!id) continue;
      const key = String(id).trim();
      if (key) {
        map.set(key, row);
        break;
      }
    }
  });
  return map;
}

function buildAgentProfileLookup(profiles) {
  const map = new Map();
  (profiles || []).forEach(profile => {
    const id = normalizeUserIdValue(profile && (profile.ID || profile.Id || profile.UserID || profile.UserId));
    if (id) {
      map.set(id, profile);
    }
  });
  return map;
}

function resolveAgentScheduleWindow(agentId, context, options = {}) {
  const windowDays = Number(options.windowDays) > 0 ? Number(options.windowDays) : 30;
  const startDate = safeNormalizeScheduleDate(options.startDate) || new Date();
  startDate.setHours(0, 0, 0, 0);

  const endDate = safeNormalizeScheduleDate(options.endDate) || new Date(startDate.getTime() + windowDays * 24 * 60 * 60 * 1000);
  endDate.setHours(23, 59, 59, 999);

  const bundle = loadScheduleDataBundle(context.campaignId || context.providedCampaignId, {
    managedUserIds: [agentId],
    startDate,
    endDate
  });

  const agentSchedules = bundle.scheduleRows.filter(row => normalizeUserIdValue(row.UserID || row.UserId || row.AgentID || row.AgentId) === agentId);

  return {
    agentSchedules,
    bundle,
    startDate,
    endDate
  };
}

function formatShiftSwapRequestForAgent(row, agentId, lookups = {}) {
  if (!row) {
    return null;
  }

  const scheduleLookup = lookups.scheduleLookup || new Map();
  const profileLookup = lookups.profileLookup || new Map();

  const requestorId = normalizeUserIdValue(row.RequestorUserID || row.RequestorUserId);
  const targetId = normalizeUserIdValue(row.TargetUserID || row.TargetUserId);

  if (agentId && requestorId !== agentId && targetId !== agentId) {
    return null;
  }

  const isRequestor = requestorId === agentId;
  const counterpartId = isRequestor ? targetId : requestorId;

  const requestorScheduleRow = scheduleLookup.get(String(row.RequestorScheduleID || row.RequestorScheduleId || '').trim());
  const targetScheduleRow = scheduleLookup.get(String(row.TargetScheduleID || row.TargetScheduleId || '').trim());

  const myScheduleRow = isRequestor ? requestorScheduleRow : targetScheduleRow;
  const theirScheduleRow = isRequestor ? targetScheduleRow : requestorScheduleRow;

  const myShift = mapScheduleRowToAgentShift(myScheduleRow);
  const theirShift = mapScheduleRowToAgentShift(theirScheduleRow);

  const swapDate = safeNormalizeScheduleDate(row.SwapDate || (myShift && myShift.date ? myShift.date : null));
  const counterpartProfile = profileLookup.get(counterpartId);
  const counterpartName = (counterpartProfile && (counterpartProfile.FullName || counterpartProfile.UserName || counterpartProfile.Email))
    || (isRequestor ? row.TargetUserName : row.RequestorUserName)
    || 'Teammate';

  const createdAtRaw = row.CreatedAt || row.RequestedAt || swapDate || null;
  const createdAtDate = createdAtRaw instanceof Date ? createdAtRaw : (createdAtRaw ? new Date(createdAtRaw) : null);

  const statusValue = String(row.Status || row.status || (typeof SHIFT_SWAP_STATUS !== 'undefined' ? SHIFT_SWAP_STATUS.PENDING : 'PENDING')).toUpperCase();

  return {
    id: row.ID || row.Id || row.id || '',
    status: statusValue.toLowerCase(),
    statusRaw: statusValue,
    myShiftId: myShift ? myShift.id : (isRequestor ? (row.RequestorScheduleID || row.RequestorScheduleId || '') : (row.TargetScheduleID || row.TargetScheduleId || '')),
    theirShiftId: theirShift ? theirShift.id : (!isRequestor ? (row.RequestorScheduleID || row.RequestorScheduleId || '') : (row.TargetScheduleID || row.TargetScheduleId || '')),
    myShiftDate: myShift && myShift.date ? myShift.date : (swapDate ? formatDateForOutput(swapDate) : ''),
    myShiftTime: myShift && myShift.startTime ? `${myShift.startTime}${myShift.endTime ? ` - ${myShift.endTime}` : ''}` : '',
    theirShiftDate: theirShift && theirShift.date ? theirShift.date : '',
    theirShiftTime: theirShift && theirShift.startTime ? `${theirShift.startTime}${theirShift.endTime ? ` - ${theirShift.endTime}` : ''}` : '',
    swapWith: counterpartId || '',
    swapWithName: counterpartName,
    reason: row.Reason || row.reason || '',
    requestedAt: createdAtDate ? createdAtDate.toISOString() : '',
    raw: row
  };
}

function combineDateAndMinutes(date, minutes) {
  if (!(date instanceof Date) || isNaN(date.getTime())) {
    return null;
  }
  const clone = new Date(date.getTime());
  clone.setHours(0, 0, 0, 0);
  const normalizedMinutes = Number(minutes);
  if (isFinite(normalizedMinutes)) {
    clone.setMinutes(normalizedMinutes);
  }
  return clone;
}

function loadScheduleDataBundle(campaignId, options = {}) {
  const normalizedCampaignId = normalizeCampaignIdValue(campaignId);
  const managedUserIds = Array.isArray(options.managedUserIds)
    ? options.managedUserIds.map(normalizeUserIdValue).filter(Boolean)
    : [];
  const managedUserSet = new Set(managedUserIds);

  const startDate = options.startDate ? safeNormalizeScheduleDate(options.startDate) : (options.dateRange && options.dateRange.start ? safeNormalizeScheduleDate(options.dateRange.start) : null);
  const endDate = options.endDate ? safeNormalizeScheduleDate(options.endDate) : (options.dateRange && options.dateRange.end ? safeNormalizeScheduleDate(options.dateRange.end) : null);
  const inclusiveEnd = endDate ? new Date(endDate.getTime()) : null;
  if (inclusiveEnd) {
    inclusiveEnd.setHours(23, 59, 59, 999);
  }

  const limitSamples = scheduleToNumber(options.limitSamples, 0);

  const loadSheet = (sheetName) => {
    if (typeof readScheduleSheet !== 'function') {
      return [];
    }
    try {
      let rows = readScheduleSheet(sheetName) || [];
      if (limitSamples && rows.length > limitSamples) {
        rows = rows.slice(0, limitSamples);
      }
      return rows;
    } catch (error) {
      console.warn('loadScheduleDataBundle: unable to read sheet', sheetName, error);
      return [];
    }
  };

    const scheduleRows = readShiftAssignments().map(normalizeAssignmentRecord);
  const demandRows = loadSheet(DEMAND_SHEET);
  const ftePlanRows = loadSheet(FTE_PLAN_SHEET);

  let agentProfiles = [];
  try {
    agentProfiles = readSheet(USERS_SHEET) || [];
    if (limitSamples && agentProfiles.length > limitSamples * 2) {
      agentProfiles = agentProfiles.slice(0, limitSamples * 2);
    }
  } catch (error) {
    console.warn('loadScheduleDataBundle: unable to read users sheet', error);
  }

  const matchesCampaign = (record) => {
    if (!normalizedCampaignId) {
      return true;
    }
    const candidates = [
      record && record.Campaign,
      record && record.CampaignID,
      record && record.CampaignId,
      record && record.campaign,
      record && record.campaignId,
      record && record.campaignID,
      record && record.AssignedCampaign
    ];
    return candidates.some(value => normalizeCampaignIdValue(value) === normalizedCampaignId);
  };

  const matchesDateRange = (record) => {
    if (!startDate && !endDate) {
      return true;
    }

    const dateCandidates = [
      record && record.Date,
      record && record.ScheduleDate,
      record && record.PeriodStart,
      record && record.StartDate,
      record && record.Day,
      record && record.IntervalStart,
      record && record.intervalStart
    ];

    let recordDate = null;
    for (let i = 0; i < dateCandidates.length; i++) {
      const candidate = safeNormalizeScheduleDate(dateCandidates[i]);
      if (candidate) {
        recordDate = candidate;
        break;
      }
    }

    if (!recordDate) {
      return true;
    }

    const timeValue = recordDate.getTime();
    if (startDate && timeValue < startDate.getTime()) {
      return false;
    }
    if (inclusiveEnd && timeValue > inclusiveEnd.getTime()) {
      return false;
    }
    return true;
  };

  const matchesUserFilter = (record) => {
    if (!managedUserSet.size) {
      return true;
    }
    const userId = normalizeUserIdValue(record && (record.UserID || record.UserId || record.AgentID || record.AgentId));
    return managedUserSet.has(userId);
  };

  const filterRows = (rows, options = {}) => rows.filter(row => matchesCampaign(row) && matchesDateRange(row) && (options.skipUserFilter || matchesUserFilter(row)));

  const filteredSchedules = filterRows(scheduleRows);
  const filteredDemand = filterRows(demandRows, { skipUserFilter: true });
  const filteredFtePlans = filterRows(ftePlanRows, { skipUserFilter: true });
  const filteredProfiles = agentProfiles.filter(profile => matchesCampaign(profile));

  return {
    campaignId: normalizedCampaignId,
    scheduleRows: filteredSchedules,
    demandRows: filteredDemand,
    ftePlanRows: filteredFtePlans,
    agentProfiles: filteredProfiles,
    startDate,
    endDate
  };
}

function buildScheduleRecommendations(evaluation, bundle) {
  const recommendations = [];
  if (!evaluation || !evaluation.summary) {
    return recommendations;
  }

  const coverage = evaluation.coverage || {};
  const fairness = evaluation.fairness || {};
  const compliance = evaluation.compliance || {};

  if (coverage.serviceLevel < 80) {
    const topInterval = (coverage.backlogRiskIntervals || [])[0];
    if (topInterval) {
      recommendations.push(`Add staffing to ${topInterval.intervalKey} for skill ${topInterval.skill || 'general'} (deficit ${topInterval.deficit} FTE).`);
    } else {
      recommendations.push('Increase staffing in critical intervals to protect service level.');
    }
  }

  if (coverage.peakCoverage < 85) {
    recommendations.push('Rebalance opening and closing coverage to meet first/last hour SLAs.');
  }

  if (fairness.rotationHealth < 75) {
    recommendations.push('Review weekend and night rotation to improve fairness.');
  }

  if (compliance.complianceScore < 85) {
    recommendations.push('Resolve compliance issues (breaks, rest periods, overtime) before publishing schedules.');
  }

  if (!bundle || !bundle.scheduleRows || bundle.scheduleRows.length === 0) {
    recommendations.push('No schedules found for the selected filters. Import or generate schedules to proceed.');
  }

  return recommendations;
}

function persistScheduleHealthSnapshot(context, evaluation, bundle, options = {}) {
  if (!context || !evaluation || !evaluation.summary) {
    return;
  }

  if (typeof ensureScheduleSheetWithHeaders !== 'function') {
    return;
  }

  try {
    const sheet = ensureScheduleSheetWithHeaders(SCHEDULE_HEALTH_SHEET, SCHEDULE_HEALTH_HEADERS);
    const id = (typeof Utilities !== 'undefined' && Utilities && typeof Utilities.getUuid === 'function')
      ? Utilities.getUuid()
      : `health_${Date.now()}`;

    const totalMinutes = (bundle.scheduleRows || []).reduce((sum, row) => {
      const start = safeNormalizeScheduleTimeToMinutes(row.StartTime || row.PeriodStart || row.ScheduleStart || row.ShiftStart);
      const end = safeNormalizeScheduleTimeToMinutes(row.EndTime || row.PeriodEnd || row.ScheduleEnd || row.ShiftEnd);
      if (start === null || end === null) {
        return sum;
      }
      let diff = end - start;
      if (diff < 0) {
        diff += 24 * 60;
      }
      return sum + diff;
    }, 0);

    const agentSet = new Set((bundle.scheduleRows || []).map(row => normalizeUserIdValue(row.UserID || row.UserId || row.AgentID || row.AgentId)).filter(Boolean));
    const totalHours = totalMinutes / 60;
    const standardHours = scheduleToNumber(options.standardHoursPerAgent || 8, 8);
    const overtimeHours = Math.max(0, totalHours - (agentSet.size * standardHours));

    const summary = evaluation.summary;
    const fairness = evaluation.fairness || {};
    const compliance = evaluation.compliance || {};
    const coverage = evaluation.coverage || {};

    const costPerStaffedHour = options.costPerStaffedHour || '';
    const rowValues = [
      id,
      context.campaignId || context.providedCampaignId || '',
      evaluation.generatedAt,
      summary.serviceLevel || 0,
      summary.asa || 0,
      summary.abandonRate || 0,
      summary.occupancy || 0,
      summary.occupancy || 0,
      Number(overtimeHours.toFixed(2)),
      costPerStaffedHour,
      fairness.fairnessIndex || 0,
      fairness.preferenceSatisfaction || 0,
      compliance.complianceScore || 0,
      summary.scheduleEfficiency || coverage.coverageScore || 0,
      `SL ${summary.serviceLevel || 0}%, Fairness ${fairness.fairnessIndex || 0}, Compliance ${compliance.complianceScore || 0}`
    ];

    sheet.appendRow(rowValues);
  } catch (error) {
    console.warn('persistScheduleHealthSnapshot failed:', error);
  }
}

function clientGetAttendanceDataRange(startDate, endDate, campaignId = null) {
  try {
    const attendanceData = readScheduleSheet(ATTENDANCE_STATUS_SHEET) || [];

    const normalizeDate = (value) => {
      if (value instanceof Date) {
        return new Date(value.getTime());
      }
      if (typeof value === 'number') {
        const parsed = new Date(value);
        return isNaN(parsed.getTime()) ? null : parsed;
      }
      if (typeof value === 'string' && value.trim().length > 0) {
        const parsed = new Date(value);
        return isNaN(parsed.getTime()) ? null : parsed;
      }
      return null;
    };

    const rangeStart = normalizeDate(startDate);
    const rangeEnd = normalizeDate(endDate);

    const filtered = attendanceData.filter(record => {
      const recordDate = normalizeDate(record.Date || record.date);
      if (!recordDate) {
        return false;
      }

      if (rangeStart && recordDate < rangeStart) {
        return false;
      }
      if (rangeEnd && recordDate > rangeEnd) {
        return false;
      }

      if (campaignId) {
        const recordCampaign = record.CampaignID || record.CampaignId || record.Campaign || null;
        if (recordCampaign && recordCampaign !== campaignId) {
          return false;
        }
      }

      return true;
    });

    const toIsoDate = (date) => {
      if (!(date instanceof Date) || isNaN(date.getTime())) {
        return '';
      }
      const year = date.getFullYear();
      const month = String(date.getMonth() + 1).padStart(2, '0');
      const day = String(date.getDate()).padStart(2, '0');
      return `${year}-${month}-${day}`;
    };

    const records = filtered
      .map(record => {
        const date = normalizeDate(record.Date || record.date);
        const isoDate = toIsoDate(date);
        const userName = record.UserName || record.User || record.user || '';
        const status = record.Status || record.status || record.state || '';

        if (!userName || !isoDate || !status) {
          return null;
        }

        return {
          userName,
          status,
          date: isoDate,
          notes: record.Notes || record.notes || ''
        };
      })
      .filter(Boolean);

    return {
      success: true,
      records
    };
  } catch (error) {
    console.error('Error retrieving attendance data range:', error);
    safeWriteError('clientGetAttendanceDataRange', error);
    return {
      success: false,
      error: error.message
    };
  }
}

function clientGetScheduleDashboard(managerIdCandidate, campaignIdCandidate, options = {}) {
  try {
    console.log('📊 Building schedule dashboard for manager/campaign:', managerIdCandidate, campaignIdCandidate);

    if (typeof evaluateSchedulePerformance !== 'function') {
      throw new Error('Schedule analytics utilities are not available. Ensure ScheduleUtilities is loaded.');
    }

    const context = clientGetScheduleContext(managerIdCandidate || null, campaignIdCandidate || null);
    if (!context || !context.success) {
      return {
        success: false,
        error: context && context.error ? context.error : 'Unable to resolve schedule context',
        context
      };
    }

    const dateRange = options.dateRange || {};
    const bundle = loadScheduleDataBundle(context.campaignId || context.providedCampaignId || null, {
      managedUserIds: (context.managedUserIds || []).concat(context.managerId ? [context.managerId] : []),
      startDate: options.startDate || dateRange.start,
      endDate: options.endDate || dateRange.end
    });

    const metricsOptions = Object.assign({}, options.metrics || {}, {
      intervalMinutes: options.intervalMinutes || (options.metrics && options.metrics.intervalMinutes) || 30,
      targetServiceLevel: options.targetServiceLevel || (options.metrics && options.metrics.targetServiceLevel) || 0.8,
      baselineASA: options.baselineASA || (options.metrics && options.metrics.baselineASA) || 45,
      openingHour: options.openingHour || (options.metrics && options.metrics.openingHour),
      closingHour: options.closingHour || (options.metrics && options.metrics.closingHour)
    });

    const evaluation = evaluateSchedulePerformance(bundle.scheduleRows, bundle.demandRows, bundle.agentProfiles, metricsOptions);

    const agentSet = new Set(bundle.scheduleRows.map(row => normalizeUserIdValue(row.UserID || row.UserId || row.AgentID || row.AgentId)).filter(Boolean));
    const totalMinutes = bundle.scheduleRows.reduce((sum, row) => {
      const start = safeNormalizeScheduleTimeToMinutes(row.StartTime || row.PeriodStart || row.ScheduleStart || row.ShiftStart);
      const end = safeNormalizeScheduleTimeToMinutes(row.EndTime || row.PeriodEnd || row.ScheduleEnd || row.ShiftEnd);
      if (start === null || end === null) {
        return sum;
      }
      let diff = end - start;
      if (diff < 0) {
        diff += 24 * 60;
      }
      return sum + diff;
    }, 0);

    const totalHours = Number((totalMinutes / 60).toFixed(2));
    const rosterSummary = {
      agentCount: agentSet.size,
      totalHours,
      averageHoursPerAgent: agentSet.size ? Number((totalHours / agentSet.size).toFixed(2)) : 0
    };

    const fteTotals = bundle.ftePlanRows.reduce((acc, row) => {
      acc.planned += scheduleToNumber(row.PlannedFTE || row.Planned || row.FTEPlanned, 0);
      acc.actual += scheduleToNumber(row.ActualFTE || row.Actual || row.FTEActual, 0);
      return acc;
    }, { planned: 0, actual: 0 });

    const recommendations = buildScheduleRecommendations(evaluation, bundle);

    const response = {
      success: true,
      context: {
        managerId: context.managerId,
        campaignId: context.campaignId,
        providedManagerId: context.providedManagerId,
        providedCampaignId: context.providedCampaignId,
        permissions: context.permissions,
        managedUserCount: context.managedUserCount
      },
      generatedAt: evaluation.generatedAt,
      healthScore: evaluation.healthScore,
      summary: evaluation.summary,
      coverage: evaluation.coverage,
      fairness: evaluation.fairness,
      compliance: evaluation.compliance,
      totals: {
        requiredFTE: evaluation.coverage.totalRequiredFTE,
        staffedFTE: evaluation.coverage.totalStaffedFTE,
        plannedFTE: Number(fteTotals.planned.toFixed(2)),
        actualFTE: Number(fteTotals.actual.toFixed(2)),
        varianceFTE: Number((fteTotals.actual - fteTotals.planned).toFixed(2)),
        rosterHours: totalHours,
        agentCount: rosterSummary.agentCount
      },
      roster: rosterSummary,
      backlogIntervals: evaluation.coverage.backlogRiskIntervals,
      recommendations,
      demandSamples: bundle.demandRows.slice(0, 50)
    };

    if (!options.skipPersistence) {
      persistScheduleHealthSnapshot(context, evaluation, bundle, options);
    }

    return response;
  } catch (error) {
    console.error('Error generating schedule dashboard:', error);
    safeWriteError && safeWriteError('clientGetScheduleDashboard', error);
    return {
      success: false,
      error: error.message
    };
  }
}

function applyScenarioAdjustments(bundle, scenario = {}) {
  const volumeMultiplier = scenario.volumeMultiplier || (scenario.volumeDelta ? 1 + scenario.volumeDelta : 1);
  const ahtMultiplier = scenario.ahtMultiplier || (scenario.ahtDelta ? 1 + scenario.ahtDelta : 1);
  const shrinkageDelta = scenario.shrinkageDelta || 0;
  const absenceRate = scenario.absenceRate || 0;
  const additionalOvertimeMinutes = scheduleToNumber(scenario.additionalOvertimeMinutes || scenario.overtimeMinutes, 0);

  const adjustedDemand = (bundle.demandRows || []).map(row => {
    const clone = Object.assign({}, row);
    if (clone.ForecastContacts !== undefined) {
      clone.ForecastContacts = scheduleToNumber(clone.ForecastContacts, 0) * volumeMultiplier;
    }
    if (clone.ForecastAHT !== undefined) {
      clone.ForecastAHT = scheduleToNumber(clone.ForecastAHT, 0) * ahtMultiplier;
    }
    const shrinkage = safeNormalizeSchedulePercentage(clone.Shrinkage, 0.3) + shrinkageDelta;
    clone.Shrinkage = Math.max(0, shrinkage);
    return clone;
  });

  const adjustedSchedules = (bundle.scheduleRows || []).map(row => {
    const clone = Object.assign({}, row);
    const start = safeNormalizeScheduleTimeToMinutes(clone.StartTime || clone.PeriodStart || clone.ScheduleStart || clone.ShiftStart);
    const end = safeNormalizeScheduleTimeToMinutes(clone.EndTime || clone.PeriodEnd || clone.ScheduleEnd || clone.ShiftEnd);
    if (additionalOvertimeMinutes && end !== null) {
      const newEnd = end + additionalOvertimeMinutes;
      clone.EndTime = minutesToTimeString(newEnd);
      clone.PeriodEnd = clone.EndTime;
    }

    if (absenceRate > 0) {
      clone.FTE = scheduleToNumber(clone.FTE || 1, 1) * Math.max(0, 1 - absenceRate);
    }

    return clone;
  });

  return { scheduleRows: adjustedSchedules, demandRows: adjustedDemand };
}

function clientSimulateScheduleScenario(scenario = {}) {
  try {
    console.log('🧪 Simulating schedule scenario:', scenario && scenario.name ? scenario.name : '(ad-hoc scenario)');

    if (typeof evaluateSchedulePerformance !== 'function') {
      throw new Error('Schedule analytics utilities are not available. Ensure ScheduleUtilities is loaded.');
    }

    const context = clientGetScheduleContext(scenario.managerId || scenario.manager || null, scenario.campaignId || scenario.campaign || null);
    if (!context || !context.success) {
      return {
        success: false,
        error: context && context.error ? context.error : 'Unable to resolve schedule context',
        context
      };
    }

    const bundle = loadScheduleDataBundle(context.campaignId || context.providedCampaignId, {
      managedUserIds: scenario.managedUserIds || context.managedUserIds,
      startDate: scenario.startDate,
      endDate: scenario.endDate
    });

    const metricsOptions = Object.assign({ intervalMinutes: scenario.intervalMinutes || 30 }, scenario.metrics || {});

    const baseline = evaluateSchedulePerformance(bundle.scheduleRows, bundle.demandRows, bundle.agentProfiles, metricsOptions);
    const adjusted = applyScenarioAdjustments(bundle, scenario);
    const projection = evaluateSchedulePerformance(adjusted.scheduleRows, adjusted.demandRows, bundle.agentProfiles, metricsOptions);

    return {
      success: true,
      context: {
        managerId: context.managerId,
        campaignId: context.campaignId
      },
      scenario,
      baseline,
      projection,
      delta: {
        serviceLevel: projection.summary.serviceLevel - baseline.summary.serviceLevel,
        healthScore: projection.healthScore - baseline.healthScore,
        compliance: projection.summary.complianceScore - baseline.summary.complianceScore,
        fairness: projection.summary.fairnessIndex - baseline.summary.fairnessIndex
      },
      recommendations: buildScheduleRecommendations(projection, bundle)
    };
  } catch (error) {
    console.error('Error simulating schedule scenario:', error);
    safeWriteError && safeWriteError('clientSimulateScheduleScenario', error);
    return {
      success: false,
      error: error.message
    };
  }
}

function clientGetAgentScheduleSnapshot(agentIdCandidate, startDateCandidate, endDateCandidate, campaignIdCandidate = null, options = {}) {
  try {
    const resolvedAgentId = normalizeUserIdValue(agentIdCandidate) || normalizeUserIdValue(options.agentId);
    const currentUser = typeof getCurrentUser === 'function' ? getCurrentUser() : null;
    const fallbackAgentId = normalizeUserIdValue(currentUser && (currentUser.ID || currentUser.UserID));
    const agentId = resolvedAgentId || fallbackAgentId;

    if (!agentId) {
      return {
        success: false,
        error: 'Agent could not be resolved from parameters or current user context.'
      };
    }

    const context = clientGetScheduleContext(agentId, campaignIdCandidate || options.campaignId || null);
    if (!context || !context.success) {
      return {
        success: false,
        error: context && context.error ? context.error : 'Unable to resolve agent context',
        context
      };
    }

    const startDate = safeNormalizeScheduleDate(startDateCandidate || options.startDate) || new Date();
    const endDate = safeNormalizeScheduleDate(endDateCandidate || options.endDate) || new Date(startDate.getTime() + 14 * 24 * 60 * 60 * 1000);

    const bundle = loadScheduleDataBundle(context.campaignId || context.providedCampaignId, {
      managedUserIds: [agentId],
      startDate,
      endDate
    });

    const agentSchedules = bundle.scheduleRows.filter(row => normalizeUserIdValue(row.UserID || row.UserId || row.AgentID || row.AgentId) === agentId);
    const agentProfile = bundle.agentProfiles.find(profile => normalizeUserIdValue(profile.ID || profile.UserID || profile.UserId) === agentId) || (context.user && normalizeUserIdValue(context.user.ID) === agentId ? context.user : null);

    const now = new Date();
    const upcomingShifts = agentSchedules
      .map(row => {
        const date = safeNormalizeScheduleDate(row.Date || row.ScheduleDate || row.PeriodStart || row.StartDate || row.Day);
        const startMinutes = safeNormalizeScheduleTimeToMinutes(row.StartTime || row.PeriodStart || row.ScheduleStart || row.ShiftStart);
        const startDateTime = date ? combineDateAndMinutes(date, startMinutes || 0) : null;
        return { row, date, startMinutes, startDateTime };
      })
      .filter(item => item.startDateTime && item.startDateTime >= now)
      .sort((a, b) => a.startDateTime - b.startDateTime);

    const historyShifts = agentSchedules
      .map(row => {
        const date = safeNormalizeScheduleDate(row.Date || row.ScheduleDate || row.PeriodStart || row.StartDate || row.Day);
        const startMinutes = safeNormalizeScheduleTimeToMinutes(row.StartTime || row.PeriodStart || row.ScheduleStart || row.ShiftStart);
        const startDateTime = date ? combineDateAndMinutes(date, startMinutes || 0) : null;
        return { row, date, startMinutes, startDateTime };
      })
      .filter(item => item.startDateTime && item.startDateTime < now)
      .sort((a, b) => b.startDateTime - a.startDateTime);

    const totalMinutes = agentSchedules.reduce((sum, row) => {
      const start = safeNormalizeScheduleTimeToMinutes(row.StartTime || row.PeriodStart || row.ScheduleStart || row.ShiftStart);
      const end = safeNormalizeScheduleTimeToMinutes(row.EndTime || row.PeriodEnd || row.ScheduleEnd || row.ShiftEnd);
      if (start === null || end === null) {
        return sum;
      }
      let diff = end - start;
      if (diff < 0) {
        diff += 24 * 60;
      }
      return sum + diff;
    }, 0);

    const weekendShifts = agentSchedules.filter(row => {
      const date = safeNormalizeScheduleDate(row.Date || row.ScheduleDate || row.PeriodStart || row.StartDate || row.Day);
      return date && WEEKEND.includes(date.getDay());
    }).length;

    const nightShifts = agentSchedules.filter(row => {
      const start = safeNormalizeScheduleTimeToMinutes(row.StartTime || row.PeriodStart || row.ScheduleStart || row.ShiftStart);
      const end = safeNormalizeScheduleTimeToMinutes(row.EndTime || row.PeriodEnd || row.ScheduleEnd || row.ShiftEnd);
      return (start !== null && start >= (options.nightThresholdStart || 20 * 60)) || (end !== null && end <= (options.nightThresholdEnd || 6 * 60));
    }).length;

    const averageStartMinutes = agentSchedules.length
      ? agentSchedules.reduce((sum, row) => sum + (safeNormalizeScheduleTimeToMinutes(row.StartTime || row.PeriodStart || row.ScheduleStart || row.ShiftStart) || 0), 0) / agentSchedules.length
      : null;

    let preferenceScore = null;
    let complianceScore = null;
    let fairnessSummary = null;
    if (typeof calculateFairnessMetrics === 'function') {
      const fairness = calculateFairnessMetrics(agentSchedules, agentProfile ? [agentProfile] : [], options.metrics || {});
      fairnessSummary = fairness && fairness.agentSummaries && fairness.agentSummaries.length ? fairness.agentSummaries[0] : null;
      if (fairnessSummary && typeof fairnessSummary.preferenceScore === 'number') {
        preferenceScore = fairnessSummary.preferenceScore;
      }
    }

    if (typeof calculateComplianceMetrics === 'function') {
      const compliance = calculateComplianceMetrics(agentSchedules, agentProfile ? [agentProfile] : [], {
        allowedBreakOverlap: options.allowedBreakOverlap || 3,
        maxHoursPerDay: options.maxHoursPerDay || 12,
        minRestHours: options.minRestHours || 10
      });
      complianceScore = compliance && typeof compliance.complianceScore === 'number' ? compliance.complianceScore : null;
    }

    const nextShift = upcomingShifts.length ? upcomingShifts[0] : null;
    const alerts = [];

    let pendingSwaps = 0;
    if (typeof listShiftSwapRequests === 'function') {
      try {
        const swapRows = listShiftSwapRequests({ userId: agentId });
        pendingSwaps = (swapRows || []).filter(row => {
          const status = String(row.Status || row.status || (typeof SHIFT_SWAP_STATUS !== 'undefined' ? SHIFT_SWAP_STATUS.PENDING : 'PENDING')).toUpperCase();
          return status === (typeof SHIFT_SWAP_STATUS !== 'undefined' ? SHIFT_SWAP_STATUS.PENDING : 'PENDING');
        }).length;
      } catch (swapError) {
        console.warn('clientGetAgentScheduleSnapshot: unable to load swap requests', swapError);
      }
    }

    if (nightShifts >= 3) {
      alerts.push('Multiple night shifts scheduled this period. Ensure adequate rest between shifts.');
    }
    if (weekendShifts >= 3) {
      alerts.push('Heavy weekend coverage detected. Consider requesting swaps if needed.');
    }
    if (complianceScore !== null && complianceScore < 85) {
      alerts.push('Compliance score below target. Review breaks, lunches, and rest periods.');
    }
    if (pendingSwaps > 0) {
      alerts.push(`You have ${pendingSwaps} pending swap request${pendingSwaps === 1 ? '' : 's'}.`);
    }

    const formatShiftOutput = (item) => ({
      id: item.row.ID || item.row.Id || item.row.id || '',
      date: item.date ? formatDateForOutput(item.date) : '',
      dayOfWeek: item.date ? item.date.toLocaleDateString('en-US', { weekday: 'short' }) : '',
      startTime: item.startMinutes !== null && item.startMinutes !== undefined ? minutesToTimeString(item.startMinutes) : '',
      endTime: (() => {
        const end = safeNormalizeScheduleTimeToMinutes(item.row.EndTime || item.row.PeriodEnd || item.row.ScheduleEnd || item.row.ShiftEnd);
        return end !== null && end !== undefined ? minutesToTimeString(end) : '';
      })(),
      location: item.row.Location || '',
      skill: item.row.Skill || item.row.Queue || '',
      status: item.row.Status || item.row.State || '',
      notes: item.row.Notes || ''
    });

    const summary = {
      agentId,
      agentName: (agentProfile && (agentProfile.FullName || agentProfile.UserName || agentProfile.Name)) || (context.user && (context.user.FullName || context.user.UserName)) || '',
      agentEmail: (agentProfile && (agentProfile.Email || agentProfile.email)) || (context.user && (context.user.Email || context.user.email)) || '',
      totalShifts: agentSchedules.length,
      totalScheduledHours: Number((totalMinutes / 60).toFixed(2)),
      weekendShifts,
      nightShifts,
      averageStartTime: averageStartMinutes !== null ? minutesToTimeString(averageStartMinutes) : '',
      preferenceScore,
      complianceScore,
      pendingSwaps,
      upcomingHolidays: 0,
      nextShift: nextShift ? formatShiftOutput(nextShift) : null
    };

    return {
      success: true,
      agentId,
      campaignId: context.campaignId || context.providedCampaignId || '',
      summary,
      upcomingShifts: upcomingShifts.slice(0, options.limitUpcoming || 5).map(formatShiftOutput),
      recentShifts: historyShifts.slice(0, options.limitHistory || 5).map(formatShiftOutput),
      alerts,
      context: {
        permissions: context.permissions,
        managedUserCount: context.managedUserCount
      }
    };
  } catch (error) {
    console.error('Error generating agent schedule snapshot:', error);
    safeWriteError && safeWriteError('clientGetAgentScheduleSnapshot', error);
    return {
      success: false,
      error: error.message
    };
  }
}

function clientGetAgentSchedule(agentIdCandidate, options = {}) {
  try {
    const resolvedAgentId = normalizeUserIdValue(agentIdCandidate) || normalizeUserIdValue(options.agentId);
    const currentUser = typeof getCurrentUser === 'function' ? getCurrentUser() : null;
    const fallbackAgentId = normalizeUserIdValue(currentUser && (currentUser.ID || currentUser.UserID));
    const agentId = resolvedAgentId || fallbackAgentId;

    if (!agentId) {
      return {
        success: false,
        error: 'Agent could not be resolved from parameters or current user context.'
      };
    }

    const context = clientGetScheduleContext(agentId, options.campaignId || null);
    if (!context || !context.success) {
      return {
        success: false,
        error: context && context.error ? context.error : 'Unable to resolve schedule context.'
      };
    }

    const windowOptions = Object.assign({}, options);
    const { agentSchedules, startDate, endDate } = resolveAgentScheduleWindow(agentId, context, windowOptions);

    const schedules = agentSchedules
      .map(mapScheduleRowToAgentShift)
      .filter(Boolean)
      .sort((a, b) => {
        const aKey = typeof a.startTimestamp === 'number' ? a.startTimestamp : Number.MAX_SAFE_INTEGER;
        const bKey = typeof b.startTimestamp === 'number' ? b.startTimestamp : Number.MAX_SAFE_INTEGER;
        return aKey - bKey;
      });

    return {
      success: true,
      agentId,
      campaignId: context.campaignId || context.providedCampaignId || '',
      schedules,
      summary: {
        total: schedules.length,
        startDate: formatDateForOutput(startDate),
        endDate: formatDateForOutput(endDate)
      }
    };
  } catch (error) {
    console.error('Error fetching agent schedule:', error);
    safeWriteError && safeWriteError('clientGetAgentSchedule', error);
    return {
      success: false,
      error: error.message
    };
  }
}

function clientGetAgentUpcomingShifts(agentIdCandidate, options = {}) {
  try {
    const scheduleResponse = clientGetAgentSchedule(agentIdCandidate, Object.assign({}, options, {
      windowDays: options.windowDays || 60
    }));

    if (!scheduleResponse || scheduleResponse.success === false) {
      return scheduleResponse;
    }

    const now = Date.now();
    const limit = Number(options.limit) > 0 ? Number(options.limit) : 10;

    const upcoming = (scheduleResponse.schedules || [])
      .filter(shift => typeof shift.startTimestamp === 'number' ? shift.startTimestamp >= now : true)
      .sort((a, b) => {
        const aKey = typeof a.startTimestamp === 'number' ? a.startTimestamp : Number.MAX_SAFE_INTEGER;
        const bKey = typeof b.startTimestamp === 'number' ? b.startTimestamp : Number.MAX_SAFE_INTEGER;
        return aKey - bKey;
      })
      .slice(0, limit);

    return {
      success: true,
      agentId: scheduleResponse.agentId,
      campaignId: scheduleResponse.campaignId,
      shifts: upcoming
    };
  } catch (error) {
    console.error('Error fetching upcoming shifts:', error);
    safeWriteError && safeWriteError('clientGetAgentUpcomingShifts', error);
    return {
      success: false,
      error: error.message
    };
  }
}

function clientGetAgentSwapRequests(agentIdCandidate, options = {}) {
  try {
    const resolvedAgentId = normalizeUserIdValue(agentIdCandidate) || normalizeUserIdValue(options.agentId);
    const currentUser = typeof getCurrentUser === 'function' ? getCurrentUser() : null;
    const fallbackAgentId = normalizeUserIdValue(currentUser && (currentUser.ID || currentUser.UserID));
    const agentId = resolvedAgentId || fallbackAgentId;

    if (!agentId) {
      return {
        success: false,
        error: 'Agent could not be resolved.'
      };
    }

    const context = clientGetScheduleContext(agentId, options.campaignId || null);
    if (!context || !context.success) {
      return {
        success: false,
        error: context && context.error ? context.error : 'Unable to resolve schedule context.'
      };
    }

    const windowDays = Number(options.windowDays) > 0 ? Number(options.windowDays) : 60;
    const startDate = safeNormalizeScheduleDate(options.startDate) || new Date(Date.now() - 14 * 24 * 60 * 60 * 1000);
    startDate.setHours(0, 0, 0, 0);
    const endDate = safeNormalizeScheduleDate(options.endDate) || new Date(startDate.getTime() + windowDays * 24 * 60 * 60 * 1000);
    endDate.setHours(23, 59, 59, 999);

    const bundle = loadScheduleDataBundle(context.campaignId || context.providedCampaignId, {
      startDate,
      endDate
    });

    const scheduleLookup = buildScheduleRowLookup(bundle.scheduleRows || []);
    const profileLookup = buildAgentProfileLookup(bundle.agentProfiles || []);

    const rawRequests = typeof listShiftSwapRequests === 'function'
      ? listShiftSwapRequests({ userId: agentId })
      : [];

    const formatted = (rawRequests || [])
      .map(row => formatShiftSwapRequestForAgent(row, agentId, { scheduleLookup, profileLookup }))
      .filter(Boolean)
      .sort((a, b) => {
        const aDate = a.requestedAt ? new Date(a.requestedAt).getTime() : 0;
        const bDate = b.requestedAt ? new Date(b.requestedAt).getTime() : 0;
        return bDate - aDate;
      });

    return {
      success: true,
      agentId,
      campaignId: context.campaignId || context.providedCampaignId || '',
      requests: formatted
    };
  } catch (error) {
    console.error('Error loading agent swap requests:', error);
    safeWriteError && safeWriteError('clientGetAgentSwapRequests', error);
    return {
      success: false,
      error: error.message
    };
  }
}

function clientGetAvailableSwapAgents(agentIdCandidate, options = {}) {
  try {
    const resolvedAgentId = normalizeUserIdValue(agentIdCandidate) || normalizeUserIdValue(options.agentId);
    const currentUser = typeof getCurrentUser === 'function' ? getCurrentUser() : null;
    const fallbackAgentId = normalizeUserIdValue(currentUser && (currentUser.ID || currentUser.UserID));
    const agentId = resolvedAgentId || fallbackAgentId;

    if (!agentId) {
      return {
        success: false,
        error: 'Agent could not be resolved.'
      };
    }

    const context = clientGetScheduleContext(agentId, options.campaignId || null);
    if (!context || !context.success) {
      return {
        success: false,
        error: context && context.error ? context.error : 'Unable to resolve schedule context.'
      };
    }

    const scheduleUsers = clientGetScheduleUsers(agentId, context.campaignId || context.providedCampaignId || null);

    const agents = (scheduleUsers || [])
      .map(user => {
        const id = normalizeUserIdValue(user && (user.ID || user.Id || user.UserID || user.UserId));
        if (!id || id === agentId) {
          return null;
        }
        return {
          id,
          name: user.FullName || user.UserName || user.Email || `Agent ${id}`,
          email: user.Email || '',
          team: user.Team || user.Department || ''
        };
      })
      .filter(Boolean)
      .sort((a, b) => a.name.localeCompare(b.name));

    return {
      success: true,
      agents
    };
  } catch (error) {
    console.error('Error loading available swap agents:', error);
    safeWriteError && safeWriteError('clientGetAvailableSwapAgents', error);
    return {
      success: false,
      error: error.message
    };
  }
}

function clientSubmitShiftSwapRequest(agentIdCandidate, request = {}) {
  try {
    const resolvedAgentId = normalizeUserIdValue(agentIdCandidate) || normalizeUserIdValue(request.agentId);
    const currentUser = typeof getCurrentUser === 'function' ? getCurrentUser() : null;
    const fallbackAgentId = normalizeUserIdValue(currentUser && (currentUser.ID || currentUser.UserID));
    const agentId = resolvedAgentId || fallbackAgentId;

    if (!agentId) {
      return {
        success: false,
        error: 'Agent context is required to submit a swap request.'
      };
    }

    const targetId = normalizeUserIdValue(request.swapWith || request.targetUserId);
    if (!targetId) {
      return {
        success: false,
        error: 'Please select an agent to swap with.'
      };
    }

    const myShiftId = String(request.myShiftId || request.requestorScheduleId || '').trim();
    if (!myShiftId) {
      return {
        success: false,
        error: 'Select the shift you would like to swap.'
      };
    }

    const context = clientGetScheduleContext(agentId, request.campaignId || null);
    if (!context || !context.success) {
      return {
        success: false,
        error: context && context.error ? context.error : 'Unable to resolve schedule context.'
      };
    }

    const windowDays = Number(request.windowDays) > 0 ? Number(request.windowDays) : 60;
    const startDate = safeNormalizeScheduleDate(request.startDate) || new Date(Date.now() - 7 * 24 * 60 * 60 * 1000);
    startDate.setHours(0, 0, 0, 0);
    const endDate = safeNormalizeScheduleDate(request.endDate) || new Date(startDate.getTime() + windowDays * 24 * 60 * 60 * 1000);
    endDate.setHours(23, 59, 59, 999);

    const bundle = loadScheduleDataBundle(context.campaignId || context.providedCampaignId, {
      startDate,
      endDate
    });

    const scheduleLookup = buildScheduleRowLookup(bundle.scheduleRows || []);
    const profileLookup = buildAgentProfileLookup(bundle.agentProfiles || []);

    const myScheduleRow = scheduleLookup.get(myShiftId);
    if (!myScheduleRow) {
      return {
        success: false,
        error: 'Unable to locate the selected shift. Please refresh and try again.'
      };
    }

    const theirShiftId = String(request.theirShiftId || request.targetScheduleId || '').trim();
    const theirScheduleRow = theirShiftId ? scheduleLookup.get(theirShiftId) : null;

    const requestorProfile = profileLookup.get(agentId) || context.user || {};
    const targetProfile = profileLookup.get(targetId) || null;

    const swapDate = safeNormalizeScheduleDate(request.swapDate)
      || safeNormalizeScheduleDate(myScheduleRow.Date || myScheduleRow.ScheduleDate || myScheduleRow.PeriodStart || myScheduleRow.StartDate || myScheduleRow.Day)
      || new Date();

    const reason = String(request.reason || '').trim();

    const entry = createShiftSwapRequestEntry({
      requestorUserId: agentId,
      requestorUserName: requestorProfile.FullName || requestorProfile.UserName || requestorProfile.Email || 'Agent',
      targetUserId: targetId,
      targetUserName: targetProfile ? (targetProfile.FullName || targetProfile.UserName || targetProfile.Email) : (request.targetUserName || ''),
      requestorScheduleId: myShiftId,
      targetScheduleId: theirShiftId || '',
      swapDate,
      reason,
      status: (typeof SHIFT_SWAP_STATUS !== 'undefined' ? SHIFT_SWAP_STATUS.PENDING : 'PENDING')
    });

    const formatted = formatShiftSwapRequestForAgent(entry, agentId, { scheduleLookup, profileLookup });

    return {
      success: true,
      requestId: entry.ID || entry.Id || entry.id || '',
      request: formatted
    };
  } catch (error) {
    console.error('Error submitting shift swap request:', error);
    safeWriteError && safeWriteError('clientSubmitShiftSwapRequest', error);
    return {
      success: false,
      error: error.message
    };
  }
}

function clientCancelShiftSwapRequest(requestId, agentIdCandidate = null) {
  try {
    const normalizedRequestId = String(requestId || '').trim();
    if (!normalizedRequestId) {
      return {
        success: false,
        error: 'Swap request ID is required.'
      };
    }

    const resolvedAgentId = normalizeUserIdValue(agentIdCandidate);
    const currentUser = typeof getCurrentUser === 'function' ? getCurrentUser() : null;
    const fallbackAgentId = normalizeUserIdValue(currentUser && (currentUser.ID || currentUser.UserID));
    const agentId = resolvedAgentId || fallbackAgentId;

    const requests = typeof listShiftSwapRequests === 'function' ? listShiftSwapRequests() : [];
    const targetRequest = (requests || []).find(row => String(row.ID || row.Id || row.id || '').trim() === normalizedRequestId);

    if (!targetRequest) {
      return {
        success: false,
        error: 'Swap request not found.'
      };
    }

    const requestorId = normalizeUserIdValue(targetRequest.RequestorUserID || targetRequest.RequestorUserId);
    const targetId = normalizeUserIdValue(targetRequest.TargetUserID || targetRequest.TargetUserId);

    if (agentId && agentId !== requestorId && agentId !== targetId) {
      return {
        success: false,
        error: 'You are not authorized to update this swap request.'
      };
    }

    updateShiftSwapRequestEntry(normalizedRequestId, {
      Status: (typeof SHIFT_SWAP_STATUS !== 'undefined' ? SHIFT_SWAP_STATUS.CANCELLED : 'CANCELLED'),
      DecisionNotes: 'Cancelled by agent',
      UpdatedAt: new Date()
    });

    return {
      success: true
    };
  } catch (error) {
    console.error('Error cancelling swap request:', error);
    safeWriteError && safeWriteError('clientCancelShiftSwapRequest', error);
    return {
      success: false,
      error: error.message
    };
  }
}

console.log('✅ Enhanced Schedule Management Backend v4.1 loaded successfully');
console.log('🔧 Features: ScheduleUtilities integration, MainUtilities user management, dedicated spreadsheet support');
console.log('🎯 Ready for production use with comprehensive diagnostics and proper utility integration');
console.log('📊 Integrated: User/Campaign management from MainUtilities, Sheet management from ScheduleUtilities');<|MERGE_RESOLUTION|>--- conflicted
+++ resolved
@@ -1668,7 +1668,6 @@
       assignment.Premiums = Array.from(premiumSet).join(',');
       return true;
     });
-<<<<<<< HEAD
 
     const coverageDetails = dateSeries.map(date => {
       let total = 0;
@@ -1742,81 +1741,6 @@
       };
     }
 
-=======
-
-    const coverageDetails = dateSeries.map(date => {
-      let total = 0;
-      const breakdown = {};
-      normalizedAssignments.forEach(assignment => {
-        if (assignment.StartDate <= date && assignment.EndDate >= date) {
-          total += 1;
-          breakdown[assignment.SlotId] = (breakdown[assignment.SlotId] || 0) + 1;
-        }
-      });
-
-      let target = minCoverage;
-      if (minCoveragePct > 0) {
-        const base = maxCapacity || normalizedAssignments.length || selectedSlots.length;
-        const pctTarget = Math.ceil(base * (minCoveragePct / 100));
-        target = Math.max(target, pctTarget);
-      }
-
-      const holidayEntries = holidayMap.get(date) || [];
-      const weekend = isWeekendDate(date);
-      return {
-        date,
-        total,
-        minRequired: target,
-        shortfall: target > total ? target - total : 0,
-        excess: target && total > target ? total - target : 0,
-        weekend,
-        holidayRegions: holidayEntries.map(entry => entry.region || ''),
-        slotBreakdown: breakdown,
-        premium: {
-          weekend: weekend && scheduleFlagToBool(advancedOptions.weekendPremium, false),
-          holiday: holidayEntries.some(entry => (entry.region || '').toLowerCase() === 'jamaica') && scheduleFlagToBool(advancedOptions.holidayPremium, true)
-        }
-      };
-    });
-
-    const daysWithShortfall = coverageDetails.filter(day => day.shortfall > 0).length;
-    const coverageMetDays = coverageDetails.length ? coverageDetails.length - daysWithShortfall : 0;
-    const coveragePercent = coverageDetails.length ? Math.round((coverageMetDays / coverageDetails.length) * 100) : 100;
-
-    const previewSummary = {
-      periodStart: normalizedStart,
-      periodEnd: normalizedEnd,
-      totalAssignments: normalizedAssignments.length,
-      coverageDetails,
-      coveragePercent,
-      shortfallDays: daysWithShortfall,
-      skippedUsers,
-      conflicts,
-      unresolvedUsers
-    };
-
-    if (options.commitToken) {
-      const cached = loadSchedulePreview(options.commitToken);
-      if (!cached || !Array.isArray(cached.assignments)) {
-        return {
-          success: false,
-          error: 'Preview token expired or not found. Please regenerate the schedule preview.'
-        };
-      }
-      const commitResult = writeShiftAssignments(cached.assignments, actor, options.notes || 'Auto-assigned schedule generation', 'PENDING');
-      CacheService.getScriptCache().put(`schedule_preview_${options.commitToken}`, '', 1);
-      return {
-        success: true,
-        generated: commitResult.count || cached.assignments.length,
-        periodStart: cached.metadata?.periodStart || normalizedStart,
-        periodEnd: cached.metadata?.periodEnd || normalizedEnd,
-        coverage: cached.metadata?.coverage || previewSummary,
-        conflicts: cached.metadata?.conflicts || [],
-        skipped: cached.metadata?.skippedUsers || []
-      };
-    }
-
->>>>>>> a624f581
     const previewToken = storeSchedulePreview({
       assignments: normalizedAssignments,
       metadata: {
@@ -1916,15 +1840,9 @@
     console.log('📋 Getting all assignments with filters:', filters);
     const assignments = readShiftAssignments().map(normalizeAssignmentRecord);
     const slotMap = new Map(clientGetAllShiftSlots().map(slot => [slot.SlotId, slot]));
-<<<<<<< HEAD
 
     let filtered = assignments;
 
-=======
-
-    let filtered = assignments;
-
->>>>>>> a624f581
     if (filters.startDate) {
       filtered = filtered.filter(record => !record.EndDate || record.EndDate >= filters.startDate);
     }
@@ -2626,20 +2544,6 @@
         }
         return !(record.EndDate < normalizedStart || record.StartDate > normalizedEnd);
       });
-<<<<<<< HEAD
-
-      if (overlap.length && !replaceExisting) {
-        overlap.forEach(conflict => {
-          conflicts.push({
-            userId: user.ID,
-            userName: user.UserName || user.FullName,
-            type: 'USER_DOUBLE_BOOKING',
-            existingAssignmentId: conflict.AssignmentId,
-            periodStart: conflict.StartDate,
-            periodEnd: conflict.EndDate,
-            error: 'Existing assignment overlaps the selected range'
-          });
-=======
 
       if (overlap.length && !replaceExisting) {
         overlap.forEach(conflict => {
@@ -2664,25 +2568,9 @@
             return row;
           });
           archivedAssignments.push(conflict.AssignmentId);
->>>>>>> a624f581
         });
       }
 
-<<<<<<< HEAD
-      if (replaceExisting && overlap.length) {
-        overlap.forEach(conflict => {
-          updateShiftAssignmentRow(conflict.AssignmentId, row => {
-            row.Status = 'ARCHIVED';
-            row.UpdatedAt = now;
-            row.UpdatedBy = actor;
-            return row;
-          });
-          archivedAssignments.push(conflict.AssignmentId);
-        });
-      }
-
-=======
->>>>>>> a624f581
       createdAssignments.push({
         AssignmentId: Utilities.getUuid(),
         UserId: user.ID,
