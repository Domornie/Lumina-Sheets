--- conflicted
+++ resolved
@@ -669,7 +669,6 @@
 
     let filteredUsers = allUsers;
 
-<<<<<<< HEAD
     if (normalizedManagerId && requestingUser && !scheduleFlagToBool(requestingUser.IsAdmin)) {
       if (managedIdSet.size) {
         const matchedUsers = allUsers.filter(user => managedIdSet.has(normalizeUserIdValue(user && (user.ID || user.UserID))));
@@ -681,44 +680,6 @@
         } else {
           filteredUsers = [];
           console.warn('Managed roster ids resolved but no matching users found for manager', normalizedManagerId);
-=======
-    if (effectiveCampaignId) {
-      filteredUsers = filterUsersByCampaign(allUsers, effectiveCampaignId);
-    }
-
-    if (normalizedManagerId) {
-      if (requestingUser) {
-        const isAdmin = scheduleFlagToBool(requestingUser.IsAdmin);
-
-        if (!isAdmin) {
-          const managedUserIds = buildManagedUserSet(normalizedManagerId);
-          const hasManagedRoster = Array.from(managedUserIds).some(id => id && id !== normalizedManagerId);
-
-          let restrictedUsers = [];
-          if (hasManagedRoster) {
-            restrictedUsers = filteredUsers.filter(user => managedUserIds.has(normalizeUserIdValue(user && (user.ID || user.UserID))));
-          }
-
-          if (!restrictedUsers.length) {
-            const fallbackRoster = collectCampaignUsersForManager(normalizedManagerId, { allUsers });
-            const fallbackSet = new Set(
-              (fallbackRoster.users || [])
-                .map(user => normalizeUserIdValue(user && (user.ID || user.UserID)))
-                .filter(Boolean)
-            );
-            const hasFallbackRoster = Array.from(fallbackSet).some(id => id && id !== normalizedManagerId);
-
-            if (hasFallbackRoster) {
-              restrictedUsers = filteredUsers.filter(user => fallbackSet.has(normalizeUserIdValue(user && (user.ID || user.UserID))));
-            }
-          }
-
-          if (restrictedUsers.length) {
-            filteredUsers = restrictedUsers;
-          } else {
-            console.warn('Managed roster empty for manager', normalizedManagerId, '- using campaign roster');
-          }
->>>>>>> 8131d6f5
         }
       } else {
         filteredUsers = [];
@@ -4914,11 +4875,7 @@
 
   const hasVisibleRoster = Array.from(rosterIdSet).some(id => id && id !== normalizedManagerId);
 
-<<<<<<< HEAD
   if (!hasVisibleRoster && normalizedManagedIds.length) {
-=======
-  if (!hasVisibleRoster) {
->>>>>>> 8131d6f5
     const fallback = collectCampaignUsersForManager(normalizedManagerId, { allUsers: userLookup.users });
     if (Array.isArray(fallback.users) && fallback.users.length) {
       const filteredFallbackUsers = fallback.users.filter(user => {
@@ -4931,13 +4888,6 @@
           return false;
         }
 
-<<<<<<< HEAD
-=======
-        if (normalizedManagedIds.length === 0) {
-          return true;
-        }
-
->>>>>>> 8131d6f5
         return normalizedManagedIds.includes(id);
       });
 
