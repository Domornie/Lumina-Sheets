/**
 * COMPLETE Enhanced Schedule Management Backend Service
 * Version 4.1 - Integrated with ScheduleUtilities and MainUtilities
 * Now properly uses dedicated spreadsheet support and shared functions
 */

// ────────────────────────────────────────────────────────────────────────────
// CONFIGURATION - Uses ScheduleUtilities constants
// ────────────────────────────────────────────────────────────────────────────

const SCHEDULE_SETTINGS = (typeof getScheduleConfig === 'function')
  ? getScheduleConfig()
  : {
      PRIMARY_COUNTRY: 'JM',
      SUPPORTED_COUNTRIES: ['JM', 'US', 'DO', 'PH'],
      DEFAULT_SHIFT_CAPACITY: 10,
      DEFAULT_BREAK_MINUTES: 15,
      DEFAULT_LUNCH_MINUTES: 60,
      CACHE_DURATION: 300
    };

const DEFAULT_SCHEDULE_TIME_ZONE = (typeof Session !== 'undefined' && typeof Session.getScriptTimeZone === 'function')
  ? Session.getScriptTimeZone()
  : 'UTC';

function resolveSchedulePeriodStart(record, timeZone = DEFAULT_SCHEDULE_TIME_ZONE) {
  if (!record || typeof record !== 'object') {
    return '';
  }

  const candidates = [
    record.PeriodStart,
    record.StartDate,
    record.ScheduleStart,
    record.AssignmentStart,
    record.Date,
    record.ScheduleDate,
    record.Day
  ];

  for (let i = 0; i < candidates.length; i++) {
    const normalized = normalizeDateForSheet(candidates[i], timeZone);
    if (normalized) {
      return normalized;
    }
  }

  return '';
}

function resolveSchedulePeriodEnd(record, fallbackStart = '', timeZone = DEFAULT_SCHEDULE_TIME_ZONE) {
  if (!record || typeof record !== 'object') {
    return '';
  }

  const candidates = [
    record.PeriodEnd,
    record.EndDate,
    record.ScheduleEnd,
    record.AssignmentEnd,
    record.Date,
    record.ScheduleDate,
    record.Day,
    fallbackStart
  ];

  for (let i = 0; i < candidates.length; i++) {
    const normalized = normalizeDateForSheet(candidates[i], timeZone);
    if (normalized) {
      return normalized;
    }
  }

  return '';
}

function resolveSchedulePeriodStartDate(record, timeZone = DEFAULT_SCHEDULE_TIME_ZONE) {
  const start = resolveSchedulePeriodStart(record, timeZone);
  if (!start) {
    return null;
  }

  const startDate = new Date(start);
  return isNaN(startDate.getTime()) ? null : startDate;
}

function resolveSchedulePeriodEndDate(record, timeZone = DEFAULT_SCHEDULE_TIME_ZONE) {
  const start = resolveSchedulePeriodStart(record, timeZone);
  const end = resolveSchedulePeriodEnd(record, start, timeZone);
  if (!end) {
    return null;
  }

  const endDate = new Date(end);
  return isNaN(endDate.getTime()) ? null : endDate;
}

function normalizeSchedulePeriodRecord(record, timeZone = DEFAULT_SCHEDULE_TIME_ZONE) {
  if (!record || typeof record !== 'object') {
    return record;
  }

  const normalizedStart = resolveSchedulePeriodStart(record, timeZone);
  const normalizedEnd = resolveSchedulePeriodEnd(record, normalizedStart, timeZone);

  if (!normalizedStart && !normalizedEnd) {
    return record;
  }

  const normalizedRecord = Object.assign({}, record);

  if (normalizedStart) {
    normalizedRecord.PeriodStart = normalizedStart;
    normalizedRecord.Date = normalizedStart;
  }

  if (normalizedEnd) {
    normalizedRecord.PeriodEnd = normalizedEnd;
  }

  return normalizedRecord;
}

function buildScheduleCompositeKey(record, timeZone = DEFAULT_SCHEDULE_TIME_ZONE) {
  const normalizedRecord = normalizeSchedulePeriodRecord(record, timeZone);
  const userPart = normalizeUserKey(
    (normalizedRecord && (normalizedRecord.UserName || normalizedRecord.UserID || normalizedRecord.userName || normalizedRecord.userId))
      || ''
  );

  const start = normalizedRecord ? normalizedRecord.PeriodStart || '' : '';
  const end = normalizedRecord ? normalizedRecord.PeriodEnd || start : '';

  return `${userPart}::${start}::${end}`;
}

function getSchedulePeriodSortValue(record, timeZone = DEFAULT_SCHEDULE_TIME_ZONE) {
  const startDate = resolveSchedulePeriodStartDate(record, timeZone);
  return startDate ? startDate.getTime() : 0;
}

// ────────────────────────────────────────────────────────────────────────────
// CORE SCHEDULE STORAGE HELPERS
// ────────────────────────────────────────────────────────────────────────────

function ensureShiftAssignmentsSheet() {
  return ensureScheduleSheetWithHeaders(SHIFT_ASSIGNMENTS_SHEET, SHIFT_ASSIGNMENTS_HEADERS);
}

function ensureAuditLogSheet() {
  return ensureScheduleSheetWithHeaders(AUDIT_LOG_SHEET, AUDIT_LOG_HEADERS);
}

function appendAuditLogEntry(action, entityType, entityId, beforeObj, afterObj, notes) {
  try {
    const sheet = ensureAuditLogSheet();
    const actor = typeof getCurrentUser === 'function' ? getCurrentUser() : null;
    const actorName = actor && (actor.Email || actor.email || actor.UserName || actor.name) || 'System';
    const timestamp = new Date();

    const row = [
      timestamp,
      actorName,
      action,
      entityType,
      entityId || '',
      beforeObj ? JSON.stringify(beforeObj) : '',
      afterObj ? JSON.stringify(afterObj) : '',
      notes || ''
    ];

    sheet.appendRow(row);
  } catch (error) {
    console.warn('Failed to append audit log entry:', error && error.message ? error.message : error);
  }
}

function readShiftAssignments() {
  return readScheduleSheet(SHIFT_ASSIGNMENTS_SHEET) || [];
}

function normalizeAssignmentRecord(record) {
  if (!record || typeof record !== 'object') {
    return null;
  }

  const normalized = Object.assign({}, record);
  const startDate = normalizeDateForSheet(record.StartDate || record.PeriodStart || record.Date, DEFAULT_SCHEDULE_TIME_ZONE);
  const endDate = normalizeDateForSheet(record.EndDate || record.PeriodEnd || record.Date, DEFAULT_SCHEDULE_TIME_ZONE);
  if (startDate) {
    normalized.StartDate = startDate;
  }
  if (endDate) {
    normalized.EndDate = endDate;
  }

  normalized.Status = (record.Status || 'Pending').toString().toUpperCase();
  normalized.AllowSwap = scheduleFlagToBool(record.AllowSwap || record.AllowSwaps || record.allowSwap);
  normalized.Premiums = record.Premiums || '';
  normalized.BreaksConfigJSON = record.BreaksConfigJSON || record.BreaksJson || '';

  if (!normalized.AssignmentId && record.ID) {
    normalized.AssignmentId = record.ID;
  }

  if (!normalized.UserName && record.UserID) {
    const users = readSheet(USERS_SHEET) || [];
    const match = users.find(u => String(u.ID) === String(record.UserID));
    if (match) {
      normalized.UserName = match.UserName || match.FullName || '';
    }
  }

  normalized.StartDateObj = normalized.StartDate ? new Date(normalized.StartDate) : null;
  normalized.EndDateObj = normalized.EndDate ? new Date(normalized.EndDate) : null;

  return normalized;
}

function writeShiftAssignments(assignments, actorId, notes, statusOverride) {
  if (!Array.isArray(assignments) || !assignments.length) {
    return { success: false, error: 'No assignments to write' };
  }

  const sheet = ensureShiftAssignmentsSheet();
  const now = new Date();
  const actor = actorId || (typeof getCurrentUser === 'function' ? getCurrentUser()?.Email : 'System');

  const rows = assignments.map(assignment => {
    const normalized = Object.assign({}, assignment);
    normalized.AssignmentId = normalized.AssignmentId || Utilities.getUuid();
    normalized.CreatedAt = normalized.CreatedAt || now;
    normalized.CreatedBy = normalized.CreatedBy || actor;
    normalized.UpdatedAt = now;
    normalized.UpdatedBy = actor;
    if (statusOverride) {
      normalized.Status = statusOverride;
    } else {
      normalized.Status = normalized.Status || 'PENDING';
    }

    return SHIFT_ASSIGNMENTS_HEADERS.map(header => Object.prototype.hasOwnProperty.call(normalized, header) ? normalized[header] : '');
  });

  sheet.getRange(sheet.getLastRow() + 1, 1, rows.length, SHIFT_ASSIGNMENTS_HEADERS.length).setValues(rows);
  SpreadsheetApp.flush();

  assignments.forEach(assignment => {
    appendAuditLogEntry(
      'CREATE',
      'ShiftAssignment',
      assignment.AssignmentId,
      null,
      assignment,
      notes || ''
    );
  });

  return { success: true, count: rows.length };
}

function updateShiftAssignmentRow(assignmentId, updater) {
  const sheet = ensureShiftAssignmentsSheet();
  const data = sheet.getDataRange().getValues();
  if (data.length <= 1) {
    return { success: false, error: 'No assignments found' };
  }

  const headers = data[0];
  const idIndex = headers.indexOf('AssignmentId');
  if (idIndex === -1) {
    return { success: false, error: 'Assignment sheet missing AssignmentId column' };
  }

  for (let rowIndex = 1; rowIndex < data.length; rowIndex++) {
    if (String(data[rowIndex][idIndex]) === String(assignmentId)) {
      const rowObject = {};
      headers.forEach((header, columnIndex) => {
        rowObject[header] = data[rowIndex][columnIndex];
      });

      const before = Object.assign({}, rowObject);
      const updated = updater(rowObject) || rowObject;

      const rowValues = SHIFT_ASSIGNMENTS_HEADERS.map(header => Object.prototype.hasOwnProperty.call(updated, header) ? updated[header] : '');
      sheet.getRange(rowIndex + 1, 1, 1, SHIFT_ASSIGNMENTS_HEADERS.length).setValues([rowValues]);
      SpreadsheetApp.flush();

      appendAuditLogEntry('UPDATE', 'ShiftAssignment', assignmentId, before, updated, 'Assignment updated');

      return { success: true, assignment: updated };
    }
  }

  return { success: false, error: 'Assignment not found' };
}

function buildDateSeries(startDateStr, endDateStr) {
  const start = new Date(startDateStr);
  const end = new Date(endDateStr);
  if (isNaN(start.getTime()) || isNaN(end.getTime()) || start > end) {
    return [];
  }

  const dates = [];
  const current = new Date(start.getTime());
  while (current <= end) {
    dates.push(Utilities.formatDate(current, DEFAULT_SCHEDULE_TIME_ZONE, 'yyyy-MM-dd'));
    current.setDate(current.getDate() + 1);
  }

  return dates;
}

function loadHolidayMap(startDateStr, endDateStr) {
  const holidays = readScheduleSheet(HOLIDAYS_SHEET) || [];
  const holidayMap = new Map();
  if (!holidays.length) {
    return holidayMap;
  }

  const dateRange = buildDateSeries(startDateStr, endDateStr);
  const dateSet = new Set(dateRange);

  holidays.forEach(holiday => {
    const dateStr = normalizeDateForSheet(holiday.Date, DEFAULT_SCHEDULE_TIME_ZONE);
    if (!dateStr || (dateSet.size && !dateSet.has(dateStr))) {
      return;
    }
    const entry = holidayMap.get(dateStr) || [];
    entry.push({
      name: holiday.Name || '',
      region: holiday.Region || '',
      isWorkingDay: scheduleFlagToBool(holiday.IsWorkingDayOverride, false)
    });
    holidayMap.set(dateStr, entry);
  });

  return holidayMap;
}

function isWeekendDate(dateStr) {
  const date = new Date(dateStr);
  if (isNaN(date.getTime())) {
    return false;
  }
  const day = date.getDay();
  return day === 0 || day === 6;
}

function createSeededRandom(seedValue) {
  let seed = 0;
  if (typeof seedValue === 'number') {
    seed = seedValue;
  } else if (seedValue) {
    const text = String(seedValue);
    for (let i = 0; i < text.length; i++) {
      seed = (seed << 5) - seed + text.charCodeAt(i);
      seed |= 0;
    }
  } else {
    seed = Date.now();
  }

  return function seededRandom() {
    seed = (seed * 9301 + 49297) % 233280;
    return seed / 233280;
  };
}

function shuffleWithSeed(array, seedValue) {
  const shuffled = array.slice();
  const random = createSeededRandom(seedValue);
  for (let i = shuffled.length - 1; i > 0; i--) {
    const j = Math.floor(random() * (i + 1));
    [shuffled[i], shuffled[j]] = [shuffled[j], shuffled[i]];
  }
  return shuffled;
}

function storeSchedulePreview(previewData) {
  const cache = CacheService.getScriptCache();
  const token = Utilities.getUuid();
  cache.put(`schedule_preview_${token}`, JSON.stringify(previewData), 600);
  return token;
}

function loadSchedulePreview(token) {
  if (!token) {
    return null;
  }
  const cache = CacheService.getScriptCache();
  const payload = cache.get(`schedule_preview_${token}`);
  if (!payload) {
    return null;
  }
  try {
    return JSON.parse(payload);
  } catch (error) {
    console.warn('Failed to parse schedule preview payload:', error);
    return null;
  }
}

// ────────────────────────────────────────────────────────────────────────────
// USER MANAGEMENT FUNCTIONS - Integrated with MainUtilities
// ────────────────────────────────────────────────────────────────────────────

/**
 * Resolve the active schedule context for the requesting user or manager.
 * Provides manager/campaign identifiers, identity metadata, and managed roster.
 */
function clientGetScheduleContext(managerIdCandidate, campaignIdCandidate) {
  const providedManagerId = normalizeUserIdValue(managerIdCandidate);
  const providedCampaignId = normalizeCampaignIdValue(campaignIdCandidate);
  const timestamp = new Date().toISOString();

  const context = {
    success: false,
    providedManagerId,
    providedCampaignId,
    managerId: '',
    campaignId: '',
    user: null,
    managedUserIds: [],
    managedUserCount: 0,
    managedCampaigns: [],
    identity: null,
    authenticated: false,
    timestamp
  };

  try {
    const allUsers = readSheet(USERS_SHEET) || [];
    const usersById = new Map();
    const usersByUsername = new Map();

    allUsers.forEach(user => {
      if (!user || typeof user !== 'object') {
        return;
      }

      const normalizedId = normalizeUserIdValue(user.ID);
      if (normalizedId) {
        usersById.set(normalizedId, user);
      }

      const normalizedUsername = normalizeUserIdValue(user.UserName || user.Username);
      if (normalizedUsername) {
        const usernameKey = normalizedUsername.toLowerCase();
        if (!usersByUsername.has(usernameKey)) {
          usersByUsername.set(usernameKey, user);
        }
      }
    });

    const currentUser = (typeof getCurrentUser === 'function') ? getCurrentUser() : null;
    const currentUserId = normalizeUserIdValue(currentUser && (currentUser.ID || currentUser.UserID));

    const managerIdSources = [];
    let resolvedManagerId = providedManagerId;

    if (resolvedManagerId) {
      managerIdSources.push('parameter');
    }

    if (!resolvedManagerId && currentUserId) {
      resolvedManagerId = currentUserId;
      managerIdSources.push('current-user');
    }

    let resolvedManagerUser = resolvedManagerId ? usersById.get(resolvedManagerId) : null;

    if (!resolvedManagerUser && resolvedManagerId) {
      const key = resolvedManagerId.toLowerCase ? resolvedManagerId.toLowerCase() : String(resolvedManagerId || '').toLowerCase();
      const usernameMatch = usersByUsername.get(key);
      if (usernameMatch) {
        resolvedManagerUser = usernameMatch;
        resolvedManagerId = normalizeUserIdValue(usernameMatch.ID) || resolvedManagerId;
        managerIdSources.push('username-match');
      }
    }

    if (!resolvedManagerUser && currentUserId) {
      resolvedManagerUser = usersById.get(currentUserId) || currentUser || null;
    }

    const campaignIdSources = [];
    let resolvedCampaignId = providedCampaignId;

    if (resolvedCampaignId) {
      campaignIdSources.push('parameter');
    }

    const appendCampaignCandidate = (value, source) => {
      if (resolvedCampaignId) {
        return;
      }
      const normalized = normalizeCampaignIdValue(value);
      if (normalized) {
        resolvedCampaignId = normalized;
        campaignIdSources.push(source);
      }
    };

    appendCampaignCandidate(resolvedManagerUser && (resolvedManagerUser.CampaignID || resolvedManagerUser.campaignID || resolvedManagerUser.Campaign || resolvedManagerUser.campaign), 'manager-profile');
    appendCampaignCandidate(currentUser && (currentUser.CampaignID || currentUser.campaignID || currentUser.Campaign || currentUser.campaign), 'current-user');

    const managedSet = resolvedManagerId ? buildManagedUserSet(resolvedManagerId) : new Set();
    const managedUserIds = Array.from(managedSet).map(normalizeUserIdValue).filter(Boolean);

    let managedCampaigns = [];
    try {
      if (resolvedManagerId && typeof getUserManagedCampaigns === 'function') {
        const campaigns = getUserManagedCampaigns(resolvedManagerId) || [];
        managedCampaigns = campaigns
          .filter(Boolean)
          .map(campaign => ({
            id: normalizeCampaignIdValue(campaign.ID || campaign.Id || campaign.id),
            name: campaign.Name || campaign.name || '',
            isPrimary: scheduleFlagToBool(campaign.IsPrimary || campaign.isPrimary)
          }));

        if (!resolvedCampaignId) {
          const primary = managedCampaigns.find(campaign => campaign.isPrimary);
          if (primary && primary.id) {
            resolvedCampaignId = primary.id;
            campaignIdSources.push('managed-campaign');
          }
        }
      }
    } catch (campaignError) {
      console.warn('clientGetScheduleContext: unable to resolve managed campaigns', campaignError);
    }

    const roles = collectUserRoleCandidates(resolvedManagerUser || currentUser || {});
    const normalizedRoles = roles
      .map(role => String(role || '').trim())
      .filter(Boolean);

    const identity = {
      authenticated: !!currentUserId,
      resolvedAt: timestamp,
      managerId: resolvedManagerId || '',
      campaignId: resolvedCampaignId || '',
      providedManagerId,
      providedCampaignId,
      managerIdSources,
      campaignIdSources,
      managedUserCount: managedUserIds.length,
      roles: normalizedRoles,
      isAdmin: scheduleFlagToBool((resolvedManagerUser && resolvedManagerUser.IsAdmin) || (currentUser && currentUser.IsAdmin)),
      userId: currentUserId || resolvedManagerId || '',
      userName: (currentUser && (currentUser.UserName || currentUser.Username)) || '',
      fullName: (currentUser && (currentUser.FullName || currentUser.Name)) || '',
      email: (currentUser && (currentUser.Email || currentUser.email)) || ''
    };

    const clientUser = Object.assign({}, resolvedManagerUser || currentUser || {}, {
      ID: normalizeUserIdValue((resolvedManagerUser && resolvedManagerUser.ID) || (currentUser && currentUser.ID) || resolvedManagerId),
      CampaignID: resolvedCampaignId || (resolvedManagerUser && resolvedManagerUser.CampaignID) || '',
      Roles: normalizedRoles,
      IsAdmin: identity.isAdmin,
      managedUserCount: managedUserIds.length
    });

    if (!clientUser.UserName && clientUser.Username) {
      clientUser.UserName = clientUser.Username;
    }
    if (!clientUser.FullName && clientUser.Name) {
      clientUser.FullName = clientUser.Name;
    }

    context.permissions = {
      canManageSchedules: identity.isAdmin || managedUserIds.length > 0,
      canApproveSchedules: identity.isAdmin || managedUserIds.length > 0,
      canImport: identity.isAdmin,
      canEditShiftSlots: identity.isAdmin || normalizedRoles.some(role => role.toLowerCase() === 'workforce' || role.toLowerCase() === 'scheduler')
    };

    context.success = true;
    context.authenticated = identity.authenticated;
    context.managerId = resolvedManagerId || '';
    context.campaignId = resolvedCampaignId || '';
    context.user = clientUser;
    identity.permissions = context.permissions;

    context.identity = identity;
    context.managedUserIds = managedUserIds;
    context.managedUserCount = managedUserIds.length;
    context.managedCampaigns = managedCampaigns;

    return context;
  } catch (error) {
    console.error('❌ Error resolving schedule context:', error);
    context.error = error && error.message ? error.message : String(error || 'Unknown error');
    try {
      safeWriteError && safeWriteError('clientGetScheduleContext', error);
    } catch (_) {
      // ignore logging failures
    }
    return context;
  }
}

/**
 * Get users for schedule management with manager filtering
 * Uses MainUtilities user functions with campaign support
 */
function clientGetScheduleUsers(requestingUserId, campaignId = null) {
  try {
    const normalizedCampaignId = normalizeCampaignIdValue(campaignId);
    console.log('🔍 Getting schedule users for:', requestingUserId, 'campaign:', normalizedCampaignId || '(not provided)');

    // Use MainUtilities to get all users
    const allUsers = readSheet(USERS_SHEET) || [];
    if (allUsers.length === 0) {
      console.warn('No users found in Users sheet');
      return [];
    }

    const normalizedManagerId = normalizeUserIdValue(requestingUserId);
    let requestingUser = null;
    if (normalizedManagerId) {
      requestingUser = allUsers.find(u => normalizeUserIdValue(u && u.ID) === normalizedManagerId) || null;
    }

    let effectiveCampaignId = normalizedCampaignId;
    if (!effectiveCampaignId && requestingUser) {
      const managerCampaignCandidates = [
        requestingUser.CampaignID,
        requestingUser.campaignID,
        requestingUser.CampaignId,
        requestingUser.campaignId,
        requestingUser.Campaign,
        requestingUser.campaign
      ];

      for (let i = 0; i < managerCampaignCandidates.length; i++) {
        const candidate = normalizeCampaignIdValue(managerCampaignCandidates[i]);
        if (candidate) {
          effectiveCampaignId = candidate;
          break;
        }
      }
    }

    let filteredUsers = allUsers;

    // Filter by campaign if specified - use MainUtilities campaign functions
    if (effectiveCampaignId) {
      filteredUsers = filterUsersByCampaign(allUsers, effectiveCampaignId);
    }

    // Apply manager permissions using MainUtilities functions
    if (normalizedManagerId) {
      if (requestingUser) {
        const isAdmin = scheduleFlagToBool(requestingUser.IsAdmin);

        if (!isAdmin) {
          const managedUserIds = buildManagedUserSet(normalizedManagerId);

          filteredUsers = filteredUsers.filter(user => managedUserIds.has(normalizeUserIdValue(user && user.ID)));
        }
      } else {
        console.warn('Requesting user not found when applying manager filter:', requestingUserId);
      }
    }

    // Transform to schedule-friendly format
    const scheduleUsers = filteredUsers
      .filter(user => user && user.ID && (user.UserName || user.FullName))
      .filter(user => !isScheduleNameRestricted(user))
      .filter(user => !isScheduleRoleRestricted(user))
      .filter(user => isUserConsideredActive(user))
      .map(user => {
        const campaignName = getCampaignById(user.CampaignID)?.Name || '';
        return {
          ID: user.ID,
          UserName: user.UserName || user.FullName,
          FullName: user.FullName || user.UserName,
          Email: user.Email || '',
          CampaignID: user.CampaignID || '',
          campaignName: campaignName,
          EmploymentStatus: user.EmploymentStatus || 'Active',
          HireDate: user.HireDate || '',
          TerminationDate: user.TerminationDate || user.terminationDate || '',
          isActive: isUserConsideredActive(user)
        };
      });

    console.log(`✅ Returning ${scheduleUsers.length} schedule users`);
    return scheduleUsers;

  } catch (error) {
    console.error('❌ Error getting schedule users:', error);
    safeWriteError('clientGetScheduleUsers', error);
    return [];
  }
}

/**
 * Get users for attendance (all active users)
 */
function clientGetAttendanceUsers(requestingUserId, campaignId = null) {
  try {
    console.log('📋 Getting attendance users');
    
    // Use the existing function but return just names for compatibility
    const scheduleUsers = clientGetScheduleUsers(requestingUserId, campaignId);
    const userNames = scheduleUsers
      .map(user => user.UserName || user.FullName)
      .filter(name => name && name.trim())
      .sort();

    console.log(`✅ Returning ${userNames.length} attendance users`);
    return userNames;

  } catch (error) {
    console.error('❌ Error getting attendance users:', error);
    safeWriteError('clientGetAttendanceUsers', error);
    return [];
  }
}

/**
 * Get managed users list - delegates to MainUtilities
 */
function clientGetManagedUsersList(managerId) {
  try {
    if (!managerId) return [];
    
    // Use MainUtilities function for managed campaigns
    const managedCampaigns = getUserManagedCampaigns(managerId);
    const managedUsers = [];
    
    managedCampaigns.forEach(campaign => {
      const campaignUsers = getUsersByCampaign(campaign.ID);
      campaignUsers.forEach(user => {
        if (String(user.ID) !== String(managerId)) { // Don't include self
          managedUsers.push({
            ID: user.ID,
            UserName: user.UserName,
            FullName: user.FullName,
            Email: user.Email,
            CampaignID: user.CampaignID,
            campaignName: campaign.Name,
            EmploymentStatus: user.EmploymentStatus
          });
        }
      });
    });

    return managedUsers;

  } catch (error) {
    console.error('Error getting managed users:', error);
    safeWriteError('clientGetManagedUsersList', error);
    return [];
  }
}

// ────────────────────────────────────────────────────────────────────────────
// SHIFT SLOTS MANAGEMENT - Uses ScheduleUtilities
// ────────────────────────────────────────────────────────────────────────────

/**
 * Create shift slot with proper validation - uses ScheduleUtilities
 */

function clientCreateShiftSlot(slotData) {
  try {
    console.log('🕒 Creating shift slot:', slotData);

    if (!slotData || !slotData.name || !slotData.startTime || !slotData.endTime) {
      return {
        success: false,
        error: 'Slot name, start time, and end time are required'
      };
    }

    const validation = validateShiftSlot(slotData);
    if (!validation.isValid) {
      return {
        success: false,
        error: validation.errors.join('; ')
      };
    }

    const sheet = ensureScheduleSheetWithHeaders(SHIFT_SLOTS_SHEET, SHIFT_SLOTS_HEADERS);
    const existingSlots = readScheduleSheet(SHIFT_SLOTS_SHEET) || [];

    const actor = typeof getCurrentUser === 'function' ? getCurrentUser() : null;
    const actorName = actor && (actor.Email || actor.UserName || actor.name) || 'System';
    const now = new Date();

    const slotId = Utilities.getUuid();
    const normalizedDays = normalizeDaySelection(slotData.daysOfWeek || slotData.DaysOfWeek || slotData.days);
    const daysCsv = normalizedDays.length ? convertDaysToCsv(normalizedDays) : 'Mon,Tue,Wed,Thu,Fri';
    const startTime = normalizeTimeTo12Hour(slotData.startTime);
    const endTime = normalizeTimeTo12Hour(slotData.endTime);

    if (!startTime || !endTime) {
      return {
        success: false,
        error: 'Start and end times must be valid 12-hour values.'
      };
    }

    const campaign = (slotData.campaign || slotData.Campaign || 'General').toString().trim();
    const slotName = slotData.name.toString().trim();

    const duplicate = existingSlots.some(slot => {
      const name = (slot.SlotName || slot.Name || '').toString().trim().toLowerCase();
      const campaignName = (slot.Campaign || slot.Department || '').toString().trim().toLowerCase();
      const statusValue = (slot.Status || '').toString().trim();
      const isActive = statusValue ? statusValue.toUpperCase() !== 'ARCHIVED' : scheduleFlagToBool(slot.IsActive, true);
      return isActive && name === slotName.toLowerCase() && campaignName === campaign.toLowerCase();
    });

    if (duplicate) {
      return {
        success: false,
        error: `A shift slot named "${slotName}" already exists for campaign "${campaign}".`
      };
    }

    const slotRecord = {
      ID: slotId,
      Name: slotName,
      StartTime: startTime,
      EndTime: endTime,
      DaysOfWeek: daysCsv,
      Department: campaign,
      Location: slotData.location || slotData.Location || 'Office',
      Description: slotData.description || '',
      CreatedBy: actorName,
      Notes: slotData.notes || '',
      Status: 'Active',
      CreatedAt: now,
      UpdatedAt: now,
      UpdatedBy: actorName,
      // compatibility aliases
      SlotId: slotId,
      SlotName: slotName,
      Campaign: campaign,
      DaysCSV: daysCsv
    };

    const rowData = SHIFT_SLOTS_HEADERS.map(header => Object.prototype.hasOwnProperty.call(slotRecord, header) ? slotRecord[header] : '');
    sheet.appendRow(rowData);
    SpreadsheetApp.flush();

    appendAuditLogEntry('CREATE', 'ShiftSlot', slotId, null, slotRecord, 'Created shift slot');
    invalidateScheduleCaches();

    console.log('✅ Shift slot created:', slotId);
    return {
      success: true,
      slotId: slotId,
      slot: slotRecord
    };

  } catch (error) {
    console.error('Error creating shift slot:', error);
    safeWriteError('clientCreateShiftSlot', error);
    return {
      success: false,
      error: error.message
    };
  }
}

function getDirectManagedUserIds(managerId) {
  const normalizedManagerId = normalizeUserIdValue(managerId);
  const managedUsers = new Set();

  if (!normalizedManagerId) {
    return managedUsers;
  }

  const appendFromRows = (rows) => {
    if (!Array.isArray(rows)) {
      return;
    }

    rows.forEach(row => {
      if (!row || typeof row !== 'object') {
        return;
      }

      const managerCandidates = [
        row.ManagerUserID, row.ManagerUserId, row.managerUserId,
        row.ManagerID, row.ManagerId, row.managerId, row.manager_id,
        row.UserManagerID, row.UserManagerId, row.userManagerId
      ].map(normalizeUserIdValue).filter(Boolean);

      const managedCandidates = [
        row.UserID, row.UserId, row.userId,
        row.ManagedUserID, row.ManagedUserId, row.managedUserId,
        row.ManagedUserID, row.managed_user_id,
        row.ManagedID, row.ManagedId
      ].map(normalizeUserIdValue).filter(Boolean);

      const managerMatch = managerCandidates.find(candidate => candidate === normalizedManagerId);

      if (managerMatch && managedCandidates.length) {
        managedCandidates.forEach(candidate => {
          if (candidate && candidate !== normalizedManagerId) {
            managedUsers.add(candidate);
          }
        });
      }

      // Some datasets may store the relationship reversed
      const reversedManager = managedCandidates.find(candidate => candidate === normalizedManagerId);
      if (reversedManager) {
        managerCandidates.forEach(candidate => {
          if (candidate && candidate !== normalizedManagerId) {
            managedUsers.add(candidate);
          }
        });
      }
    });
  };

  try {
    if (typeof readManagerAssignments_ === 'function') {
      appendFromRows(readManagerAssignments_());
    }
  } catch (error) {
    safeWriteError && safeWriteError('getDirectManagedUserIds.readManagerAssignments', error);
  }

  const candidateSheets = Array.from(new Set([
    typeof getManagerUsersSheetName_ === 'function' ? getManagerUsersSheetName_() : null,
    typeof G !== 'undefined' && G ? G.MANAGER_USERS_SHEET : null,
    typeof USER_MANAGERS_SHEET !== 'undefined' ? USER_MANAGERS_SHEET : null,
    'MANAGER_USERS',
    'ManagerUsers',
    'manager_users',
    'UserManagers'
  ].filter(Boolean)));

  candidateSheets.forEach(sheetName => {
    try {
      appendFromRows(readSheet(sheetName));
    } catch (error) {
      console.warn(`Unable to read manager assignments from ${sheetName}:`, error && error.message ? error.message : error);
    }
  });

  return managedUsers;
}

function clientCreateEnhancedShiftSlot(slotData) {
  return clientCreateShiftSlot(slotData);
}

function buildManagedUserSet(managerId) {
  const managedUserIds = getDirectManagedUserIds(managerId);
  const normalizedManagerId = normalizeUserIdValue(managerId);

  if (normalizedManagerId) {
    managedUserIds.add(normalizedManagerId);
  }

  try {
    if (typeof getUserManagedCampaigns === 'function' && typeof getUsersByCampaign === 'function') {
      const campaigns = getUserManagedCampaigns(normalizedManagerId) || [];
      campaigns.forEach(campaign => {
        try {
          const campaignUsers = getUsersByCampaign(campaign.ID) || [];
          campaignUsers.forEach(user => {
            const normalizedId = normalizeUserIdValue(user.ID);
            if (normalizedId) {
              managedUserIds.add(normalizedId);
            }
          });
        } catch (campaignErr) {
          console.warn('Failed to append campaign users for campaign', campaign && campaign.ID, campaignErr);
        }
      });
    }
  } catch (error) {
    console.warn('Unable to expand managed users via campaigns:', error);
  }

  return managedUserIds;
}

function isUserConsideredActive(user) {
  if (!user) {
    return false;
  }

  const status = typeof user.EmploymentStatus === 'string'
    ? user.EmploymentStatus.trim().toLowerCase()
    : '';

  if (!status) {
    return true;
  }

  if (['active', 'activated'].includes(status)) {
    return true;
  }

  if (['terminated', 'inactive', 'disabled', 'separated'].includes(status)) {
    return false;
  }

  return true;
}

/**
 * Get all shift slots - uses ScheduleUtilities
 */

function clientGetAllShiftSlots() {
  try {
    console.log('📊 Getting all shift slots');

    let slots = readScheduleSheet(SHIFT_SLOTS_SHEET) || [];
    if (!slots.length) {
      createDefaultShiftSlots();
      slots = readScheduleSheet(SHIFT_SLOTS_SHEET) || [];
    }

    const normalizedSlots = slots.map(slot => {
      const slotId = (slot.SlotId || slot.ID || slot.Id || slot.slotId || '').toString().trim() || Utilities.getUuid();
      const slotName = (slot.SlotName || slot.Name || '').toString().trim();
      const campaign = (slot.Campaign || slot.Department || '').toString().trim();
      const location = (slot.Location || '').toString().trim() || 'Office';
      const startTime = normalizeTimeTo12Hour(slot.StartTime || slot.startTime || '');
      const endTime = normalizeTimeTo12Hour(slot.EndTime || slot.endTime || '');
      const daysArray = parseDaysCsv(slot.DaysCSV || slot.DaysOfWeek || '');
      const statusValue = (slot.Status || '').toString().trim().toUpperCase();
      const status = statusValue || (scheduleFlagToBool(slot.IsActive, true) ? 'Active' : 'Archived');

      return {
        ID: slotId,
        SlotId: slotId,
        Name: slotName,
        SlotName: slotName,
        Campaign: campaign,
        Department: campaign,
        Location: location,
        StartTime: startTime,
        EndTime: endTime,
        DaysOfWeekArray: daysArray,
        DaysOfWeek: daysArray.join(','),
        Description: slot.Description || '',
        Notes: slot.Notes || '',
        Status: status,
        CreatedAt: slot.CreatedAt || '',
        CreatedBy: slot.CreatedBy || '',
        UpdatedAt: slot.UpdatedAt || '',
        UpdatedBy: slot.UpdatedBy || ''
      };
    });

    normalizedSlots.sort((a, b) => {
      const campaignCompare = (a.Campaign || '').localeCompare(b.Campaign || '');
      if (campaignCompare !== 0) {
        return campaignCompare;
<<<<<<< HEAD
=======
      }
      return (a.SlotName || '').localeCompare(b.SlotName || '');
    });

    normalizedSlots.sort((a, b) => {
      const campaignCompare = (a.Campaign || '').localeCompare(b.Campaign || '');
      if (campaignCompare !== 0) {
        return campaignCompare;
>>>>>>> 96bc1b83
      }
      return (a.SlotName || '').localeCompare(b.SlotName || '');
    });

    console.log(`✅ Returning ${normalizedSlots.length} normalized shift slots`);
    return normalizedSlots;

  } catch (error) {
    console.error('❌ Error getting shift slots:', error);
    safeWriteError('clientGetAllShiftSlots', error);
    return [];
  }
}

// ────────────────────────────────────────────────────────────────────────────
// SCHEDULE GENERATION - Enhanced with ScheduleUtilities integration
// ────────────────────────────────────────────────────────────────────────────

function normalizeGenerationOptions(options = {}) {
  const coerceNumber = (value, fallback, { min = null, max = null } = {}) => {
    const fallbackNumber = Number(fallback);
    let resolved = Number(value);

    if (!Number.isFinite(resolved)) {
      resolved = Number.isFinite(fallbackNumber) ? fallbackNumber : 0;
    }

    if (typeof min === 'number' && resolved < min) {
      resolved = min;
    }

    if (typeof max === 'number' && resolved > max) {
      resolved = max;
    }

    return resolved;
  };

  const coerceBoolean = (value, fallback = false) => {
    if (typeof value === 'boolean') {
      return value;
    }

    if (typeof value === 'number') {
      return value !== 0;
    }

    if (typeof value === 'string') {
      const normalized = value.trim().toLowerCase();
      if (!normalized) {
        return fallback;
      }

      if (['true', '1', 'yes', 'y', 'on'].includes(normalized)) {
        return true;
      }

      if (['false', '0', 'no', 'n', 'off'].includes(normalized)) {
        return false;
      }
    }

    return fallback;
  };

  const capacityOptions = options && typeof options === 'object' ? options.capacity || {} : {};
  const breaksOptions = options && typeof options === 'object' ? options.breaks || {} : {};
  const overtimeOptions = options && typeof options === 'object' ? options.overtime || {} : {};
  const advancedOptions = options && typeof options === 'object' ? options.advanced || {} : {};

  const maxCapacity = coerceNumber(capacityOptions.max ?? options.maxCapacity, 10, { min: 1 });
  const minCoverage = coerceNumber(capacityOptions.min ?? options.minCoverage, 3, { min: 0 });

  const break1Duration = coerceNumber(breaksOptions.first ?? options.break1Duration ?? options.breakDuration, 15, { min: 0 });
  const lunchDuration = coerceNumber(breaksOptions.lunch ?? options.lunchDuration, 30, { min: 0 });
  const break2Duration = coerceNumber(breaksOptions.second ?? options.break2Duration, 15, { min: 0 });
  const enableStaggered = coerceBoolean(breaksOptions.enableStaggered ?? options.enableStaggeredBreaks, true);
  const breakGroups = coerceNumber(breaksOptions.groups ?? options.breakGroups, 3, { min: 1 });
  const staggerInterval = coerceNumber(breaksOptions.interval ?? options.staggerInterval, 15, { min: 1 });
  const minCoveragePct = coerceNumber(breaksOptions.minCoveragePct ?? options.minCoveragePct, 70, { min: 0, max: 100 });

  const overtimeEnabled = coerceBoolean(overtimeOptions.enabled ?? options.overtimeEnabled, false);
  const maxDailyOT = coerceNumber(overtimeOptions.maxDaily ?? options.maxDailyOT, overtimeEnabled ? 2 : 0, { min: 0 });
  const maxWeeklyOT = coerceNumber(overtimeOptions.maxWeekly ?? options.maxWeeklyOT, overtimeEnabled ? 10 : 0, { min: 0 });
  const otApproval = (overtimeOptions.approval ?? options.otApproval ?? 'supervisor') || 'supervisor';
  const otRate = coerceNumber(overtimeOptions.rate ?? options.otRate, 1.5, { min: 1 });
  const otPolicy = (overtimeOptions.policy ?? options.otPolicy ?? 'MANDATORY') || 'MANDATORY';

  const allowSwaps = coerceBoolean(advancedOptions.allowSwaps ?? options.allowSwaps, true);
  const weekendPremium = coerceBoolean(advancedOptions.weekendPremium ?? options.weekendPremium, false);
  const holidayPremium = coerceBoolean(advancedOptions.holidayPremium ?? options.holidayPremium, true);
  const autoAssignment = coerceBoolean(advancedOptions.autoAssignment ?? options.autoAssignment, false);
  const restPeriod = coerceNumber(advancedOptions.restPeriod ?? options.restPeriod, 8, { min: 0 });
  const notificationLead = coerceNumber(advancedOptions.notificationLead ?? options.notificationLead, 24, { min: 0 });
  const handoverTime = coerceNumber(advancedOptions.handoverTime ?? options.handoverTime, 15, { min: 0 });

  const normalized = {
    capacity: {
      max: maxCapacity,
      min: minCoverage
    },
    breaks: {
      first: break1Duration,
      lunch: lunchDuration,
      second: break2Duration,
      enableStaggered,
      groups: breakGroups,
      interval: staggerInterval,
      minCoveragePct
    },
    overtime: {
      enabled: overtimeEnabled,
      maxDaily: maxDailyOT,
      maxWeekly: maxWeeklyOT,
      approval: otApproval,
      rate: otRate,
      policy: otPolicy
    },
    advanced: {
      allowSwaps,
      weekendPremium,
      holidayPremium,
      autoAssignment,
      restPeriod,
      notificationLead,
      handoverTime
    }
  };

  normalized.snapshot = {
    capacity: Object.assign({}, normalized.capacity),
    breaks: Object.assign({}, normalized.breaks),
    overtime: Object.assign({}, normalized.overtime),
    advanced: Object.assign({}, normalized.advanced)
  };

  return normalized;
}

function applyGenerationOptionsToSlot(slot, generationOptions) {
  const applied = Object.assign({}, slot || {});
  const { capacity, breaks, overtime, advanced } = generationOptions || {};

  if (capacity) {
    if (typeof capacity.max === 'number') {
      applied.MaxCapacity = capacity.max;
    }
    if (typeof capacity.min === 'number') {
      applied.MinCoverage = capacity.min;
    }
  }

  if (breaks) {
    if (typeof breaks.first === 'number') {
      applied.BreakDuration = breaks.first;
      applied.Break1Duration = breaks.first;
    }
    if (typeof breaks.second === 'number') {
      applied.Break2Duration = breaks.second;
    }
    if (typeof breaks.lunch === 'number') {
      applied.LunchDuration = breaks.lunch;
    }
    if (typeof breaks.enableStaggered === 'boolean') {
      applied.EnableStaggeredBreaks = breaks.enableStaggered;
    }
    if (typeof breaks.groups === 'number') {
      applied.BreakGroups = breaks.groups;
    }
    if (typeof breaks.interval === 'number') {
      applied.StaggerInterval = breaks.interval;
    }
    if (typeof breaks.minCoveragePct === 'number') {
      applied.MinCoveragePct = breaks.minCoveragePct;
    }
  }

  if (overtime) {
    if (typeof overtime.enabled === 'boolean') {
      applied.EnableOvertime = overtime.enabled;
    }
    if (typeof overtime.maxDaily === 'number') {
      applied.MaxDailyOT = overtime.maxDaily;
    }
    if (typeof overtime.maxWeekly === 'number') {
      applied.MaxWeeklyOT = overtime.maxWeekly;
    }
    if (overtime.approval) {
      applied.OTApproval = overtime.approval;
    }
    if (typeof overtime.rate === 'number') {
      applied.OTRate = overtime.rate;
    }
    if (overtime.policy) {
      applied.OTPolicy = overtime.policy;
    }
  }

  if (advanced) {
    if (typeof advanced.allowSwaps === 'boolean') {
      applied.AllowSwaps = advanced.allowSwaps;
    }
    if (typeof advanced.weekendPremium === 'boolean') {
      applied.WeekendPremium = advanced.weekendPremium;
    }
    if (typeof advanced.holidayPremium === 'boolean') {
      applied.HolidayPremium = advanced.holidayPremium;
    }
    if (typeof advanced.autoAssignment === 'boolean') {
      applied.AutoAssignment = advanced.autoAssignment;
    }
    if (typeof advanced.restPeriod === 'number') {
      applied.RestPeriod = advanced.restPeriod;
    }
    if (typeof advanced.notificationLead === 'number') {
      applied.NotificationLead = advanced.notificationLead;
    }
    if (typeof advanced.handoverTime === 'number') {
      applied.HandoverTime = advanced.handoverTime;
    }
  }

  return applied;
}

function parseDateTimeForGeneration(dateStr, timeStr) {
  if (!dateStr) {
    return null;
  }

  try {
    const base = new Date(dateStr);
    if (isNaN(base.getTime())) {
      return null;
    }

    if (!timeStr) {
      return base;
    }

    const parts = String(timeStr).split(':');
    const hours = Number(parts[0]);
    const minutes = Number(parts[1]);
    const seconds = Number(parts[2] || 0);

    if (!Number.isFinite(hours) || !Number.isFinite(minutes) || !Number.isFinite(seconds)) {
      return base;
    }

    const dateTime = new Date(base.getTime());
    dateTime.setHours(hours, minutes, seconds, 0);
    return dateTime;
  } catch (error) {
    return null;
  }
}

function buildSlotAssignmentKey(slotId, dateStr) {
  if (!dateStr) {
    return null;
  }

  return `${slotId || 'UNASSIGNED'}::${dateStr}`;
}

function determineCapacityLimit(slot, generationOptions) {
  const slotCapacity = Number(slot && slot.MaxCapacity);
  const generationCapacity = generationOptions && generationOptions.capacity ? Number(generationOptions.capacity.max) : NaN;

  if (Number.isFinite(generationCapacity) && generationCapacity > 0) {
    if (Number.isFinite(slotCapacity) && slotCapacity > 0) {
      return Math.min(generationCapacity, slotCapacity);
    }
    return generationCapacity;
  }

  if (Number.isFinite(slotCapacity) && slotCapacity > 0) {
    return slotCapacity;
  }

  return null;
}

/**
 * Enhanced schedule generation with comprehensive validation
 */
/**
 * Enhanced schedule generation with comprehensive validation
 */

function clientGenerateSchedulesEnhanced(startDate, endDate, userNames, shiftSlotIds, templateId, generatedBy, options = {}) {
  try {
    const normalizedStart = normalizeDateForSheet(startDate, DEFAULT_SCHEDULE_TIME_ZONE);
    const normalizedEnd = normalizeDateForSheet(endDate, DEFAULT_SCHEDULE_TIME_ZONE);

    if (!normalizedStart || !normalizedEnd) {
      return {
        success: false,
        error: 'Start and end dates are required for schedule generation.'
      };
    }

    const startDateObj = new Date(normalizedStart);
    const endDateObj = new Date(normalizedEnd);
    if (startDateObj > endDateObj) {
      return {
        success: false,
        error: 'End date must be on or after the start date.'
      };
    }

    const campaignId = normalizeCampaignIdValue(options.campaignId || '');
    const detectConflicts = options.detectConflicts !== false;
    const includeHolidays = options.includeHolidays !== false;
    const advancedOptions = options.advanced || {};
    const capacityOptions = options.capacity || {};
    const breaksOptions = options.breaks || {};
    const overtimeOptions = options.overtime || {};
    const allowSwaps = scheduleFlagToBool(advancedOptions.allowSwaps, true);
    const restHours = Number(advancedOptions.restPeriod || 0);
    const notificationLead = Number(advancedOptions.notificationLead || 0);
    const handoverMinutes = Number(advancedOptions.handoverTime || 0);
    const overtimeEnabled = scheduleFlagToBool(overtimeOptions.enabled, false);
    const overtimeMinutes = overtimeEnabled ? Math.round(Number(overtimeOptions.maxDaily || 0) * 60) : '';
    const maxCapacity = Number(capacityOptions.max || options.maxCapacity || 0) || null;
    const minCoverage = Number(capacityOptions.min || options.minCoverage || 0) || 0;
    const minCoveragePct = Number(breaksOptions.minCoveragePct || options.minCoveragePct || 0) || 0;

    let selectedSlots = clientGetAllShiftSlots();
    selectedSlots = selectedSlots.filter(slot => (slot.Status || 'Active').toUpperCase() !== 'ARCHIVED');
    if (campaignId) {
      selectedSlots = selectedSlots.filter(slot => (slot.Campaign || '').toString().toLowerCase() === campaignId.toLowerCase());
    }
    if (Array.isArray(shiftSlotIds) && shiftSlotIds.length) {
      selectedSlots = selectedSlots.filter(slot => shiftSlotIds.includes(slot.SlotId));
    }

    if (!selectedSlots.length) {
      return {
        success: false,
        error: 'No active shift slots matched the selection for this campaign.'
      };
    }

    const slotMap = new Map(selectedSlots.map(slot => [slot.SlotId, slot]));
    const scheduleUsers = clientGetScheduleUsers(generatedBy || 'system', campaignId || null);
    const userKeyMap = new Map();
    const userIdMap = new Map();
    scheduleUsers.forEach(user => {
      userKeyMap.set(normalizeUserKey(user.UserName || user.FullName), user);
      userIdMap.set(String(user.ID), user);
    });

    let targetUsers = [];
    const unresolvedUsers = [];
    if (Array.isArray(userNames) && userNames.length) {
      userNames.forEach(entry => {
        if (!entry) {
          return;
        }
        const nameKey = normalizeUserKey(entry);
        const idKey = String(entry);
        const user = userKeyMap.get(nameKey) || userIdMap.get(idKey);
        if (user) {
          targetUsers.push(user);
        } else {
          unresolvedUsers.push(entry);
        }
      });
    } else {
      targetUsers = scheduleUsers.slice();
    }

    const filteredUsers = targetUsers.filter(user => {
      if (!user || !user.ID) {
        return false;
      }
      if (user.isActive === false) {
        return false;
      }
      if (campaignId && (user.CampaignID || '').toString().toLowerCase() !== campaignId.toLowerCase()) {
        return false;
      }
      if (user.HireDate) {
        const hireDate = new Date(user.HireDate);
        if (!isNaN(hireDate.getTime()) && hireDate > endDateObj) {
          return false;
        }
      }
      return true;
    });

    if (!filteredUsers.length) {
      return {
        success: false,
        error: 'No eligible users were found for the selected campaign and date range.'
      };
    }

    const seed = options.seed || `${campaignId || 'ALL'}-${normalizedStart}-${normalizedEnd}-${(shiftSlotIds || []).join('|')}`;
    const orderedUsers = shuffleWithSeed(filteredUsers, seed);
    const slotCounts = new Map();
    const assignments = [];
    const skippedUsers = [];
    const now = new Date();
    const actor = generatedBy || (typeof getCurrentUser === 'function' ? (getCurrentUser()?.Email || 'System') : 'System');

    orderedUsers.forEach((user, index) => {
      let assignedSlot = null;
      for (let attempt = 0; attempt < selectedSlots.length; attempt++) {
        const slot = selectedSlots[(index + attempt) % selectedSlots.length];
        const slotCount = slotCounts.get(slot.SlotId) || 0;
        if (maxCapacity && slotCount >= maxCapacity) {
          continue;
        }
        assignedSlot = slot;
        break;
      }

      if (!assignedSlot) {
        skippedUsers.push({
          userId: user.ID,
          userName: user.UserName || user.FullName,
          reason: 'Max capacity reached for selected slots'
        });
        return;
      }

      slotCounts.set(assignedSlot.SlotId, (slotCounts.get(assignedSlot.SlotId) || 0) + 1);

      assignments.push({
        AssignmentId: Utilities.getUuid(),
        UserId: user.ID,
        UserName: user.UserName || user.FullName,
        Campaign: campaignId || user.CampaignID || '',
        SlotId: assignedSlot.SlotId,
        SlotName: assignedSlot.SlotName || assignedSlot.Name,
        StartDate: normalizedStart,
        EndDate: normalizedEnd,
        Status: 'PENDING',
        AllowSwap: allowSwaps,
        Premiums: '',
        BreaksConfigJSON: JSON.stringify({
          break1: breaksOptions.first || 15,
          break2: breaksOptions.second || 0,
          lunch: breaksOptions.lunch || 30,
          enableStaggered: scheduleFlagToBool(breaksOptions.enableStaggered, false),
          groups: breaksOptions.groups || '',
          interval: breaksOptions.interval || '',
          minCoveragePct: breaksOptions.minCoveragePct || '',
          unproductive: (breaksOptions.first || 0) + (breaksOptions.second || 0) + (breaksOptions.lunch || 0)
        }),
        OvertimeMinutes: overtimeMinutes || '',
        RestPeriodHours: restHours || '',
        NotificationLeadHours: notificationLead || '',
        HandoverMinutes: handoverMinutes || '',
        Notes: options.notes || '',
        CreatedAt: now,
        CreatedBy: actor,
        UpdatedAt: now,
        UpdatedBy: actor
      });
    });

    const dateSeries = buildDateSeries(normalizedStart, normalizedEnd);
    const holidayMap = includeHolidays ? loadHolidayMap(normalizedStart, normalizedEnd) : new Map();

    const existingAssignments = readShiftAssignments()
      .map(normalizeAssignmentRecord)
      .filter(record => record && record.AssignmentId)
      .filter(record => (record.Status || '').toUpperCase() !== 'ARCHIVED' && (record.Status || '').toUpperCase() !== 'REJECTED');

    const relevantExisting = existingAssignments.filter(record => {
      if (campaignId && (record.Campaign || '').toString().toLowerCase() !== campaignId.toLowerCase()) {
        return false;
      }
      return !(record.EndDate < normalizedStart || record.StartDate > normalizedEnd);
    });

    const conflicts = [];
    const assignmentPremiums = new Map();

    const checkRestPeriod = (existing, generatedSlot, assignment) => {
      if (!restHours || !generatedSlot) {
        return false;
      }
      const candidateSlot = slotMap.get(existing.SlotId);
      if (!candidateSlot) {
        return false;
      }
      const existingStart = new Date(`${existing.StartDate}T00:00:00`);
      const existingEnd = new Date(`${existing.EndDate}T00:00:00`);
      const generatedStart = new Date(`${assignment.StartDate}T00:00:00`);
      const generatedEnd = new Date(`${assignment.EndDate}T00:00:00`);
      const existingStartMinutes = parseTimeToMinutes(candidateSlot.StartTime || candidateSlot.startTime || '');
      const existingEndMinutes = parseTimeToMinutes(candidateSlot.EndTime || candidateSlot.endTime || '');
      const generatedStartMinutes = parseTimeToMinutes(generatedSlot.StartTime || generatedSlot.startTime || '');
      const generatedEndMinutes = parseTimeToMinutes(generatedSlot.EndTime || generatedSlot.endTime || '');

      if (Number.isFinite(existingEndMinutes)) {
        existingEnd.setHours(0, existingEndMinutes, 0, 0);
        if (Number.isFinite(existingStartMinutes) && existingEndMinutes <= existingStartMinutes) {
          existingEnd.setDate(existingEnd.getDate() + 1);
        }
      }

      if (Number.isFinite(generatedStartMinutes)) {
        generatedStart.setHours(0, generatedStartMinutes, 0, 0);
      }
      if (Number.isFinite(generatedEndMinutes)) {
        generatedEnd.setHours(0, generatedEndMinutes, 0, 0);
        if (Number.isFinite(generatedStartMinutes) && generatedEndMinutes <= generatedStartMinutes) {
          generatedEnd.setDate(generatedEnd.getDate() + 1);
        }
      }

      const diffHours = (generatedStart.getTime() - existingEnd.getTime()) / (1000 * 60 * 60);
      return diffHours < restHours;
    };

    const normalizedAssignments = assignments.filter(assignment => {
      const slot = slotMap.get(assignment.SlotId);
      if (!slot) {
        conflicts.push({
          userId: assignment.UserId,
          userName: assignment.UserName,
          type: 'MISSING_SLOT',
          error: 'Assigned slot could not be found',
          periodStart: assignment.StartDate,
          periodEnd: assignment.EndDate
        });
        return false;
      }

      const existingForUser = relevantExisting.filter(existing => {
        const existingUserKey = normalizeUserKey(existing.UserName || '');
        const assignmentUserKey = normalizeUserKey(assignment.UserName || '');
        const sameUser = existing.UserId && assignment.UserId
          ? String(existing.UserId) === String(assignment.UserId)
          : existingUserKey && existingUserKey === assignmentUserKey;
        if (!sameUser) {
          return false;
        }
        const overlaps = !(existing.EndDate < assignment.StartDate || existing.StartDate > assignment.EndDate);
        if (!overlaps) {
          return false;
        }
        return true;
      });

      if (existingForUser.length) {
        existingForUser.forEach(existing => {
          conflicts.push({
            userId: assignment.UserId,
            userName: assignment.UserName,
            type: 'USER_DOUBLE_BOOKING',
            existingAssignmentId: existing.AssignmentId,
            periodStart: existing.StartDate,
            periodEnd: existing.EndDate,
            error: 'User already has an assignment that overlaps this period'
          });
        });
        if (detectConflicts) {
          return false;
        }
      }

      if (restHours > 0) {
        const restConflict = existingForUser.some(existing => checkRestPeriod(existing, slot, assignment));
        if (restConflict) {
          conflicts.push({
            userId: assignment.UserId,
            userName: assignment.UserName,
            type: 'REST_VIOLATION',
            periodStart: assignment.StartDate,
            periodEnd: assignment.EndDate,
            error: `Rest period requirement of ${restHours} hours would be violated`
          });
          if (detectConflicts) {
            return false;
          }
        }
      }

      const premiumSet = new Set();
      const datesForAssignment = dateSeries.filter(date => date >= assignment.StartDate && date <= assignment.EndDate);
      const hasWeekend = datesForAssignment.some(isWeekendDate);
      if (hasWeekend && scheduleFlagToBool(advancedOptions.weekendPremium, false)) {
        premiumSet.add('Weekend');
      }
      const hasHoliday = datesForAssignment.some(date => {
        const entries = holidayMap.get(date) || [];
        return entries.some(entry => (entry.region || '').toLowerCase() === 'jamaica');
      });
      if (hasHoliday && scheduleFlagToBool(advancedOptions.holidayPremium, true)) {
        premiumSet.add('Holiday');
      }
      if (overtimeEnabled) {
        premiumSet.add('Overtime');
      }
      assignmentPremiums.set(assignment.AssignmentId, Array.from(premiumSet));
      assignment.Premiums = Array.from(premiumSet).join(',');
      return true;
    });
<<<<<<< HEAD

    const coverageDetails = dateSeries.map(date => {
      let total = 0;
      const breakdown = {};
      normalizedAssignments.forEach(assignment => {
        if (assignment.StartDate <= date && assignment.EndDate >= date) {
          total += 1;
          breakdown[assignment.SlotId] = (breakdown[assignment.SlotId] || 0) + 1;
        }
      });

      let target = minCoverage;
      if (minCoveragePct > 0) {
        const base = maxCapacity || normalizedAssignments.length || selectedSlots.length;
        const pctTarget = Math.ceil(base * (minCoveragePct / 100));
        target = Math.max(target, pctTarget);
      }

      const holidayEntries = holidayMap.get(date) || [];
      const weekend = isWeekendDate(date);
      return {
        date,
        total,
        minRequired: target,
        shortfall: target > total ? target - total : 0,
        excess: target && total > target ? total - target : 0,
        weekend,
        holidayRegions: holidayEntries.map(entry => entry.region || ''),
        slotBreakdown: breakdown,
        premium: {
          weekend: weekend && scheduleFlagToBool(advancedOptions.weekendPremium, false),
          holiday: holidayEntries.some(entry => (entry.region || '').toLowerCase() === 'jamaica') && scheduleFlagToBool(advancedOptions.holidayPremium, true)
        }
      };
    });

    const daysWithShortfall = coverageDetails.filter(day => day.shortfall > 0).length;
    const coverageMetDays = coverageDetails.length ? coverageDetails.length - daysWithShortfall : 0;
    const coveragePercent = coverageDetails.length ? Math.round((coverageMetDays / coverageDetails.length) * 100) : 100;

    const previewSummary = {
      periodStart: normalizedStart,
      periodEnd: normalizedEnd,
      totalAssignments: normalizedAssignments.length,
      coverageDetails,
      coveragePercent,
      shortfallDays: daysWithShortfall,
      skippedUsers,
      conflicts,
      unresolvedUsers
    };

    if (options.commitToken) {
      const cached = loadSchedulePreview(options.commitToken);
      if (!cached || !Array.isArray(cached.assignments)) {
        return {
          success: false,
          error: 'Preview token expired or not found. Please regenerate the schedule preview.'
        };
      }
      const commitResult = writeShiftAssignments(cached.assignments, actor, options.notes || 'Auto-assigned schedule generation', 'PENDING');
      CacheService.getScriptCache().put(`schedule_preview_${options.commitToken}`, '', 1);
      return {
        success: true,
        generated: commitResult.count || cached.assignments.length,
        periodStart: cached.metadata?.periodStart || normalizedStart,
        periodEnd: cached.metadata?.periodEnd || normalizedEnd,
        coverage: cached.metadata?.coverage || previewSummary,
        conflicts: cached.metadata?.conflicts || [],
        skipped: cached.metadata?.skippedUsers || []
      };
    }

=======

    const coverageDetails = dateSeries.map(date => {
      let total = 0;
      const breakdown = {};
      normalizedAssignments.forEach(assignment => {
        if (assignment.StartDate <= date && assignment.EndDate >= date) {
          total += 1;
          breakdown[assignment.SlotId] = (breakdown[assignment.SlotId] || 0) + 1;
        }
      });

      let target = minCoverage;
      if (minCoveragePct > 0) {
        const base = maxCapacity || normalizedAssignments.length || selectedSlots.length;
        const pctTarget = Math.ceil(base * (minCoveragePct / 100));
        target = Math.max(target, pctTarget);
      }

      const holidayEntries = holidayMap.get(date) || [];
      const weekend = isWeekendDate(date);
      return {
        date,
        total,
        minRequired: target,
        shortfall: target > total ? target - total : 0,
        excess: target && total > target ? total - target : 0,
        weekend,
        holidayRegions: holidayEntries.map(entry => entry.region || ''),
        slotBreakdown: breakdown,
        premium: {
          weekend: weekend && scheduleFlagToBool(advancedOptions.weekendPremium, false),
          holiday: holidayEntries.some(entry => (entry.region || '').toLowerCase() === 'jamaica') && scheduleFlagToBool(advancedOptions.holidayPremium, true)
        }
      };
    });

    const daysWithShortfall = coverageDetails.filter(day => day.shortfall > 0).length;
    const coverageMetDays = coverageDetails.length ? coverageDetails.length - daysWithShortfall : 0;
    const coveragePercent = coverageDetails.length ? Math.round((coverageMetDays / coverageDetails.length) * 100) : 100;

    const previewSummary = {
      periodStart: normalizedStart,
      periodEnd: normalizedEnd,
      totalAssignments: normalizedAssignments.length,
      coverageDetails,
      coveragePercent,
      shortfallDays: daysWithShortfall,
      skippedUsers,
      conflicts,
      unresolvedUsers
    };

    if (options.commitToken) {
      const cached = loadSchedulePreview(options.commitToken);
      if (!cached || !Array.isArray(cached.assignments)) {
        return {
          success: false,
          error: 'Preview token expired or not found. Please regenerate the schedule preview.'
        };
      }
      const commitResult = writeShiftAssignments(cached.assignments, actor, options.notes || 'Auto-assigned schedule generation', 'PENDING');
      CacheService.getScriptCache().put(`schedule_preview_${options.commitToken}`, '', 1);
      return {
        success: true,
        generated: commitResult.count || cached.assignments.length,
        periodStart: cached.metadata?.periodStart || normalizedStart,
        periodEnd: cached.metadata?.periodEnd || normalizedEnd,
        coverage: cached.metadata?.coverage || previewSummary,
        conflicts: cached.metadata?.conflicts || [],
        skipped: cached.metadata?.skippedUsers || []
      };
    }

>>>>>>> 96bc1b83
    const previewToken = storeSchedulePreview({
      assignments: normalizedAssignments,
      metadata: {
        periodStart: normalizedStart,
        periodEnd: normalizedEnd,
        coverage: previewSummary,
        conflicts,
        skippedUsers
      }
    });

    const assignmentSummary = normalizedAssignments.map(assignment => ({
      AssignmentId: assignment.AssignmentId,
      UserId: assignment.UserId,
      UserName: assignment.UserName,
      SlotId: assignment.SlotId,
      SlotName: assignment.SlotName,
      StartDate: assignment.StartDate,
      EndDate: assignment.EndDate,
      Premiums: assignmentPremiums.get(assignment.AssignmentId) || []
    }));

    return {
      success: true,
      previewToken,
      generated: normalizedAssignments.length,
      preview: previewSummary,
      assignments: assignmentSummary,
      conflicts,
      skippedUsers,
      unresolvedUsers
    };

  } catch (error) {
    console.error('❌ Enhanced schedule generation failed:', error);
    safeWriteError('clientGenerateSchedulesEnhanced', error);
    return {
      success: false,
      error: error.message,
      generated: 0,
      conflicts: []
    };
  }
}


function saveSchedulesToSheet(schedules) {
  try {
    if (!Array.isArray(schedules) || !schedules.length) {
      return;
    }

    const actor = 'Import';
    const assignments = schedules.map(schedule => ({
      AssignmentId: schedule.AssignmentId || schedule.ID || Utilities.getUuid(),
      UserId: schedule.UserID || schedule.UserId || '',
      UserName: schedule.UserName || '',
      Campaign: schedule.Campaign || schedule.Department || '',
      SlotId: schedule.SlotID || schedule.SlotId || '',
      SlotName: schedule.SlotName || schedule.Name || '',
      StartDate: normalizeDateForSheet(schedule.PeriodStart || schedule.Date, DEFAULT_SCHEDULE_TIME_ZONE),
      EndDate: normalizeDateForSheet(schedule.PeriodEnd || schedule.Date, DEFAULT_SCHEDULE_TIME_ZONE) || normalizeDateForSheet(schedule.PeriodStart || schedule.Date, DEFAULT_SCHEDULE_TIME_ZONE),
      Status: schedule.Status || 'PENDING',
      AllowSwap: scheduleFlagToBool(schedule.AllowSwaps || schedule.AllowSwap, false),
      Premiums: [
        scheduleFlagToBool(schedule.WeekendPremium, false) ? 'Weekend' : '',
        scheduleFlagToBool(schedule.HolidayPremium, false) ? 'Holiday' : '',
        scheduleFlagToBool(schedule.EnableOvertime || schedule.EnableOT, false) ? 'Overtime' : ''
      ].filter(Boolean).join(','),
      BreaksConfigJSON: schedule.GenerationConfig || schedule.BreaksConfigJSON || '',
      OvertimeMinutes: schedule.MaxDailyOT ? Math.round(Number(schedule.MaxDailyOT) * 60) : '',
      RestPeriodHours: schedule.RestPeriodHours || schedule.RestPeriod || '',
      NotificationLeadHours: schedule.NotificationLeadHours || schedule.NotificationLead || '',
      HandoverMinutes: schedule.HandoverTimeMinutes || schedule.HandoverTime || '',
      Notes: schedule.Notes || '',
      CreatedAt: new Date(),
      CreatedBy: actor,
      UpdatedAt: new Date(),
      UpdatedBy: actor
    }));

    writeShiftAssignments(assignments, actor, 'Legacy schedule import', 'PENDING');

  } catch (error) {
    console.error('Error saving schedules to sheet:', error);
    safeWriteError('saveSchedulesToSheet', error);
    throw error;
  }
}

/**
 * Get all schedules with filtering - uses ScheduleUtilities
 */

function clientGetAllSchedules(filters = {}) {
  try {
    console.log('📋 Getting all assignments with filters:', filters);
    const assignments = readShiftAssignments().map(normalizeAssignmentRecord);
    const slotMap = new Map(clientGetAllShiftSlots().map(slot => [slot.SlotId, slot]));

    let filtered = assignments;

    if (filters.startDate) {
      filtered = filtered.filter(record => !record.EndDate || record.EndDate >= filters.startDate);
    }
    if (filters.endDate) {
      filtered = filtered.filter(record => !record.StartDate || record.StartDate <= filters.endDate);
    }
    if (filters.userId) {
      filtered = filtered.filter(record => String(record.UserId || '') === String(filters.userId));
    }
    if (filters.userName) {
      filtered = filtered.filter(record => (record.UserName || '').toString() === filters.userName);
    }
    if (filters.status) {
      filtered = filtered.filter(record => (record.Status || '').toString().toUpperCase() === filters.status.toUpperCase());
    }
    if (filters.campaign) {
      filtered = filtered.filter(record => (record.Campaign || '').toString().toLowerCase() === filters.campaign.toLowerCase());
    }
    if (filters.slotId) {
      filtered = filtered.filter(record => record.SlotId === filters.slotId);
    }

    const normalized = filtered.map(record => {
      const slot = slotMap.get(record.SlotId) || {};
      return {
        ID: record.AssignmentId,
        AssignmentId: record.AssignmentId,
        UserId: record.UserId,
        UserName: record.UserName,
        SlotId: record.SlotId,
        SlotName: record.SlotName || slot.SlotName || slot.Name || '',
        Campaign: record.Campaign || slot.Campaign || '',
        Location: slot.Location || '',
        StartDate: record.StartDate,
        EndDate: record.EndDate,
        Status: record.Status || 'PENDING',
        AllowSwap: scheduleFlagToBool(record.AllowSwap, false),
        Premiums: record.Premiums || '',
        Notes: record.Notes || '',
        StartTime: slot.StartTime || '',
        EndTime: slot.EndTime || ''
      };
    });

    normalized.sort((a, b) => {
      const startCompare = (b.StartDate || '').localeCompare(a.StartDate || '');
      if (startCompare !== 0) {
        return startCompare;
      }
      return (a.UserName || '').localeCompare(b.UserName || '');
    });

    return {
      success: true,
      schedules: normalized,
      total: normalized.length,
      filters
    };

  } catch (error) {
    console.error('❌ Error getting assignments:', error);
    safeWriteError('clientGetAllSchedules', error);
    return {
      success: false,
      error: error.message,
      schedules: []
    };
  }
}

/**
 * Core schedule import implementation shared by all callers
 */

function internalClientImportSchedules(importRequest = {}) {
  try {
    const schedules = Array.isArray(importRequest.schedules) ? importRequest.schedules : [];
    if (schedules.length === 0) {
      throw new Error('No schedules were provided for import.');
    }

    saveSchedulesToSheet(schedules);

    return {
      success: true,
      imported: schedules.length
    };

  } catch (error) {
    console.error('❌ Error importing schedules:', error);
    safeWriteError('internalClientImportSchedules', error);
    return {
      success: false,
      error: error.message || 'Unknown schedule import error'
    };
  }
}
function clientImportSchedules(importRequest = {}) {
  return internalClientImportSchedules(importRequest);
}

/**
 * Fetch schedule data directly from a Google Sheet link for importing
 */
function clientFetchScheduleSheetData(request = {}) {
  try {
    const options = typeof request === 'string' ? { url: request } : (request || {});
    const sheetUrl = (options.url || options.sheetUrl || '').trim();
    const sheetName = (options.sheetName || options.tabName || '').trim();
    const sheetRange = (options.range || options.sheetRange || '').trim();
    const spreadsheetId = (options.id || options.sheetId || options.spreadsheetId || '').trim();
    const gidValue = options.gid || options.sheetGid || options.sheetNumericId;

    if (!sheetUrl && !spreadsheetId) {
      throw new Error('A Google Sheets link or ID is required to import schedules.');
    }

    let spreadsheet = null;
    if (spreadsheetId) {
      spreadsheet = SpreadsheetApp.openById(spreadsheetId);
    }

    if (!spreadsheet) {
      const candidateUrl = sheetUrl;
      if (candidateUrl) {
        try {
          spreadsheet = SpreadsheetApp.openByUrl(candidateUrl);
        } catch (urlError) {
          const extractedId = extractSpreadsheetId(candidateUrl);
          if (extractedId) {
            spreadsheet = SpreadsheetApp.openById(extractedId);
          } else {
            throw urlError;
          }
        }
      }
    }

    if (!spreadsheet) {
      throw new Error('Unable to open the provided Google Sheets link.');
    }

    let sheet = null;
    if (sheetName) {
      sheet = spreadsheet.getSheetByName(sheetName);
      if (!sheet) {
        throw new Error(`Could not find a sheet named "${sheetName}" in ${spreadsheet.getName()}.`);
      }
    }

    if (!sheet && gidValue !== undefined && gidValue !== null && gidValue !== '') {
      const numericId = Number(gidValue);
      if (!Number.isNaN(numericId)) {
        sheet = spreadsheet.getSheets().find(tab => tab.getSheetId() === numericId) || null;
      }
    }

    if (!sheet) {
      const sheets = spreadsheet.getSheets();
      if (!sheets || sheets.length === 0) {
        throw new Error('The spreadsheet does not contain any sheets to import.');
      }
      sheet = sheets[0];
    }

    const range = sheetRange ? sheet.getRange(sheetRange) : sheet.getDataRange();
    const values = range.getDisplayValues();

    if (!values || values.length === 0) {
      return {
        success: true,
        rows: [],
        spreadsheetName: spreadsheet.getName(),
        sheetName: sheet.getName(),
        sheetId: sheet.getSheetId(),
        range: range.getA1Notation(),
        rowCount: 0,
        columnCount: 0
      };
    }

    return {
      success: true,
      rows: values,
      spreadsheetName: spreadsheet.getName(),
      sheetName: sheet.getName(),
      sheetId: sheet.getSheetId(),
      range: range.getA1Notation(),
      rowCount: values.length,
      columnCount: values[0] ? values[0].length : 0
    };
  } catch (error) {
    console.error('❌ Error fetching schedule data from Google Sheets:', error);
    safeWriteError('clientFetchScheduleSheetData', error);
    return {
      success: false,
      error: error.message
    };
  }
}

// ────────────────────────────────────────────────────────────────────────────
// ATTENDANCE DASHBOARD WITH AI INSIGHTS - Enhanced
// ────────────────────────────────────────────────────────────────────────────

/**
 * Get comprehensive attendance dashboard data with AI insights
 */
function clientGetAttendanceDashboard(startDate, endDate, campaignId = null) {
  try {
    console.log('📊 Generating attendance dashboard');

    // Use ScheduleUtilities to read attendance data
    const attendanceData = readScheduleSheet(ATTENDANCE_STATUS_SHEET) || [];
    
    // Filter by date range
    const filteredData = attendanceData.filter(record => {
      if (!record.Date) return false;
      const recordDate = new Date(record.Date);
      const start = new Date(startDate);
      const end = new Date(endDate);
      return recordDate >= start && recordDate <= end;
    });

    // Get users for context using our enhanced user functions
    const users = clientGetScheduleUsers('system', campaignId);
    const userMap = new Map(users.map(u => [u.UserName, u]));

    // Calculate metrics
    const metrics = calculateAttendanceMetrics(filteredData);
    const userStats = calculateUserAttendanceStats(filteredData, userMap);
    const trends = calculateAttendanceTrends(filteredData);
    const aiInsights = generateAIInsights(metrics, userStats, trends);

    return {
      success: true,
      dashboard: {
        period: { startDate, endDate },
        totalUsers: users.length,
        totalRecords: filteredData.length,
        metrics: metrics,
        userStats: userStats,
        trends: trends,
        insights: aiInsights,
        generatedAt: new Date().toISOString()
      }
    };

  } catch (error) {
    console.error('Error generating attendance dashboard:', error);
    safeWriteError('clientGetAttendanceDashboard', error);
    return {
      success: false,
      error: error.message
    };
  }
}

/**
 * Calculate attendance metrics
 */
function calculateAttendanceMetrics(attendanceData) {
  const statusCounts = {
    Present: 0,
    Absent: 0,
    Late: 0,
    'Sick Leave': 0,
    'Bereavement': 0,
    'Vacation': 0,
    'Leave Of Absence': 0,
    'No Call No Show': 0,
    Other: 0
  };

  attendanceData.forEach(record => {
    const status = record.Status || 'Other';
    if (statusCounts.hasOwnProperty(status)) {
      statusCounts[status]++;
    } else {
      statusCounts.Other++;
    }
  });

  const total = Object.values(statusCounts).reduce((sum, count) => sum + count, 0);

  const percentages = {};
  Object.keys(statusCounts).forEach(status => {
    percentages[status] = total > 0 ? Math.round((statusCounts[status] / total) * 100) : 0;
  });

  return {
    counts: statusCounts,
    percentages: percentages,
    total: total,
    attendanceRate: percentages.Present,
    absenceRate: percentages.Absent + percentages['No Call No Show']
  };
}

/**
 * Calculate user-specific attendance statistics
 */
function calculateUserAttendanceStats(attendanceData, userMap) {
  const userStats = {};

  attendanceData.forEach(record => {
    const userName = record.UserName;
    if (!userName) return;

    if (!userStats[userName]) {
      userStats[userName] = {
        userName: userName,
        totalRecords: 0,
        present: 0,
        absent: 0,
        late: 0,
        sick: 0,
        other: 0,
        attendanceRate: 0,
        user: userMap.get(userName) || null
      };
    }

    const stats = userStats[userName];
    stats.totalRecords++;

    switch (record.Status) {
      case 'Present': stats.present++; break;
      case 'Absent': stats.absent++; break;
      case 'Late': stats.late++; break;
      case 'Sick Leave': stats.sick++; break;
      default: stats.other++; break;
    }
  });

  // Calculate attendance rates
  Object.values(userStats).forEach(stats => {
    if (stats.totalRecords > 0) {
      stats.attendanceRate = Math.round((stats.present / stats.totalRecords) * 100);
    }
  });

  // Sort by attendance rate (best first)
  return Object.values(userStats).sort((a, b) => b.attendanceRate - a.attendanceRate);
}

/**
 * Calculate attendance trends using ScheduleUtilities week functions
 */
function calculateAttendanceTrends(attendanceData) {
  const dailyStats = {};
  const weeklyStats = {};

  attendanceData.forEach(record => {
    const date = record.Date;
    if (!date) return;

    const dayKey = date;
    const weekKey = weekStringFromDate(new Date(date)); // Use ScheduleUtilities function

    // Daily stats
    if (!dailyStats[dayKey]) {
      dailyStats[dayKey] = { date: dayKey, present: 0, absent: 0, total: 0 };
    }
    dailyStats[dayKey].total++;
    if (record.Status === 'Present') {
      dailyStats[dayKey].present++;
    } else {
      dailyStats[dayKey].absent++;
    }

    // Weekly stats
    if (!weeklyStats[weekKey]) {
      weeklyStats[weekKey] = { week: weekKey, present: 0, absent: 0, total: 0 };
    }
    weeklyStats[weekKey].total++;
    if (record.Status === 'Present') {
      weeklyStats[weekKey].present++;
    } else {
      weeklyStats[weekKey].absent++;
    }
  });

  // Calculate attendance rates
  Object.values(dailyStats).forEach(stat => {
    stat.attendanceRate = stat.total > 0 ? Math.round((stat.present / stat.total) * 100) : 0;
  });

  Object.values(weeklyStats).forEach(stat => {
    stat.attendanceRate = stat.total > 0 ? Math.round((stat.present / stat.total) * 100) : 0;
  });

  return {
    daily: Object.values(dailyStats).sort((a, b) => a.date.localeCompare(b.date)),
    weekly: Object.values(weeklyStats).sort((a, b) => a.week.localeCompare(b.week))
  };
}

/**
 * Generate AI insights from attendance data
 */
function generateAIInsights(metrics, userStats, trends) {
  const insights = [];

  // Overall attendance insights
  if (metrics.attendanceRate >= 95) {
    insights.push({
      type: 'positive',
      category: 'Overall Performance',
      message: `Excellent attendance rate of ${metrics.attendanceRate}%. The team is highly reliable.`,
      priority: 'low'
    });
  } else if (metrics.attendanceRate >= 85) {
    insights.push({
      type: 'neutral',
      category: 'Overall Performance',
      message: `Good attendance rate of ${metrics.attendanceRate}%. Some room for improvement.`,
      priority: 'medium'
    });
  } else {
    insights.push({
      type: 'warning',
      category: 'Overall Performance',
      message: `Attendance rate of ${metrics.attendanceRate}% is below optimal. Consider implementing attendance improvement strategies.`,
      priority: 'high'
    });
  }

  // User-specific insights
  const topPerformers = userStats.slice(0, 3);
  const poorPerformers = userStats.filter(u => u.attendanceRate < 85).slice(0, 3);

  if (topPerformers.length > 0) {
    insights.push({
      type: 'positive',
      category: 'Top Performers',
      message: `Top attendance: ${topPerformers.map(u => `${u.userName} (${u.attendanceRate}%)`).join(', ')}`,
      priority: 'low'
    });
  }

  if (poorPerformers.length > 0) {
    insights.push({
      type: 'warning',
      category: 'Attendance Concerns',
      message: `Users needing attention: ${poorPerformers.map(u => `${u.userName} (${u.attendanceRate}%)`).join(', ')}`,
      priority: 'high'
    });
  }

  // Health insights
  if (metrics.percentages['Sick Leave'] > 10) {
    insights.push({
      type: 'warning',
      category: 'Health Trends',
      message: `High sick leave rate (${metrics.percentages['Sick Leave']}%). Consider wellness programs or workplace health assessment.`,
      priority: 'medium'
    });
  }

  // Policy compliance insights
  if (metrics.percentages['No Call No Show'] > 2) {
    insights.push({
      type: 'critical',
      category: 'Policy Compliance',
      message: `${metrics.percentages['No Call No Show']}% no call/no show rate requires immediate attention. Review attendance policies.`,
      priority: 'critical'
    });
  }

  // Trend insights
  if (trends.weekly.length >= 2) {
    const recentWeeks = trends.weekly.slice(-2);
    const trend = recentWeeks[1].attendanceRate - recentWeeks[0].attendanceRate;
    
    if (trend > 5) {
      insights.push({
        type: 'positive',
        category: 'Trends',
        message: `Attendance improving! Up ${trend}% from previous week.`,
        priority: 'low'
      });
    } else if (trend < -5) {
      insights.push({
        type: 'warning',
        category: 'Trends',
        message: `Attendance declining. Down ${Math.abs(trend)}% from previous week.`,
        priority: 'high'
      });
    }
  }

  return insights;
}

// ────────────────────────────────────────────────────────────────────────────
// HOLIDAYS MANAGEMENT WITH MULTI-COUNTRY SUPPORT - Enhanced
// ────────────────────────────────────────────────────────────────────────────

/**
 * Get updated holidays for supported countries with Jamaica priority
 */
function getUpdatedHolidays(countryCode, year) {
  const holidayData = {
    'JM': [ // Jamaica - Primary country
      { name: 'New Year\'s Day', date: `${year}-01-01` },
      { name: 'Ash Wednesday', date: `${year}-02-14` },
      { name: 'Good Friday', date: `${year}-04-07` },
      { name: 'Easter Monday', date: `${year}-04-10` },
      { name: 'Labour Day', date: `${year}-05-23` },
      { name: 'Emancipation Day', date: `${year}-08-01` },
      { name: 'Independence Day', date: `${year}-08-06` },
      { name: 'National Heroes Day', date: `${year}-10-16` },
      { name: 'Christmas Day', date: `${year}-12-25` },
      { name: 'Boxing Day', date: `${year}-12-26` }
    ],
    'US': [ // United States
      { name: 'New Year\'s Day', date: `${year}-01-01` },
      { name: 'Martin Luther King Jr. Day', date: `${year}-01-15` },
      { name: 'Presidents\' Day', date: `${year}-02-19` },
      { name: 'Memorial Day', date: `${year}-05-27` },
      { name: 'Independence Day', date: `${year}-07-04` },
      { name: 'Labor Day', date: `${year}-09-02` },
      { name: 'Columbus Day', date: `${year}-10-14` },
      { name: 'Veterans Day', date: `${year}-11-11` },
      { name: 'Thanksgiving Day', date: `${year}-11-28` },
      { name: 'Christmas Day', date: `${year}-12-25` }
    ],
    'DO': [ // Dominican Republic
      { name: 'New Year\'s Day', date: `${year}-01-01` },
      { name: 'Epiphany', date: `${year}-01-06` },
      { name: 'Lady of Altagracia Day', date: `${year}-01-21` },
      { name: 'Juan Pablo Duarte Day', date: `${year}-01-26` },
      { name: 'Independence Day', date: `${year}-02-27` },
      { name: 'Good Friday', date: `${year}-04-07` },
      { name: 'Labour Day', date: `${year}-05-01` },
      { name: 'Corpus Christi', date: `${year}-06-15` },
      { name: 'Restoration Day', date: `${year}-08-16` },
      { name: 'Our Lady of Mercedes Day', date: `${year}-09-24` },
      { name: 'Constitution Day', date: `${year}-11-06` },
      { name: 'Christmas Day', date: `${year}-12-25` }
    ],
    'PH': [ // Philippines
      { name: 'New Year\'s Day', date: `${year}-01-01` },
      { name: 'People Power Anniversary', date: `${year}-02-25` },
      { name: 'Maundy Thursday', date: `${year}-04-06` },
      { name: 'Good Friday', date: `${year}-04-07` },
      { name: 'Araw ng Kagitingan', date: `${year}-04-09` },
      { name: 'Labor Day', date: `${year}-05-01` },
      { name: 'Independence Day', date: `${year}-06-12` },
      { name: 'National Heroes Day', date: `${year}-08-26` },
      { name: 'Bonifacio Day', date: `${year}-11-30` },
      { name: 'Christmas Day', date: `${year}-12-25` },
      { name: 'Rizal Day', date: `${year}-12-30` }
    ]
  };

  return holidayData[countryCode] || [];
}

/**
 * Get holidays for supported countries with Jamaica priority
 */
function clientGetCountryHolidays(countryCode, year) {
  try {
    console.log('🎉 Getting holidays for:', countryCode, year);

    if (!SCHEDULE_SETTINGS.SUPPORTED_COUNTRIES.includes(countryCode)) {
      return {
        success: false,
        error: `Country ${countryCode} not supported. Supported countries: ${SCHEDULE_SETTINGS.SUPPORTED_COUNTRIES.join(', ')}`,
        holidays: []
      };
    }

    const holidays = getUpdatedHolidays(countryCode, year);
    const isPrimary = countryCode === SCHEDULE_SETTINGS.PRIMARY_COUNTRY;

    return {
      success: true,
      holidays: holidays,
      country: countryCode,
      year: year,
      isPrimary: isPrimary,
      note: isPrimary ? 'Primary country (Jamaica) - takes precedence' : 'Secondary country'
    };

  } catch (error) {
    console.error('Error getting country holidays:', error);
    safeWriteError('clientGetCountryHolidays', error);
    return {
      success: false,
      error: error.message,
      holidays: []
    };
  }
}

  function clientAddManualShiftSlots(request = {}) {
  try {
    const timeZone = typeof Session !== 'undefined' ? Session.getScriptTimeZone() : DEFAULT_SCHEDULE_TIME_ZONE;
    const normalizedStart = normalizeDateForSheet(request.startDate || request.date, timeZone);
    const normalizedEnd = normalizeDateForSheet(request.endDate || request.date, timeZone) || normalizedStart;
<<<<<<< HEAD

    if (!normalizedStart || !normalizedEnd) {
      return {
        success: false,
        error: 'Start and end dates are required for manual assignment.'
      };
    }

    if (new Date(normalizedStart) > new Date(normalizedEnd)) {
      return {
        success: false,
        error: 'End date must be on or after the start date.'
      };
    }

    const slotId = request.slotId || request.slot || '';
    if (!slotId) {
      return {
        success: false,
        error: 'Select a shift slot before creating assignments.'
      };
    }

    const availableSlots = clientGetAllShiftSlots();
    const slot = availableSlots.find(slotRecord => {
      if (!slotRecord || typeof slotRecord !== 'object') {
        return false;
      }
      const candidates = [
        slotRecord.SlotId, slotRecord.SlotID, slotRecord.slotId,
        slotRecord.ID, slotRecord.Id, slotRecord.id
      ];
      return candidates.some(candidate => candidate && String(candidate) === String(slotId));
    });
=======

    if (!normalizedStart || !normalizedEnd) {
      return {
        success: false,
        error: 'Start and end dates are required for manual assignment.'
      };
    }

    if (new Date(normalizedStart) > new Date(normalizedEnd)) {
      return {
        success: false,
        error: 'End date must be on or after the start date.'
      };
    }

    const slotId = request.slotId || request.slot || '';
    if (!slotId) {
      return {
        success: false,
        error: 'Select a shift slot before creating assignments.'
      };
    }

    const slot = clientGetAllShiftSlots().find(slot => slot.SlotId === slotId);
>>>>>>> 96bc1b83
    if (!slot) {
      return {
        success: false,
        error: 'The selected shift slot could not be found.'
      };
    }

    const userEntries = Array.isArray(request.users) ? request.users : [];
    if (!userEntries.length) {
      return {
        success: false,
        error: 'Choose at least one user for manual assignment.'
      };
    }

    const replaceExisting = scheduleFlagToBool(request.replaceExisting, false);
    const campaignId = normalizeCampaignIdValue(request.campaignId || slot.Campaign || '');
    const actor = request.createdBy || (typeof getCurrentUser === 'function' ? (getCurrentUser()?.Email || 'System') : 'System');

    const scheduleUsers = clientGetScheduleUsers(actor, campaignId || null);
    const userKeyMap = new Map();
    const userIdMap = new Map();
    scheduleUsers.forEach(user => {
      userKeyMap.set(normalizeUserKey(user.UserName || user.FullName), user);
      userIdMap.set(String(user.ID), user);
    });

    const existingAssignments = readShiftAssignments()
      .map(normalizeAssignmentRecord)
      .filter(record => record && record.AssignmentId)
      .filter(record => (record.Status || '').toUpperCase() !== 'ARCHIVED');

    const conflicts = [];
    const createdAssignments = [];
    const failedUsers = [];
    const archivedAssignments = [];
    const now = new Date();

    userEntries.forEach(entry => {
      if (!entry) {
        return;
      }
      const nameKey = normalizeUserKey(entry.UserName || entry.FullName || entry.name || entry);
      const idKey = String(entry.ID || entry.id || entry.userId || entry);
      const user = userKeyMap.get(nameKey) || userIdMap.get(idKey);
      if (!user) {
<<<<<<< HEAD
        failedUsers.push({
          entry,
          userId: idKey,
          userName: entry.UserName || entry.FullName || entry.name || '',
          reason: 'User not found in schedule directory'
=======
        failedUsers.push({ entry, reason: 'User not found in schedule directory' });
        return;
      }

      const overlap = existingAssignments.filter(record => {
        const sameUser = record.UserId && user.ID
          ? String(record.UserId) === String(user.ID)
          : normalizeUserKey(record.UserName || '') === normalizeUserKey(user.UserName || user.FullName);
        if (!sameUser) {
          return false;
        }
        return !(record.EndDate < normalizedStart || record.StartDate > normalizedEnd);
      });

      if (overlap.length && !replaceExisting) {
        overlap.forEach(conflict => {
          conflicts.push({
            userId: user.ID,
            userName: user.UserName || user.FullName,
            type: 'USER_DOUBLE_BOOKING',
            existingAssignmentId: conflict.AssignmentId,
            periodStart: conflict.StartDate,
            periodEnd: conflict.EndDate,
            error: 'Existing assignment overlaps the selected range'
          });
>>>>>>> 96bc1b83
        });
        return;
      }

<<<<<<< HEAD
      const overlap = existingAssignments.filter(record => {
        const sameUser = record.UserId && user.ID
          ? String(record.UserId) === String(user.ID)
          : normalizeUserKey(record.UserName || '') === normalizeUserKey(user.UserName || user.FullName);
        if (!sameUser) {
          return false;
        }
        return !(record.EndDate < normalizedStart || record.StartDate > normalizedEnd);
      });

      if (overlap.length && !replaceExisting) {
        overlap.forEach(conflict => {
          conflicts.push({
            userId: user.ID,
            userName: user.UserName || user.FullName,
            type: 'USER_DOUBLE_BOOKING',
            existingAssignmentId: conflict.AssignmentId,
            periodStart: conflict.StartDate,
            periodEnd: conflict.EndDate,
            error: 'Existing assignment overlaps the selected range'
          });
=======
      if (replaceExisting && overlap.length) {
        overlap.forEach(conflict => {
          updateShiftAssignmentRow(conflict.AssignmentId, row => {
            row.Status = 'ARCHIVED';
            row.UpdatedAt = now;
            row.UpdatedBy = actor;
            return row;
          });
          archivedAssignments.push(conflict.AssignmentId);
>>>>>>> 96bc1b83
        });
      }

<<<<<<< HEAD
      if (replaceExisting && overlap.length) {
        overlap.forEach(conflict => {
          updateShiftAssignmentRow(conflict.AssignmentId, row => {
            row.Status = 'ARCHIVED';
            row.UpdatedAt = now;
            row.UpdatedBy = actor;
            return row;
          });
          archivedAssignments.push(conflict.AssignmentId);
        });
      }

=======
>>>>>>> 96bc1b83
      createdAssignments.push({
        AssignmentId: Utilities.getUuid(),
        UserId: user.ID,
        UserName: user.UserName || user.FullName,
        Campaign: campaignId || user.CampaignID || '',
        SlotId: slot.SlotId,
        SlotName: slot.SlotName || slot.Name,
        StartDate: normalizedStart,
        EndDate: normalizedEnd,
        Status: 'PENDING',
        AllowSwap: scheduleFlagToBool(request.allowSwaps, true),
        Premiums: '',
        BreaksConfigJSON: JSON.stringify({
          break1: 15,
          break2: 15,
          lunch: 30,
          enableStaggered: false,
          groups: '',
          interval: '',
          unproductive: 60
        }),
        OvertimeMinutes: '',
        RestPeriodHours: '',
        NotificationLeadHours: '',
        HandoverMinutes: '',
        Notes: request.notes || '',
        CreatedAt: now,
        CreatedBy: actor,
        UpdatedAt: now,
        UpdatedBy: actor
      });
    });

    if (!createdAssignments.length) {
      return {
        success: false,
        error: conflicts.length ? 'Assignments blocked by existing conflicts.' : 'No assignments were created.',
        conflicts,
        failed: failedUsers
      };
    }

    const writeResult = writeShiftAssignments(createdAssignments, actor, request.notes || 'Manual assignment', 'PENDING');
<<<<<<< HEAD

    const outputAssignments = createdAssignments.map(item => ({
      AssignmentId: item.AssignmentId,
      UserId: item.UserId,
      UserName: item.UserName,
      SlotId: item.SlotId,
      SlotName: item.SlotName,
      StartDate: item.StartDate,
      EndDate: item.EndDate,
      Notes: item.Notes || ''
    }));

    const slotNameLabel = slot.SlotName || slot.Name || 'Shift Slot';
    const startLabel = normalizedStart;
    const endLabel = normalizedEnd;
    const rangeLabel = startLabel === endLabel
      ? startLabel
      : `${startLabel} to ${endLabel}`;
    const userCountLabel = outputAssignments.length === 1 ? 'user' : 'users';
    const message = `Assigned ${outputAssignments.length} ${userCountLabel} to ${slotNameLabel} for ${rangeLabel}.`;
=======
>>>>>>> 96bc1b83

    return {
      success: true,
      created: writeResult.count || createdAssignments.length,
      conflicts,
      failed: failedUsers,
      archived: archivedAssignments,
<<<<<<< HEAD
      message,
      assignments: outputAssignments,
      details: outputAssignments
=======
      assignments: createdAssignments.map(item => ({
        AssignmentId: item.AssignmentId,
        UserId: item.UserId,
        UserName: item.UserName,
        SlotId: item.SlotId,
        SlotName: item.SlotName,
        StartDate: item.StartDate,
        EndDate: item.EndDate
      }))
>>>>>>> 96bc1b83
    };

  } catch (error) {
    console.error('❌ Error creating manual shift assignments:', error);
    safeWriteError('clientAddManualShiftSlots', error);
    return {
      success: false,
      error: error.message
    };
  }
}

  function clientMarkAttendanceStatus(userName, date, status, notes = '') {
  try {
    console.log('📝 Marking attendance status:', { userName, date, status, notes });

    // Use ScheduleUtilities to ensure proper sheet structure
    const sheet = ensureScheduleSheetWithHeaders(ATTENDANCE_STATUS_SHEET, ATTENDANCE_STATUS_HEADERS);

    // Check if entry already exists
    const existingData = readScheduleSheet(ATTENDANCE_STATUS_SHEET) || [];
    const existingEntry = existingData.find(entry =>
      entry.UserName === userName && entry.Date === date
    );

    const now = new Date();

    if (existingEntry) {
      // Update existing entry
      const data = sheet.getDataRange().getValues();
      const headers = data[0];

      for (let i = 1; i < data.length; i++) {
        if (data[i][0] === existingEntry.ID) {
          sheet.getRange(i + 1, headers.indexOf('Status') + 1).setValue(status);
          sheet.getRange(i + 1, headers.indexOf('Notes') + 1).setValue(notes);
          sheet.getRange(i + 1, headers.indexOf('UpdatedAt') + 1).setValue(now);
          break;
        }
      }
    } else {
      // Create new entry using proper header order
      const entry = {
        ID: Utilities.getUuid(),
        UserID: getUserIdByName(userName) || userName,
        UserName: userName,
        Date: date,
        Status: status,
        Notes: notes,
        MarkedBy: Session.getActiveUser().getEmail(),
        CreatedAt: now,
        UpdatedAt: now
      };

      const rowData = ATTENDANCE_STATUS_HEADERS.map(header => entry[header] || '');
      sheet.appendRow(rowData);
    }

    SpreadsheetApp.flush();
    invalidateScheduleCaches();

    return {
      success: true,
      message: `Attendance status updated to ${status} for ${userName} on ${date}`
    };

  } catch (error) {
    console.error('Error marking attendance status:', error);
    safeWriteError('clientMarkAttendanceStatus', error);
    return {
      success: false,
      error: error.message
    };
  }
}

// ────────────────────────────────────────────────────────────────────────────
// SYSTEM DIAGNOSTICS - Enhanced with ScheduleUtilities integration
// ────────────────────────────────────────────────────────────────────────────

/**
 * Run comprehensive system diagnostics
 */
function clientRunSystemDiagnostics() {
  try {
    console.log('🔍 Running comprehensive system diagnostics');

    const diagnostics = {
      timestamp: new Date().toISOString(),
      system: 'Enhanced Schedule Management v4.1 - Integrated',
      spreadsheetConfig: {},
      userSystem: {},
      shiftSlots: {},
      holidays: {},
      attendance: {},
      scheduleUtilities: {},
      issues: [],
      recommendations: []
    };

    // Test spreadsheet configuration using ScheduleUtilities
    try {
      const config = validateScheduleSpreadsheetConfig();
      diagnostics.spreadsheetConfig = {
        ...config,
        canAccess: config.canAccess,
        usingDedicatedSpreadsheet: config.hasScheduleSpreadsheetId
      };
    } catch (error) {
      diagnostics.spreadsheetConfig = {
        canAccess: false,
        error: error.message
      };
      diagnostics.issues.push({
        severity: 'HIGH',
        component: 'Spreadsheet Configuration',
        message: 'Cannot validate spreadsheet configuration: ' + error.message
      });
    }

    // Test user system using MainUtilities integration
    try {
      const users = clientGetScheduleUsers('test-user');
      const attendanceUsers = clientGetAttendanceUsers('test-user');
      
      diagnostics.userSystem = {
        scheduleUsersCount: users.length,
        attendanceUsersCount: attendanceUsers.length,
        working: users.length > 0,
        mainUtilitiesIntegration: true
      };

      if (users.length === 0) {
        diagnostics.issues.push({
          severity: 'HIGH',
          component: 'User System',
          message: 'No users found for scheduling - check MainUtilities integration'
        });
      }
    } catch (error) {
      diagnostics.userSystem = {
        working: false,
        error: error.message,
        mainUtilitiesIntegration: false
      };
      diagnostics.issues.push({
        severity: 'HIGH',
        component: 'User System',
        message: 'MainUtilities integration failed: ' + error.message
      });
    }

    // Test shift slots using ScheduleUtilities
    try {
      const slots = clientGetAllShiftSlots();
      diagnostics.shiftSlots = {
        count: slots.length,
        working: slots.length > 0,
        scheduleUtilitiesIntegration: true
      };

      if (slots.length === 0) {
        diagnostics.issues.push({
          severity: 'MEDIUM',
          component: 'Shift Slots',
          message: 'No shift slots available - defaults will be created'
        });
      }
    } catch (error) {
      diagnostics.shiftSlots = {
        working: false,
        error: error.message,
        scheduleUtilitiesIntegration: false
      };
      diagnostics.issues.push({
        severity: 'HIGH',
        component: 'Shift Slots',
        message: 'ScheduleUtilities integration failed for shift slots: ' + error.message
      });
    }

    // Test holiday system
    try {
      const holidays = clientGetCountryHolidays('JM', 2025);
      diagnostics.holidays = {
        jamaicaHolidays: holidays.success ? holidays.holidays.length : 0,
        supportedCountries: SCHEDULE_SETTINGS.SUPPORTED_COUNTRIES,
        working: holidays.success,
        primaryCountry: SCHEDULE_SETTINGS.PRIMARY_COUNTRY
      };
    } catch (error) {
      diagnostics.holidays = {
        working: false,
        error: error.message
      };
      diagnostics.issues.push({
        severity: 'MEDIUM',
        component: 'Holiday System',
        message: 'Holiday system failed: ' + error.message
      });
    }

    // Test attendance system
    try {
      const dashboard = clientGetAttendanceDashboard('2025-01-01', '2025-01-31');
      diagnostics.attendance = {
        working: dashboard.success,
        hasData: dashboard.success && dashboard.dashboard.totalRecords > 0,
        scheduleUtilitiesIntegration: true
      };
    } catch (error) {
      diagnostics.attendance = {
        working: false,
        error: error.message,
        scheduleUtilitiesIntegration: false
      };
      diagnostics.issues.push({
        severity: 'MEDIUM',
        component: 'Attendance System',
        message: 'Attendance system failed: ' + error.message
      });
    }

    // Test ScheduleUtilities functions
    try {
      const testResult = testScheduleUtilities();
      diagnostics.scheduleUtilities = {
        available: true,
        testsPassed: testResult.success,
        testDetails: testResult.summary || testResult.error
      };
    } catch (error) {
      diagnostics.scheduleUtilities = {
        available: false,
        error: error.message
      };
      diagnostics.issues.push({
        severity: 'HIGH',
        component: 'ScheduleUtilities',
        message: 'ScheduleUtilities not available: ' + error.message
      });
    }

    // Test schedule analytics + health scoring
    try {
      if (typeof evaluateSchedulePerformance === 'function') {
        const analyticsSample = loadScheduleDataBundle(null, { limitSamples: 20 });
        const sampleEvaluation = evaluateSchedulePerformance(
          analyticsSample.scheduleRows.slice(0, 25),
          analyticsSample.demandRows.slice(0, 25),
          analyticsSample.agentProfiles.slice(0, 50),
          { intervalMinutes: 30 }
        );

        diagnostics.scheduleAnalytics = {
          working: true,
          sampleHealthScore: sampleEvaluation.healthScore,
          sampleServiceLevel: sampleEvaluation.summary ? sampleEvaluation.summary.serviceLevel : null
        };
      } else {
        diagnostics.scheduleAnalytics = {
          working: false,
          error: 'Schedule analytics utilities not available'
        };

        diagnostics.issues.push({
          severity: 'MEDIUM',
          component: 'Schedule Analytics',
          message: 'Schedule analytics utilities are not loaded from ScheduleUtilities'
        });
      }
    } catch (error) {
      diagnostics.scheduleAnalytics = {
        working: false,
        error: error.message
      };

      diagnostics.issues.push({
        severity: 'MEDIUM',
        component: 'Schedule Analytics',
        message: 'Schedule analytics evaluation failed: ' + error.message
      });
    }

    // Generate recommendations
    if (diagnostics.issues.length === 0) {
      diagnostics.recommendations.push('System is working well. All components are functional with proper utility integration.');
    } else {
      const highIssues = diagnostics.issues.filter(i => i.severity === 'HIGH');
      if (highIssues.length > 0) {
        diagnostics.recommendations.push(`${highIssues.length} critical issues need immediate attention`);
      }
      
      if (!diagnostics.userSystem.working) {
        diagnostics.recommendations.push('Check MainUtilities integration and Users sheet configuration');
      }
      
      if (!diagnostics.shiftSlots.working || diagnostics.shiftSlots.count === 0) {
        diagnostics.recommendations.push('Create shift slots using the Shift Slots tab');
      }

      if (!diagnostics.spreadsheetConfig.canAccess) {
        diagnostics.recommendations.push('Check spreadsheet access and ScheduleUtilities configuration');
      }
    }

    return {
      success: true,
      diagnostics: diagnostics,
      overallHealth: diagnostics.issues.filter(i => i.severity === 'HIGH').length === 0 ? 'HEALTHY' : 'NEEDS_ATTENTION'
    };

  } catch (error) {
    console.error('Error running diagnostics:', error);
    safeWriteError('clientRunSystemDiagnostics', error);
    return {
      success: false,
      error: error.message,
      diagnostics: null
    };
  }
}

// ────────────────────────────────────────────────────────────────────────────
// SCHEDULE ACTIONS - Approve/Reject functions for frontend
// ────────────────────────────────────────────────────────────────────────────

/**
 * Approve schedules
 */

function clientApproveSchedules(scheduleIds, approvingUserId, notes = '') {
  try {
    if (!Array.isArray(scheduleIds) || !scheduleIds.length) {
      return {
        success: false,
        error: 'Select at least one assignment to approve.'
      };
    }

    const actor = approvingUserId || (typeof getCurrentUser === 'function' ? (getCurrentUser()?.Email || 'System') : 'System');
    const results = [];

    scheduleIds.forEach(id => {
      const update = updateShiftAssignmentRow(id, row => {
        const updated = Object.assign({}, row);
        updated.Status = 'APPROVED';
        updated.UpdatedAt = new Date();
        updated.UpdatedBy = actor;
        if (notes) {
          updated.Notes = updated.Notes ? `${updated.Notes}
${notes}` : notes;
        }
        return updated;
      });
      if (update.success) {
        results.push(update.assignment);
      }
    });

    return {
      success: true,
      approved: results.length,
      assignments: results
    };

  } catch (error) {
    console.error('Error approving assignments:', error);
    safeWriteError('clientApproveSchedules', error);
    return {
      success: false,
      error: error.message
    };
  }
}

/**
 * Reject schedules
 */

function clientRejectSchedules(scheduleIds, rejectingUserId, reason = '') {
  try {
    if (!Array.isArray(scheduleIds) || !scheduleIds.length) {
      return {
        success: false,
        error: 'Select at least one assignment to reject.'
      };
    }

    const actor = rejectingUserId || (typeof getCurrentUser === 'function' ? (getCurrentUser()?.Email || 'System') : 'System');
    const results = [];

    scheduleIds.forEach(id => {
      const update = updateShiftAssignmentRow(id, row => {
        const updated = Object.assign({}, row);
        updated.Status = 'REJECTED';
        updated.UpdatedAt = new Date();
        updated.UpdatedBy = actor;
        if (reason) {
          updated.Notes = updated.Notes ? `${updated.Notes}
Rejected: ${reason}` : `Rejected: ${reason}`;
        }
        return updated;
      });
      if (update.success) {
        results.push(update.assignment);
      }
    });

    return {
      success: true,
      rejected: results.length,
      assignments: results
    };

  } catch (error) {
    console.error('Error rejecting assignments:', error);
    safeWriteError('clientRejectSchedules', error);
    return {
      success: false,
      error: error.message
    };
  }
}

// ────────────────────────────────────────────────────────────────────────────
// LEGACY COMPATIBILITY AND UTILITY FUNCTIONS
// ────────────────────────────────────────────────────────────────────────────

/**
 * Legacy helper functions for backward compatibility
 */
function getUserIdByName(userName) {
  try {
    const users = readSheet(USERS_SHEET) || [];
    const user = users.find(u =>
      u.UserName === userName ||
      u.FullName === userName ||
      (u.UserName && u.UserName.toLowerCase() === userName.toLowerCase()) ||
      (u.FullName && u.FullName.toLowerCase() === userName.toLowerCase())
    );
    return user ? user.ID : userName;
  } catch (error) {
    console.warn('Error getting user ID by name:', error);
    return userName;
  }
}

/**
 * Check if schedule exists for user within a period - uses ScheduleUtilities
 */

function checkExistingSchedule(userName, periodStart, periodEnd) {
  try {
    const assignments = readShiftAssignments().map(normalizeAssignmentRecord);
    const start = normalizeDateForSheet(periodStart, DEFAULT_SCHEDULE_TIME_ZONE);
    const end = normalizeDateForSheet(periodEnd || periodStart, DEFAULT_SCHEDULE_TIME_ZONE) || start;

    if (!start || !end) {
      return null;
    }

    const userKey = normalizeUserKey(userName);
    return assignments.find(record => {
      if (!record) {
        return false;
      }
      const recordUserKey = normalizeUserKey(record.UserName || '');
      const sameUser = recordUserKey === userKey || (record.UserId && userName && String(record.UserId) === String(userName));
      if (!sameUser) {
        return false;
      }
      return !(record.EndDate < start || record.StartDate > end);
    }) || null;

  } catch (error) {
    console.warn('Error checking existing assignment:', error);
    return null;
  }
}
/**
 * Check if date is a holiday - uses ScheduleUtilities
 */
function checkIfHoliday(dateStr) {
  try {
    const holidays = readScheduleSheet(HOLIDAYS_SHEET) || [];
    return holidays.some(h => h.Date === dateStr);
  } catch (error) {
    console.warn('Error checking holiday:', error);
    return false;
  }
}

function normalizeImportedScheduleRecord(raw, metadata, userLookup, nowIso, timeZone) {
  if (!raw) {
    return null;
  }

  const periodStart = normalizeDateForSheet(
    raw.PeriodStart
      || raw.StartDate
      || raw.AssignmentStart
      || raw.ScheduleStart
      || raw.Date
      || raw.ScheduleDate,
    timeZone
  );

  const dateStr = normalizeDateForSheet(raw.Date || raw.ScheduleDate || periodStart, timeZone);
  const periodEnd = normalizeDateForSheet(
    raw.PeriodEnd
      || raw.EndDate
      || raw.AssignmentEnd
      || raw.ScheduleEnd
      || raw.Date
      || raw.ScheduleDate
      || periodStart,
    timeZone
  );

  const primaryDate = periodStart || dateStr;
  const userName = (raw.UserName || '').toString().trim();

  if (!userName || !primaryDate) {
    return null;
  }

  const userKey = normalizeUserKey(userName);
  const matchedUser = userLookup[userKey];

  const notes = [];
  if (metadata && metadata.sourceMonth) {
    const monthName = getMonthNameFromNumber(metadata.sourceMonth);
    const yearPart = metadata.sourceYear ? ` ${metadata.sourceYear}` : '';
    notes.push(`Imported from ${monthName || 'prior schedule'}${yearPart}`.trim());
  }

  if (raw.SourceDayLabel) {
    notes.push(`Original Day: ${raw.SourceDayLabel}`);
  }

  if (raw.SourceCell && !raw.StartTime) {
    notes.push(`Source: ${raw.SourceCell}`);
  }

  if (raw.Break2Start || raw.Break2End) {
    const break2Start = raw.Break2Start || '';
    const break2End = raw.Break2End || '';
    notes.push(`Break 2: ${break2Start}${break2End ? ` - ${break2End}` : ''}`.trim());
  }

  if (raw.Notes) {
    notes.push(raw.Notes);
  }

  const defaultPriority = typeof metadata.defaultPriority === 'number' ? metadata.defaultPriority : 2;

  return {
    ID: raw.ID || Utilities.getUuid(),
    UserID: raw.UserID || (matchedUser ? matchedUser.ID : ''),
    UserName: matchedUser ? (matchedUser.UserName || matchedUser.FullName) : userName,
    Date: primaryDate,
    PeriodStart: periodStart || primaryDate,
    PeriodEnd: periodEnd || primaryDate,
    SlotID: raw.SlotID || '',
    SlotName: raw.SlotName || `Imported ${raw.SourceDayLabel || 'Shift'}`,
    StartTime: raw.StartTime || '',
    EndTime: raw.EndTime || '',
    OriginalStartTime: raw.OriginalStartTime || raw.StartTime || '',
    OriginalEndTime: raw.OriginalEndTime || raw.EndTime || '',
    BreakStart: raw.BreakStart || '',
    BreakEnd: raw.BreakEnd || '',
    LunchStart: raw.LunchStart || '',
    LunchEnd: raw.LunchEnd || '',
    IsDST: raw.IsDST || '',
    Status: raw.Status || 'PENDING',
    GeneratedBy: raw.GeneratedBy || metadata.importedBy || 'Schedule Importer',
    ApprovedBy: raw.ApprovedBy || '',
    NotificationSent: raw.NotificationSent || '',
    CreatedAt: raw.CreatedAt || nowIso,
    UpdatedAt: nowIso,
    RecurringScheduleID: raw.RecurringScheduleID || '',
    SwapRequestID: raw.SwapRequestID || '',
    Priority: typeof raw.Priority === 'number' ? raw.Priority : defaultPriority,
    Notes: notes.filter(Boolean).join(' | '),
    Location: raw.Location || metadata.location || '',
    Department: raw.Department || metadata.department || ''
  };
}

function buildScheduleUserLookup() {
  try {
    const users = clientGetScheduleUsers('system') || [];
    const lookup = {};

    users.forEach(user => {
      const candidateNames = [
        user.UserName,
        user.FullName,
        user.Email ? user.Email.split('@')[0] : null
      ].filter(Boolean);

      candidateNames.forEach(name => {
        const key = normalizeUserKey(name);
        if (key && !lookup[key]) {
          lookup[key] = user;
        }
      });
    });

    return lookup;
  } catch (error) {
    console.warn('Unable to build user lookup for schedule import:', error);
    return {};
  }
}

function normalizeUserKey(value) {
  return (value || '').toString().trim().toLowerCase().replace(/\s+/g, ' ');
}

function normalizeDateForSheet(value, timeZone) {
  if (value === null || value === undefined) {
    return '';
  }

  if (value instanceof Date) {
    if (isNaN(value.getTime())) {
      return '';
    }
    return Utilities.formatDate(value, timeZone, 'yyyy-MM-dd');
  }

  if (typeof value === 'number') {
    const dateFromNumber = new Date(value);
    if (!isNaN(dateFromNumber.getTime())) {
      return Utilities.formatDate(dateFromNumber, timeZone, 'yyyy-MM-dd');
    }
  }

  if (typeof value === 'string') {
    const trimmed = value.trim();
    if (!trimmed) {
      return '';
    }

    if (/^\d{4}-\d{2}-\d{2}$/.test(trimmed)) {
      return trimmed;
    }

    const parsed = new Date(trimmed);
    if (!isNaN(parsed.getTime())) {
      return Utilities.formatDate(parsed, timeZone, 'yyyy-MM-dd');
    }

    const maybeNumber = Number(trimmed);
    if (!Number.isNaN(maybeNumber) && maybeNumber > 0) {
      const baseDate = new Date('1899-12-30T00:00:00Z');
      baseDate.setDate(baseDate.getDate() + maybeNumber);
      return Utilities.formatDate(baseDate, timeZone, 'yyyy-MM-dd');
    }
  }

  return '';
}

function calculateDaySpanCount(startDate, endDate, minDate, maxDate) {
  let start = startDate ? new Date(startDate) : null;
  let end = endDate ? new Date(endDate) : null;

  if ((!start || isNaN(start.getTime())) && minDate instanceof Date && !isNaN(minDate.getTime())) {
    start = new Date(minDate);
  }

  if ((!end || isNaN(end.getTime())) && maxDate instanceof Date && !isNaN(maxDate.getTime())) {
    end = new Date(maxDate);
  }

  if (!start || !end || isNaN(start.getTime()) || isNaN(end.getTime())) {
    return 0;
  }

  const millisecondsPerDay = 24 * 60 * 60 * 1000;
  const diff = end.getTime() - start.getTime();
  const days = Math.floor(diff / millisecondsPerDay) + 1;
  return days > 0 ? days : 0;
}

function convertLegacyShiftSlotRecord(raw) {
  if (!raw || typeof raw !== 'object') {
    return null;
  }

  const resolve = (candidates, fallback = '') => {
    for (let i = 0; i < candidates.length; i++) {
      const value = raw[candidates[i]];
      if (value !== undefined && value !== null && String(value).trim() !== '') {
        return value;
      }
    }
    return fallback;
  };

  const daysOfWeek = resolve(['DaysOfWeek', 'Days', 'DayCodes', 'DayIndexes']);
  const parsedDays = Array.isArray(daysOfWeek)
    ? daysOfWeek
    : typeof daysOfWeek === 'string'
      ? daysOfWeek.split(/[;,]/).map(d => parseInt(String(d).trim(), 10)).filter(d => !isNaN(d))
      : [];

  const uuid = (typeof Utilities !== 'undefined' && Utilities.getUuid)
    ? Utilities.getUuid()
    : `legacy-slot-${Math.random().toString(36).slice(2)}`;

  return {
    ID: resolve(['ID', 'SlotID', 'Slot Id', 'Guid', 'Uuid'], uuid),
    Name: resolve(['Name', 'SlotName', 'Title', 'ShiftName', 'Shift']),
    StartTime: resolve(['StartTime', 'Start', 'Start Time', 'ShiftStart']),
    EndTime: resolve(['EndTime', 'End', 'End Time', 'ShiftEnd']),
    DaysOfWeek: parsedDays.length ? parsedDays.join(',') : '1,2,3,4,5',
    DaysOfWeekArray: parsedDays.length ? parsedDays : undefined,
    Department: resolve(['Department', 'Team', 'Campaign', 'Program'], 'General'),
    Location: resolve(['Location', 'Site'], 'Office'),
    MaxCapacity: resolve(['MaxCapacity', 'Capacity', 'Max Agents', 'Headcount'], ''),
    MinCoverage: resolve(['MinCoverage', 'MinimumCoverage', 'Min Agents'], ''),
    Priority: resolve(['Priority', 'Rank', 'Weight'], 2),
    Description: resolve(['Description', 'Notes'], ''),
    BreakDuration: resolve(['BreakDuration', 'Break Minutes', 'BreakLength'], ''),
    LunchDuration: resolve(['LunchDuration', 'Lunch Minutes', 'LunchLength'], ''),
    Break1Duration: resolve(['Break1Duration', 'BreakDuration', 'Break1'], ''),
    Break2Duration: resolve(['Break2Duration', 'Break2'], ''),
    EnableStaggeredBreaks: resolve(['EnableStaggeredBreaks', 'StaggerBreaks', 'Staggered'], false),
    BreakGroups: resolve(['BreakGroups', 'StaggerGroups'], ''),
    StaggerInterval: resolve(['StaggerInterval', 'StaggerMinutes'], ''),
    MinCoveragePct: resolve(['MinCoveragePct', 'CoveragePct'], ''),
    EnableOvertime: resolve(['EnableOvertime', 'AllowOT', 'Overtime'], false),
    MaxDailyOT: resolve(['MaxDailyOT', 'DailyOTHours', 'DailyOvertime'], ''),
    MaxWeeklyOT: resolve(['MaxWeeklyOT', 'WeeklyOTHours', 'WeeklyOvertime'], ''),
    OTApproval: resolve(['OTApproval', 'OvertimeApproval'], ''),
    OTRate: resolve(['OTRate', 'OvertimeRate'], ''),
    OTPolicy: resolve(['OTPolicy', 'OvertimePolicy'], ''),
    AllowSwaps: resolve(['AllowSwaps', 'SwapAllowed'], ''),
    WeekendPremium: resolve(['WeekendPremium', 'Weekend'], ''),
    HolidayPremium: resolve(['HolidayPremium', 'Holiday'], ''),
    AutoAssignment: resolve(['AutoAssignment', 'AutoAssign'], ''),
    RestPeriod: resolve(['RestPeriod', 'RestHours'], ''),
    NotificationLead: resolve(['NotificationLead', 'NotifyHours'], ''),
    HandoverTime: resolve(['HandoverTime', 'Handover'], ''),
    OvertimePolicy: resolve(['OvertimePolicy', 'OTPolicy'], ''),
    IsActive: resolve(['IsActive', 'Active', 'Enabled'], true),
    CreatedBy: resolve(['CreatedBy', 'Author', 'Owner'], 'Legacy Import'),
    CreatedAt: resolve(['CreatedAt', 'Created', 'Created On'], ''),
    UpdatedAt: resolve(['UpdatedAt', 'Updated', 'Updated On'], '')
  };
}

function convertLegacyScheduleRecord(raw) {
  if (!raw || typeof raw !== 'object') {
    return null;
  }

  const resolve = (candidates, fallback = '') => {
    for (let i = 0; i < candidates.length; i++) {
      const key = candidates[i];
      if (key == null) {
        continue;
      }
      const value = raw[key];
      if (value !== undefined && value !== null && String(value).trim() !== '') {
        return value;
      }
    }
    return fallback;
  };

  const userName = resolve(['UserName', 'Agent', 'AgentName', 'Name', 'User']);
  const userId = resolve(['UserID', 'UserId', 'AgentID', 'AgentId', 'EmployeeID']);
  const scheduleDate = resolve(['Date', 'ScheduleDate', 'ShiftDate', 'Day']);
  const scheduleEnd = resolve(['PeriodEnd', 'EndDate', 'ShiftEndDate', 'AssignmentEnd', 'ScheduleEnd'], scheduleDate);
  const slotName = resolve(['SlotName', 'Shift', 'ShiftName', 'Schedule']);

  const timezone = (typeof Session !== 'undefined' && Session.getScriptTimeZone)
    ? Session.getScriptTimeZone()
    : 'UTC';

  const normalizeDate = (value) => {
    if (!value) return '';
    if (value instanceof Date && !isNaN(value.getTime())) {
      return Utilities.formatDate(value, timezone, 'yyyy-MM-dd');
    }

    const parsed = new Date(value);
    if (!isNaN(parsed.getTime())) {
      return Utilities.formatDate(parsed, timezone, 'yyyy-MM-dd');
    }

    return value;
  };

  const uuid = (typeof Utilities !== 'undefined' && Utilities.getUuid)
    ? Utilities.getUuid()
    : `legacy-schedule-${Math.random().toString(36).slice(2)}`;

  const normalizedStart = normalizeDate(scheduleDate);
  const normalizedEnd = normalizeDate(scheduleEnd) || normalizedStart;

  return {
    ID: resolve(['ID', 'ScheduleID', 'Schedule Id', 'RecordID'], uuid),
    UserID: userId || normalizeUserIdValue(userName),
    UserName: userName || userId,
    Date: normalizedStart,
    PeriodStart: normalizedStart,
    PeriodEnd: normalizedEnd,
    SlotID: resolve(['SlotID', 'ShiftID', 'TemplateID'], ''),
    SlotName: slotName || 'Shift',
    StartTime: resolve(['StartTime', 'Start', 'ShiftStart', 'Begin']),
    EndTime: resolve(['EndTime', 'End', 'ShiftEnd', 'Finish']),
    OriginalStartTime: resolve(['OriginalStartTime', 'StartTime', 'Start']),
    OriginalEndTime: resolve(['OriginalEndTime', 'EndTime', 'End']),
    BreakStart: resolve(['BreakStart', 'BreakStartTime']),
    BreakEnd: resolve(['BreakEnd', 'BreakEndTime']),
    LunchStart: resolve(['LunchStart', 'LunchStartTime']),
    LunchEnd: resolve(['LunchEnd', 'LunchEndTime']),
    IsDST: resolve(['IsDST', 'DST', 'DaylightSavings'], false),
    Status: (resolve(['Status', 'State'], 'PENDING') || 'PENDING').toString().toUpperCase(),
    GeneratedBy: resolve(['GeneratedBy', 'CreatedBy', 'Author'], 'Legacy Import'),
    ApprovedBy: resolve(['ApprovedBy', 'Supervisor']),
    NotificationSent: resolve(['NotificationSent', 'Notified'], false),
    CreatedAt: resolve(['CreatedAt', 'Created', 'Created On'], ''),
    UpdatedAt: resolve(['UpdatedAt', 'Updated', 'Updated On'], ''),
    RecurringScheduleID: resolve(['RecurringScheduleID', 'RecurringID']),
    SwapRequestID: resolve(['SwapRequestID', 'SwapID']),
    Priority: resolve(['Priority', 'Rank'], 2),
    Notes: resolve(['Notes', 'Comments']),
    Location: resolve(['Location', 'Site', 'Office']),
    Department: resolve(['Department', 'Campaign', 'Program'])
  };
}

function calculateWeekSpanCount(startDate, endDate, minDate, maxDate) {
  const daySpan = calculateDaySpanCount(startDate, endDate, minDate, maxDate);
  if (!daySpan || daySpan <= 0) {
    return 0;
  }

  return Math.ceil(daySpan / 7);
}

function getMonthNameFromNumber(monthNumber) {
  const months = [
    'January', 'February', 'March', 'April', 'May', 'June',
    'July', 'August', 'September', 'October', 'November', 'December'
  ];

  const index = Number(monthNumber) - 1;
  return months[index] || '';
}

function extractSpreadsheetId(input) {
  if (!input) {
    return '';
  }

  const stringValue = String(input).trim();
  if (!stringValue) {
    return '';
  }

  const directMatch = stringValue.match(/[-\w]{25,}/);
  if (directMatch && directMatch[0]) {
    return directMatch[0];
  }

  const urlMatch = stringValue.match(/spreadsheets\/d\/([a-zA-Z0-9-_]+)/);
  if (urlMatch && urlMatch[1]) {
    return urlMatch[1];
  }

  const queryMatch = stringValue.match(/[?&]id=([a-zA-Z0-9-_]+)/);
  if (queryMatch && queryMatch[1]) {
    return queryMatch[1];
  }

  return '';
}

function scheduleToNumber(value, fallback = 0) {
  const numeric = Number(value);
  return isFinite(numeric) ? numeric : fallback;
}

function safeNormalizeScheduleDate(value) {
  try {
    if (typeof normalizeScheduleDate === 'function') {
      return normalizeScheduleDate(value);
    }
  } catch (error) {
    console.warn('safeNormalizeScheduleDate: normalizeScheduleDate failed', error);
  }

  if (value instanceof Date) {
    return new Date(value.getTime());
  }

  if (typeof value === 'number') {
    if (value > 100000000000) {
      return new Date(value);
    }
    return new Date(value * 24 * 60 * 60 * 1000);
  }

  if (typeof value === 'string') {
    const text = value.trim();
    if (!text) {
      return null;
    }
    if (/^\d{4}-\d{2}-\d{2}$/.test(text)) {
      return new Date(`${text}T00:00:00`);
    }
    const parsed = new Date(text);
    if (!isNaN(parsed.getTime())) {
      return parsed;
    }
  }

  return null;
}

function safeNormalizeScheduleTimeToMinutes(value) {
  try {
    if (typeof normalizeScheduleTimeToMinutes === 'function') {
      const normalized = normalizeScheduleTimeToMinutes(value);
      if (typeof normalized === 'number' && isFinite(normalized)) {
        return normalized;
      }
    }
  } catch (error) {
    console.warn('safeNormalizeScheduleTimeToMinutes: normalizeScheduleTimeToMinutes failed', error);
  }

  if (value instanceof Date) {
    return value.getHours() * 60 + value.getMinutes();
  }

  if (typeof value === 'number') {
    if (value > 100000000000) {
      const date = new Date(value);
      return date.getHours() * 60 + date.getMinutes();
    }

    if (value >= 0 && value <= 1) {
      return Math.round(value * 24 * 60);
    }

    if (value > 1 && value < 24) {
      return Math.round(value * 60);
    }

    return Math.round(value);
  }

  if (typeof value === 'string') {
    const text = value.trim();
    if (!text) {
      return null;
    }

    const ampmMatch = text.match(/^(\d{1,2})(?::(\d{1,2}))?(?::(\d{1,2}))?\s*(AM|PM)$/i);
    if (ampmMatch) {
      let hours = parseInt(ampmMatch[1], 10);
      const minutes = parseInt(ampmMatch[2] || '0', 10);
      const period = ampmMatch[4].toUpperCase();
      if (period === 'PM' && hours < 12) {
        hours += 12;
      }
      if (period === 'AM' && hours === 12) {
        hours = 0;
      }
      return hours * 60 + minutes;
    }

    const isoMatch = text.match(/^(\d{4}-\d{2}-\d{2})[ T](\d{2}):(\d{2})/);
    if (isoMatch) {
      return parseInt(isoMatch[2], 10) * 60 + parseInt(isoMatch[3], 10);
    }

    const hhmmMatch = text.match(/^(\d{1,2}):(\d{2})(?::(\d{2}))?$/);
    if (hhmmMatch) {
      return parseInt(hhmmMatch[1], 10) * 60 + parseInt(hhmmMatch[2], 10);
    }
  }

  return null;
}

function safeNormalizeSchedulePercentage(value, fallback = 0) {
  try {
    if (typeof normalizeSchedulePercentage === 'function') {
      return normalizeSchedulePercentage(value, fallback);
    }
  } catch (error) {
    console.warn('safeNormalizeSchedulePercentage: normalizeSchedulePercentage failed', error);
  }

  const numeric = Number(value);
  if (!isFinite(numeric)) {
    return fallback;
  }
  if (Math.abs(numeric) > 1) {
    return numeric / 100;
  }
  return numeric;
}

function minutesToTimeString(minutes) {
  if (!isFinite(minutes)) {
    return '';
  }

  const normalized = ((minutes % (24 * 60)) + (24 * 60)) % (24 * 60);
  const hours = Math.floor(normalized / 60);
  const mins = Math.round(normalized % 60);
  return `${String(hours).padStart(2, '0')}:${String(mins).padStart(2, '0')}`;
}

function formatDateForOutput(date) {
  if (!(date instanceof Date) || isNaN(date.getTime())) {
    return '';
  }
  const year = date.getFullYear();
  const month = String(date.getMonth() + 1).padStart(2, '0');
  const day = String(date.getDate()).padStart(2, '0');
  return `${year}-${month}-${day}`;
}

function mapScheduleRowToAgentShift(row) {
  if (!row || typeof row !== 'object') {
    return null;
  }

  const date = safeNormalizeScheduleDate(row.Date || row.ScheduleDate || row.PeriodStart || row.StartDate || row.Day);
  const startMinutes = safeNormalizeScheduleTimeToMinutes(row.StartTime || row.PeriodStart || row.ScheduleStart || row.ShiftStart);
  const endMinutes = safeNormalizeScheduleTimeToMinutes(row.EndTime || row.PeriodEnd || row.ScheduleEnd || row.ShiftEnd);

  const startDateTime = date ? combineDateAndMinutes(date, startMinutes !== null && startMinutes !== undefined ? startMinutes : 0) : null;
  const endDateTime = date ? combineDateAndMinutes(date, endMinutes !== null && endMinutes !== undefined ? endMinutes : (startMinutes || 0)) : null;

  const fallbackId = (typeof Utilities !== 'undefined' && Utilities.getUuid)
    ? Utilities.getUuid()
    : `schedule_${Date.now()}_${Math.floor(Math.random() * 1000)}`;

  return {
    id: row.ID || row.Id || row.ScheduleID || row.ScheduleId || row.scheduleId || fallbackId,
    date: date ? formatDateForOutput(date) : '',
    dateIso: date ? date.toISOString() : '',
    dayOfWeek: date ? date.toLocaleDateString('en-US', { weekday: 'short' }) : '',
    startTime: startMinutes !== null && startMinutes !== undefined ? minutesToTimeString(startMinutes) : '',
    endTime: endMinutes !== null && endMinutes !== undefined ? minutesToTimeString(endMinutes) : '',
    startTimestamp: startDateTime ? startDateTime.getTime() : null,
    endTimestamp: endDateTime ? endDateTime.getTime() : null,
    startDateTime: startDateTime ? startDateTime.toISOString() : '',
    endDateTime: endDateTime ? endDateTime.toISOString() : '',
    shiftSlot: row.SlotName || row.SlotID || row.Slot || '',
    status: String(row.Status || row.State || 'pending').toLowerCase(),
    location: row.Location || '',
    department: row.Department || '',
    skill: row.Skill || row.Queue || '',
    notes: row.Notes || '',
    raw: row
  };
}

function buildScheduleRowLookup(rows) {
  const map = new Map();
  (rows || []).forEach(row => {
    const idCandidates = [row.ID, row.Id, row.ScheduleID, row.ScheduleId, row.scheduleId];
    for (let i = 0; i < idCandidates.length; i++) {
      const id = idCandidates[i];
      if (!id) continue;
      const key = String(id).trim();
      if (key) {
        map.set(key, row);
        break;
      }
    }
  });
  return map;
}

function buildAgentProfileLookup(profiles) {
  const map = new Map();
  (profiles || []).forEach(profile => {
    const id = normalizeUserIdValue(profile && (profile.ID || profile.Id || profile.UserID || profile.UserId));
    if (id) {
      map.set(id, profile);
    }
  });
  return map;
}

function resolveAgentScheduleWindow(agentId, context, options = {}) {
  const windowDays = Number(options.windowDays) > 0 ? Number(options.windowDays) : 30;
  const startDate = safeNormalizeScheduleDate(options.startDate) || new Date();
  startDate.setHours(0, 0, 0, 0);

  const endDate = safeNormalizeScheduleDate(options.endDate) || new Date(startDate.getTime() + windowDays * 24 * 60 * 60 * 1000);
  endDate.setHours(23, 59, 59, 999);

  const bundle = loadScheduleDataBundle(context.campaignId || context.providedCampaignId, {
    managedUserIds: [agentId],
    startDate,
    endDate
  });

  const agentSchedules = bundle.scheduleRows.filter(row => normalizeUserIdValue(row.UserID || row.UserId || row.AgentID || row.AgentId) === agentId);

  return {
    agentSchedules,
    bundle,
    startDate,
    endDate
  };
}

function formatShiftSwapRequestForAgent(row, agentId, lookups = {}) {
  if (!row) {
    return null;
  }

  const scheduleLookup = lookups.scheduleLookup || new Map();
  const profileLookup = lookups.profileLookup || new Map();

  const requestorId = normalizeUserIdValue(row.RequestorUserID || row.RequestorUserId);
  const targetId = normalizeUserIdValue(row.TargetUserID || row.TargetUserId);

  if (agentId && requestorId !== agentId && targetId !== agentId) {
    return null;
  }

  const isRequestor = requestorId === agentId;
  const counterpartId = isRequestor ? targetId : requestorId;

  const requestorScheduleRow = scheduleLookup.get(String(row.RequestorScheduleID || row.RequestorScheduleId || '').trim());
  const targetScheduleRow = scheduleLookup.get(String(row.TargetScheduleID || row.TargetScheduleId || '').trim());

  const myScheduleRow = isRequestor ? requestorScheduleRow : targetScheduleRow;
  const theirScheduleRow = isRequestor ? targetScheduleRow : requestorScheduleRow;

  const myShift = mapScheduleRowToAgentShift(myScheduleRow);
  const theirShift = mapScheduleRowToAgentShift(theirScheduleRow);

  const swapDate = safeNormalizeScheduleDate(row.SwapDate || (myShift && myShift.date ? myShift.date : null));
  const counterpartProfile = profileLookup.get(counterpartId);
  const counterpartName = (counterpartProfile && (counterpartProfile.FullName || counterpartProfile.UserName || counterpartProfile.Email))
    || (isRequestor ? row.TargetUserName : row.RequestorUserName)
    || 'Teammate';

  const createdAtRaw = row.CreatedAt || row.RequestedAt || swapDate || null;
  const createdAtDate = createdAtRaw instanceof Date ? createdAtRaw : (createdAtRaw ? new Date(createdAtRaw) : null);

  const statusValue = String(row.Status || row.status || (typeof SHIFT_SWAP_STATUS !== 'undefined' ? SHIFT_SWAP_STATUS.PENDING : 'PENDING')).toUpperCase();

  return {
    id: row.ID || row.Id || row.id || '',
    status: statusValue.toLowerCase(),
    statusRaw: statusValue,
    myShiftId: myShift ? myShift.id : (isRequestor ? (row.RequestorScheduleID || row.RequestorScheduleId || '') : (row.TargetScheduleID || row.TargetScheduleId || '')),
    theirShiftId: theirShift ? theirShift.id : (!isRequestor ? (row.RequestorScheduleID || row.RequestorScheduleId || '') : (row.TargetScheduleID || row.TargetScheduleId || '')),
    myShiftDate: myShift && myShift.date ? myShift.date : (swapDate ? formatDateForOutput(swapDate) : ''),
    myShiftTime: myShift && myShift.startTime ? `${myShift.startTime}${myShift.endTime ? ` - ${myShift.endTime}` : ''}` : '',
    theirShiftDate: theirShift && theirShift.date ? theirShift.date : '',
    theirShiftTime: theirShift && theirShift.startTime ? `${theirShift.startTime}${theirShift.endTime ? ` - ${theirShift.endTime}` : ''}` : '',
    swapWith: counterpartId || '',
    swapWithName: counterpartName,
    reason: row.Reason || row.reason || '',
    requestedAt: createdAtDate ? createdAtDate.toISOString() : '',
    raw: row
  };
}

function combineDateAndMinutes(date, minutes) {
  if (!(date instanceof Date) || isNaN(date.getTime())) {
    return null;
  }
  const clone = new Date(date.getTime());
  clone.setHours(0, 0, 0, 0);
  const normalizedMinutes = Number(minutes);
  if (isFinite(normalizedMinutes)) {
    clone.setMinutes(normalizedMinutes);
  }
  return clone;
}

function loadScheduleDataBundle(campaignId, options = {}) {
  const normalizedCampaignId = normalizeCampaignIdValue(campaignId);
  const managedUserIds = Array.isArray(options.managedUserIds)
    ? options.managedUserIds.map(normalizeUserIdValue).filter(Boolean)
    : [];
  const managedUserSet = new Set(managedUserIds);

  const startDate = options.startDate ? safeNormalizeScheduleDate(options.startDate) : (options.dateRange && options.dateRange.start ? safeNormalizeScheduleDate(options.dateRange.start) : null);
  const endDate = options.endDate ? safeNormalizeScheduleDate(options.endDate) : (options.dateRange && options.dateRange.end ? safeNormalizeScheduleDate(options.dateRange.end) : null);
  const inclusiveEnd = endDate ? new Date(endDate.getTime()) : null;
  if (inclusiveEnd) {
    inclusiveEnd.setHours(23, 59, 59, 999);
  }

  const limitSamples = scheduleToNumber(options.limitSamples, 0);

  const loadSheet = (sheetName) => {
    if (typeof readScheduleSheet !== 'function') {
      return [];
    }
    try {
      let rows = readScheduleSheet(sheetName) || [];
      if (limitSamples && rows.length > limitSamples) {
        rows = rows.slice(0, limitSamples);
      }
      return rows;
    } catch (error) {
      console.warn('loadScheduleDataBundle: unable to read sheet', sheetName, error);
      return [];
    }
  };

    const scheduleRows = readShiftAssignments().map(normalizeAssignmentRecord);
  const demandRows = loadSheet(DEMAND_SHEET);
  const ftePlanRows = loadSheet(FTE_PLAN_SHEET);

  let agentProfiles = [];
  try {
    agentProfiles = readSheet(USERS_SHEET) || [];
    if (limitSamples && agentProfiles.length > limitSamples * 2) {
      agentProfiles = agentProfiles.slice(0, limitSamples * 2);
    }
  } catch (error) {
    console.warn('loadScheduleDataBundle: unable to read users sheet', error);
  }

  const matchesCampaign = (record) => {
    if (!normalizedCampaignId) {
      return true;
    }
    const candidates = [
      record && record.Campaign,
      record && record.CampaignID,
      record && record.CampaignId,
      record && record.campaign,
      record && record.campaignId,
      record && record.campaignID,
      record && record.AssignedCampaign
    ];
    return candidates.some(value => normalizeCampaignIdValue(value) === normalizedCampaignId);
  };

  const matchesDateRange = (record) => {
    if (!startDate && !endDate) {
      return true;
    }

    const dateCandidates = [
      record && record.Date,
      record && record.ScheduleDate,
      record && record.PeriodStart,
      record && record.StartDate,
      record && record.Day,
      record && record.IntervalStart,
      record && record.intervalStart
    ];

    let recordDate = null;
    for (let i = 0; i < dateCandidates.length; i++) {
      const candidate = safeNormalizeScheduleDate(dateCandidates[i]);
      if (candidate) {
        recordDate = candidate;
        break;
      }
    }

    if (!recordDate) {
      return true;
    }

    const timeValue = recordDate.getTime();
    if (startDate && timeValue < startDate.getTime()) {
      return false;
    }
    if (inclusiveEnd && timeValue > inclusiveEnd.getTime()) {
      return false;
    }
    return true;
  };

  const matchesUserFilter = (record) => {
    if (!managedUserSet.size) {
      return true;
    }
    const userId = normalizeUserIdValue(record && (record.UserID || record.UserId || record.AgentID || record.AgentId));
    return managedUserSet.has(userId);
  };

  const filterRows = (rows, options = {}) => rows.filter(row => matchesCampaign(row) && matchesDateRange(row) && (options.skipUserFilter || matchesUserFilter(row)));

  const filteredSchedules = filterRows(scheduleRows);
  const filteredDemand = filterRows(demandRows, { skipUserFilter: true });
  const filteredFtePlans = filterRows(ftePlanRows, { skipUserFilter: true });
  const filteredProfiles = agentProfiles.filter(profile => matchesCampaign(profile));

  return {
    campaignId: normalizedCampaignId,
    scheduleRows: filteredSchedules,
    demandRows: filteredDemand,
    ftePlanRows: filteredFtePlans,
    agentProfiles: filteredProfiles,
    startDate,
    endDate
  };
}

function buildScheduleRecommendations(evaluation, bundle) {
  const recommendations = [];
  if (!evaluation || !evaluation.summary) {
    return recommendations;
  }

  const coverage = evaluation.coverage || {};
  const fairness = evaluation.fairness || {};
  const compliance = evaluation.compliance || {};

  if (coverage.serviceLevel < 80) {
    const topInterval = (coverage.backlogRiskIntervals || [])[0];
    if (topInterval) {
      recommendations.push(`Add staffing to ${topInterval.intervalKey} for skill ${topInterval.skill || 'general'} (deficit ${topInterval.deficit} FTE).`);
    } else {
      recommendations.push('Increase staffing in critical intervals to protect service level.');
    }
  }

  if (coverage.peakCoverage < 85) {
    recommendations.push('Rebalance opening and closing coverage to meet first/last hour SLAs.');
  }

  if (fairness.rotationHealth < 75) {
    recommendations.push('Review weekend and night rotation to improve fairness.');
  }

  if (compliance.complianceScore < 85) {
    recommendations.push('Resolve compliance issues (breaks, rest periods, overtime) before publishing schedules.');
  }

  if (!bundle || !bundle.scheduleRows || bundle.scheduleRows.length === 0) {
    recommendations.push('No schedules found for the selected filters. Import or generate schedules to proceed.');
  }

  return recommendations;
}

function persistScheduleHealthSnapshot(context, evaluation, bundle, options = {}) {
  if (!context || !evaluation || !evaluation.summary) {
    return;
  }

  if (typeof ensureScheduleSheetWithHeaders !== 'function') {
    return;
  }

  try {
    const sheet = ensureScheduleSheetWithHeaders(SCHEDULE_HEALTH_SHEET, SCHEDULE_HEALTH_HEADERS);
    const id = (typeof Utilities !== 'undefined' && Utilities && typeof Utilities.getUuid === 'function')
      ? Utilities.getUuid()
      : `health_${Date.now()}`;

    const totalMinutes = (bundle.scheduleRows || []).reduce((sum, row) => {
      const start = safeNormalizeScheduleTimeToMinutes(row.StartTime || row.PeriodStart || row.ScheduleStart || row.ShiftStart);
      const end = safeNormalizeScheduleTimeToMinutes(row.EndTime || row.PeriodEnd || row.ScheduleEnd || row.ShiftEnd);
      if (start === null || end === null) {
        return sum;
      }
      let diff = end - start;
      if (diff < 0) {
        diff += 24 * 60;
      }
      return sum + diff;
    }, 0);

    const agentSet = new Set((bundle.scheduleRows || []).map(row => normalizeUserIdValue(row.UserID || row.UserId || row.AgentID || row.AgentId)).filter(Boolean));
    const totalHours = totalMinutes / 60;
    const standardHours = scheduleToNumber(options.standardHoursPerAgent || 8, 8);
    const overtimeHours = Math.max(0, totalHours - (agentSet.size * standardHours));

    const summary = evaluation.summary;
    const fairness = evaluation.fairness || {};
    const compliance = evaluation.compliance || {};
    const coverage = evaluation.coverage || {};

    const costPerStaffedHour = options.costPerStaffedHour || '';
    const rowValues = [
      id,
      context.campaignId || context.providedCampaignId || '',
      evaluation.generatedAt,
      summary.serviceLevel || 0,
      summary.asa || 0,
      summary.abandonRate || 0,
      summary.occupancy || 0,
      summary.occupancy || 0,
      Number(overtimeHours.toFixed(2)),
      costPerStaffedHour,
      fairness.fairnessIndex || 0,
      fairness.preferenceSatisfaction || 0,
      compliance.complianceScore || 0,
      summary.scheduleEfficiency || coverage.coverageScore || 0,
      `SL ${summary.serviceLevel || 0}%, Fairness ${fairness.fairnessIndex || 0}, Compliance ${compliance.complianceScore || 0}`
    ];

    sheet.appendRow(rowValues);
  } catch (error) {
    console.warn('persistScheduleHealthSnapshot failed:', error);
  }
}

function clientGetAttendanceDataRange(startDate, endDate, campaignId = null) {
  try {
    const attendanceData = readScheduleSheet(ATTENDANCE_STATUS_SHEET) || [];

    const normalizeDate = (value) => {
      if (value instanceof Date) {
        return new Date(value.getTime());
      }
      if (typeof value === 'number') {
        const parsed = new Date(value);
        return isNaN(parsed.getTime()) ? null : parsed;
      }
      if (typeof value === 'string' && value.trim().length > 0) {
        const parsed = new Date(value);
        return isNaN(parsed.getTime()) ? null : parsed;
      }
      return null;
    };

    const rangeStart = normalizeDate(startDate);
    const rangeEnd = normalizeDate(endDate);

    const filtered = attendanceData.filter(record => {
      const recordDate = normalizeDate(record.Date || record.date);
      if (!recordDate) {
        return false;
      }

      if (rangeStart && recordDate < rangeStart) {
        return false;
      }
      if (rangeEnd && recordDate > rangeEnd) {
        return false;
      }

      if (campaignId) {
        const recordCampaign = record.CampaignID || record.CampaignId || record.Campaign || null;
        if (recordCampaign && recordCampaign !== campaignId) {
          return false;
        }
      }

      return true;
    });

    const toIsoDate = (date) => {
      if (!(date instanceof Date) || isNaN(date.getTime())) {
        return '';
      }
      const year = date.getFullYear();
      const month = String(date.getMonth() + 1).padStart(2, '0');
      const day = String(date.getDate()).padStart(2, '0');
      return `${year}-${month}-${day}`;
    };

    const records = filtered
      .map(record => {
        const date = normalizeDate(record.Date || record.date);
        const isoDate = toIsoDate(date);
        const userName = record.UserName || record.User || record.user || '';
        const status = record.Status || record.status || record.state || '';

        if (!userName || !isoDate || !status) {
          return null;
        }

        return {
          userName,
          status,
          date: isoDate,
          notes: record.Notes || record.notes || ''
        };
      })
      .filter(Boolean);

    return {
      success: true,
      records
    };
  } catch (error) {
    console.error('Error retrieving attendance data range:', error);
    safeWriteError('clientGetAttendanceDataRange', error);
    return {
      success: false,
      error: error.message
    };
  }
}

function clientGetScheduleDashboard(managerIdCandidate, campaignIdCandidate, options = {}) {
  try {
    console.log('📊 Building schedule dashboard for manager/campaign:', managerIdCandidate, campaignIdCandidate);

    if (typeof evaluateSchedulePerformance !== 'function') {
      throw new Error('Schedule analytics utilities are not available. Ensure ScheduleUtilities is loaded.');
    }

    const context = clientGetScheduleContext(managerIdCandidate || null, campaignIdCandidate || null);
    if (!context || !context.success) {
      return {
        success: false,
        error: context && context.error ? context.error : 'Unable to resolve schedule context',
        context
      };
    }

    const dateRange = options.dateRange || {};
    const bundle = loadScheduleDataBundle(context.campaignId || context.providedCampaignId || null, {
      managedUserIds: (context.managedUserIds || []).concat(context.managerId ? [context.managerId] : []),
      startDate: options.startDate || dateRange.start,
      endDate: options.endDate || dateRange.end
    });

    const metricsOptions = Object.assign({}, options.metrics || {}, {
      intervalMinutes: options.intervalMinutes || (options.metrics && options.metrics.intervalMinutes) || 30,
      targetServiceLevel: options.targetServiceLevel || (options.metrics && options.metrics.targetServiceLevel) || 0.8,
      baselineASA: options.baselineASA || (options.metrics && options.metrics.baselineASA) || 45,
      openingHour: options.openingHour || (options.metrics && options.metrics.openingHour),
      closingHour: options.closingHour || (options.metrics && options.metrics.closingHour)
    });

    const evaluation = evaluateSchedulePerformance(bundle.scheduleRows, bundle.demandRows, bundle.agentProfiles, metricsOptions);

    const agentSet = new Set(bundle.scheduleRows.map(row => normalizeUserIdValue(row.UserID || row.UserId || row.AgentID || row.AgentId)).filter(Boolean));
    const totalMinutes = bundle.scheduleRows.reduce((sum, row) => {
      const start = safeNormalizeScheduleTimeToMinutes(row.StartTime || row.PeriodStart || row.ScheduleStart || row.ShiftStart);
      const end = safeNormalizeScheduleTimeToMinutes(row.EndTime || row.PeriodEnd || row.ScheduleEnd || row.ShiftEnd);
      if (start === null || end === null) {
        return sum;
      }
      let diff = end - start;
      if (diff < 0) {
        diff += 24 * 60;
      }
      return sum + diff;
    }, 0);

    const totalHours = Number((totalMinutes / 60).toFixed(2));
    const rosterSummary = {
      agentCount: agentSet.size,
      totalHours,
      averageHoursPerAgent: agentSet.size ? Number((totalHours / agentSet.size).toFixed(2)) : 0
    };

    const fteTotals = bundle.ftePlanRows.reduce((acc, row) => {
      acc.planned += scheduleToNumber(row.PlannedFTE || row.Planned || row.FTEPlanned, 0);
      acc.actual += scheduleToNumber(row.ActualFTE || row.Actual || row.FTEActual, 0);
      return acc;
    }, { planned: 0, actual: 0 });

    const recommendations = buildScheduleRecommendations(evaluation, bundle);

    const response = {
      success: true,
      context: {
        managerId: context.managerId,
        campaignId: context.campaignId,
        providedManagerId: context.providedManagerId,
        providedCampaignId: context.providedCampaignId,
        permissions: context.permissions,
        managedUserCount: context.managedUserCount
      },
      generatedAt: evaluation.generatedAt,
      healthScore: evaluation.healthScore,
      summary: evaluation.summary,
      coverage: evaluation.coverage,
      fairness: evaluation.fairness,
      compliance: evaluation.compliance,
      totals: {
        requiredFTE: evaluation.coverage.totalRequiredFTE,
        staffedFTE: evaluation.coverage.totalStaffedFTE,
        plannedFTE: Number(fteTotals.planned.toFixed(2)),
        actualFTE: Number(fteTotals.actual.toFixed(2)),
        varianceFTE: Number((fteTotals.actual - fteTotals.planned).toFixed(2)),
        rosterHours: totalHours,
        agentCount: rosterSummary.agentCount
      },
      roster: rosterSummary,
      backlogIntervals: evaluation.coverage.backlogRiskIntervals,
      recommendations,
      demandSamples: bundle.demandRows.slice(0, 50)
    };

    if (!options.skipPersistence) {
      persistScheduleHealthSnapshot(context, evaluation, bundle, options);
    }

    return response;
  } catch (error) {
    console.error('Error generating schedule dashboard:', error);
    safeWriteError && safeWriteError('clientGetScheduleDashboard', error);
    return {
      success: false,
      error: error.message
    };
  }
}

function applyScenarioAdjustments(bundle, scenario = {}) {
  const volumeMultiplier = scenario.volumeMultiplier || (scenario.volumeDelta ? 1 + scenario.volumeDelta : 1);
  const ahtMultiplier = scenario.ahtMultiplier || (scenario.ahtDelta ? 1 + scenario.ahtDelta : 1);
  const shrinkageDelta = scenario.shrinkageDelta || 0;
  const absenceRate = scenario.absenceRate || 0;
  const additionalOvertimeMinutes = scheduleToNumber(scenario.additionalOvertimeMinutes || scenario.overtimeMinutes, 0);

  const adjustedDemand = (bundle.demandRows || []).map(row => {
    const clone = Object.assign({}, row);
    if (clone.ForecastContacts !== undefined) {
      clone.ForecastContacts = scheduleToNumber(clone.ForecastContacts, 0) * volumeMultiplier;
    }
    if (clone.ForecastAHT !== undefined) {
      clone.ForecastAHT = scheduleToNumber(clone.ForecastAHT, 0) * ahtMultiplier;
    }
    const shrinkage = safeNormalizeSchedulePercentage(clone.Shrinkage, 0.3) + shrinkageDelta;
    clone.Shrinkage = Math.max(0, shrinkage);
    return clone;
  });

  const adjustedSchedules = (bundle.scheduleRows || []).map(row => {
    const clone = Object.assign({}, row);
    const start = safeNormalizeScheduleTimeToMinutes(clone.StartTime || clone.PeriodStart || clone.ScheduleStart || clone.ShiftStart);
    const end = safeNormalizeScheduleTimeToMinutes(clone.EndTime || clone.PeriodEnd || clone.ScheduleEnd || clone.ShiftEnd);
    if (additionalOvertimeMinutes && end !== null) {
      const newEnd = end + additionalOvertimeMinutes;
      clone.EndTime = minutesToTimeString(newEnd);
      clone.PeriodEnd = clone.EndTime;
    }

    if (absenceRate > 0) {
      clone.FTE = scheduleToNumber(clone.FTE || 1, 1) * Math.max(0, 1 - absenceRate);
    }

    return clone;
  });

  return { scheduleRows: adjustedSchedules, demandRows: adjustedDemand };
}

function clientSimulateScheduleScenario(scenario = {}) {
  try {
    console.log('🧪 Simulating schedule scenario:', scenario && scenario.name ? scenario.name : '(ad-hoc scenario)');

    if (typeof evaluateSchedulePerformance !== 'function') {
      throw new Error('Schedule analytics utilities are not available. Ensure ScheduleUtilities is loaded.');
    }

    const context = clientGetScheduleContext(scenario.managerId || scenario.manager || null, scenario.campaignId || scenario.campaign || null);
    if (!context || !context.success) {
      return {
        success: false,
        error: context && context.error ? context.error : 'Unable to resolve schedule context',
        context
      };
    }

    const bundle = loadScheduleDataBundle(context.campaignId || context.providedCampaignId, {
      managedUserIds: scenario.managedUserIds || context.managedUserIds,
      startDate: scenario.startDate,
      endDate: scenario.endDate
    });

    const metricsOptions = Object.assign({ intervalMinutes: scenario.intervalMinutes || 30 }, scenario.metrics || {});

    const baseline = evaluateSchedulePerformance(bundle.scheduleRows, bundle.demandRows, bundle.agentProfiles, metricsOptions);
    const adjusted = applyScenarioAdjustments(bundle, scenario);
    const projection = evaluateSchedulePerformance(adjusted.scheduleRows, adjusted.demandRows, bundle.agentProfiles, metricsOptions);

    return {
      success: true,
      context: {
        managerId: context.managerId,
        campaignId: context.campaignId
      },
      scenario,
      baseline,
      projection,
      delta: {
        serviceLevel: projection.summary.serviceLevel - baseline.summary.serviceLevel,
        healthScore: projection.healthScore - baseline.healthScore,
        compliance: projection.summary.complianceScore - baseline.summary.complianceScore,
        fairness: projection.summary.fairnessIndex - baseline.summary.fairnessIndex
      },
      recommendations: buildScheduleRecommendations(projection, bundle)
    };
  } catch (error) {
    console.error('Error simulating schedule scenario:', error);
    safeWriteError && safeWriteError('clientSimulateScheduleScenario', error);
    return {
      success: false,
      error: error.message
    };
  }
}

function clientGetAgentScheduleSnapshot(agentIdCandidate, startDateCandidate, endDateCandidate, campaignIdCandidate = null, options = {}) {
  try {
    const resolvedAgentId = normalizeUserIdValue(agentIdCandidate) || normalizeUserIdValue(options.agentId);
    const currentUser = typeof getCurrentUser === 'function' ? getCurrentUser() : null;
    const fallbackAgentId = normalizeUserIdValue(currentUser && (currentUser.ID || currentUser.UserID));
    const agentId = resolvedAgentId || fallbackAgentId;

    if (!agentId) {
      return {
        success: false,
        error: 'Agent could not be resolved from parameters or current user context.'
      };
    }

    const context = clientGetScheduleContext(agentId, campaignIdCandidate || options.campaignId || null);
    if (!context || !context.success) {
      return {
        success: false,
        error: context && context.error ? context.error : 'Unable to resolve agent context',
        context
      };
    }

    const startDate = safeNormalizeScheduleDate(startDateCandidate || options.startDate) || new Date();
    const endDate = safeNormalizeScheduleDate(endDateCandidate || options.endDate) || new Date(startDate.getTime() + 14 * 24 * 60 * 60 * 1000);

    const bundle = loadScheduleDataBundle(context.campaignId || context.providedCampaignId, {
      managedUserIds: [agentId],
      startDate,
      endDate
    });

    const agentSchedules = bundle.scheduleRows.filter(row => normalizeUserIdValue(row.UserID || row.UserId || row.AgentID || row.AgentId) === agentId);
    const agentProfile = bundle.agentProfiles.find(profile => normalizeUserIdValue(profile.ID || profile.UserID || profile.UserId) === agentId) || (context.user && normalizeUserIdValue(context.user.ID) === agentId ? context.user : null);

    const now = new Date();
    const upcomingShifts = agentSchedules
      .map(row => {
        const date = safeNormalizeScheduleDate(row.Date || row.ScheduleDate || row.PeriodStart || row.StartDate || row.Day);
        const startMinutes = safeNormalizeScheduleTimeToMinutes(row.StartTime || row.PeriodStart || row.ScheduleStart || row.ShiftStart);
        const startDateTime = date ? combineDateAndMinutes(date, startMinutes || 0) : null;
        return { row, date, startMinutes, startDateTime };
      })
      .filter(item => item.startDateTime && item.startDateTime >= now)
      .sort((a, b) => a.startDateTime - b.startDateTime);

    const historyShifts = agentSchedules
      .map(row => {
        const date = safeNormalizeScheduleDate(row.Date || row.ScheduleDate || row.PeriodStart || row.StartDate || row.Day);
        const startMinutes = safeNormalizeScheduleTimeToMinutes(row.StartTime || row.PeriodStart || row.ScheduleStart || row.ShiftStart);
        const startDateTime = date ? combineDateAndMinutes(date, startMinutes || 0) : null;
        return { row, date, startMinutes, startDateTime };
      })
      .filter(item => item.startDateTime && item.startDateTime < now)
      .sort((a, b) => b.startDateTime - a.startDateTime);

    const totalMinutes = agentSchedules.reduce((sum, row) => {
      const start = safeNormalizeScheduleTimeToMinutes(row.StartTime || row.PeriodStart || row.ScheduleStart || row.ShiftStart);
      const end = safeNormalizeScheduleTimeToMinutes(row.EndTime || row.PeriodEnd || row.ScheduleEnd || row.ShiftEnd);
      if (start === null || end === null) {
        return sum;
      }
      let diff = end - start;
      if (diff < 0) {
        diff += 24 * 60;
      }
      return sum + diff;
    }, 0);

    const weekendShifts = agentSchedules.filter(row => {
      const date = safeNormalizeScheduleDate(row.Date || row.ScheduleDate || row.PeriodStart || row.StartDate || row.Day);
      return date && WEEKEND.includes(date.getDay());
    }).length;

    const nightShifts = agentSchedules.filter(row => {
      const start = safeNormalizeScheduleTimeToMinutes(row.StartTime || row.PeriodStart || row.ScheduleStart || row.ShiftStart);
      const end = safeNormalizeScheduleTimeToMinutes(row.EndTime || row.PeriodEnd || row.ScheduleEnd || row.ShiftEnd);
      return (start !== null && start >= (options.nightThresholdStart || 20 * 60)) || (end !== null && end <= (options.nightThresholdEnd || 6 * 60));
    }).length;

    const averageStartMinutes = agentSchedules.length
      ? agentSchedules.reduce((sum, row) => sum + (safeNormalizeScheduleTimeToMinutes(row.StartTime || row.PeriodStart || row.ScheduleStart || row.ShiftStart) || 0), 0) / agentSchedules.length
      : null;

    let preferenceScore = null;
    let complianceScore = null;
    let fairnessSummary = null;
    if (typeof calculateFairnessMetrics === 'function') {
      const fairness = calculateFairnessMetrics(agentSchedules, agentProfile ? [agentProfile] : [], options.metrics || {});
      fairnessSummary = fairness && fairness.agentSummaries && fairness.agentSummaries.length ? fairness.agentSummaries[0] : null;
      if (fairnessSummary && typeof fairnessSummary.preferenceScore === 'number') {
        preferenceScore = fairnessSummary.preferenceScore;
      }
    }

    if (typeof calculateComplianceMetrics === 'function') {
      const compliance = calculateComplianceMetrics(agentSchedules, agentProfile ? [agentProfile] : [], {
        allowedBreakOverlap: options.allowedBreakOverlap || 3,
        maxHoursPerDay: options.maxHoursPerDay || 12,
        minRestHours: options.minRestHours || 10
      });
      complianceScore = compliance && typeof compliance.complianceScore === 'number' ? compliance.complianceScore : null;
    }

    const nextShift = upcomingShifts.length ? upcomingShifts[0] : null;
    const alerts = [];

    let pendingSwaps = 0;
    if (typeof listShiftSwapRequests === 'function') {
      try {
        const swapRows = listShiftSwapRequests({ userId: agentId });
        pendingSwaps = (swapRows || []).filter(row => {
          const status = String(row.Status || row.status || (typeof SHIFT_SWAP_STATUS !== 'undefined' ? SHIFT_SWAP_STATUS.PENDING : 'PENDING')).toUpperCase();
          return status === (typeof SHIFT_SWAP_STATUS !== 'undefined' ? SHIFT_SWAP_STATUS.PENDING : 'PENDING');
        }).length;
      } catch (swapError) {
        console.warn('clientGetAgentScheduleSnapshot: unable to load swap requests', swapError);
      }
    }

    if (nightShifts >= 3) {
      alerts.push('Multiple night shifts scheduled this period. Ensure adequate rest between shifts.');
    }
    if (weekendShifts >= 3) {
      alerts.push('Heavy weekend coverage detected. Consider requesting swaps if needed.');
    }
    if (complianceScore !== null && complianceScore < 85) {
      alerts.push('Compliance score below target. Review breaks, lunches, and rest periods.');
    }
    if (pendingSwaps > 0) {
      alerts.push(`You have ${pendingSwaps} pending swap request${pendingSwaps === 1 ? '' : 's'}.`);
    }

    const formatShiftOutput = (item) => ({
      id: item.row.ID || item.row.Id || item.row.id || '',
      date: item.date ? formatDateForOutput(item.date) : '',
      dayOfWeek: item.date ? item.date.toLocaleDateString('en-US', { weekday: 'short' }) : '',
      startTime: item.startMinutes !== null && item.startMinutes !== undefined ? minutesToTimeString(item.startMinutes) : '',
      endTime: (() => {
        const end = safeNormalizeScheduleTimeToMinutes(item.row.EndTime || item.row.PeriodEnd || item.row.ScheduleEnd || item.row.ShiftEnd);
        return end !== null && end !== undefined ? minutesToTimeString(end) : '';
      })(),
      location: item.row.Location || '',
      skill: item.row.Skill || item.row.Queue || '',
      status: item.row.Status || item.row.State || '',
      notes: item.row.Notes || ''
    });

    const summary = {
      agentId,
      agentName: (agentProfile && (agentProfile.FullName || agentProfile.UserName || agentProfile.Name)) || (context.user && (context.user.FullName || context.user.UserName)) || '',
      agentEmail: (agentProfile && (agentProfile.Email || agentProfile.email)) || (context.user && (context.user.Email || context.user.email)) || '',
      totalShifts: agentSchedules.length,
      totalScheduledHours: Number((totalMinutes / 60).toFixed(2)),
      weekendShifts,
      nightShifts,
      averageStartTime: averageStartMinutes !== null ? minutesToTimeString(averageStartMinutes) : '',
      preferenceScore,
      complianceScore,
      pendingSwaps,
      upcomingHolidays: 0,
      nextShift: nextShift ? formatShiftOutput(nextShift) : null
    };

    return {
      success: true,
      agentId,
      campaignId: context.campaignId || context.providedCampaignId || '',
      summary,
      upcomingShifts: upcomingShifts.slice(0, options.limitUpcoming || 5).map(formatShiftOutput),
      recentShifts: historyShifts.slice(0, options.limitHistory || 5).map(formatShiftOutput),
      alerts,
      context: {
        permissions: context.permissions,
        managedUserCount: context.managedUserCount
      }
    };
  } catch (error) {
    console.error('Error generating agent schedule snapshot:', error);
    safeWriteError && safeWriteError('clientGetAgentScheduleSnapshot', error);
    return {
      success: false,
      error: error.message
    };
  }
}

function clientGetAgentSchedule(agentIdCandidate, options = {}) {
  try {
    const resolvedAgentId = normalizeUserIdValue(agentIdCandidate) || normalizeUserIdValue(options.agentId);
    const currentUser = typeof getCurrentUser === 'function' ? getCurrentUser() : null;
    const fallbackAgentId = normalizeUserIdValue(currentUser && (currentUser.ID || currentUser.UserID));
    const agentId = resolvedAgentId || fallbackAgentId;

    if (!agentId) {
      return {
        success: false,
        error: 'Agent could not be resolved from parameters or current user context.'
      };
    }

    const context = clientGetScheduleContext(agentId, options.campaignId || null);
    if (!context || !context.success) {
      return {
        success: false,
        error: context && context.error ? context.error : 'Unable to resolve schedule context.'
      };
    }

    const windowOptions = Object.assign({}, options);
    const { agentSchedules, startDate, endDate } = resolveAgentScheduleWindow(agentId, context, windowOptions);

    const schedules = agentSchedules
      .map(mapScheduleRowToAgentShift)
      .filter(Boolean)
      .sort((a, b) => {
        const aKey = typeof a.startTimestamp === 'number' ? a.startTimestamp : Number.MAX_SAFE_INTEGER;
        const bKey = typeof b.startTimestamp === 'number' ? b.startTimestamp : Number.MAX_SAFE_INTEGER;
        return aKey - bKey;
      });

    return {
      success: true,
      agentId,
      campaignId: context.campaignId || context.providedCampaignId || '',
      schedules,
      summary: {
        total: schedules.length,
        startDate: formatDateForOutput(startDate),
        endDate: formatDateForOutput(endDate)
      }
    };
  } catch (error) {
    console.error('Error fetching agent schedule:', error);
    safeWriteError && safeWriteError('clientGetAgentSchedule', error);
    return {
      success: false,
      error: error.message
    };
  }
}

function clientGetAgentUpcomingShifts(agentIdCandidate, options = {}) {
  try {
    const scheduleResponse = clientGetAgentSchedule(agentIdCandidate, Object.assign({}, options, {
      windowDays: options.windowDays || 60
    }));

    if (!scheduleResponse || scheduleResponse.success === false) {
      return scheduleResponse;
    }

    const now = Date.now();
    const limit = Number(options.limit) > 0 ? Number(options.limit) : 10;

    const upcoming = (scheduleResponse.schedules || [])
      .filter(shift => typeof shift.startTimestamp === 'number' ? shift.startTimestamp >= now : true)
      .sort((a, b) => {
        const aKey = typeof a.startTimestamp === 'number' ? a.startTimestamp : Number.MAX_SAFE_INTEGER;
        const bKey = typeof b.startTimestamp === 'number' ? b.startTimestamp : Number.MAX_SAFE_INTEGER;
        return aKey - bKey;
      })
      .slice(0, limit);

    return {
      success: true,
      agentId: scheduleResponse.agentId,
      campaignId: scheduleResponse.campaignId,
      shifts: upcoming
    };
  } catch (error) {
    console.error('Error fetching upcoming shifts:', error);
    safeWriteError && safeWriteError('clientGetAgentUpcomingShifts', error);
    return {
      success: false,
      error: error.message
    };
  }
}

function clientGetAgentSwapRequests(agentIdCandidate, options = {}) {
  try {
    const resolvedAgentId = normalizeUserIdValue(agentIdCandidate) || normalizeUserIdValue(options.agentId);
    const currentUser = typeof getCurrentUser === 'function' ? getCurrentUser() : null;
    const fallbackAgentId = normalizeUserIdValue(currentUser && (currentUser.ID || currentUser.UserID));
    const agentId = resolvedAgentId || fallbackAgentId;

    if (!agentId) {
      return {
        success: false,
        error: 'Agent could not be resolved.'
      };
    }

    const context = clientGetScheduleContext(agentId, options.campaignId || null);
    if (!context || !context.success) {
      return {
        success: false,
        error: context && context.error ? context.error : 'Unable to resolve schedule context.'
      };
    }

    const windowDays = Number(options.windowDays) > 0 ? Number(options.windowDays) : 60;
    const startDate = safeNormalizeScheduleDate(options.startDate) || new Date(Date.now() - 14 * 24 * 60 * 60 * 1000);
    startDate.setHours(0, 0, 0, 0);
    const endDate = safeNormalizeScheduleDate(options.endDate) || new Date(startDate.getTime() + windowDays * 24 * 60 * 60 * 1000);
    endDate.setHours(23, 59, 59, 999);

    const bundle = loadScheduleDataBundle(context.campaignId || context.providedCampaignId, {
      startDate,
      endDate
    });

    const scheduleLookup = buildScheduleRowLookup(bundle.scheduleRows || []);
    const profileLookup = buildAgentProfileLookup(bundle.agentProfiles || []);

    const rawRequests = typeof listShiftSwapRequests === 'function'
      ? listShiftSwapRequests({ userId: agentId })
      : [];

    const formatted = (rawRequests || [])
      .map(row => formatShiftSwapRequestForAgent(row, agentId, { scheduleLookup, profileLookup }))
      .filter(Boolean)
      .sort((a, b) => {
        const aDate = a.requestedAt ? new Date(a.requestedAt).getTime() : 0;
        const bDate = b.requestedAt ? new Date(b.requestedAt).getTime() : 0;
        return bDate - aDate;
      });

    return {
      success: true,
      agentId,
      campaignId: context.campaignId || context.providedCampaignId || '',
      requests: formatted
    };
  } catch (error) {
    console.error('Error loading agent swap requests:', error);
    safeWriteError && safeWriteError('clientGetAgentSwapRequests', error);
    return {
      success: false,
      error: error.message
    };
  }
}

function clientGetAvailableSwapAgents(agentIdCandidate, options = {}) {
  try {
    const resolvedAgentId = normalizeUserIdValue(agentIdCandidate) || normalizeUserIdValue(options.agentId);
    const currentUser = typeof getCurrentUser === 'function' ? getCurrentUser() : null;
    const fallbackAgentId = normalizeUserIdValue(currentUser && (currentUser.ID || currentUser.UserID));
    const agentId = resolvedAgentId || fallbackAgentId;

    if (!agentId) {
      return {
        success: false,
        error: 'Agent could not be resolved.'
      };
    }

    const context = clientGetScheduleContext(agentId, options.campaignId || null);
    if (!context || !context.success) {
      return {
        success: false,
        error: context && context.error ? context.error : 'Unable to resolve schedule context.'
      };
    }

    const scheduleUsers = clientGetScheduleUsers(agentId, context.campaignId || context.providedCampaignId || null);

    const agents = (scheduleUsers || [])
      .map(user => {
        const id = normalizeUserIdValue(user && (user.ID || user.Id || user.UserID || user.UserId));
        if (!id || id === agentId) {
          return null;
        }
        return {
          id,
          name: user.FullName || user.UserName || user.Email || `Agent ${id}`,
          email: user.Email || '',
          team: user.Team || user.Department || ''
        };
      })
      .filter(Boolean)
      .sort((a, b) => a.name.localeCompare(b.name));

    return {
      success: true,
      agents
    };
  } catch (error) {
    console.error('Error loading available swap agents:', error);
    safeWriteError && safeWriteError('clientGetAvailableSwapAgents', error);
    return {
      success: false,
      error: error.message
    };
  }
}

function clientSubmitShiftSwapRequest(agentIdCandidate, request = {}) {
  try {
    const resolvedAgentId = normalizeUserIdValue(agentIdCandidate) || normalizeUserIdValue(request.agentId);
    const currentUser = typeof getCurrentUser === 'function' ? getCurrentUser() : null;
    const fallbackAgentId = normalizeUserIdValue(currentUser && (currentUser.ID || currentUser.UserID));
    const agentId = resolvedAgentId || fallbackAgentId;

    if (!agentId) {
      return {
        success: false,
        error: 'Agent context is required to submit a swap request.'
      };
    }

    const targetId = normalizeUserIdValue(request.swapWith || request.targetUserId);
    if (!targetId) {
      return {
        success: false,
        error: 'Please select an agent to swap with.'
      };
    }

    const myShiftId = String(request.myShiftId || request.requestorScheduleId || '').trim();
    if (!myShiftId) {
      return {
        success: false,
        error: 'Select the shift you would like to swap.'
      };
    }

    const context = clientGetScheduleContext(agentId, request.campaignId || null);
    if (!context || !context.success) {
      return {
        success: false,
        error: context && context.error ? context.error : 'Unable to resolve schedule context.'
      };
    }

    const windowDays = Number(request.windowDays) > 0 ? Number(request.windowDays) : 60;
    const startDate = safeNormalizeScheduleDate(request.startDate) || new Date(Date.now() - 7 * 24 * 60 * 60 * 1000);
    startDate.setHours(0, 0, 0, 0);
    const endDate = safeNormalizeScheduleDate(request.endDate) || new Date(startDate.getTime() + windowDays * 24 * 60 * 60 * 1000);
    endDate.setHours(23, 59, 59, 999);

    const bundle = loadScheduleDataBundle(context.campaignId || context.providedCampaignId, {
      startDate,
      endDate
    });

    const scheduleLookup = buildScheduleRowLookup(bundle.scheduleRows || []);
    const profileLookup = buildAgentProfileLookup(bundle.agentProfiles || []);

    const myScheduleRow = scheduleLookup.get(myShiftId);
    if (!myScheduleRow) {
      return {
        success: false,
        error: 'Unable to locate the selected shift. Please refresh and try again.'
      };
    }

    const theirShiftId = String(request.theirShiftId || request.targetScheduleId || '').trim();
    const theirScheduleRow = theirShiftId ? scheduleLookup.get(theirShiftId) : null;

    const requestorProfile = profileLookup.get(agentId) || context.user || {};
    const targetProfile = profileLookup.get(targetId) || null;

    const swapDate = safeNormalizeScheduleDate(request.swapDate)
      || safeNormalizeScheduleDate(myScheduleRow.Date || myScheduleRow.ScheduleDate || myScheduleRow.PeriodStart || myScheduleRow.StartDate || myScheduleRow.Day)
      || new Date();

    const reason = String(request.reason || '').trim();

    const entry = createShiftSwapRequestEntry({
      requestorUserId: agentId,
      requestorUserName: requestorProfile.FullName || requestorProfile.UserName || requestorProfile.Email || 'Agent',
      targetUserId: targetId,
      targetUserName: targetProfile ? (targetProfile.FullName || targetProfile.UserName || targetProfile.Email) : (request.targetUserName || ''),
      requestorScheduleId: myShiftId,
      targetScheduleId: theirShiftId || '',
      swapDate,
      reason,
      status: (typeof SHIFT_SWAP_STATUS !== 'undefined' ? SHIFT_SWAP_STATUS.PENDING : 'PENDING')
    });

    const formatted = formatShiftSwapRequestForAgent(entry, agentId, { scheduleLookup, profileLookup });

    return {
      success: true,
      requestId: entry.ID || entry.Id || entry.id || '',
      request: formatted
    };
  } catch (error) {
    console.error('Error submitting shift swap request:', error);
    safeWriteError && safeWriteError('clientSubmitShiftSwapRequest', error);
    return {
      success: false,
      error: error.message
    };
  }
}

function clientCancelShiftSwapRequest(requestId, agentIdCandidate = null) {
  try {
    const normalizedRequestId = String(requestId || '').trim();
    if (!normalizedRequestId) {
      return {
        success: false,
        error: 'Swap request ID is required.'
      };
    }

    const resolvedAgentId = normalizeUserIdValue(agentIdCandidate);
    const currentUser = typeof getCurrentUser === 'function' ? getCurrentUser() : null;
    const fallbackAgentId = normalizeUserIdValue(currentUser && (currentUser.ID || currentUser.UserID));
    const agentId = resolvedAgentId || fallbackAgentId;

    const requests = typeof listShiftSwapRequests === 'function' ? listShiftSwapRequests() : [];
    const targetRequest = (requests || []).find(row => String(row.ID || row.Id || row.id || '').trim() === normalizedRequestId);

    if (!targetRequest) {
      return {
        success: false,
        error: 'Swap request not found.'
      };
    }

    const requestorId = normalizeUserIdValue(targetRequest.RequestorUserID || targetRequest.RequestorUserId);
    const targetId = normalizeUserIdValue(targetRequest.TargetUserID || targetRequest.TargetUserId);

    if (agentId && agentId !== requestorId && agentId !== targetId) {
      return {
        success: false,
        error: 'You are not authorized to update this swap request.'
      };
    }

    updateShiftSwapRequestEntry(normalizedRequestId, {
      Status: (typeof SHIFT_SWAP_STATUS !== 'undefined' ? SHIFT_SWAP_STATUS.CANCELLED : 'CANCELLED'),
      DecisionNotes: 'Cancelled by agent',
      UpdatedAt: new Date()
    });

    return {
      success: true
    };
  } catch (error) {
    console.error('Error cancelling swap request:', error);
    safeWriteError && safeWriteError('clientCancelShiftSwapRequest', error);
    return {
      success: false,
      error: error.message
    };
  }
}

console.log('✅ Enhanced Schedule Management Backend v4.1 loaded successfully');
console.log('🔧 Features: ScheduleUtilities integration, MainUtilities user management, dedicated spreadsheet support');
console.log('🎯 Ready for production use with comprehensive diagnostics and proper utility integration');
console.log('📊 Integrated: User/Campaign management from MainUtilities, Sheet management from ScheduleUtilities');<|MERGE_RESOLUTION|>--- conflicted
+++ resolved
@@ -1064,17 +1064,6 @@
       const campaignCompare = (a.Campaign || '').localeCompare(b.Campaign || '');
       if (campaignCompare !== 0) {
         return campaignCompare;
-<<<<<<< HEAD
-=======
-      }
-      return (a.SlotName || '').localeCompare(b.SlotName || '');
-    });
-
-    normalizedSlots.sort((a, b) => {
-      const campaignCompare = (a.Campaign || '').localeCompare(b.Campaign || '');
-      if (campaignCompare !== 0) {
-        return campaignCompare;
->>>>>>> 96bc1b83
       }
       return (a.SlotName || '').localeCompare(b.SlotName || '');
     });
@@ -1679,7 +1668,6 @@
       assignment.Premiums = Array.from(premiumSet).join(',');
       return true;
     });
-<<<<<<< HEAD
 
     const coverageDetails = dateSeries.map(date => {
       let total = 0;
@@ -1753,81 +1741,6 @@
       };
     }
 
-=======
-
-    const coverageDetails = dateSeries.map(date => {
-      let total = 0;
-      const breakdown = {};
-      normalizedAssignments.forEach(assignment => {
-        if (assignment.StartDate <= date && assignment.EndDate >= date) {
-          total += 1;
-          breakdown[assignment.SlotId] = (breakdown[assignment.SlotId] || 0) + 1;
-        }
-      });
-
-      let target = minCoverage;
-      if (minCoveragePct > 0) {
-        const base = maxCapacity || normalizedAssignments.length || selectedSlots.length;
-        const pctTarget = Math.ceil(base * (minCoveragePct / 100));
-        target = Math.max(target, pctTarget);
-      }
-
-      const holidayEntries = holidayMap.get(date) || [];
-      const weekend = isWeekendDate(date);
-      return {
-        date,
-        total,
-        minRequired: target,
-        shortfall: target > total ? target - total : 0,
-        excess: target && total > target ? total - target : 0,
-        weekend,
-        holidayRegions: holidayEntries.map(entry => entry.region || ''),
-        slotBreakdown: breakdown,
-        premium: {
-          weekend: weekend && scheduleFlagToBool(advancedOptions.weekendPremium, false),
-          holiday: holidayEntries.some(entry => (entry.region || '').toLowerCase() === 'jamaica') && scheduleFlagToBool(advancedOptions.holidayPremium, true)
-        }
-      };
-    });
-
-    const daysWithShortfall = coverageDetails.filter(day => day.shortfall > 0).length;
-    const coverageMetDays = coverageDetails.length ? coverageDetails.length - daysWithShortfall : 0;
-    const coveragePercent = coverageDetails.length ? Math.round((coverageMetDays / coverageDetails.length) * 100) : 100;
-
-    const previewSummary = {
-      periodStart: normalizedStart,
-      periodEnd: normalizedEnd,
-      totalAssignments: normalizedAssignments.length,
-      coverageDetails,
-      coveragePercent,
-      shortfallDays: daysWithShortfall,
-      skippedUsers,
-      conflicts,
-      unresolvedUsers
-    };
-
-    if (options.commitToken) {
-      const cached = loadSchedulePreview(options.commitToken);
-      if (!cached || !Array.isArray(cached.assignments)) {
-        return {
-          success: false,
-          error: 'Preview token expired or not found. Please regenerate the schedule preview.'
-        };
-      }
-      const commitResult = writeShiftAssignments(cached.assignments, actor, options.notes || 'Auto-assigned schedule generation', 'PENDING');
-      CacheService.getScriptCache().put(`schedule_preview_${options.commitToken}`, '', 1);
-      return {
-        success: true,
-        generated: commitResult.count || cached.assignments.length,
-        periodStart: cached.metadata?.periodStart || normalizedStart,
-        periodEnd: cached.metadata?.periodEnd || normalizedEnd,
-        coverage: cached.metadata?.coverage || previewSummary,
-        conflicts: cached.metadata?.conflicts || [],
-        skipped: cached.metadata?.skippedUsers || []
-      };
-    }
-
->>>>>>> 96bc1b83
     const previewToken = storeSchedulePreview({
       assignments: normalizedAssignments,
       metadata: {
@@ -2533,7 +2446,6 @@
     const timeZone = typeof Session !== 'undefined' ? Session.getScriptTimeZone() : DEFAULT_SCHEDULE_TIME_ZONE;
     const normalizedStart = normalizeDateForSheet(request.startDate || request.date, timeZone);
     const normalizedEnd = normalizeDateForSheet(request.endDate || request.date, timeZone) || normalizedStart;
-<<<<<<< HEAD
 
     if (!normalizedStart || !normalizedEnd) {
       return {
@@ -2568,32 +2480,6 @@
       ];
       return candidates.some(candidate => candidate && String(candidate) === String(slotId));
     });
-=======
-
-    if (!normalizedStart || !normalizedEnd) {
-      return {
-        success: false,
-        error: 'Start and end dates are required for manual assignment.'
-      };
-    }
-
-    if (new Date(normalizedStart) > new Date(normalizedEnd)) {
-      return {
-        success: false,
-        error: 'End date must be on or after the start date.'
-      };
-    }
-
-    const slotId = request.slotId || request.slot || '';
-    if (!slotId) {
-      return {
-        success: false,
-        error: 'Select a shift slot before creating assignments.'
-      };
-    }
-
-    const slot = clientGetAllShiftSlots().find(slot => slot.SlotId === slotId);
->>>>>>> 96bc1b83
     if (!slot) {
       return {
         success: false,
@@ -2640,14 +2526,12 @@
       const idKey = String(entry.ID || entry.id || entry.userId || entry);
       const user = userKeyMap.get(nameKey) || userIdMap.get(idKey);
       if (!user) {
-<<<<<<< HEAD
         failedUsers.push({
           entry,
           userId: idKey,
           userName: entry.UserName || entry.FullName || entry.name || '',
           reason: 'User not found in schedule directory'
-=======
-        failedUsers.push({ entry, reason: 'User not found in schedule directory' });
+        });
         return;
       }
 
@@ -2672,48 +2556,9 @@
             periodEnd: conflict.EndDate,
             error: 'Existing assignment overlaps the selected range'
           });
->>>>>>> 96bc1b83
         });
-        return;
-      }
-
-<<<<<<< HEAD
-      const overlap = existingAssignments.filter(record => {
-        const sameUser = record.UserId && user.ID
-          ? String(record.UserId) === String(user.ID)
-          : normalizeUserKey(record.UserName || '') === normalizeUserKey(user.UserName || user.FullName);
-        if (!sameUser) {
-          return false;
-        }
-        return !(record.EndDate < normalizedStart || record.StartDate > normalizedEnd);
-      });
-
-      if (overlap.length && !replaceExisting) {
-        overlap.forEach(conflict => {
-          conflicts.push({
-            userId: user.ID,
-            userName: user.UserName || user.FullName,
-            type: 'USER_DOUBLE_BOOKING',
-            existingAssignmentId: conflict.AssignmentId,
-            periodStart: conflict.StartDate,
-            periodEnd: conflict.EndDate,
-            error: 'Existing assignment overlaps the selected range'
-          });
-=======
-      if (replaceExisting && overlap.length) {
-        overlap.forEach(conflict => {
-          updateShiftAssignmentRow(conflict.AssignmentId, row => {
-            row.Status = 'ARCHIVED';
-            row.UpdatedAt = now;
-            row.UpdatedBy = actor;
-            return row;
-          });
-          archivedAssignments.push(conflict.AssignmentId);
->>>>>>> 96bc1b83
-        });
-      }
-
-<<<<<<< HEAD
+      }
+
       if (replaceExisting && overlap.length) {
         overlap.forEach(conflict => {
           updateShiftAssignmentRow(conflict.AssignmentId, row => {
@@ -2726,8 +2571,6 @@
         });
       }
 
-=======
->>>>>>> 96bc1b83
       createdAssignments.push({
         AssignmentId: Utilities.getUuid(),
         UserId: user.ID,
@@ -2771,7 +2614,6 @@
     }
 
     const writeResult = writeShiftAssignments(createdAssignments, actor, request.notes || 'Manual assignment', 'PENDING');
-<<<<<<< HEAD
 
     const outputAssignments = createdAssignments.map(item => ({
       AssignmentId: item.AssignmentId,
@@ -2792,8 +2634,6 @@
       : `${startLabel} to ${endLabel}`;
     const userCountLabel = outputAssignments.length === 1 ? 'user' : 'users';
     const message = `Assigned ${outputAssignments.length} ${userCountLabel} to ${slotNameLabel} for ${rangeLabel}.`;
-=======
->>>>>>> 96bc1b83
 
     return {
       success: true,
@@ -2801,21 +2641,9 @@
       conflicts,
       failed: failedUsers,
       archived: archivedAssignments,
-<<<<<<< HEAD
       message,
       assignments: outputAssignments,
       details: outputAssignments
-=======
-      assignments: createdAssignments.map(item => ({
-        AssignmentId: item.AssignmentId,
-        UserId: item.UserId,
-        UserName: item.UserName,
-        SlotId: item.SlotId,
-        SlotName: item.SlotName,
-        StartDate: item.StartDate,
-        EndDate: item.EndDate
-      }))
->>>>>>> 96bc1b83
     };
 
   } catch (error) {
