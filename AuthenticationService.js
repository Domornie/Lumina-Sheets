--- conflicted
+++ resolved
@@ -216,13 +216,9 @@
         managedCampaignIds: [],
         adminCampaignIds: [],
         assignments: [],
-<<<<<<< HEAD
         permissions: [],
         warnings: [],
         needsCampaignAssignment: false
-=======
-        permissions: []
->>>>>>> 9b768d87
       };
     }
     return {
@@ -233,7 +229,6 @@
       managedCampaignIds: cleanCampaignList(scope.managedCampaignIds || []),
       adminCampaignIds: cleanCampaignList(scope.adminCampaignIds || []),
       assignments: Array.isArray(scope.assignments) ? scope.assignments.slice() : [],
-<<<<<<< HEAD
       permissions: Array.isArray(scope.permissions) ? scope.permissions.slice() : [],
       warnings: Array.isArray(scope.warnings) ? scope.warnings.slice() : [],
       needsCampaignAssignment: !!scope.needsCampaignAssignment
@@ -266,9 +261,6 @@
       permissions: permissions,
       warnings: warnings,
       needsCampaignAssignment: true
-=======
-      permissions: Array.isArray(scope.permissions) ? scope.permissions.slice() : []
->>>>>>> 9b768d87
     };
   }
 
@@ -309,7 +301,6 @@
         }
 
         if (!profile.isGlobalAdmin && allowed.length === 0) {
-<<<<<<< HEAD
           const unassignedScope = buildUnassignedTenantScope({
             assignments: profile.assignments,
             permissions: profile.permissions,
@@ -325,9 +316,6 @@
             warnings: unassignedScope.warnings.slice(),
             needsCampaignAssignment: true
           };
-=======
-          return { success: false, reason: 'NO_CAMPAIGN_ASSIGNMENTS' };
->>>>>>> 9b768d87
         }
 
         const tenantContext = profile.isGlobalAdmin
@@ -369,13 +357,9 @@
           success: true,
           profile: profile,
           sessionScope: sessionScope,
-<<<<<<< HEAD
           clientPayload: clientPayload,
           warnings: Array.isArray(sessionScope.warnings) ? sessionScope.warnings.slice() : [],
           needsCampaignAssignment: !!sessionScope.needsCampaignAssignment
-=======
-          clientPayload: clientPayload
->>>>>>> 9b768d87
         };
       } catch (err) {
         console.error('resolveTenantAccess: Failed to compute tenant scope for user', userId, err);
@@ -390,7 +374,6 @@
     const activeFallback = requestedId || fallbackCampaignId || (fallbackAllowed[0] || '');
 
     if (!isAdmin && fallbackAllowed.length === 0) {
-<<<<<<< HEAD
       const unassignedFallback = buildUnassignedTenantScope({
         defaultCampaignId: fallbackCampaignId,
         isGlobalAdmin: !!isAdmin
@@ -404,9 +387,6 @@
         warnings: unassignedFallback.warnings.slice(),
         needsCampaignAssignment: true
       };
-=======
-      return { success: false, reason: 'NO_CAMPAIGN_ASSIGNMENTS' };
->>>>>>> 9b768d87
     }
 
     const fallbackContext = isAdmin
@@ -435,13 +415,9 @@
       adminCampaignIds: isAdmin ? fallbackAllowed.slice() : [],
       tenantContext: fallbackContext,
       assignments: [],
-<<<<<<< HEAD
       permissions: [],
       warnings: [],
       needsCampaignAssignment: false
-=======
-      permissions: []
->>>>>>> 9b768d87
     };
 
     const fallbackPayload = buildTenantScopePayload(fallbackScope);
@@ -450,13 +426,10 @@
       success: true,
       profile: null,
       sessionScope: fallbackScope,
-<<<<<<< HEAD
       clientPayload: fallbackPayload,
       warnings: Array.isArray(fallbackScope.warnings) ? fallbackScope.warnings.slice() : [],
       needsCampaignAssignment: !!fallbackScope.needsCampaignAssignment
-=======
-      clientPayload: fallbackPayload
->>>>>>> 9b768d87
+
     };
   }
 
@@ -519,13 +492,9 @@
         managedCampaignIds: (tenantPayload.managedCampaignIds || []).slice(),
         adminCampaignIds: (tenantPayload.adminCampaignIds || []).slice(),
         assignments: Array.isArray(tenantPayload.assignments) ? tenantPayload.assignments : [],
-<<<<<<< HEAD
         permissions: Array.isArray(tenantPayload.permissions) ? tenantPayload.permissions : [],
         warnings: Array.isArray(tenantPayload.warnings) ? tenantPayload.warnings.slice() : [],
         needsCampaignAssignment: !!tenantPayload.needsCampaignAssignment
-=======
-        permissions: Array.isArray(tenantPayload.permissions) ? tenantPayload.permissions : []
->>>>>>> 9b768d87
       };
       payload.DefaultCampaignId = payload.CampaignScope.defaultCampaignId;
       payload.ActiveCampaignId = payload.CampaignScope.activeCampaignId;
@@ -533,10 +502,7 @@
       payload.ManagedCampaignIds = payload.CampaignScope.managedCampaignIds.slice();
       payload.AdminCampaignIds = payload.CampaignScope.adminCampaignIds.slice();
       payload.IsGlobalAdmin = payload.CampaignScope.isGlobalAdmin;
-<<<<<<< HEAD
       payload.NeedsCampaignAssignment = payload.CampaignScope.needsCampaignAssignment;
-=======
->>>>>>> 9b768d87
     } else {
       payload.CampaignScope = buildTenantScopePayload(null);
       payload.DefaultCampaignId = payload.CampaignScope.defaultCampaignId;
@@ -545,10 +511,8 @@
       payload.ManagedCampaignIds = payload.CampaignScope.managedCampaignIds.slice();
       payload.AdminCampaignIds = payload.CampaignScope.adminCampaignIds.slice();
       payload.IsGlobalAdmin = payload.CampaignScope.isGlobalAdmin || payload.IsAdmin;
-<<<<<<< HEAD
       payload.NeedsCampaignAssignment = payload.CampaignScope.needsCampaignAssignment;
-=======
->>>>>>> 9b768d87
+
     }
 
     return payload;
@@ -692,7 +656,6 @@
           persisted = true;
         } catch (sheetError) {
           console.warn('createSession: ensureSheetWithHeaders fallback failed:', sheetError);
-<<<<<<< HEAD
         }
       }
 
@@ -720,35 +683,6 @@
         }
       }
 
-=======
-        }
-      }
-
-      if (!persisted && typeof SpreadsheetApp !== 'undefined') {
-        try {
-          const ss = SpreadsheetApp.getActiveSpreadsheet();
-          if (ss) {
-            let sheet = ss.getSheetByName(tableName);
-            if (!sheet) {
-              sheet = ss.insertSheet(tableName);
-              sheet.getRange(1, 1, 1, SESSION_COLUMNS.length).setValues([SESSION_COLUMNS]);
-            }
-            const headersRange = sheet.getRange(1, 1, 1, sheet.getLastColumn()).getValues()[0];
-            const normalizedHeaders = headersRange.map(function (value) { return String(value || '').trim(); });
-            const row = normalizedHeaders.map(function (column) {
-              return Object.prototype.hasOwnProperty.call(sessionRecord, column)
-                ? sessionRecord[column]
-                : '';
-            });
-            sheet.appendRow(row);
-            persisted = true;
-          }
-        } catch (spreadsheetError) {
-          console.warn('createSession: Spreadsheet fallback failed:', spreadsheetError);
-        }
-      }
-
->>>>>>> 9b768d87
       if (persisted && typeof invalidateCache === 'function') {
         try { invalidateCache(tableName); } catch (cacheError) { console.warn('createSession: Cache invalidation failed:', cacheError); }
       }
@@ -880,13 +814,10 @@
           ? tenantAccess.sessionScope.tenantContext
           : null
       });
-<<<<<<< HEAD
       if (Array.isArray(tenantAccess.warnings)) {
         tenantSummary.warnings = tenantAccess.warnings.slice();
       }
       tenantSummary.needsCampaignAssignment = tenantAccess.needsCampaignAssignment === true;
-=======
->>>>>>> 9b768d87
 
       // Handle reset required
       if (resetRequired) {
@@ -899,13 +830,9 @@
           resetToken: resetSession && resetSession.token ? resetSession.token : null,
           needsPasswordReset: true,
           tenant: tenantSummary,
-<<<<<<< HEAD
           campaignScope: tenantSummary,
           warnings: Array.isArray(tenantAccess.warnings) ? tenantAccess.warnings.slice() : [],
           needsCampaignAssignment: tenantAccess.needsCampaignAssignment === true
-=======
-          campaignScope: tenantSummary
->>>>>>> 9b768d87
         };
       }
 
@@ -948,7 +875,6 @@
       }
 
       const sessionToken = sessionResult.token;
-<<<<<<< HEAD
 
       const warnings = Array.isArray(tenantAccess.warnings) ? tenantAccess.warnings.slice() : [];
       const needsCampaignAssignment = tenantAccess.needsCampaignAssignment === true;
@@ -956,8 +882,6 @@
       const loginMessage = needsCampaignAssignment
         ? 'Login successful, but your account is not yet assigned to any campaigns. You may have limited access until an administrator completes the assignment.'
         : 'Login successful';
-=======
->>>>>>> 9b768d87
 
       console.log('login: Login successful for user:', userPayload.FullName);
       console.log('=== AuthenticationService.login SUCCESS ===');
@@ -966,22 +890,14 @@
         success: true,
         sessionToken: sessionToken,
         user: userPayload,
-<<<<<<< HEAD
         message: loginMessage,
-=======
-        message: 'Login successful',
->>>>>>> 9b768d87
         rememberMe: !!rememberMe,
         sessionExpiresAt: sessionResult.expiresAt,
         sessionTtlSeconds: sessionResult.ttlSeconds,
         tenant: tenantSummary,
-<<<<<<< HEAD
         campaignScope: userPayload ? userPayload.CampaignScope : null,
         warnings: warnings,
         needsCampaignAssignment: needsCampaignAssignment
-=======
-        campaignScope: userPayload ? userPayload.CampaignScope : null
->>>>>>> 9b768d87
       };
 
     } catch (error) {
@@ -1048,7 +964,6 @@
           ? tenantAccess.sessionScope.tenantContext
           : null
       });
-<<<<<<< HEAD
       if (Array.isArray(tenantAccess.warnings)) {
         tenantSummary.warnings = tenantAccess.warnings.slice();
       }
@@ -1056,8 +971,6 @@
 
       const warnings = Array.isArray(tenantAccess.warnings) ? tenantAccess.warnings.slice() : [];
       const needsCampaignAssignment = tenantAccess.needsCampaignAssignment === true;
-=======
->>>>>>> 9b768d87
 
       return {
         success: true,
@@ -1066,13 +979,9 @@
         sessionTtlSeconds: sessionResult.ttlSeconds,
         user: userPayload,
         tenant: tenantSummary,
-<<<<<<< HEAD
         campaignScope: userPayload ? userPayload.CampaignScope : null,
         warnings: warnings,
         needsCampaignAssignment: needsCampaignAssignment
-=======
-        campaignScope: userPayload ? userPayload.CampaignScope : null
->>>>>>> 9b768d87
       };
 
     } catch (error) {
@@ -1144,10 +1053,7 @@
         userPayload.sessionExpiry = session.ExpiresAt;
         userPayload.sessionExpiresAt = session.ExpiresAt;
         userPayload.sessionScope = rawScope || null;
-<<<<<<< HEAD
         userPayload.NeedsCampaignAssignment = userPayload.CampaignScope ? !!userPayload.CampaignScope.needsCampaignAssignment : false;
-=======
->>>>>>> 9b768d87
       }
 
       return userPayload;
@@ -1251,13 +1157,9 @@
         sessionExpiresAt: user.sessionExpiresAt || user.sessionExpiry || null,
         sessionTtlSeconds: ttlSeconds,
         tenant: user.CampaignScope || null,
-<<<<<<< HEAD
         campaignScope: user.CampaignScope || null,
         warnings: user.CampaignScope && Array.isArray(user.CampaignScope.warnings) ? user.CampaignScope.warnings.slice() : [],
         needsCampaignAssignment: user.CampaignScope ? !!user.CampaignScope.needsCampaignAssignment : false
-=======
-        campaignScope: user.CampaignScope || null
->>>>>>> 9b768d87
       };
     } catch (error) {
       console.error('keepAlive: Error:', error);
