<<<<<<< HEAD
<!DOCTYPE html>
<html lang="en">
  <head>
    <meta charset="UTF-8" />
    <meta name="viewport" content="width=device-width, initial-scale=1.0" />
    <title>About LuminaHQ</title>
    <link rel="stylesheet" href="LandingSharedStyles.css" />
    <style>
      .mission-grid {
        display: grid;
        gap: 24px;
        grid-template-columns: repeat(auto-fit, minmax(240px, 1fr));
      }

      .mission-card {
        background: rgba(255, 255, 255, 0.96);
        border-radius: 24px;
        padding: 24px;
        box-shadow: 0 18px 38px rgba(16, 34, 84, 0.18);
      }

      .mission-card h3 {
        margin: 0 0 12px;
        color: var(--sky-900);
      }

      .timeline {
        display: grid;
        gap: 18px;
      }

      .timeline-step {
        background: rgba(15, 31, 69, 0.65);
        padding: 24px;
        border-radius: 24px;
        color: rgba(226, 235, 255, 0.9);
        box-shadow: 0 18px 36px rgba(15, 31, 69, 0.2);
      }

      .timeline-step strong {
        display: block;
        font-size: 1.2rem;
        margin-bottom: 8px;
        color: var(--white);
      }

      .values-grid {
        display: grid;
        gap: 18px;
        grid-template-columns: repeat(auto-fit, minmax(200px, 1fr));
      }

      .values-grid .card {
        background: rgba(255, 255, 255, 0.92);
      }

      .team-photo {
        width: 100%;
        border-radius: 30px;
        box-shadow: 0 20px 44px rgba(12, 32, 80, 0.22);
      }

      .hero-floating-card ul {
        margin: 0;
        padding-left: 18px;
        color: var(--slate-500);
      }
    </style>
  </head>
  <body>
    <main>
      <section class="hero-shell">
        <div class="hero">
          <div class="hero-grid">
            <div class="hero-content">
              <span class="hero-badge">About LuminaHQ</span>
              <h1>Building the modern nerve center for operations teams</h1>
              <p>
                LuminaHQ began with a simple belief: that quality, coaching, and workforce leaders deserve a single
                workspace that reflects the pace of their teams. Our mission is to amplify every conversation,
                evaluation, and schedule with intelligence.
              </p>
              <div class="hero-actions">
                <a class="btn-primary" href="Landing.html">Return to landing</a>
                <a class="btn-ghost" href="LandingStory.html">Read customer stories</a>
              </div>
              <div class="hero-metrics">
                <div class="metric-card">
                  <strong>50+</strong>
                  <span>specialists crafting LuminaHQ features</span>
                </div>
                <div class="metric-card">
                  <strong>8 years</strong>
                  <span>supporting global customer operations</span>
                </div>
                <div class="metric-card">
                  <strong>24/5</strong>
                  <span>product and enablement partnership coverage</span>
                </div>
              </div>
            </div>
            <div class="hero-visual">
              <img
                src="https://images.unsplash.com/photo-1521737604893-d14cc237f11d?auto=format&fit=crop&w=1200&q=80"
                alt="Team collaboration"
                loading="lazy"
              />
              <div class="hero-floating-card">
                <h3>What drives us</h3>
                <ul>
                  <li>Elevate the craft of quality and coaching professionals.</li>
                  <li>Create clarity for leaders navigating complex operations.</li>
                  <li>Design tools that honor the people behind every metric.</li>
                </ul>
              </div>
            </div>
          </div>
=======
<?!= include('layout', {
  baseUrl: baseUrl,
  scriptUrl: scriptUrl,
  user: user,
  currentPage: 'landing-about',
  pageTitle: 'About LuminaHQ',
  pageDescription: 'Meet the LuminaHQ team, culture, and operational principles behind the platform.'
}) ?>

<?
  var landingBase = (typeof scriptUrl !== 'undefined' && scriptUrl)
    ? scriptUrl
    : ((typeof baseUrl !== 'undefined' && baseUrl) ? baseUrl : '');

  var landingHomeUrl = landingBase ? landingBase + '?page=landing' : 'Landing.html';
  var landingAboutUrl = landingBase ? landingBase + '?page=landing-about' : 'LandingAbout.html';
  var landingCapabilitiesUrl = landingBase ? landingBase + '?page=landing-capabilities' : 'LandingCapabilities.html';
  var landingCapabilitiesDetailUrl = landingBase ? landingBase + '?page=landing-capabilities-detail' : 'LandingCapabilitiesDetail.html';
  var landingStoryUrl = landingBase ? landingBase + '?page=landing-story' : 'LandingStory.html';
  var loginUrl = (typeof buildLoginPageUrl === 'function') ? buildLoginPageUrl({}) : (landingBase || '#');
?>

<?!= includeOnce('LandingTemplateStyles') ?>

<div class="landing-shell landing-theme-emerald" style="--landing-hero-image: url('https://images.unsplash.com/photo-1520607162513-77705c0f0d4a?auto=format&fit=crop&w=1600&q=80');">
  <header class="landing-hero">
    <div class="container">
      <div class="landing-hero-content">
        <span class="landing-badge"><i class="fa-solid fa-seedling"></i>Built for people-first operations</span>
        <h1>The team energizing LuminaHQ</h1>
        <p>
          LuminaHQ is created by operators, analysts, and leaders who understand the pace of modern customer experience teams.
          We craft tooling that supports clarity, accountability, and growth across every campaign and site.
        </p>
        <div class="landing-cta">
          <a class="btn btn-primary" href="<?= landingStoryUrl ?>">Discover our story</a>
          <a class="btn btn-outline-light" href="<?= loginUrl ?>">Contact LuminaHQ</a>
        </div>
        <div class="landing-hero-meta">
          <span><i class="fa-solid fa-hands-holding"></i> Culture of partnership</span>
          <span><i class="fa-solid fa-earth-americas"></i> Global-first delivery</span>
          <span><i class="fa-solid fa-shield-heart"></i> Security and trust embedded</span>
>>>>>>> 3ea356b5
        </div>
      </div>
      <div class="landing-hero-media">
        <img src="https://images.unsplash.com/photo-1520607162513-77705c0f0d4a?auto=format&fit=crop&w=1600&q=80" alt="LuminaHQ team collaborating around analytics" loading="lazy">
      </div>
    </div>
  </header>

<<<<<<< HEAD
      <div class="partners">
        <div class="partner-strip">
          <span>Integrity</span>
          <span>Innovation</span>
          <span>Empathy</span>
          <span>Momentum</span>
          <span>Trust</span>
        </div>
      </div>

      <section class="section">
        <div class="section-content">
          <div class="section-headline">
            <h2>Our mission and promise</h2>
            <p>
              From the first calibration to enterprise-scale rollouts, LuminaHQ pairs attentive experts with a
              product built for evolving customer experiences. We map workflows directly to your playbooks so your
              teams can focus on the human moments.
            </p>
          </div>
          <div class="mission-grid">
            <article class="mission-card">
              <h3>Human-centered design</h3>
              <p>
                Every feature is crafted with direct input from analysts, coaches, and workforce leaders who depend on
                LuminaHQ each day.
              </p>
            </article>
            <article class="mission-card">
              <h3>Operational empathy</h3>
              <p>
                We embed alongside your teams to understand the nuance behind each metric and deliver playbooks that
                reflect it.
              </p>
            </article>
            <article class="mission-card">
              <h3>Reliable partnership</h3>
              <p>
                Dedicated onboarding, enablement, and success specialists ensure LuminaHQ evolves with your programs.
              </p>
            </article>
          </div>
=======
  <main class="landing-main">
    <section class="landing-section">
      <div class="container">
        <div class="section-header">
          <h2>Grounded in operational empathy</h2>
          <p>
            Our playbook was shaped by years of guiding workforce, quality, and enablement programs. LuminaHQ distills those lessons into
            tangible rituals that teams can adopt from day one.
          </p>
        </div>
        <div class="landing-grid">
          <article class="landing-card">
            <h3>Mission</h3>
            <p>Equip frontline teams with clarity so every interaction reflects the brand promise.</p>
            <ul>
              <li><i class="fa-solid fa-bullseye"></i> Provide a single pane of glass for quality, coaching, and staffing insights.</li>
              <li><i class="fa-solid fa-lightbulb"></i> Translate data into clear actions that accelerate decision-making.</li>
              <li><i class="fa-solid fa-heart"></i> Build tools that celebrate agent growth as much as they track metrics.</li>
            </ul>
          </article>
          <article class="landing-card">
            <h3>Vision</h3>
            <p>Make world-class contact center operations accessible to every partner, regardless of scale.</p>
            <ul>
              <li><i class="fa-solid fa-earth-asia"></i> Support hybrid, remote, and on-site teams with equal excellence.</li>
              <li><i class="fa-solid fa-link"></i> Seamless integrations with Lumina apps keep workflows flowing.</li>
              <li><i class="fa-solid fa-star"></i> Continuous improvements rooted in agent and client feedback loops.</li>
            </ul>
          </article>
          <article class="landing-card">
            <h3>Values</h3>
            <p>We lead with curiosity, transparency, and inclusivity inside LuminaHQ and across every campaign.</p>
            <ul>
              <li><i class="fa-solid fa-people-roof"></i> Collaboration over silos when solving client challenges.</li>
              <li><i class="fa-solid fa-shield-check"></i> Governance and privacy safeguards that exceed compliance requirements.</li>
              <li><i class="fa-solid fa-graduation-cap"></i> Structured enablement so teams keep learning together.</li>
            </ul>
          </article>
>>>>>>> 3ea356b5
        </div>
      </div>
    </section>

<<<<<<< HEAD
      <section class="section">
        <div class="section-content">
          <div class="section-headline">
            <h2>The journey so far</h2>
            <p>
              LuminaHQ has grown through close collaboration with support teams across industries. Together we have
              transformed manual spreadsheets into guided journeys that celebrate progress.
            </p>
          </div>
          <div class="timeline">
            <div class="timeline-step">
              <strong>2016 – Foundations</strong>
              Started as a small collective of QA specialists developing tooling to streamline evaluations and
              calibrations.
            </div>
            <div class="timeline-step">
              <strong>2018 – Coaching unlock</strong>
              Introduced guided coaching workflows that connected QA results to personalized development paths.
            </div>
            <div class="timeline-step">
              <strong>2021 – Workforce fusion</strong>
              Unified staffing, attendance, and performance data to create a cohesive operations command center.
            </div>
            <div class="timeline-step">
              <strong>Today – Continuous momentum</strong>
              Expanding AI assistance, predictive insights, and integrations to keep teams future-ready.
            </div>
          </div>
        </div>
      </section>

      <section class="section">
        <div class="section-content">
          <div class="section-headline">
            <h2>Values we live by</h2>
            <p>
              Our values guide how we show up for each other and for our customers. They ensure LuminaHQ remains a
              trusted partner as the landscape evolves.
            </p>
          </div>
          <div class="values-grid">
            <article class="card">
              <h3>Listen deeply</h3>
              <p>We start by understanding the people behind the process before proposing any change.</p>
            </article>
            <article class="card">
              <h3>Iterate boldly</h3>
              <p>Constant experimentation lets us deliver measurable improvements every quarter.</p>
            </article>
            <article class="card">
              <h3>Celebrate growth</h3>
              <p>We highlight the wins that teams achieve together and capture the stories that inspire the next step.</p>
            </article>
            <article class="card">
              <h3>Protect trust</h3>
              <p>Security, privacy, and accessibility are embedded into every product and partnership decision.</p>
            </article>
          </div>
        </div>
      </section>

      <section class="section">
        <div class="section-content dual-panel">
          <div class="panel-media">
            <img
              class="team-photo"
              src="https://images.unsplash.com/photo-1529333166437-7750a6dd5a70?auto=format&fit=crop&w=1200&q=80"
              alt="LuminaHQ team workshop"
              loading="lazy"
            />
          </div>
          <div class="panel-copy">
            <h3>Meet the people behind the platform</h3>
            <p>
              Product strategists, data scientists, operations veterans, and service designers collaborate daily to
              shape LuminaHQ. We carry the same passion for customer experience that defines your teams.
            </p>
            <p>
              When you partner with LuminaHQ, you work with people invested in your success—from onboarding through
              every new capability release.
            </p>
            <div class="navigation-cta">
              <a class="btn-ghost" href="LandingCapabilities.html">See capabilities</a>
              <a class="btn-ghost" href="LandingStory.html">Explore customer journey</a>
            </div>
          </div>
=======
    <section class="landing-section is-alt">
      <div class="container">
        <div class="section-header">
          <h2>Leadership commitments</h2>
          <p>Our leadership circle keeps customers and agents at the heart of every release cycle.</p>
        </div>
        <div class="landing-grid is-two">
          <article class="landing-card">
            <h3>Operational readiness</h3>
            <p>Before updates ship, we ensure change management plans and adoption kits are in place.</p>
            <ul>
              <li><i class="fa-solid fa-clipboard-list"></i> Go-live checklists tailored for workforce and quality leads.</li>
              <li><i class="fa-solid fa-chalkboard-user"></i> Enablement toolkits for trainers and site leaders.</li>
            </ul>
          </article>
          <article class="landing-card">
            <h3>Security & trust</h3>
            <p>Data privacy is architected into every module, from user authentication to export controls.</p>
            <ul>
              <li><i class="fa-solid fa-lock"></i> Role-aware experiences keep sensitive dashboards safe.</li>
              <li><i class="fa-solid fa-file-shield"></i> Compliance-ready audit trails support policy reviews.</li>
            </ul>
          </article>
          <article class="landing-card">
            <h3>Innovation cadence</h3>
            <p>We iterate alongside program owners to bring AI-assisted workflows where they create the most value.</p>
            <ul>
              <li><i class="fa-solid fa-rocket"></i> Quarterly roadmap checkpoints with partner feedback.</li>
              <li><i class="fa-solid fa-wand-magic-sparkles"></i> Pilots with analyst squads to validate automation paths.</li>
            </ul>
          </article>
          <article class="landing-card">
            <h3>People-first focus</h3>
            <p>Every release respects the humans behind the metrics—agents, analysts, and supervisors.</p>
            <ul>
              <li><i class="fa-solid fa-user-group"></i> Built-in recognition moments celebrate coaching wins.</li>
              <li><i class="fa-solid fa-scale-balanced"></i> Tools designed to reduce admin effort, not increase it.</li>
            </ul>
          </article>
>>>>>>> 3ea356b5
        </div>
      </div>
    </section>

<<<<<<< HEAD
    <footer class="footer-shell">
      <div class="footer-card">
        <h3>Connect with LuminaHQ</h3>
        <p>
          Ready to bring your teams into a smarter workspace? Reach out to discuss how LuminaHQ can transform quality,
          coaching, and workforce operations.
        </p>
        <div class="footer-links">
          <a href="LandingCapabilities.html">Capabilities overview</a>
          <a href="LandingCapabilitiesDetail.html">Detailed modules</a>
          <a href="LandingStory.html">Customer wins</a>
        </div>
      </div>
    </footer>
  </body>
</html>
=======
    <section class="landing-section">
      <div class="container">
        <div class="section-header">
          <h2>Where to next</h2>
          <p>Dive deeper into the platform or explore the story behind LuminaHQ.</p>
        </div>
        <div class="landing-grid is-two">
          <article class="landing-card">
            <h3>Platform tour</h3>
            <p>Jump into the capabilities overview to see how we translate operations strategy into execution.</p>
            <div class="landing-navigation">
              <a href="<?= landingCapabilitiesUrl ?>"><i class="fa-solid fa-compass"></i> Explore capabilities</a>
            </div>
          </article>
          <article class="landing-card">
            <h3>Deep dive reference</h3>
            <p>Use the detailed breakdown to map LuminaHQ workflows to your existing processes.</p>
            <div class="landing-navigation">
              <a href="<?= landingCapabilitiesDetailUrl ?>"><i class="fa-solid fa-chart-tree-map"></i> Review the deep dive</a>
            </div>
          </article>
          <article class="landing-card">
            <h3>Origin story</h3>
            <p>See how our operations heritage guided the product path in the Discover Our Story page.</p>
            <div class="landing-navigation">
              <a href="<?= landingStoryUrl ?>"><i class="fa-solid fa-book"></i> Read the story</a>
            </div>
          </article>
          <article class="landing-card">
            <h3>Return home</h3>
            <p>Visit the main landing page for the full LuminaHQ snapshot and quick navigation.</p>
            <div class="landing-navigation">
              <a href="<?= landingHomeUrl ?>"><i class="fa-solid fa-house"></i> Back to landing</a>
            </div>
          </article>
        </div>
      </div>
    </section>
  </main>

  <footer class="landing-footer">
    <div class="container">
      <div class="brand-lockup">
        <img src="https://res.cloudinary.com/dr8qd3xfc/image/upload/v1754763514/vlbpo/lumina/3_dgitcx.png" alt="LuminaHQ logo" loading="lazy">
        LuminaHQ by VLBPO
      </div>
      <nav>
        <a href="<?= landingHomeUrl ?>">Landing</a>
        <a href="<?= landingCapabilitiesUrl ?>">Capabilities</a>
        <a href="<?= landingCapabilitiesDetailUrl ?>">Deep dive</a>
        <a href="<?= landingStoryUrl ?>">Our story</a>
      </nav>
      <div class="landing-metrics">
        <span><i class="fa-solid fa-heart-circle-check"></i> People-first support</span>
        <span><i class="fa-solid fa-lightbulb"></i> Continuous improvement</span>
        <span><i class="fa-solid fa-lock"></i> Security at every layer</span>
      </div>
    </div>
  </footer>
</div>
>>>>>>> 3ea356b5
<|MERGE_RESOLUTION|>--- conflicted
+++ resolved
@@ -1,4 +1,3 @@
-<<<<<<< HEAD
 <!DOCTYPE html>
 <html lang="en">
   <head>
@@ -116,50 +115,6 @@
               </div>
             </div>
           </div>
-=======
-<?!= include('layout', {
-  baseUrl: baseUrl,
-  scriptUrl: scriptUrl,
-  user: user,
-  currentPage: 'landing-about',
-  pageTitle: 'About LuminaHQ',
-  pageDescription: 'Meet the LuminaHQ team, culture, and operational principles behind the platform.'
-}) ?>
-
-<?
-  var landingBase = (typeof scriptUrl !== 'undefined' && scriptUrl)
-    ? scriptUrl
-    : ((typeof baseUrl !== 'undefined' && baseUrl) ? baseUrl : '');
-
-  var landingHomeUrl = landingBase ? landingBase + '?page=landing' : 'Landing.html';
-  var landingAboutUrl = landingBase ? landingBase + '?page=landing-about' : 'LandingAbout.html';
-  var landingCapabilitiesUrl = landingBase ? landingBase + '?page=landing-capabilities' : 'LandingCapabilities.html';
-  var landingCapabilitiesDetailUrl = landingBase ? landingBase + '?page=landing-capabilities-detail' : 'LandingCapabilitiesDetail.html';
-  var landingStoryUrl = landingBase ? landingBase + '?page=landing-story' : 'LandingStory.html';
-  var loginUrl = (typeof buildLoginPageUrl === 'function') ? buildLoginPageUrl({}) : (landingBase || '#');
-?>
-
-<?!= includeOnce('LandingTemplateStyles') ?>
-
-<div class="landing-shell landing-theme-emerald" style="--landing-hero-image: url('https://images.unsplash.com/photo-1520607162513-77705c0f0d4a?auto=format&fit=crop&w=1600&q=80');">
-  <header class="landing-hero">
-    <div class="container">
-      <div class="landing-hero-content">
-        <span class="landing-badge"><i class="fa-solid fa-seedling"></i>Built for people-first operations</span>
-        <h1>The team energizing LuminaHQ</h1>
-        <p>
-          LuminaHQ is created by operators, analysts, and leaders who understand the pace of modern customer experience teams.
-          We craft tooling that supports clarity, accountability, and growth across every campaign and site.
-        </p>
-        <div class="landing-cta">
-          <a class="btn btn-primary" href="<?= landingStoryUrl ?>">Discover our story</a>
-          <a class="btn btn-outline-light" href="<?= loginUrl ?>">Contact LuminaHQ</a>
-        </div>
-        <div class="landing-hero-meta">
-          <span><i class="fa-solid fa-hands-holding"></i> Culture of partnership</span>
-          <span><i class="fa-solid fa-earth-americas"></i> Global-first delivery</span>
-          <span><i class="fa-solid fa-shield-heart"></i> Security and trust embedded</span>
->>>>>>> 3ea356b5
         </div>
       </div>
       <div class="landing-hero-media">
@@ -168,7 +123,6 @@
     </div>
   </header>
 
-<<<<<<< HEAD
       <div class="partners">
         <div class="partner-strip">
           <span>Integrity</span>
@@ -211,51 +165,10 @@
               </p>
             </article>
           </div>
-=======
-  <main class="landing-main">
-    <section class="landing-section">
-      <div class="container">
-        <div class="section-header">
-          <h2>Grounded in operational empathy</h2>
-          <p>
-            Our playbook was shaped by years of guiding workforce, quality, and enablement programs. LuminaHQ distills those lessons into
-            tangible rituals that teams can adopt from day one.
-          </p>
-        </div>
-        <div class="landing-grid">
-          <article class="landing-card">
-            <h3>Mission</h3>
-            <p>Equip frontline teams with clarity so every interaction reflects the brand promise.</p>
-            <ul>
-              <li><i class="fa-solid fa-bullseye"></i> Provide a single pane of glass for quality, coaching, and staffing insights.</li>
-              <li><i class="fa-solid fa-lightbulb"></i> Translate data into clear actions that accelerate decision-making.</li>
-              <li><i class="fa-solid fa-heart"></i> Build tools that celebrate agent growth as much as they track metrics.</li>
-            </ul>
-          </article>
-          <article class="landing-card">
-            <h3>Vision</h3>
-            <p>Make world-class contact center operations accessible to every partner, regardless of scale.</p>
-            <ul>
-              <li><i class="fa-solid fa-earth-asia"></i> Support hybrid, remote, and on-site teams with equal excellence.</li>
-              <li><i class="fa-solid fa-link"></i> Seamless integrations with Lumina apps keep workflows flowing.</li>
-              <li><i class="fa-solid fa-star"></i> Continuous improvements rooted in agent and client feedback loops.</li>
-            </ul>
-          </article>
-          <article class="landing-card">
-            <h3>Values</h3>
-            <p>We lead with curiosity, transparency, and inclusivity inside LuminaHQ and across every campaign.</p>
-            <ul>
-              <li><i class="fa-solid fa-people-roof"></i> Collaboration over silos when solving client challenges.</li>
-              <li><i class="fa-solid fa-shield-check"></i> Governance and privacy safeguards that exceed compliance requirements.</li>
-              <li><i class="fa-solid fa-graduation-cap"></i> Structured enablement so teams keep learning together.</li>
-            </ul>
-          </article>
->>>>>>> 3ea356b5
         </div>
       </div>
     </section>
 
-<<<<<<< HEAD
       <section class="section">
         <div class="section-content">
           <div class="section-headline">
@@ -342,52 +255,10 @@
               <a class="btn-ghost" href="LandingStory.html">Explore customer journey</a>
             </div>
           </div>
-=======
-    <section class="landing-section is-alt">
-      <div class="container">
-        <div class="section-header">
-          <h2>Leadership commitments</h2>
-          <p>Our leadership circle keeps customers and agents at the heart of every release cycle.</p>
-        </div>
-        <div class="landing-grid is-two">
-          <article class="landing-card">
-            <h3>Operational readiness</h3>
-            <p>Before updates ship, we ensure change management plans and adoption kits are in place.</p>
-            <ul>
-              <li><i class="fa-solid fa-clipboard-list"></i> Go-live checklists tailored for workforce and quality leads.</li>
-              <li><i class="fa-solid fa-chalkboard-user"></i> Enablement toolkits for trainers and site leaders.</li>
-            </ul>
-          </article>
-          <article class="landing-card">
-            <h3>Security & trust</h3>
-            <p>Data privacy is architected into every module, from user authentication to export controls.</p>
-            <ul>
-              <li><i class="fa-solid fa-lock"></i> Role-aware experiences keep sensitive dashboards safe.</li>
-              <li><i class="fa-solid fa-file-shield"></i> Compliance-ready audit trails support policy reviews.</li>
-            </ul>
-          </article>
-          <article class="landing-card">
-            <h3>Innovation cadence</h3>
-            <p>We iterate alongside program owners to bring AI-assisted workflows where they create the most value.</p>
-            <ul>
-              <li><i class="fa-solid fa-rocket"></i> Quarterly roadmap checkpoints with partner feedback.</li>
-              <li><i class="fa-solid fa-wand-magic-sparkles"></i> Pilots with analyst squads to validate automation paths.</li>
-            </ul>
-          </article>
-          <article class="landing-card">
-            <h3>People-first focus</h3>
-            <p>Every release respects the humans behind the metrics—agents, analysts, and supervisors.</p>
-            <ul>
-              <li><i class="fa-solid fa-user-group"></i> Built-in recognition moments celebrate coaching wins.</li>
-              <li><i class="fa-solid fa-scale-balanced"></i> Tools designed to reduce admin effort, not increase it.</li>
-            </ul>
-          </article>
->>>>>>> 3ea356b5
         </div>
       </div>
     </section>
 
-<<<<<<< HEAD
     <footer class="footer-shell">
       <div class="footer-card">
         <h3>Connect with LuminaHQ</h3>
@@ -403,66 +274,4 @@
       </div>
     </footer>
   </body>
-</html>
-=======
-    <section class="landing-section">
-      <div class="container">
-        <div class="section-header">
-          <h2>Where to next</h2>
-          <p>Dive deeper into the platform or explore the story behind LuminaHQ.</p>
-        </div>
-        <div class="landing-grid is-two">
-          <article class="landing-card">
-            <h3>Platform tour</h3>
-            <p>Jump into the capabilities overview to see how we translate operations strategy into execution.</p>
-            <div class="landing-navigation">
-              <a href="<?= landingCapabilitiesUrl ?>"><i class="fa-solid fa-compass"></i> Explore capabilities</a>
-            </div>
-          </article>
-          <article class="landing-card">
-            <h3>Deep dive reference</h3>
-            <p>Use the detailed breakdown to map LuminaHQ workflows to your existing processes.</p>
-            <div class="landing-navigation">
-              <a href="<?= landingCapabilitiesDetailUrl ?>"><i class="fa-solid fa-chart-tree-map"></i> Review the deep dive</a>
-            </div>
-          </article>
-          <article class="landing-card">
-            <h3>Origin story</h3>
-            <p>See how our operations heritage guided the product path in the Discover Our Story page.</p>
-            <div class="landing-navigation">
-              <a href="<?= landingStoryUrl ?>"><i class="fa-solid fa-book"></i> Read the story</a>
-            </div>
-          </article>
-          <article class="landing-card">
-            <h3>Return home</h3>
-            <p>Visit the main landing page for the full LuminaHQ snapshot and quick navigation.</p>
-            <div class="landing-navigation">
-              <a href="<?= landingHomeUrl ?>"><i class="fa-solid fa-house"></i> Back to landing</a>
-            </div>
-          </article>
-        </div>
-      </div>
-    </section>
-  </main>
-
-  <footer class="landing-footer">
-    <div class="container">
-      <div class="brand-lockup">
-        <img src="https://res.cloudinary.com/dr8qd3xfc/image/upload/v1754763514/vlbpo/lumina/3_dgitcx.png" alt="LuminaHQ logo" loading="lazy">
-        LuminaHQ by VLBPO
-      </div>
-      <nav>
-        <a href="<?= landingHomeUrl ?>">Landing</a>
-        <a href="<?= landingCapabilitiesUrl ?>">Capabilities</a>
-        <a href="<?= landingCapabilitiesDetailUrl ?>">Deep dive</a>
-        <a href="<?= landingStoryUrl ?>">Our story</a>
-      </nav>
-      <div class="landing-metrics">
-        <span><i class="fa-solid fa-heart-circle-check"></i> People-first support</span>
-        <span><i class="fa-solid fa-lightbulb"></i> Continuous improvement</span>
-        <span><i class="fa-solid fa-lock"></i> Security at every layer</span>
-      </div>
-    </div>
-  </footer>
-</div>
->>>>>>> 3ea356b5
+</html>