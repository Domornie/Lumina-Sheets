<!DOCTYPE html>
<html lang="en">
<head>
  <meta charset="UTF-8" />
  <meta name="viewport" content="width=device-width, initial-scale=1.0" />
  <title>About LuminaHQ • Mission, Story, and Crew</title>
  <link rel="preconnect" href="https://fonts.googleapis.com" />
  <link rel="preconnect" href="https://fonts.gstatic.com" crossorigin />
  <link
    href="https://fonts.googleapis.com/css2?family=Space+Grotesk:wght@500;600;700&family=Inter:wght@400;500;600;700&display=swap"
    rel="stylesheet"
  />
  <link rel="stylesheet" href="https://cdnjs.cloudflare.com/ajax/libs/font-awesome/6.5.1/css/all.min.css" />
  <style>
    :root {
      --navy: #0f172a;
      --blue: #1d4ed8;
      --deep-blue: #0b1950;
      --sky: #38bdf8;
      --aqua: #06b6d4;
      --mint: #10b981;
      --slate: #1f2937;
      --stone: #475569;
      --cloud: #f1f5f9;
      --white: #ffffff;
      --gradient-hero: linear-gradient(135deg, rgba(11, 25, 80, 0.92), rgba(29, 78, 216, 0.85));
      --gradient-band: linear-gradient(120deg, rgba(29, 78, 216, 0.12), rgba(56, 189, 248, 0.1));
      --gradient-footer: linear-gradient(180deg, #0b1950 0%, #0f172a 100%);
      --transition: all 0.3s ease;
<<<<<<< HEAD
    }

    html {
      scroll-behavior: smooth;
=======
>>>>>>> c6456916
    }

    * {
      box-sizing: border-box;
    }

    body {
      margin: 0;
      font-family: "Inter", sans-serif;
      color: var(--slate);
      background: linear-gradient(180deg, #f8fbff 0%, #eef6ff 50%, #ffffff 100%);
      overflow-x: hidden;
<<<<<<< HEAD
      transition: background 0.6s ease;
    }

    body::before,
    body::after {
      content: "";
      position: fixed;
      inset: auto auto 5% -10%;
      width: 520px;
      height: 520px;
      border-radius: 50%;
      background: radial-gradient(circle at center, rgba(56, 189, 248, 0.18), transparent 70%);
      filter: blur(60px);
      opacity: 0.45;
      z-index: -1;
      animation: ambientShift 22s ease-in-out infinite alternate;
    }

    body::after {
      inset: -12% -8% auto auto;
      background: radial-gradient(circle at center, rgba(29, 78, 216, 0.22), transparent 70%);
      animation-delay: 6s;
    }

    @keyframes ambientShift {
      0% {
        transform: translate3d(-12px, 6px, 0) scale(0.98);
        opacity: 0.38;
      }
      50% {
        transform: translate3d(8px, -10px, 0) scale(1.05);
        opacity: 0.58;
      }
      100% {
        transform: translate3d(-6px, 14px, 0) scale(1.02);
        opacity: 0.45;
      }
    }

    @keyframes pulseGlow {
      0%,
      100% {
        transform: scale(0.98);
        opacity: 0.75;
      }
      50% {
        transform: scale(1.02);
        opacity: 1;
      }
    }

    @keyframes float {
      0%,
      100% {
        transform: translateY(0);
      }
      50% {
        transform: translateY(-12px);
      }
    }

    @keyframes shimmer {
      0% {
        background-position: -200% 0;
      }
      100% {
        background-position: 200% 0;
      }
    }

    @keyframes drift {
      0% {
        transform: rotate(0deg);
      }
      100% {
        transform: rotate(360deg);
      }
    }

    @keyframes orbitSpin {
      0% {
        transform: rotate(0deg) scale(1);
      }
      50% {
        transform: rotate(180deg) scale(1.03);
      }
      100% {
        transform: rotate(360deg) scale(1);
      }
    }

    @keyframes orbitPulse {
      0%,
      100% {
        transform: translate(-50%, -50%) scale(0.96);
        opacity: 0.45;
      }
      50% {
        transform: translate(-50%, -50%) scale(1.08);
        opacity: 0.75;
      }
    }

    .scroll-progress {
      position: fixed;
      inset: 0 0 auto 0;
      height: 4px;
      background: linear-gradient(90deg, rgba(14, 165, 233, 0.95), rgba(37, 99, 235, 0.95));
      transform-origin: left;
      transform: scaleX(0);
      box-shadow: 0 0 18px rgba(37, 99, 235, 0.45);
      z-index: 120;
      transition: transform 0.2s ease-out;
    }

    .cursor-glow {
      position: fixed;
      width: 220px;
      height: 220px;
      pointer-events: none;
      border-radius: 50%;
      background: radial-gradient(circle at center, rgba(56, 189, 248, 0.4), rgba(14, 165, 233, 0));
      mix-blend-mode: screen;
      opacity: 0;
      transform: translate(-50%, -50%);
      transition: opacity 0.35s ease, transform 0.12s ease-out;
      z-index: 50;
    }

    .cursor-glow.is-active {
      opacity: 0.4;
=======
>>>>>>> c6456916
    }

    header {
      position: sticky;
      top: 0;
      z-index: 60;
      background: rgba(255, 255, 255, 0.94);
      backdrop-filter: blur(18px);
      border-bottom: 1px solid rgba(15, 23, 42, 0.06);
    }

    .nav-wrap {
      max-width: 1200px;
      margin: 0 auto;
      padding: 1.1rem 2.75rem;
      display: flex;
      align-items: center;
      justify-content: space-between;
      gap: 2rem;
    }

    .brand {
      display: inline-flex;
      align-items: center;
      gap: 0.75rem;
      font-family: "Space Grotesk", sans-serif;
      font-weight: 600;
      color: var(--navy);
      text-decoration: none;
      letter-spacing: 0.02em;
    }

    .brand img {
      width: 48px;
      height: 48px;
      object-fit: contain;
    }

    nav ul {
      list-style: none;
      display: flex;
      gap: 1.6rem;
      margin: 0;
      padding: 0;
      font-weight: 500;
    }

    nav a {
      color: var(--stone);
      text-decoration: none;
      position: relative;
      padding-bottom: 0.2rem;
      transition: var(--transition);
    }

    nav a::after {
      content: "";
      position: absolute;
      left: 0;
      bottom: -0.35rem;
      width: 100%;
      height: 2px;
      background: linear-gradient(90deg, var(--blue), var(--sky));
      transform: scaleX(0);
      transform-origin: left;
      transition: var(--transition);
<<<<<<< HEAD
    }

    nav a:hover,
    nav a:focus {
      color: var(--blue);
    }

=======
    }

    nav a:hover,
    nav a:focus {
      color: var(--blue);
    }

>>>>>>> c6456916
    nav a:hover::after,
    nav a:focus::after {
      transform: scaleX(1);
    }

    .nav-cta {
      display: inline-flex;
      align-items: center;
      gap: 0.6rem;
      padding: 0.75rem 1.65rem;
      border-radius: 999px;
      font-weight: 600;
      color: var(--white);
      background: linear-gradient(120deg, #0b1950, #1d4ed8 55%, #38bdf8);
      text-decoration: none;
      box-shadow: 0 18px 36px rgba(29, 78, 216, 0.24);
      transition: var(--transition);
<<<<<<< HEAD
    }

    .nav-cta:hover {
      transform: translateY(-2px);
      box-shadow: 0 26px 46px rgba(15, 23, 42, 0.28);
    }

    main {
      display: flex;
      flex-direction: column;
      gap: 5.5rem;
      padding-bottom: 5rem;
    }

    .preloader {
      position: fixed;
      inset: 0;
      background: radial-gradient(circle at top, rgba(29, 78, 216, 0.18), transparent 60%),
        linear-gradient(135deg, #f8fbff 0%, #dbeafe 45%, #eff6ff 100%);
      display: grid;
      place-items: center;
      z-index: 200;
      transition: opacity 0.6s ease, visibility 0.6s ease;
    }

    .preloader.hidden {
      opacity: 0;
      visibility: hidden;
    }

    .preloader-inner {
      text-align: center;
      display: grid;
      gap: 1.2rem;
      padding: 2.5rem 3rem;
      border-radius: 26px;
      background: rgba(255, 255, 255, 0.9);
      box-shadow: 0 30px 80px rgba(15, 23, 42, 0.18);
      border: 1px solid rgba(148, 163, 184, 0.2);
    }

    .loader-track {
      height: 6px;
      width: 220px;
      border-radius: 999px;
      background: rgba(148, 163, 184, 0.25);
      overflow: hidden;
    }

    .loader-indicator {
      height: 100%;
      width: 45%;
      background: linear-gradient(90deg, rgba(29, 78, 216, 0.8), rgba(59, 130, 246, 0.9), rgba(6, 182, 212, 0.85));
      background-size: 200% 100%;
      animation: shimmer 1.2s linear infinite;
      border-radius: inherit;
=======
    }

    .nav-cta:hover {
      transform: translateY(-2px);
      box-shadow: 0 26px 46px rgba(15, 23, 42, 0.28);
    }

    main {
      display: flex;
      flex-direction: column;
>>>>>>> c6456916
    }

    section {
      width: 100%;
      padding: 6rem 0;
      position: relative;
    }

    .container {
      max-width: 1180px;
      margin: 0 auto;
      padding: 0 2.75rem;
    }

    .hero {
      background: var(--gradient-hero);
      color: var(--white);
      padding-top: 7rem;
      padding-bottom: 7rem;
      overflow: hidden;
    }

    .hero-grid {
      display: grid;
      grid-template-columns: repeat(auto-fit, minmax(280px, 1fr));
      gap: 3.2rem;
      align-items: center;
      position: relative;
<<<<<<< HEAD
      background: radial-gradient(circle at 12% 18%, rgba(56, 189, 248, 0.2), transparent 52%),
        radial-gradient(circle at 80% 12%, rgba(37, 99, 235, 0.24), transparent 65%),
        linear-gradient(120deg, #0b1950 0%, #1d4ed8 48%, #1e293b 100%);
      color: var(--white);
      padding-top: 8rem;
      padding-bottom: 8rem;
      overflow: hidden;
    }

    .hero::before {
      content: "";
      position: absolute;
      inset: -25% -15% auto;
      height: 520px;
      background: radial-gradient(circle at center, rgba(59, 130, 246, 0.18), transparent 70%);
      transform: rotate(18deg);
      opacity: 0.7;
    }

    .hero::after {
      content: "";
      position: absolute;
      inset: auto -20% -40% 40%;
      width: 620px;
      height: 620px;
      background: radial-gradient(circle at center, rgba(59, 130, 246, 0.26), transparent 75%);
      filter: blur(12px);
      opacity: 0.55;
      animation: drift 28s linear infinite;
    }

    .hero-grid {
      display: grid;
      grid-template-columns: repeat(auto-fit, minmax(320px, 1fr));
      gap: 3.2rem;
      align-items: center;
=======
    }

    .hero-grid::after {
      content: "";
      position: absolute;
      inset: -60% 45% 10% -25%;
      background: radial-gradient(circle at center, rgba(56, 189, 248, 0.25), transparent 68%);
      filter: blur(12px);
      opacity: 0.75;
    }

    .hero-copy {
>>>>>>> c6456916
      position: relative;
      z-index: 1;
    }

<<<<<<< HEAD
    .hero-copy {
      position: relative;
      z-index: 1;
    }

    .hero-visual {
      position: relative;
      padding: 1.5rem;
      border-radius: 28px;
      background: rgba(255, 255, 255, 0.75);
      border: 1px solid rgba(148, 163, 184, 0.25);
      box-shadow: 0 30px 70px rgba(15, 23, 42, 0.16);
      transform-style: preserve-3d;
      transition: transform 0.6s ease;
    }

    .hero-visual::before,
    .hero-visual::after {
      content: "";
      position: absolute;
      inset: 10% -20% -18% -20%;
      border-radius: 50%;
      background: radial-gradient(circle at center, rgba(14, 165, 233, 0.15), transparent 70%);
      z-index: -1;
      animation: pulseGlow 12s ease-in-out infinite;
    }

    .hero-visual::after {
      inset: auto -15% -25% 25%;
      background: radial-gradient(circle at center, rgba(20, 184, 166, 0.16), transparent 70%);
      filter: blur(50px);
    }

    .hero-orbits {
      position: absolute;
      inset: -18% -22% -18% -22%;
      z-index: -2;
      pointer-events: none;
    }

    .hero-orbits .orbit {
      position: absolute;
      border-radius: 50%;
      border: 1px solid rgba(56, 189, 248, 0.25);
      animation: orbitSpin 26s linear infinite;
    }

    .hero-orbits .orbit:nth-child(1) {
      inset: 6% 12% 18% 8%;
      border-color: rgba(37, 99, 235, 0.3);
      animation-duration: 24s;
    }

    .hero-orbits .orbit:nth-child(2) {
      inset: 18% 4% 6% 20%;
      border-color: rgba(14, 165, 233, 0.28);
      animation-duration: 28s;
      animation-direction: reverse;
    }

    .hero-orbits .orbit:nth-child(3) {
      inset: -4% 22% 24% -6%;
      border-color: rgba(16, 185, 129, 0.25);
      animation-duration: 32s;
    }

    .hero-orbits .orbit:nth-child(4) {
      position: absolute;
      left: 50%;
      top: 50%;
      width: 140px;
      height: 140px;
      border: none;
      background: radial-gradient(circle at center, rgba(59, 130, 246, 0.32), rgba(56, 189, 248, 0));
      transform: translate(-50%, -50%);
      animation: orbitPulse 8s ease-in-out infinite;
    }

    .hero-visual svg {
      position: relative;
      width: 100%;
      border-radius: 22px;
      border: 1px solid rgba(148, 163, 184, 0.25);
      backdrop-filter: blur(6px);
      box-shadow: inset 0 0 0 1px rgba(255, 255, 255, 0.25);
=======
    .hero-visual {
      position: relative;
      z-index: 1;
    }

    .hero-visual::before {
      content: "";
      position: absolute;
      inset: -6% -6% -6% -6%;
      border-radius: 30px;
      background: linear-gradient(135deg, rgba(56, 189, 248, 0.2), rgba(16, 185, 129, 0.16));
      opacity: 0.7;
      z-index: -1;
    }

    .hero-visual svg {
      width: 100%;
      border-radius: 26px;
      border: 1px solid rgba(148, 163, 184, 0.25);
      backdrop-filter: blur(4px);
>>>>>>> c6456916
    }

    .eyebrow {
      display: inline-flex;
<<<<<<< HEAD
      align-items: center;
      gap: 0.75rem;
      font-size: 0.85rem;
      text-transform: uppercase;
      letter-spacing: 0.18em;
      font-weight: 600;
      color: rgba(255, 255, 255, 0.78);
      margin-bottom: 1.3rem;
    }

    .hero-badges {
      position: absolute;
      inset: 14% auto auto -14%;
      display: grid;
      gap: 0.85rem;
    }

    .hero-badges span {
      display: inline-flex;
      align-items: center;
      gap: 0.45rem;
      padding: 0.55rem 0.95rem;
      border-radius: 999px;
      background: rgba(15, 23, 42, 0.78);
      color: var(--white);
      font-size: 0.78rem;
      letter-spacing: 0.02em;
      backdrop-filter: blur(8px);
      box-shadow: 0 18px 40px rgba(15, 23, 42, 0.25);
      animation: float 6s ease-in-out infinite;
    }

    .hero-badges span:nth-child(2) {
      animation-delay: 1.4s;
    }

    .hero-badges span:nth-child(3) {
      animation-delay: 2.2s;
    }

    .eyebrow span {
      width: 34px;
      height: 2px;
      border-radius: 999px;
      background: rgba(56, 189, 248, 0.9);
    }

    .hero h1 {
      font-family: "Space Grotesk", sans-serif;
      font-weight: 700;
      font-size: clamp(2.6rem, 5vw, 3.6rem);
      line-height: 1.05;
      margin: 0;
    }

    .hero p {
      margin: 1.6rem 0 2.6rem;
      font-size: 1.12rem;
      line-height: 1.7;
      color: rgba(241, 245, 249, 0.88);
    }

=======
      align-items: center;
      gap: 0.75rem;
      font-size: 0.85rem;
      text-transform: uppercase;
      letter-spacing: 0.18em;
      font-weight: 600;
      color: rgba(255, 255, 255, 0.78);
      margin-bottom: 1.3rem;
    }

    .eyebrow span {
      width: 34px;
      height: 2px;
      border-radius: 999px;
      background: rgba(56, 189, 248, 0.9);
    }

    .hero h1 {
      font-family: "Space Grotesk", sans-serif;
      font-weight: 700;
      font-size: clamp(2.6rem, 5vw, 3.6rem);
      line-height: 1.05;
      margin: 0;
    }

    .hero p {
      margin: 1.6rem 0 2.6rem;
      font-size: 1.12rem;
      line-height: 1.7;
      color: rgba(241, 245, 249, 0.88);
    }

>>>>>>> c6456916
    .hero-actions {
      display: flex;
      flex-wrap: wrap;
      gap: 1rem;
    }

    .primary-btn,
    .ghost-btn {
      display: inline-flex;
      align-items: center;
      gap: 0.65rem;
<<<<<<< HEAD
      padding: 0.95rem 2.1rem;
=======
      padding: 0.95rem 1.95rem;
>>>>>>> c6456916
      border-radius: 999px;
      font-weight: 600;
      text-decoration: none;
      transition: var(--transition);
      font-size: 1rem;
<<<<<<< HEAD
      position: relative;
      overflow: hidden;
=======
>>>>>>> c6456916
    }

    .primary-btn {
      color: var(--white);
<<<<<<< HEAD
      background: linear-gradient(120deg, #0b1950, #1d4ed8 55%, #38bdf8);
      box-shadow: 0 25px 48px rgba(15, 23, 42, 0.35);
    }

    .primary-btn::after {
      content: "";
      position: absolute;
      inset: 0;
      background: linear-gradient(120deg, rgba(255, 255, 255, 0.18), transparent 65%);
      opacity: 0;
      transition: opacity 0.3s ease;
    }

    .primary-btn:hover {
      transform: translateY(-3px);
      box-shadow: 0 32px 60px rgba(15, 23, 42, 0.4);
    }

    .primary-btn:hover::after {
      opacity: 1;
=======
      background: linear-gradient(120deg, #2563eb, #38bdf8);
      box-shadow: 0 20px 40px rgba(14, 116, 233, 0.35);
    }

    .primary-btn:hover {
      transform: translateY(-3px);
      box-shadow: 0 28px 52px rgba(15, 23, 42, 0.35);
>>>>>>> c6456916
    }

    .ghost-btn {
      color: var(--white);
<<<<<<< HEAD
      border: 1px solid rgba(255, 255, 255, 0.38);
      background: rgba(255, 255, 255, 0.12);
    }

    .ghost-btn:hover {
      background: rgba(15, 23, 42, 0.4);
      border-color: rgba(255, 255, 255, 0.55);
=======
      border: 1px solid rgba(255, 255, 255, 0.32);
      background: rgba(15, 23, 42, 0.25);
    }

    .ghost-btn:hover {
      background: rgba(15, 23, 42, 0.45);
      border-color: rgba(255, 255, 255, 0.5);
>>>>>>> c6456916
    }

    .timeline-section {
      background: var(--white);
    }

    .timeline-grid {
      display: grid;
      gap: 2.6rem;
    }

    .timeline-heading {
      display: grid;
      gap: 0.75rem;
      margin-bottom: 2rem;
    }

    .timeline-heading span {
      font-size: 0.82rem;
      text-transform: uppercase;
      letter-spacing: 0.22em;
      color: var(--blue);
      font-weight: 600;
    }

    .timeline-heading h2 {
      margin: 0;
      font-family: "Space Grotesk", sans-serif;
      font-size: clamp(2rem, 3vw, 2.8rem);
      color: var(--navy);
    }

    .timeline {
      display: grid;
      gap: 1.6rem;
<<<<<<< HEAD
    }

    .timeline-item {
      display: grid;
      gap: 0.45rem;
      padding: 1.8rem 1.6rem 1.6rem 1.8rem;
      border-radius: 22px;
      border: 1px solid rgba(148, 163, 184, 0.25);
      background: rgba(255, 255, 255, 0.94);
      box-shadow: 0 20px 48px rgba(15, 23, 42, 0.1);
      position: relative;
      overflow: hidden;
    }

    .timeline-item::before {
      content: "";
      position: absolute;
      inset: 0;
      background: linear-gradient(135deg, rgba(37, 99, 235, 0.12), rgba(14, 165, 233, 0.1));
      opacity: 0;
      transition: var(--transition);
    }

    .timeline-item::after {
      content: "";
      position: absolute;
      top: 1.4rem;
      left: 1.2rem;
      width: 12px;
      height: 12px;
      border-radius: 50%;
      background: var(--blue);
      box-shadow: 0 0 0 6px rgba(37, 99, 235, 0.12);
      z-index: 1;
    }

    .timeline-item:hover::before {
      opacity: 1;
    }

    .timeline-item strong {
      font-size: 1.15rem;
      color: var(--navy);
      font-family: "Space Grotesk", sans-serif;
      position: relative;
      z-index: 1;
      margin-left: 2.4rem;
    }

    .timeline-item span {
      color: var(--stone);
      line-height: 1.6;
      position: relative;
      z-index: 1;
      margin-left: 2.4rem;
    }

    .timeline-item time {
      font-size: 0.82rem;
      text-transform: uppercase;
      letter-spacing: 0.18em;
      color: rgba(37, 99, 235, 0.82);
      font-weight: 600;
      position: relative;
      z-index: 1;
      margin-left: 2.4rem;
    }

    .culture-band {
      background: var(--gradient-band);
      position: relative;
      overflow: hidden;
    }

    .culture-band::before {
      content: "";
      position: absolute;
      inset: -20% 40% auto;
      height: 420px;
      background: radial-gradient(circle at center, rgba(191, 219, 254, 0.28), transparent 70%);
      opacity: 0.6;
      filter: blur(18px);
=======
      position: relative;
      padding-left: 2.4rem;
    }

    .timeline::before {
      content: "";
      position: absolute;
      left: 0.6rem;
      top: 0;
      bottom: 0;
      width: 2px;
      background: linear-gradient(180deg, rgba(29, 78, 216, 0.4) 0%, rgba(56, 189, 248, 0.2) 100%);
    }

    .timeline-item {
      display: grid;
      gap: 0.4rem;
      padding-left: 1.2rem;
      border-left: 3px solid rgba(29, 78, 216, 0.18);
    }

    .timeline-item strong {
      font-size: 1.1rem;
      color: var(--navy);
    }

    .timeline-item span {
      color: var(--stone);
      line-height: 1.6;
    }

    .timeline-item time {
      font-size: 0.85rem;
      text-transform: uppercase;
      letter-spacing: 0.18em;
      color: var(--blue);
      font-weight: 600;
    }

    .culture-band {
      background: var(--gradient-band);
>>>>>>> c6456916
    }

    .culture-grid {
      display: grid;
      grid-template-columns: repeat(auto-fit, minmax(260px, 1fr));
<<<<<<< HEAD
      gap: 2.2rem;
      align-items: start;
      position: relative;
      z-index: 1;
    }

    .culture-card {
      position: relative;
      background: rgba(255, 255, 255, 0.95);
      border: 1px solid rgba(148, 163, 184, 0.25);
      border-radius: 22px;
      padding: 1.8rem 1.9rem;
      box-shadow: 0 20px 48px rgba(15, 23, 42, 0.12);
      display: grid;
      gap: 0.9rem;
      backdrop-filter: blur(6px);
      overflow: hidden;
      transition: transform 0.35s ease, box-shadow 0.35s ease;
    }

    .culture-card::after {
      content: "";
      position: absolute;
      inset: 0;
      background: linear-gradient(135deg, rgba(14, 165, 233, 0.12), rgba(56, 189, 248, 0.08));
      opacity: 0;
      transition: opacity 0.35s ease;
    }

    .culture-card:hover {
      transform: translateY(-8px);
      box-shadow: 0 30px 60px rgba(15, 23, 42, 0.14);
    }

    .culture-card:hover::after {
      opacity: 1;
=======
      gap: 2.4rem;
      align-items: start;
    }

    .culture-card {
      background: rgba(255, 255, 255, 0.9);
      border: 1px solid rgba(148, 163, 184, 0.25);
      border-radius: 22px;
      padding: 1.6rem 1.9rem;
      box-shadow: 0 20px 48px rgba(15, 23, 42, 0.12);
      display: grid;
      gap: 0.9rem;
      backdrop-filter: blur(6px);
>>>>>>> c6456916
    }

    .culture-card h3 {
      margin: 0;
      font-size: 1.28rem;
      font-family: "Space Grotesk", sans-serif;
      color: var(--navy);
    }

    .culture-card p {
      margin: 0;
      color: var(--stone);
      line-height: 1.65;
    }

    .leaders-section {
      background: #ffffff;
    }

    .leaders-grid {
      display: grid;
      grid-template-columns: repeat(auto-fit, minmax(220px, 1fr));
      gap: 2.2rem;
    }

    .leader {
<<<<<<< HEAD
      position: relative;
      padding: 1.6rem 1.8rem;
      border-radius: 20px;
      border: 1px solid rgba(148, 163, 184, 0.25);
      background: rgba(248, 250, 252, 0.92);
      box-shadow: 0 18px 42px rgba(15, 23, 42, 0.08);
      display: grid;
      gap: 0.75rem;
      overflow: hidden;
      transition: transform 0.3s ease, box-shadow 0.3s ease;
    }

    .leader::before {
      content: "";
      position: absolute;
      inset: 0;
      background: linear-gradient(135deg, rgba(37, 99, 235, 0.12), rgba(6, 182, 212, 0.1));
      opacity: 0;
      transition: opacity 0.3s ease;
    }

    .leader:hover {
      transform: translateY(-6px);
      box-shadow: 0 26px 56px rgba(15, 23, 42, 0.12);
    }

    .leader:hover::before {
      opacity: 1;
=======
      padding: 1rem 0 0 0;
      border-top: 3px solid rgba(29, 78, 216, 0.18);
      display: grid;
      gap: 0.6rem;
>>>>>>> c6456916
    }

    .leader strong {
      font-family: "Space Grotesk", sans-serif;
<<<<<<< HEAD
      font-size: 1.22rem;
      color: var(--navy);
      position: relative;
      z-index: 1;
=======
      font-size: 1.18rem;
      color: var(--navy);
>>>>>>> c6456916
    }

    .leader span {
      color: var(--blue);
      text-transform: uppercase;
      letter-spacing: 0.14em;
<<<<<<< HEAD
      font-size: 0.78rem;
      font-weight: 600;
      position: relative;
      z-index: 1;
=======
      font-size: 0.8rem;
      font-weight: 600;
>>>>>>> c6456916
    }

    .leader p {
      margin: 0;
      color: var(--stone);
      line-height: 1.6;
      position: relative;
      z-index: 1;
    }

    .cta {
      position: relative;
      background: var(--gradient-hero);
      color: var(--white);
      text-align: center;
      padding: 5.5rem 0;
      overflow: hidden;
    }

    .cta::before {
      content: "";
      position: absolute;
      inset: -30% -20% auto;
      height: 480px;
      background: radial-gradient(circle at center, rgba(148, 163, 184, 0.18), transparent 70%);
      opacity: 0.6;
      filter: blur(22px);
      animation: pulseGlow 16s ease-in-out infinite;
    }

    .cta .container {
      display: grid;
      gap: 1.4rem;
      justify-items: center;
      position: relative;
      z-index: 1;
    }

<<<<<<< HEAD
=======
    .cta {
      background: var(--gradient-hero);
      color: var(--white);
      text-align: center;
      padding: 5.5rem 0;
    }

    .cta .container {
      display: grid;
      gap: 1.4rem;
      justify-items: center;
    }

>>>>>>> c6456916
    .cta p {
      max-width: 680px;
      margin: 0;
      line-height: 1.7;
      color: rgba(226, 232, 240, 0.95);
    }

    footer {
      background: var(--gradient-footer);
      color: rgba(241, 245, 249, 0.9);
      padding: 4.5rem 0 3rem;
    }

    .footer-grid {
      max-width: 1180px;
      margin: 0 auto;
      padding: 0 2.75rem;
      display: grid;
      gap: 3.5rem;
      grid-template-columns: repeat(auto-fit, minmax(220px, 1fr));
    }

    .footer-brand {
      display: grid;
      gap: 1.2rem;
<<<<<<< HEAD
    }

    .footer-brand img {
      width: 52px;
      height: 52px;
      object-fit: contain;
    }

    .footer-nav,
    .footer-contact {
      display: grid;
      gap: 0.85rem;
    }

    .footer-nav a {
      color: rgba(148, 163, 184, 0.95);
      text-decoration: none;
      transition: var(--transition);
    }

    .footer-nav a:hover {
      color: var(--sky);
    }

    .footer-bottom {
      max-width: 1180px;
      margin: 3rem auto 0;
      padding: 0 2.75rem;
      display: flex;
      flex-wrap: wrap;
      align-items: center;
      gap: 1rem;
      justify-content: space-between;
      font-size: 0.9rem;
      color: rgba(148, 163, 184, 0.82);
    }

    .footer-links {
      display: inline-flex;
      gap: 1.2rem;
    }

    .footer-links a {
      color: inherit;
      text-decoration: none;
      transition: color 0.3s ease;
    }

    .footer-links a:hover {
      color: var(--sky);
    }

    [data-reveal] {
      opacity: 0;
      transform: translateY(40px);
      transition: opacity 0.6s ease, transform 0.6s ease;
    }

    [data-reveal].is-visible {
      opacity: 1;
      transform: translateY(0);
    }

    @media (max-width: 960px) {
      .nav-wrap {
        padding: 1rem 1.6rem;
        flex-wrap: wrap;
        gap: 1.2rem;
      }

      nav ul {
        width: 100%;
        justify-content: center;
        flex-wrap: wrap;
      }

      .nav-cta {
        width: 100%;
        justify-content: center;
      }

      .container {
        padding: 0 1.6rem;
      }

      .hero-badges {
        display: none;
      }

      .timeline-item {
        margin-left: 0;
      }

      footer {
        padding: 3.5rem 0 2.5rem;
      }
    }

=======
    }

    .footer-brand img {
      width: 52px;
      height: 52px;
      object-fit: contain;
    }

    .footer-nav,
    .footer-contact {
      display: grid;
      gap: 0.85rem;
    }

    .footer-nav a {
      color: rgba(148, 163, 184, 0.95);
      text-decoration: none;
      transition: var(--transition);
    }

    .footer-nav a:hover {
      color: var(--sky);
    }

    .footer-bottom {
      max-width: 1180px;
      margin: 3rem auto 0;
      padding: 0 2.75rem;
      display: flex;
      flex-wrap: wrap;
      align-items: center;
      gap: 1rem;
      justify-content: space-between;
      font-size: 0.9rem;
      color: rgba(148, 163, 184, 0.82);
    }

    @media (max-width: 960px) {
      .nav-wrap {
        padding: 1rem 1.6rem;
        flex-wrap: wrap;
        gap: 1.2rem;
      }

      nav ul {
        width: 100%;
        justify-content: center;
        flex-wrap: wrap;
      }

      .nav-cta {
        width: 100%;
        justify-content: center;
      }

      .container {
        padding: 0 1.6rem;
      }

      footer {
        padding: 3.5rem 0 2.5rem;
      }
    }

>>>>>>> c6456916
    @media (max-width: 640px) {
      header {
        position: static;
      }

      .hero {
        padding: 5.5rem 0 6rem;
      }

      .hero-actions {
        flex-direction: column;
        align-items: stretch;
      }

      .primary-btn,
      .ghost-btn,
      .nav-cta {
        justify-content: center;
      }

      .footer-bottom {
        flex-direction: column;
        align-items: flex-start;
      }

      .timeline-item,
      .culture-card,
      .leader {
        margin-left: 0;
      }
    }

    @media (prefers-reduced-motion: reduce) {
      *,
      *::before,
      *::after {
        animation-duration: 0.01ms !important;
        animation-iteration-count: 1 !important;
        transition-duration: 0.01ms !important;
        scroll-behavior: auto !important;
      }
    }
  </style>
</head>
<body>
<<<<<<< HEAD
  <div class="preloader" role="status" aria-live="polite">
    <div class="preloader-inner">
      <img src="https://res.cloudinary.com/dr8qd3xfc/image/upload/v1754763514/vlbpo/lumina/3_dgitcx.png" alt="LuminaHQ preloader" width="64" height="64" />
      <div class="loader-track">
        <div class="loader-indicator"></div>
      </div>
      <span style="font-weight: 600; color: var(--blue); letter-spacing: 0.04em;">Synchronizing the Lumina story…</span>
    </div>
  </div>
  <div class="scroll-progress" aria-hidden="true"></div>
  <header>
    <div class="nav-wrap">
      <a class="brand" href="Landing.html">
        <img src="https://res.cloudinary.com/dr8qd3xfc/image/upload/v1754763514/vlbpo/lumina/3_dgitcx.png" alt="LuminaHQ logo" />
        <span>LuminaHQ</span>
      </a>
      <nav aria-label="Primary">
        <ul>
          <li><a href="Landing.html">Home</a></li>
          <li><a href="#mission">Mission</a></li>
          <li><a href="#journey">Journey</a></li>
          <li><a href="LandingCapabilities.html">Capabilities</a></li>
        </ul>
      </nav>
      <a class="nav-cta" href="https://script.google.com/a/macros/vlbpo.com/s/AKfycbxeQ0AnupBHM71M6co3LVc5NPrxTblRXLd6AuTOpxMs2rMehF9dBSkGykIcLGHROywQ/exec">
        <i class="fa-solid fa-right-to-bracket"></i>
        Enter platform
      </a>
    </div>
  </header>
  <main>
    <section class="hero" id="mission" data-reveal>
      <div class="container hero-grid">
        <div class="hero-copy">
          <div class="hero-badges" aria-hidden="true">
            <span><i class="fa-solid fa-signal"></i> Signal-driven</span>
            <span><i class="fa-solid fa-users"></i> People-first</span>
            <span><i class="fa-solid fa-globe"></i> Global scale</span>
          </div>
          <div class="eyebrow"><span></span> Our mission</div>
          <h1>Amplify the people who power every customer moment.</h1>
          <p>
            LuminaHQ unifies the workflows that fuel enterprise operations so teams can focus on coaching, insight, and growth. We
            exist to make leaders confident in every decision, every shift, and every interaction.
          </p>
          <div class="hero-actions">
            <a class="primary-btn" href="LandingCapabilities.html">
              <i class="fa-solid fa-diagram-project"></i>
              Explore capabilities
            </a>
            <a class="ghost-btn" href="Landing.html#cta">
              <i class="fa-solid fa-bullseye"></i>
              See Lumina in action
            </a>
          </div>
        </div>
        <div class="hero-visual" aria-hidden="true" data-parallax>
          <div class="hero-orbits" aria-hidden="true">
            <span class="orbit"></span>
            <span class="orbit"></span>
            <span class="orbit"></span>
            <span class="orbit"></span>
          </div>
          <svg viewBox="0 0 520 420" fill="none" xmlns="http://www.w3.org/2000/svg" style="width: 100%;">
            <defs>
              <linearGradient id="aboutGradient" x1="40" y1="40" x2="480" y2="360" gradientUnits="userSpaceOnUse">
                <stop stop-color="#38bdf8" stop-opacity="0.85" />
                <stop offset="0.52" stop-color="#2563eb" stop-opacity="0.75" />
                <stop offset="1" stop-color="#0f172a" stop-opacity="0.95" />
              </linearGradient>
            </defs>
            <rect x="48" y="64" width="420" height="280" rx="32" stroke="url(#aboutGradient)" stroke-width="3" fill="rgba(15, 23, 42, 0.45)" />
            <path d="M96 128h336" stroke="#38bdf8" stroke-width="2" stroke-linecap="round" opacity="0.7" />
            <g opacity="0.8">
              <path d="M132 196h260" stroke="#38bdf8" stroke-width="2" stroke-linecap="round" />
              <path d="M132 228h220" stroke="#10b981" stroke-width="2" stroke-linecap="round" opacity="0.85" />
              <path d="M132 260h180" stroke="#0ea5e9" stroke-width="2" stroke-linecap="round" opacity="0.8" />
            </g>
            <circle cx="184" cy="160" r="16" fill="#38bdf8" />
            <circle cx="232" cy="160" r="16" fill="#10b981" />
            <circle cx="280" cy="160" r="16" fill="#0ea5e9" />
            <circle cx="356" cy="236" r="52" stroke="#38bdf8" stroke-width="2" />
            <path d="M356 184v104" stroke="#38bdf8" stroke-width="2" stroke-dasharray="6 10" />
            <path d="M304 236h104" stroke="#0ea5e9" stroke-width="2" stroke-dasharray="6 10" />
          </svg>
        </div>
      </div>
    </section>

    <section class="timeline-section" id="journey" data-reveal>
      <div class="container timeline-grid">
        <div class="timeline-heading">
          <span>Journey</span>
          <h2>How LuminaHQ evolved into a unified command center.</h2>
          <p>
            We started as operators who needed a way to stitch together data, coaching, and insights across global teams. Each
            milestone pushed us closer to a single pane of glass.
          </p>
        </div>
        <div class="timeline">
          <div class="timeline-item" data-reveal>
            <time>2018</time>
            <strong>Blueprinting the Lumina framework</strong>
            <span>We codified operations playbooks across dozens of client teams and mapped the workflows worth unifying.</span>
          </div>
          <div class="timeline-item" data-reveal>
            <time>2020</time>
            <strong>Pilot with enterprise contact centers</strong>
            <span>Our early adopters validated the need for integrated scheduling, QA, and coaching with real-time governance.</span>
          </div>
          <div class="timeline-item" data-reveal>
            <time>2022</time>
            <strong>Global rollout and automation fabric</strong>
            <span>Automations orchestrate interventions across thousands of agents with transparent audit trails.</span>
          </div>
          <div class="timeline-item" data-reveal>
            <time>Now</time>
            <strong>Co-creating the future of workforce intelligence</strong>
            <span>We partner with clients to design new telemetry, analytics, and AI workflows that keep humans in command.</span>
          </div>
        </div>
      </div>
    </section>

    <section class="culture-band" id="culture" data-reveal>
      <div class="container">
        <div class="timeline-heading">
          <span>Culture</span>
          <h2>The principles that guide our crew.</h2>
          <p>We build trust-first software that keeps humans at the center of every decision.</p>
        </div>
        <div class="culture-grid">
          <div class="culture-card" data-reveal>
            <h3>Design for clarity</h3>
            <p>Every surface is crafted so leaders can respond in seconds, not hours.</p>
          </div>
          <div class="culture-card" data-reveal>
            <h3>Co-create with clients</h3>
            <p>We embed with your teams to understand the nuances that make your operation stand out.</p>
          </div>
          <div class="culture-card" data-reveal>
            <h3>Protect every signal</h3>
            <p>Security and compliance are engineered into every release and every integration.</p>
          </div>
        </div>
      </div>
    </section>

    <section class="leaders-section" id="team" data-reveal>
      <div class="container">
        <div class="timeline-heading">
          <span>Leadership</span>
          <h2>The crew keeping LuminaHQ ahead.</h2>
          <p>Operators, technologists, and strategists with decades of experience guiding complex customer organizations.</p>
        </div>
        <div class="leaders-grid">
          <div class="leader" data-reveal>
            <span>Chief Executive</span>
            <strong>Jordan Blake</strong>
            <p>Obsessed with building systems that elevate human potential across every customer touchpoint.</p>
          </div>
          <div class="leader" data-reveal>
            <span>Head of Operations</span>
            <strong>Riya Kapoor</strong>
            <p>Transforms data into coaching playbooks that keep teams resilient and ready for what’s next.</p>
          </div>
          <div class="leader" data-reveal>
            <span>Platform Architect</span>
            <strong>Mateo Alvarez</strong>
            <p>Designs the automation mesh and integration fabric that powers LuminaHQ.</p>
          </div>
          <div class="leader" data-reveal>
            <span>Director, Client Success</span>
            <strong>Camille Rivers</strong>
            <p>Partners with every client to ensure adoption, governance, and measurable outcomes.</p>
=======
  <header>
    <div class="nav-wrap">
      <a class="brand" href="Landing.html">
        <img src="https://res.cloudinary.com/dr8qd3xfc/image/upload/v1754763514/vlbpo/lumina/3_dgitcx.png" alt="LuminaHQ logo" />
        <span>LuminaHQ</span>
      </a>
      <nav aria-label="Primary">
        <ul>
          <li><a href="Landing.html">Home</a></li>
          <li><a href="#mission">Mission</a></li>
          <li><a href="#journey">Journey</a></li>
          <li><a href="LandingCapabilities.html">Capabilities</a></li>
        </ul>
      </nav>
      <a class="nav-cta" href="https://script.google.com/a/macros/vlbpo.com/s/AKfycbxeQ0AnupBHM71M6co3LVc5NPrxTblRXLd6AuTOpxMs2rMehF9dBSkGykIcLGHROywQ/exec">
        <i class="fa-solid fa-right-to-bracket"></i>
        Enter platform
      </a>
    </div>
  </header>
  <main>
    <section class="hero" id="mission">
      <div class="container hero-grid">
        <div class="hero-copy">
          <div class="eyebrow"><span></span> Our mission</div>
          <h1>Amplify the people who power every customer moment.</h1>
          <p>
            LuminaHQ unifies the workflows that fuel enterprise operations so teams can focus on coaching, insight, and growth. We
            exist to make leaders confident in every decision, every shift, and every interaction.
          </p>
          <div class="hero-actions">
            <a class="primary-btn" href="LandingCapabilities.html">
              <i class="fa-solid fa-diagram-project"></i>
              Explore capabilities
            </a>
            <a class="ghost-btn" href="Landing.html#cta">
              <i class="fa-solid fa-bullseye"></i>
              See Lumina in action
            </a>
          </div>
        </div>
        <div class="hero-visual" aria-hidden="true">
          <svg viewBox="0 0 520 420" fill="none" xmlns="http://www.w3.org/2000/svg" style="width: 100%;">
            <defs>
              <linearGradient id="aboutGradient" x1="40" y1="40" x2="480" y2="360" gradientUnits="userSpaceOnUse">
                <stop stop-color="#38bdf8" stop-opacity="0.85" />
                <stop offset="0.52" stop-color="#2563eb" stop-opacity="0.75" />
                <stop offset="1" stop-color="#0f172a" stop-opacity="0.95" />
              </linearGradient>
            </defs>
            <rect x="48" y="64" width="420" height="280" rx="32" stroke="url(#aboutGradient)" stroke-width="3" fill="rgba(15, 23, 42, 0.45)" />
            <path d="M96 128h336" stroke="#38bdf8" stroke-width="2" stroke-linecap="round" opacity="0.7" />
            <g opacity="0.8">
              <path d="M132 196h260" stroke="#38bdf8" stroke-width="2" stroke-linecap="round" />
              <path d="M132 228h220" stroke="#10b981" stroke-width="2" stroke-linecap="round" opacity="0.85" />
              <path d="M132 260h180" stroke="#0ea5e9" stroke-width="2" stroke-linecap="round" opacity="0.8" />
            </g>
            <circle cx="184" cy="160" r="16" fill="#38bdf8" />
            <circle cx="232" cy="160" r="16" fill="#10b981" />
            <circle cx="280" cy="160" r="16" fill="#0ea5e9" />
            <circle cx="356" cy="236" r="52" stroke="#38bdf8" stroke-width="2" />
            <path d="M356 184v104" stroke="#38bdf8" stroke-width="2" stroke-dasharray="6 10" />
            <path d="M304 236h104" stroke="#0ea5e9" stroke-width="2" stroke-dasharray="6 10" />
          </svg>
        </div>
      </div>
    </section>

    <section class="timeline-section" id="journey">
      <div class="container timeline-grid">
        <div class="timeline-heading">
          <span>Journey</span>
          <h2>How LuminaHQ evolved into a unified command center.</h2>
          <p>
            We started as operators who needed a way to stitch together data, coaching, and insights across global teams. Each
            milestone pushed us closer to a single pane of glass.
          </p>
        </div>
        <div class="timeline">
          <div class="timeline-item">
            <time>2018</time>
            <strong>Blueprinting the Lumina framework</strong>
            <span>We codified operations playbooks across dozens of client teams and mapped the workflows worth unifying.</span>
          </div>
          <div class="timeline-item">
            <time>2020</time>
            <strong>Pilot with enterprise contact centers</strong>
            <span>Our early adopters validated the need for integrated scheduling, QA, and coaching with real-time governance.</span>
          </div>
          <div class="timeline-item">
            <time>2022</time>
            <strong>Global rollout and automation fabric</strong>
            <span>Automations orchestrate interventions across thousands of agents with transparent audit trails.</span>
          </div>
          <div class="timeline-item">
            <time>Now</time>
            <strong>Co-creating the future of workforce intelligence</strong>
            <span>We partner with clients to design new telemetry, analytics, and AI workflows that keep humans in command.</span>
          </div>
        </div>
      </div>
    </section>

    <section class="culture-band" id="culture">
      <div class="container">
        <div class="timeline-heading">
          <span>Culture</span>
          <h2>The principles that guide our crew.</h2>
          <p>We build trust-first software that keeps humans at the center of every decision.</p>
        </div>
        <div class="culture-grid">
          <div class="culture-card">
            <h3>Design for clarity</h3>
            <p>Every surface is crafted so leaders can respond in seconds, not hours.</p>
          </div>
          <div class="culture-card">
            <h3>Co-create with clients</h3>
            <p>We embed with your teams to understand the nuances that make your operation stand out.</p>
          </div>
          <div class="culture-card">
            <h3>Protect every signal</h3>
            <p>Security and compliance are engineered into every release and every integration.</p>
          </div>
        </div>
      </div>
    </section>

    <section class="leaders-section" id="team">
      <div class="container">
        <div class="timeline-heading">
          <span>Leadership</span>
          <h2>The crew keeping LuminaHQ ahead.</h2>
          <p>Operators, technologists, and strategists with decades of experience guiding complex customer organizations.</p>
        </div>
        <div class="leaders-grid">
          <div class="leader">
            <span>Chief Executive</span>
            <strong>Jordan Blake</strong>
            <p>Obsessed with building systems that elevate human potential across every customer touchpoint.</p>
          </div>
          <div class="leader">
            <span>Head of Operations</span>
            <strong>Riya Kapoor</strong>
            <p>Transforms data into coaching playbooks that keep teams resilient and ready for what’s next.</p>
          </div>
          <div class="leader">
            <span>Platform Architect</span>
            <strong>Mateo Alvarez</strong>
            <p>Designs the automation mesh and integration fabric that powers LuminaHQ.</p>
>>>>>>> c6456916
          </div>
          <div class="leader">
            <span>Director, Client Success</span>
            <strong>Camille Rivers</strong>
            <p>Partners with every client to ensure adoption, governance, and measurable outcomes.</p>
          </div>
        </li>
      </ul>
    </section>

    <section id="journey" data-animate>
      <div class="eyebrow"><span></span> Journey Map</div>
      <h2>Milestones that shaped LuminaHQ.</h2>
      <div class="timeline">
        <div class="timeline-item">
          <h3>2019</h3>
          <p>LuminaHQ begins as a collaboration between operations leaders and technologists determined to replace spreadsheet chaos with guided intelligence.</p>
        </div>
      </div>
    </section>

<<<<<<< HEAD
    <section class="cta" data-reveal>
=======
    <section class="cta">
>>>>>>> c6456916
      <div class="container">
        <span class="eyebrow" style="justify-content: center"><span></span> Partner with us</span>
        <h2 style="font-family: 'Space Grotesk', sans-serif; font-size: clamp(2.2rem, 4vw, 3.2rem); margin: 0;">
          Let’s design the next generation of workforce intelligence.
        </h2>
        <p>
          LuminaHQ is more than software—we are your partner in orchestrating talent, processes, and insights with precision.
        </p>
        <div class="hero-actions" style="justify-content: center;">
          <a class="primary-btn" href="https://script.google.com/a/macros/vlbpo.com/s/AKfycbxeQ0AnupBHM71M6co3LVc5NPrxTblRXLd6AuTOpxMs2rMehF9dBSkGykIcLGHROywQ/exec">
            <i class="fa-solid fa-right-to-bracket"></i>
            Enter platform
          </a>
          <a class="ghost-btn" href="Landing.html#momentum">
            <i class="fa-solid fa-chart-line"></i>
            View operational outcomes
          </a>
        </div>
      </div>
    </section>
  </main>
<<<<<<< HEAD
  <footer data-reveal>
=======
  <footer>
>>>>>>> c6456916
    <div class="footer-grid">
      <div class="footer-brand">
        <img src="https://res.cloudinary.com/dr8qd3xfc/image/upload/v1754763514/vlbpo/lumina/3_dgitcx.png" alt="LuminaHQ logo" />
        <p>
          LuminaHQ connects people, process, and data into one responsive command center so your organization can deliver with
          confidence.
        </p>
      </div>
      <div class="footer-nav">
        <strong>Explore</strong>
        <a href="Landing.html">Home</a>
        <a href="LandingCapabilities.html">Capabilities</a>
        <a href="Login.html">Sign in</a>
        <a href="LuminaHQUserGuide.html">User guide</a>
      </div>
      <div class="footer-contact">
        <strong>Connect</strong>
        <span><i class="fa-solid fa-envelope"></i> support@lumina-hq.com</span>
        <span><i class="fa-solid fa-phone"></i> +1 (800) 555-0148</span>
        <span><i class="fa-solid fa-location-dot"></i> Global operations • Remote-first</span>
      </div>
    </div>
    <div class="footer-bottom">
<<<<<<< HEAD
      <span>© <span id="year"></span> LuminaHQ. All rights reserved.</span>
      <div class="footer-links">
        <a href="TermsOfService.html">Terms</a>
        <a href="PrivacyPolicy.html">Privacy</a>
      </div>
    </div>
  </footer>
  <div class="cursor-glow" aria-hidden="true"></div>
  <script>
    (function () {
      const preloader = document.querySelector('.preloader');
      window.addEventListener('load', () => {
        window.setTimeout(() => {
          if (preloader) {
            preloader.classList.add('hidden');
          }
        }, 450);
      });

      const revealTargets = Array.from(document.querySelectorAll('[data-reveal]'));
      const reducedMotion = window.matchMedia('(prefers-reduced-motion: reduce)').matches;

      const progressBar = document.querySelector('.scroll-progress');
      const updateProgress = () => {
        if (!progressBar) {
          return;
        }
        const doc = document.documentElement;
        const scrollable = doc.scrollHeight - window.innerHeight;
        const progress = scrollable > 0 ? window.scrollY / scrollable : 0;
        progressBar.style.transform = `scaleX(${Math.min(1, Math.max(0, progress))})`;
      };

      updateProgress();
      window.addEventListener('scroll', updateProgress, { passive: true });
      window.addEventListener('resize', updateProgress);

      if (!reducedMotion && 'IntersectionObserver' in window) {
        const observer = new IntersectionObserver(
          (entries, obs) => {
            entries.forEach((entry) => {
              if (entry.isIntersecting) {
                entry.target.classList.add('is-visible');
                obs.unobserve(entry.target);
              }
            });
          },
          {
            threshold: 0.18,
            rootMargin: '0px 0px -40px 0px'
          }
        );

        revealTargets.forEach((el) => observer.observe(el));
      } else {
        revealTargets.forEach((el) => el.classList.add('is-visible'));
      }

      const heroVisual = document.querySelector('[data-parallax]');
      if (heroVisual && !reducedMotion) {
        const state = { active: false };

        const resetParallax = () => {
          heroVisual.style.transform = 'perspective(900px) rotateX(0deg) rotateY(0deg)';
        };

        const handleMove = (event) => {
          if (!state.active) {
            return;
          }
          const xRatio = event.clientX / window.innerWidth - 0.5;
          const yRatio = event.clientY / window.innerHeight - 0.5;
          const rotateY = xRatio * 12;
          const rotateX = yRatio * -10;
          heroVisual.style.transform = `perspective(900px) rotateX(${rotateX.toFixed(2)}deg) rotateY(${rotateY.toFixed(2)}deg)`;
        };

        const updateParallax = () => {
          state.active = window.innerWidth > 960;
          if (!state.active) {
            resetParallax();
          }
        };

        updateParallax();
        window.addEventListener('mousemove', handleMove);
        window.addEventListener('resize', updateParallax);
        heroVisual.addEventListener('mouseleave', resetParallax);
      }

      const cursorGlow = document.querySelector('.cursor-glow');
      const hasFinePointer = window.matchMedia('(pointer: fine)').matches;
      if (cursorGlow && hasFinePointer && !reducedMotion) {
        let fadeTimeout;
        document.addEventListener(
          'pointermove',
          (event) => {
            const offset = cursorGlow.offsetWidth / 2;
            cursorGlow.style.transform = `translate(${event.clientX - offset}px, ${event.clientY - offset}px)`;
            cursorGlow.classList.add('is-active');
            if (fadeTimeout) {
              window.clearTimeout(fadeTimeout);
            }
            fadeTimeout = window.setTimeout(() => {
              cursorGlow.classList.remove('is-active');
            }, 500);
          },
          { passive: true }
        );

        document.addEventListener('pointerleave', () => {
          cursorGlow.classList.remove('is-active');
        });
      }

      const yearNode = document.getElementById('year');
      if (yearNode) {
        yearNode.textContent = new Date().getFullYear();
      }
    })();
  </script>
=======
      <span>© <script>document.write(new Date().getFullYear());</script> LuminaHQ. All rights reserved.</span>
      <span>
        <a href="TermsOfService.html" style="color: inherit; text-decoration: none; margin-right: 1.2rem;">Terms</a>
        <a href="PrivacyPolicy.html" style="color: inherit; text-decoration: none;">Privacy</a>
      </span>
    </div>
  </footer>
>>>>>>> c6456916
</body>
</html><|MERGE_RESOLUTION|>--- conflicted
+++ resolved
@@ -27,13 +27,10 @@
       --gradient-band: linear-gradient(120deg, rgba(29, 78, 216, 0.12), rgba(56, 189, 248, 0.1));
       --gradient-footer: linear-gradient(180deg, #0b1950 0%, #0f172a 100%);
       --transition: all 0.3s ease;
-<<<<<<< HEAD
     }
 
     html {
       scroll-behavior: smooth;
-=======
->>>>>>> c6456916
     }
 
     * {
@@ -46,7 +43,6 @@
       color: var(--slate);
       background: linear-gradient(180deg, #f8fbff 0%, #eef6ff 50%, #ffffff 100%);
       overflow-x: hidden;
-<<<<<<< HEAD
       transition: background 0.6s ease;
     }
 
@@ -178,8 +174,6 @@
 
     .cursor-glow.is-active {
       opacity: 0.4;
-=======
->>>>>>> c6456916
     }
 
     header {
@@ -246,7 +240,6 @@
       transform: scaleX(0);
       transform-origin: left;
       transition: var(--transition);
-<<<<<<< HEAD
     }
 
     nav a:hover,
@@ -254,15 +247,6 @@
       color: var(--blue);
     }
 
-=======
-    }
-
-    nav a:hover,
-    nav a:focus {
-      color: var(--blue);
-    }
-
->>>>>>> c6456916
     nav a:hover::after,
     nav a:focus::after {
       transform: scaleX(1);
@@ -280,7 +264,6 @@
       text-decoration: none;
       box-shadow: 0 18px 36px rgba(29, 78, 216, 0.24);
       transition: var(--transition);
-<<<<<<< HEAD
     }
 
     .nav-cta:hover {
@@ -337,18 +320,6 @@
       background-size: 200% 100%;
       animation: shimmer 1.2s linear infinite;
       border-radius: inherit;
-=======
-    }
-
-    .nav-cta:hover {
-      transform: translateY(-2px);
-      box-shadow: 0 26px 46px rgba(15, 23, 42, 0.28);
-    }
-
-    main {
-      display: flex;
-      flex-direction: column;
->>>>>>> c6456916
     }
 
     section {
@@ -377,7 +348,6 @@
       gap: 3.2rem;
       align-items: center;
       position: relative;
-<<<<<<< HEAD
       background: radial-gradient(circle at 12% 18%, rgba(56, 189, 248, 0.2), transparent 52%),
         radial-gradient(circle at 80% 12%, rgba(37, 99, 235, 0.24), transparent 65%),
         linear-gradient(120deg, #0b1950 0%, #1d4ed8 48%, #1e293b 100%);
@@ -414,25 +384,10 @@
       grid-template-columns: repeat(auto-fit, minmax(320px, 1fr));
       gap: 3.2rem;
       align-items: center;
-=======
-    }
-
-    .hero-grid::after {
-      content: "";
-      position: absolute;
-      inset: -60% 45% 10% -25%;
-      background: radial-gradient(circle at center, rgba(56, 189, 248, 0.25), transparent 68%);
-      filter: blur(12px);
-      opacity: 0.75;
-    }
-
-    .hero-copy {
->>>>>>> c6456916
       position: relative;
       z-index: 1;
     }
 
-<<<<<<< HEAD
     .hero-copy {
       position: relative;
       z-index: 1;
@@ -518,33 +473,10 @@
       border: 1px solid rgba(148, 163, 184, 0.25);
       backdrop-filter: blur(6px);
       box-shadow: inset 0 0 0 1px rgba(255, 255, 255, 0.25);
-=======
-    .hero-visual {
-      position: relative;
-      z-index: 1;
-    }
-
-    .hero-visual::before {
-      content: "";
-      position: absolute;
-      inset: -6% -6% -6% -6%;
-      border-radius: 30px;
-      background: linear-gradient(135deg, rgba(56, 189, 248, 0.2), rgba(16, 185, 129, 0.16));
-      opacity: 0.7;
-      z-index: -1;
-    }
-
-    .hero-visual svg {
-      width: 100%;
-      border-radius: 26px;
-      border: 1px solid rgba(148, 163, 184, 0.25);
-      backdrop-filter: blur(4px);
->>>>>>> c6456916
     }
 
     .eyebrow {
       display: inline-flex;
-<<<<<<< HEAD
       align-items: center;
       gap: 0.75rem;
       font-size: 0.85rem;
@@ -607,40 +539,6 @@
       color: rgba(241, 245, 249, 0.88);
     }
 
-=======
-      align-items: center;
-      gap: 0.75rem;
-      font-size: 0.85rem;
-      text-transform: uppercase;
-      letter-spacing: 0.18em;
-      font-weight: 600;
-      color: rgba(255, 255, 255, 0.78);
-      margin-bottom: 1.3rem;
-    }
-
-    .eyebrow span {
-      width: 34px;
-      height: 2px;
-      border-radius: 999px;
-      background: rgba(56, 189, 248, 0.9);
-    }
-
-    .hero h1 {
-      font-family: "Space Grotesk", sans-serif;
-      font-weight: 700;
-      font-size: clamp(2.6rem, 5vw, 3.6rem);
-      line-height: 1.05;
-      margin: 0;
-    }
-
-    .hero p {
-      margin: 1.6rem 0 2.6rem;
-      font-size: 1.12rem;
-      line-height: 1.7;
-      color: rgba(241, 245, 249, 0.88);
-    }
-
->>>>>>> c6456916
     .hero-actions {
       display: flex;
       flex-wrap: wrap;
@@ -652,26 +550,18 @@
       display: inline-flex;
       align-items: center;
       gap: 0.65rem;
-<<<<<<< HEAD
       padding: 0.95rem 2.1rem;
-=======
-      padding: 0.95rem 1.95rem;
->>>>>>> c6456916
       border-radius: 999px;
       font-weight: 600;
       text-decoration: none;
       transition: var(--transition);
       font-size: 1rem;
-<<<<<<< HEAD
       position: relative;
       overflow: hidden;
-=======
->>>>>>> c6456916
     }
 
     .primary-btn {
       color: var(--white);
-<<<<<<< HEAD
       background: linear-gradient(120deg, #0b1950, #1d4ed8 55%, #38bdf8);
       box-shadow: 0 25px 48px rgba(15, 23, 42, 0.35);
     }
@@ -692,20 +582,10 @@
 
     .primary-btn:hover::after {
       opacity: 1;
-=======
-      background: linear-gradient(120deg, #2563eb, #38bdf8);
-      box-shadow: 0 20px 40px rgba(14, 116, 233, 0.35);
-    }
-
-    .primary-btn:hover {
-      transform: translateY(-3px);
-      box-shadow: 0 28px 52px rgba(15, 23, 42, 0.35);
->>>>>>> c6456916
     }
 
     .ghost-btn {
       color: var(--white);
-<<<<<<< HEAD
       border: 1px solid rgba(255, 255, 255, 0.38);
       background: rgba(255, 255, 255, 0.12);
     }
@@ -713,15 +593,6 @@
     .ghost-btn:hover {
       background: rgba(15, 23, 42, 0.4);
       border-color: rgba(255, 255, 255, 0.55);
-=======
-      border: 1px solid rgba(255, 255, 255, 0.32);
-      background: rgba(15, 23, 42, 0.25);
-    }
-
-    .ghost-btn:hover {
-      background: rgba(15, 23, 42, 0.45);
-      border-color: rgba(255, 255, 255, 0.5);
->>>>>>> c6456916
     }
 
     .timeline-section {
@@ -757,7 +628,6 @@
     .timeline {
       display: grid;
       gap: 1.6rem;
-<<<<<<< HEAD
     }
 
     .timeline-item {
@@ -840,55 +710,11 @@
       background: radial-gradient(circle at center, rgba(191, 219, 254, 0.28), transparent 70%);
       opacity: 0.6;
       filter: blur(18px);
-=======
-      position: relative;
-      padding-left: 2.4rem;
-    }
-
-    .timeline::before {
-      content: "";
-      position: absolute;
-      left: 0.6rem;
-      top: 0;
-      bottom: 0;
-      width: 2px;
-      background: linear-gradient(180deg, rgba(29, 78, 216, 0.4) 0%, rgba(56, 189, 248, 0.2) 100%);
-    }
-
-    .timeline-item {
-      display: grid;
-      gap: 0.4rem;
-      padding-left: 1.2rem;
-      border-left: 3px solid rgba(29, 78, 216, 0.18);
-    }
-
-    .timeline-item strong {
-      font-size: 1.1rem;
-      color: var(--navy);
-    }
-
-    .timeline-item span {
-      color: var(--stone);
-      line-height: 1.6;
-    }
-
-    .timeline-item time {
-      font-size: 0.85rem;
-      text-transform: uppercase;
-      letter-spacing: 0.18em;
-      color: var(--blue);
-      font-weight: 600;
-    }
-
-    .culture-band {
-      background: var(--gradient-band);
->>>>>>> c6456916
     }
 
     .culture-grid {
       display: grid;
       grid-template-columns: repeat(auto-fit, minmax(260px, 1fr));
-<<<<<<< HEAD
       gap: 2.2rem;
       align-items: start;
       position: relative;
@@ -925,21 +751,6 @@
 
     .culture-card:hover::after {
       opacity: 1;
-=======
-      gap: 2.4rem;
-      align-items: start;
-    }
-
-    .culture-card {
-      background: rgba(255, 255, 255, 0.9);
-      border: 1px solid rgba(148, 163, 184, 0.25);
-      border-radius: 22px;
-      padding: 1.6rem 1.9rem;
-      box-shadow: 0 20px 48px rgba(15, 23, 42, 0.12);
-      display: grid;
-      gap: 0.9rem;
-      backdrop-filter: blur(6px);
->>>>>>> c6456916
     }
 
     .culture-card h3 {
@@ -966,7 +777,6 @@
     }
 
     .leader {
-<<<<<<< HEAD
       position: relative;
       padding: 1.6rem 1.8rem;
       border-radius: 20px;
@@ -995,40 +805,24 @@
 
     .leader:hover::before {
       opacity: 1;
-=======
-      padding: 1rem 0 0 0;
-      border-top: 3px solid rgba(29, 78, 216, 0.18);
-      display: grid;
-      gap: 0.6rem;
->>>>>>> c6456916
     }
 
     .leader strong {
       font-family: "Space Grotesk", sans-serif;
-<<<<<<< HEAD
       font-size: 1.22rem;
       color: var(--navy);
       position: relative;
       z-index: 1;
-=======
-      font-size: 1.18rem;
-      color: var(--navy);
->>>>>>> c6456916
     }
 
     .leader span {
       color: var(--blue);
       text-transform: uppercase;
       letter-spacing: 0.14em;
-<<<<<<< HEAD
       font-size: 0.78rem;
       font-weight: 600;
       position: relative;
       z-index: 1;
-=======
-      font-size: 0.8rem;
-      font-weight: 600;
->>>>>>> c6456916
     }
 
     .leader p {
@@ -1067,22 +861,6 @@
       z-index: 1;
     }
 
-<<<<<<< HEAD
-=======
-    .cta {
-      background: var(--gradient-hero);
-      color: var(--white);
-      text-align: center;
-      padding: 5.5rem 0;
-    }
-
-    .cta .container {
-      display: grid;
-      gap: 1.4rem;
-      justify-items: center;
-    }
-
->>>>>>> c6456916
     .cta p {
       max-width: 680px;
       margin: 0;
@@ -1108,7 +886,6 @@
     .footer-brand {
       display: grid;
       gap: 1.2rem;
-<<<<<<< HEAD
     }
 
     .footer-brand img {
@@ -1207,72 +984,6 @@
       }
     }
 
-=======
-    }
-
-    .footer-brand img {
-      width: 52px;
-      height: 52px;
-      object-fit: contain;
-    }
-
-    .footer-nav,
-    .footer-contact {
-      display: grid;
-      gap: 0.85rem;
-    }
-
-    .footer-nav a {
-      color: rgba(148, 163, 184, 0.95);
-      text-decoration: none;
-      transition: var(--transition);
-    }
-
-    .footer-nav a:hover {
-      color: var(--sky);
-    }
-
-    .footer-bottom {
-      max-width: 1180px;
-      margin: 3rem auto 0;
-      padding: 0 2.75rem;
-      display: flex;
-      flex-wrap: wrap;
-      align-items: center;
-      gap: 1rem;
-      justify-content: space-between;
-      font-size: 0.9rem;
-      color: rgba(148, 163, 184, 0.82);
-    }
-
-    @media (max-width: 960px) {
-      .nav-wrap {
-        padding: 1rem 1.6rem;
-        flex-wrap: wrap;
-        gap: 1.2rem;
-      }
-
-      nav ul {
-        width: 100%;
-        justify-content: center;
-        flex-wrap: wrap;
-      }
-
-      .nav-cta {
-        width: 100%;
-        justify-content: center;
-      }
-
-      .container {
-        padding: 0 1.6rem;
-      }
-
-      footer {
-        padding: 3.5rem 0 2.5rem;
-      }
-    }
-
->>>>>>> c6456916
     @media (max-width: 640px) {
       header {
         position: static;
@@ -1318,7 +1029,6 @@
   </style>
 </head>
 <body>
-<<<<<<< HEAD
   <div class="preloader" role="status" aria-live="polite">
     <div class="preloader-inner">
       <img src="https://res.cloudinary.com/dr8qd3xfc/image/upload/v1754763514/vlbpo/lumina/3_dgitcx.png" alt="LuminaHQ preloader" width="64" height="64" />
@@ -1494,157 +1204,6 @@
             <span>Director, Client Success</span>
             <strong>Camille Rivers</strong>
             <p>Partners with every client to ensure adoption, governance, and measurable outcomes.</p>
-=======
-  <header>
-    <div class="nav-wrap">
-      <a class="brand" href="Landing.html">
-        <img src="https://res.cloudinary.com/dr8qd3xfc/image/upload/v1754763514/vlbpo/lumina/3_dgitcx.png" alt="LuminaHQ logo" />
-        <span>LuminaHQ</span>
-      </a>
-      <nav aria-label="Primary">
-        <ul>
-          <li><a href="Landing.html">Home</a></li>
-          <li><a href="#mission">Mission</a></li>
-          <li><a href="#journey">Journey</a></li>
-          <li><a href="LandingCapabilities.html">Capabilities</a></li>
-        </ul>
-      </nav>
-      <a class="nav-cta" href="https://script.google.com/a/macros/vlbpo.com/s/AKfycbxeQ0AnupBHM71M6co3LVc5NPrxTblRXLd6AuTOpxMs2rMehF9dBSkGykIcLGHROywQ/exec">
-        <i class="fa-solid fa-right-to-bracket"></i>
-        Enter platform
-      </a>
-    </div>
-  </header>
-  <main>
-    <section class="hero" id="mission">
-      <div class="container hero-grid">
-        <div class="hero-copy">
-          <div class="eyebrow"><span></span> Our mission</div>
-          <h1>Amplify the people who power every customer moment.</h1>
-          <p>
-            LuminaHQ unifies the workflows that fuel enterprise operations so teams can focus on coaching, insight, and growth. We
-            exist to make leaders confident in every decision, every shift, and every interaction.
-          </p>
-          <div class="hero-actions">
-            <a class="primary-btn" href="LandingCapabilities.html">
-              <i class="fa-solid fa-diagram-project"></i>
-              Explore capabilities
-            </a>
-            <a class="ghost-btn" href="Landing.html#cta">
-              <i class="fa-solid fa-bullseye"></i>
-              See Lumina in action
-            </a>
-          </div>
-        </div>
-        <div class="hero-visual" aria-hidden="true">
-          <svg viewBox="0 0 520 420" fill="none" xmlns="http://www.w3.org/2000/svg" style="width: 100%;">
-            <defs>
-              <linearGradient id="aboutGradient" x1="40" y1="40" x2="480" y2="360" gradientUnits="userSpaceOnUse">
-                <stop stop-color="#38bdf8" stop-opacity="0.85" />
-                <stop offset="0.52" stop-color="#2563eb" stop-opacity="0.75" />
-                <stop offset="1" stop-color="#0f172a" stop-opacity="0.95" />
-              </linearGradient>
-            </defs>
-            <rect x="48" y="64" width="420" height="280" rx="32" stroke="url(#aboutGradient)" stroke-width="3" fill="rgba(15, 23, 42, 0.45)" />
-            <path d="M96 128h336" stroke="#38bdf8" stroke-width="2" stroke-linecap="round" opacity="0.7" />
-            <g opacity="0.8">
-              <path d="M132 196h260" stroke="#38bdf8" stroke-width="2" stroke-linecap="round" />
-              <path d="M132 228h220" stroke="#10b981" stroke-width="2" stroke-linecap="round" opacity="0.85" />
-              <path d="M132 260h180" stroke="#0ea5e9" stroke-width="2" stroke-linecap="round" opacity="0.8" />
-            </g>
-            <circle cx="184" cy="160" r="16" fill="#38bdf8" />
-            <circle cx="232" cy="160" r="16" fill="#10b981" />
-            <circle cx="280" cy="160" r="16" fill="#0ea5e9" />
-            <circle cx="356" cy="236" r="52" stroke="#38bdf8" stroke-width="2" />
-            <path d="M356 184v104" stroke="#38bdf8" stroke-width="2" stroke-dasharray="6 10" />
-            <path d="M304 236h104" stroke="#0ea5e9" stroke-width="2" stroke-dasharray="6 10" />
-          </svg>
-        </div>
-      </div>
-    </section>
-
-    <section class="timeline-section" id="journey">
-      <div class="container timeline-grid">
-        <div class="timeline-heading">
-          <span>Journey</span>
-          <h2>How LuminaHQ evolved into a unified command center.</h2>
-          <p>
-            We started as operators who needed a way to stitch together data, coaching, and insights across global teams. Each
-            milestone pushed us closer to a single pane of glass.
-          </p>
-        </div>
-        <div class="timeline">
-          <div class="timeline-item">
-            <time>2018</time>
-            <strong>Blueprinting the Lumina framework</strong>
-            <span>We codified operations playbooks across dozens of client teams and mapped the workflows worth unifying.</span>
-          </div>
-          <div class="timeline-item">
-            <time>2020</time>
-            <strong>Pilot with enterprise contact centers</strong>
-            <span>Our early adopters validated the need for integrated scheduling, QA, and coaching with real-time governance.</span>
-          </div>
-          <div class="timeline-item">
-            <time>2022</time>
-            <strong>Global rollout and automation fabric</strong>
-            <span>Automations orchestrate interventions across thousands of agents with transparent audit trails.</span>
-          </div>
-          <div class="timeline-item">
-            <time>Now</time>
-            <strong>Co-creating the future of workforce intelligence</strong>
-            <span>We partner with clients to design new telemetry, analytics, and AI workflows that keep humans in command.</span>
-          </div>
-        </div>
-      </div>
-    </section>
-
-    <section class="culture-band" id="culture">
-      <div class="container">
-        <div class="timeline-heading">
-          <span>Culture</span>
-          <h2>The principles that guide our crew.</h2>
-          <p>We build trust-first software that keeps humans at the center of every decision.</p>
-        </div>
-        <div class="culture-grid">
-          <div class="culture-card">
-            <h3>Design for clarity</h3>
-            <p>Every surface is crafted so leaders can respond in seconds, not hours.</p>
-          </div>
-          <div class="culture-card">
-            <h3>Co-create with clients</h3>
-            <p>We embed with your teams to understand the nuances that make your operation stand out.</p>
-          </div>
-          <div class="culture-card">
-            <h3>Protect every signal</h3>
-            <p>Security and compliance are engineered into every release and every integration.</p>
-          </div>
-        </div>
-      </div>
-    </section>
-
-    <section class="leaders-section" id="team">
-      <div class="container">
-        <div class="timeline-heading">
-          <span>Leadership</span>
-          <h2>The crew keeping LuminaHQ ahead.</h2>
-          <p>Operators, technologists, and strategists with decades of experience guiding complex customer organizations.</p>
-        </div>
-        <div class="leaders-grid">
-          <div class="leader">
-            <span>Chief Executive</span>
-            <strong>Jordan Blake</strong>
-            <p>Obsessed with building systems that elevate human potential across every customer touchpoint.</p>
-          </div>
-          <div class="leader">
-            <span>Head of Operations</span>
-            <strong>Riya Kapoor</strong>
-            <p>Transforms data into coaching playbooks that keep teams resilient and ready for what’s next.</p>
-          </div>
-          <div class="leader">
-            <span>Platform Architect</span>
-            <strong>Mateo Alvarez</strong>
-            <p>Designs the automation mesh and integration fabric that powers LuminaHQ.</p>
->>>>>>> c6456916
           </div>
           <div class="leader">
             <span>Director, Client Success</span>
@@ -1666,11 +1225,7 @@
       </div>
     </section>
 
-<<<<<<< HEAD
     <section class="cta" data-reveal>
-=======
-    <section class="cta">
->>>>>>> c6456916
       <div class="container">
         <span class="eyebrow" style="justify-content: center"><span></span> Partner with us</span>
         <h2 style="font-family: 'Space Grotesk', sans-serif; font-size: clamp(2.2rem, 4vw, 3.2rem); margin: 0;">
@@ -1692,11 +1247,7 @@
       </div>
     </section>
   </main>
-<<<<<<< HEAD
   <footer data-reveal>
-=======
-  <footer>
->>>>>>> c6456916
     <div class="footer-grid">
       <div class="footer-brand">
         <img src="https://res.cloudinary.com/dr8qd3xfc/image/upload/v1754763514/vlbpo/lumina/3_dgitcx.png" alt="LuminaHQ logo" />
@@ -1720,7 +1271,6 @@
       </div>
     </div>
     <div class="footer-bottom">
-<<<<<<< HEAD
       <span>© <span id="year"></span> LuminaHQ. All rights reserved.</span>
       <div class="footer-links">
         <a href="TermsOfService.html">Terms</a>
@@ -1842,14 +1392,5 @@
       }
     })();
   </script>
-=======
-      <span>© <script>document.write(new Date().getFullYear());</script> LuminaHQ. All rights reserved.</span>
-      <span>
-        <a href="TermsOfService.html" style="color: inherit; text-decoration: none; margin-right: 1.2rem;">Terms</a>
-        <a href="PrivacyPolicy.html" style="color: inherit; text-decoration: none;">Privacy</a>
-      </span>
-    </div>
-  </footer>
->>>>>>> c6456916
 </body>
 </html>