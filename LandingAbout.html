<!DOCTYPE html>
<html lang="en">
  <head>
    <meta charset="UTF-8" />
    <meta name="viewport" content="width=device-width, initial-scale=1.0" />
    <title>About LuminaHQ</title>
    <link rel="stylesheet" href="LandingSharedStyles.css" />
    <style>
      .mission-grid {
        display: grid;
        gap: 24px;
        grid-template-columns: repeat(auto-fit, minmax(240px, 1fr));
      }

      .mission-card {
        background: rgba(255, 255, 255, 0.96);
        border-radius: 24px;
        padding: 24px;
        box-shadow: 0 18px 38px rgba(16, 34, 84, 0.18);
      }

      .mission-card h3 {
        margin: 0 0 12px;
        color: var(--sky-900);
      }

      .timeline {
        display: grid;
        gap: 18px;
      }

      .timeline-step {
        background: rgba(15, 31, 69, 0.65);
        padding: 24px;
        border-radius: 24px;
        color: rgba(226, 235, 255, 0.9);
        box-shadow: 0 18px 36px rgba(15, 31, 69, 0.2);
      }

      .timeline-step strong {
        display: block;
        font-size: 1.2rem;
        margin-bottom: 8px;
        color: var(--white);
      }

      .values-grid {
        display: grid;
        gap: 18px;
        grid-template-columns: repeat(auto-fit, minmax(200px, 1fr));
      }

      .values-grid .card {
        background: rgba(255, 255, 255, 0.92);
      }

      .team-photo {
        width: 100%;
        border-radius: 30px;
        box-shadow: 0 20px 44px rgba(12, 32, 80, 0.22);
      }

      .hero-floating-card ul {
        margin: 0;
        padding-left: 18px;
        color: var(--slate-500);
      }
    </style>
  </head>
  <body>
    <main>
      <section class="hero-shell">
        <div class="hero">
          <div class="hero-grid">
            <div class="hero-content">
              <span class="hero-badge">About LuminaHQ</span>
              <h1>Building the modern nerve center for operations teams</h1>
              <p>
                LuminaHQ began with a simple belief: that quality, coaching, and workforce leaders deserve a single
                workspace that reflects the pace of their teams. Our mission is to amplify every conversation,
                evaluation, and schedule with intelligence.
              </p>
              <div class="hero-actions">
                <a class="btn-primary" href="Landing.html">Return to landing</a>
                <a class="btn-ghost" href="LandingStory.html">Read customer stories</a>
              </div>
              <div class="hero-metrics">
                <div class="metric-card">
<<<<<<< HEAD
                  <strong data-counter="50" data-suffix="+">50+</strong>
                  <span>specialists crafting LuminaHQ features</span>
                </div>
                <div class="metric-card">
                  <strong data-counter="8" data-suffix=" years">8 years</strong>
                  <span>supporting global customer operations</span>
                </div>
                <div class="metric-card">
                  <strong data-counter="24" data-suffix="/5">24/5</strong>
=======
                  <strong>50+</strong>
                  <span>specialists crafting LuminaHQ features</span>
                </div>
                <div class="metric-card">
                  <strong>8 years</strong>
                  <span>supporting global customer operations</span>
                </div>
                <div class="metric-card">
                  <strong>24/5</strong>
>>>>>>> 98268989
                  <span>product and enablement partnership coverage</span>
                </div>
              </div>
            </div>
            <div class="hero-visual">
              <img
                src="https://images.unsplash.com/photo-1521737604893-d14cc237f11d?auto=format&fit=crop&w=1200&q=80"
                alt="Team collaboration"
                loading="lazy"
              />
              <div class="hero-floating-card">
                <h3>What drives us</h3>
                <ul>
                  <li>Elevate the craft of quality and coaching professionals.</li>
                  <li>Create clarity for leaders navigating complex operations.</li>
                  <li>Design tools that honor the people behind every metric.</li>
                </ul>
              </div>
            </div>
          </div>
        </div>
<<<<<<< HEAD
      </section>
=======
      </div>
      <div class="landing-hero-media">
        <img src="https://images.unsplash.com/photo-1520607162513-77705c0f0d4a?auto=format&fit=crop&w=1600&q=80" alt="LuminaHQ team collaborating around analytics" loading="lazy">
      </div>
    </div>
  </header>
>>>>>>> 98268989

      <div class="partners">
        <div class="partner-strip">
          <span>Integrity</span>
          <span>Innovation</span>
          <span>Empathy</span>
          <span>Momentum</span>
          <span>Trust</span>
<<<<<<< HEAD
        </div>
      </div>

      <section class="section">
        <div class="section-content">
          <div class="section-headline">
            <h2>Our mission and promise</h2>
            <p>
              From the first calibration to enterprise-scale rollouts, LuminaHQ pairs attentive experts with a
              product built for evolving customer experiences. We map workflows directly to your playbooks so your
              teams can focus on the human moments.
            </p>
          </div>
          <div class="mission-grid">
            <article class="mission-card">
              <h3>Human-centered design</h3>
              <p>
                Every feature is crafted with direct input from analysts, coaches, and workforce leaders who depend on
                LuminaHQ each day.
              </p>
            </article>
            <article class="mission-card">
              <h3>Operational empathy</h3>
              <p>
                We embed alongside your teams to understand the nuance behind each metric and deliver playbooks that
                reflect it.
              </p>
            </article>
            <article class="mission-card">
              <h3>Reliable partnership</h3>
              <p>
                Dedicated onboarding, enablement, and success specialists ensure LuminaHQ evolves with your programs.
              </p>
            </article>
          </div>
=======
>>>>>>> 98268989
        </div>
      </div>

      <section class="section">
        <div class="section-content">
          <div class="section-headline">
<<<<<<< HEAD
=======
            <h2>Our mission and promise</h2>
            <p>
              From the first calibration to enterprise-scale rollouts, LuminaHQ pairs attentive experts with a
              product built for evolving customer experiences. We map workflows directly to your playbooks so your
              teams can focus on the human moments.
            </p>
          </div>
          <div class="mission-grid">
            <article class="mission-card">
              <h3>Human-centered design</h3>
              <p>
                Every feature is crafted with direct input from analysts, coaches, and workforce leaders who depend on
                LuminaHQ each day.
              </p>
            </article>
            <article class="mission-card">
              <h3>Operational empathy</h3>
              <p>
                We embed alongside your teams to understand the nuance behind each metric and deliver playbooks that
                reflect it.
              </p>
            </article>
            <article class="mission-card">
              <h3>Reliable partnership</h3>
              <p>
                Dedicated onboarding, enablement, and success specialists ensure LuminaHQ evolves with your programs.
              </p>
            </article>
          </div>
        </div>
      </div>
    </section>

      <section class="section">
        <div class="section-content">
          <div class="section-headline">
>>>>>>> 98268989
            <h2>The journey so far</h2>
            <p>
              LuminaHQ has grown through close collaboration with support teams across industries. Together we have
              transformed manual spreadsheets into guided journeys that celebrate progress.
            </p>
          </div>
          <div class="timeline">
            <div class="timeline-step">
              <strong>2016 – Foundations</strong>
              Started as a small collective of QA specialists developing tooling to streamline evaluations and
              calibrations.
            </div>
            <div class="timeline-step">
              <strong>2018 – Coaching unlock</strong>
              Introduced guided coaching workflows that connected QA results to personalized development paths.
            </div>
            <div class="timeline-step">
              <strong>2021 – Workforce fusion</strong>
              Unified staffing, attendance, and performance data to create a cohesive operations command center.
            </div>
            <div class="timeline-step">
              <strong>Today – Continuous momentum</strong>
              Expanding AI assistance, predictive insights, and integrations to keep teams future-ready.
            </div>
          </div>
        </div>
      </section>

      <section class="section">
        <div class="section-content">
          <div class="section-headline">
            <h2>Values we live by</h2>
            <p>
              Our values guide how we show up for each other and for our customers. They ensure LuminaHQ remains a
              trusted partner as the landscape evolves.
            </p>
<<<<<<< HEAD
          </div>
          <div class="values-grid">
            <article class="card">
              <h3>Listen deeply</h3>
              <p>We start by understanding the people behind the process before proposing any change.</p>
            </article>
            <article class="card">
              <h3>Iterate boldly</h3>
              <p>Constant experimentation lets us deliver measurable improvements every quarter.</p>
            </article>
            <article class="card">
              <h3>Celebrate growth</h3>
              <p>We highlight the wins that teams achieve together and capture the stories that inspire the next step.</p>
            </article>
            <article class="card">
              <h3>Protect trust</h3>
              <p>Security, privacy, and accessibility are embedded into every product and partnership decision.</p>
            </article>
          </div>
        </div>
      </section>

      <section class="section">
        <div class="section-content dual-panel">
          <div class="panel-media">
            <img
              class="team-photo"
              src="https://images.unsplash.com/photo-1529333166437-7750a6dd5a70?auto=format&fit=crop&w=1200&q=80"
              alt="LuminaHQ team workshop"
              loading="lazy"
            />
          </div>
          <div class="panel-copy">
            <h3>Meet the people behind the platform</h3>
            <p>
              Product strategists, data scientists, operations veterans, and service designers collaborate daily to
              shape LuminaHQ. We carry the same passion for customer experience that defines your teams.
            </p>
            <p>
              When you partner with LuminaHQ, you work with people invested in your success—from onboarding through
              every new capability release.
            </p>
            <div class="navigation-cta">
              <a class="btn-ghost" href="LandingCapabilities.html">See capabilities</a>
              <a class="btn-ghost" href="LandingStory.html">Explore customer journey</a>
            </div>
=======
          </div>
          <div class="values-grid">
            <article class="card">
              <h3>Listen deeply</h3>
              <p>We start by understanding the people behind the process before proposing any change.</p>
            </article>
            <article class="card">
              <h3>Iterate boldly</h3>
              <p>Constant experimentation lets us deliver measurable improvements every quarter.</p>
            </article>
            <article class="card">
              <h3>Celebrate growth</h3>
              <p>We highlight the wins that teams achieve together and capture the stories that inspire the next step.</p>
            </article>
            <article class="card">
              <h3>Protect trust</h3>
              <p>Security, privacy, and accessibility are embedded into every product and partnership decision.</p>
            </article>
>>>>>>> 98268989
          </div>
        </div>
      </section>

<<<<<<< HEAD
=======
      <section class="section">
        <div class="section-content dual-panel">
          <div class="panel-media">
            <img
              class="team-photo"
              src="https://images.unsplash.com/photo-1529333166437-7750a6dd5a70?auto=format&fit=crop&w=1200&q=80"
              alt="LuminaHQ team workshop"
              loading="lazy"
            />
          </div>
          <div class="panel-copy">
            <h3>Meet the people behind the platform</h3>
            <p>
              Product strategists, data scientists, operations veterans, and service designers collaborate daily to
              shape LuminaHQ. We carry the same passion for customer experience that defines your teams.
            </p>
            <p>
              When you partner with LuminaHQ, you work with people invested in your success—from onboarding through
              every new capability release.
            </p>
            <div class="navigation-cta">
              <a class="btn-ghost" href="LandingCapabilities.html">See capabilities</a>
              <a class="btn-ghost" href="LandingStory.html">Explore customer journey</a>
            </div>
          </div>
        </div>
      </div>
    </section>

>>>>>>> 98268989
    <footer class="footer-shell">
      <div class="footer-card">
        <h3>Connect with LuminaHQ</h3>
        <p>
          Ready to bring your teams into a smarter workspace? Reach out to discuss how LuminaHQ can transform quality,
          coaching, and workforce operations.
        </p>
        <div class="footer-links">
          <a href="LandingCapabilities.html">Capabilities overview</a>
          <a href="LandingCapabilitiesDetail.html">Detailed modules</a>
          <a href="LandingStory.html">Customer wins</a>
        </div>
      </div>
    </footer>
<<<<<<< HEAD
    <script src="https://code.jquery.com/jquery-3.6.0.min.js"></script>
    <script src="LandingInteractions.js"></script>
=======
>>>>>>> 98268989
  </body>
</html><|MERGE_RESOLUTION|>--- conflicted
+++ resolved
@@ -86,7 +86,6 @@
               </div>
               <div class="hero-metrics">
                 <div class="metric-card">
-<<<<<<< HEAD
                   <strong data-counter="50" data-suffix="+">50+</strong>
                   <span>specialists crafting LuminaHQ features</span>
                 </div>
@@ -96,17 +95,6 @@
                 </div>
                 <div class="metric-card">
                   <strong data-counter="24" data-suffix="/5">24/5</strong>
-=======
-                  <strong>50+</strong>
-                  <span>specialists crafting LuminaHQ features</span>
-                </div>
-                <div class="metric-card">
-                  <strong>8 years</strong>
-                  <span>supporting global customer operations</span>
-                </div>
-                <div class="metric-card">
-                  <strong>24/5</strong>
->>>>>>> 98268989
                   <span>product and enablement partnership coverage</span>
                 </div>
               </div>
@@ -128,16 +116,7 @@
             </div>
           </div>
         </div>
-<<<<<<< HEAD
-      </section>
-=======
-      </div>
-      <div class="landing-hero-media">
-        <img src="https://images.unsplash.com/photo-1520607162513-77705c0f0d4a?auto=format&fit=crop&w=1600&q=80" alt="LuminaHQ team collaborating around analytics" loading="lazy">
-      </div>
-    </div>
-  </header>
->>>>>>> 98268989
+      </section>
 
       <div class="partners">
         <div class="partner-strip">
@@ -146,7 +125,6 @@
           <span>Empathy</span>
           <span>Momentum</span>
           <span>Trust</span>
-<<<<<<< HEAD
         </div>
       </div>
 
@@ -182,53 +160,12 @@
               </p>
             </article>
           </div>
-=======
->>>>>>> 98268989
         </div>
       </div>
 
       <section class="section">
         <div class="section-content">
           <div class="section-headline">
-<<<<<<< HEAD
-=======
-            <h2>Our mission and promise</h2>
-            <p>
-              From the first calibration to enterprise-scale rollouts, LuminaHQ pairs attentive experts with a
-              product built for evolving customer experiences. We map workflows directly to your playbooks so your
-              teams can focus on the human moments.
-            </p>
-          </div>
-          <div class="mission-grid">
-            <article class="mission-card">
-              <h3>Human-centered design</h3>
-              <p>
-                Every feature is crafted with direct input from analysts, coaches, and workforce leaders who depend on
-                LuminaHQ each day.
-              </p>
-            </article>
-            <article class="mission-card">
-              <h3>Operational empathy</h3>
-              <p>
-                We embed alongside your teams to understand the nuance behind each metric and deliver playbooks that
-                reflect it.
-              </p>
-            </article>
-            <article class="mission-card">
-              <h3>Reliable partnership</h3>
-              <p>
-                Dedicated onboarding, enablement, and success specialists ensure LuminaHQ evolves with your programs.
-              </p>
-            </article>
-          </div>
-        </div>
-      </div>
-    </section>
-
-      <section class="section">
-        <div class="section-content">
-          <div class="section-headline">
->>>>>>> 98268989
             <h2>The journey so far</h2>
             <p>
               LuminaHQ has grown through close collaboration with support teams across industries. Together we have
@@ -265,7 +202,6 @@
               Our values guide how we show up for each other and for our customers. They ensure LuminaHQ remains a
               trusted partner as the landscape evolves.
             </p>
-<<<<<<< HEAD
           </div>
           <div class="values-grid">
             <article class="card">
@@ -312,62 +248,10 @@
               <a class="btn-ghost" href="LandingCapabilities.html">See capabilities</a>
               <a class="btn-ghost" href="LandingStory.html">Explore customer journey</a>
             </div>
-=======
-          </div>
-          <div class="values-grid">
-            <article class="card">
-              <h3>Listen deeply</h3>
-              <p>We start by understanding the people behind the process before proposing any change.</p>
-            </article>
-            <article class="card">
-              <h3>Iterate boldly</h3>
-              <p>Constant experimentation lets us deliver measurable improvements every quarter.</p>
-            </article>
-            <article class="card">
-              <h3>Celebrate growth</h3>
-              <p>We highlight the wins that teams achieve together and capture the stories that inspire the next step.</p>
-            </article>
-            <article class="card">
-              <h3>Protect trust</h3>
-              <p>Security, privacy, and accessibility are embedded into every product and partnership decision.</p>
-            </article>
->>>>>>> 98268989
-          </div>
-        </div>
-      </section>
-
-<<<<<<< HEAD
-=======
-      <section class="section">
-        <div class="section-content dual-panel">
-          <div class="panel-media">
-            <img
-              class="team-photo"
-              src="https://images.unsplash.com/photo-1529333166437-7750a6dd5a70?auto=format&fit=crop&w=1200&q=80"
-              alt="LuminaHQ team workshop"
-              loading="lazy"
-            />
-          </div>
-          <div class="panel-copy">
-            <h3>Meet the people behind the platform</h3>
-            <p>
-              Product strategists, data scientists, operations veterans, and service designers collaborate daily to
-              shape LuminaHQ. We carry the same passion for customer experience that defines your teams.
-            </p>
-            <p>
-              When you partner with LuminaHQ, you work with people invested in your success—from onboarding through
-              every new capability release.
-            </p>
-            <div class="navigation-cta">
-              <a class="btn-ghost" href="LandingCapabilities.html">See capabilities</a>
-              <a class="btn-ghost" href="LandingStory.html">Explore customer journey</a>
-            </div>
-          </div>
-        </div>
-      </div>
-    </section>
-
->>>>>>> 98268989
+          </div>
+        </div>
+      </section>
+
     <footer class="footer-shell">
       <div class="footer-card">
         <h3>Connect with LuminaHQ</h3>
@@ -382,10 +266,7 @@
         </div>
       </div>
     </footer>
-<<<<<<< HEAD
     <script src="https://code.jquery.com/jquery-3.6.0.min.js"></script>
     <script src="LandingInteractions.js"></script>
-=======
->>>>>>> 98268989
   </body>
 </html>