--- conflicted
+++ resolved
@@ -125,7 +125,6 @@
           <span>Empathy</span>
           <span>Momentum</span>
           <span>Trust</span>
-<<<<<<< HEAD
         </div>
       </div>
 
@@ -161,52 +160,12 @@
               </p>
             </article>
           </div>
-=======
->>>>>>> d546b6bd
         </div>
       </div>
 
       <section class="section">
         <div class="section-content">
           <div class="section-headline">
-<<<<<<< HEAD
-=======
-            <h2>Our mission and promise</h2>
-            <p>
-              From the first calibration to enterprise-scale rollouts, LuminaHQ pairs attentive experts with a
-              product built for evolving customer experiences. We map workflows directly to your playbooks so your
-              teams can focus on the human moments.
-            </p>
-          </div>
-          <div class="mission-grid">
-            <article class="mission-card">
-              <h3>Human-centered design</h3>
-              <p>
-                Every feature is crafted with direct input from analysts, coaches, and workforce leaders who depend on
-                LuminaHQ each day.
-              </p>
-            </article>
-            <article class="mission-card">
-              <h3>Operational empathy</h3>
-              <p>
-                We embed alongside your teams to understand the nuance behind each metric and deliver playbooks that
-                reflect it.
-              </p>
-            </article>
-            <article class="mission-card">
-              <h3>Reliable partnership</h3>
-              <p>
-                Dedicated onboarding, enablement, and success specialists ensure LuminaHQ evolves with your programs.
-              </p>
-            </article>
-          </div>
-        </div>
-      </div>
-
-      <section class="section">
-        <div class="section-content">
-          <div class="section-headline">
->>>>>>> d546b6bd
             <h2>The journey so far</h2>
             <p>
               LuminaHQ has grown through close collaboration with support teams across industries. Together we have
