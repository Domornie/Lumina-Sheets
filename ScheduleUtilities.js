/**
 * ScheduleUtilities.gs
 * Constants, sheet definitions, and utility functions for Schedule Management
 * Updated to include dedicated schedule spreadsheet management
 */

// ────────────────────────────────────────────────────────────────────────────
// SCHEDULE SPREADSHEET CONFIGURATION
// ────────────────────────────────────────────────────────────────────────────

// Schedule Management Spreadsheet ID - UPDATE THIS WITH YOUR ACTUAL SCHEDULE SPREADSHEET ID
const SCHEDULE_SPREADSHEET_ID = '1owlD-RdNBYgpnccOPp6zP4ndzg0W4IWtoQeWC3NIUL0'; // TODO: Set your dedicated schedule management spreadsheet ID here

// If no dedicated schedule spreadsheet ID is set, these functions will fall back to the main spreadsheet
const FALLBACK_TO_MAIN_SPREADSHEET = true;

/**
 * Get the Schedule Management spreadsheet
 * Returns the dedicated schedule spreadsheet if ID is configured, otherwise falls back to main/active spreadsheet
 */
function normalizeSpreadsheetId(spreadsheetId) {
  return (typeof spreadsheetId === 'string' ? spreadsheetId.trim() : '') || '';
}

function isPlaceholderSpreadsheetId(spreadsheetId) {
  if (!spreadsheetId) {
    return true;
  }

  const normalized = spreadsheetId.toLowerCase();
  return normalized.includes('todo') || normalized.includes('replace') || normalized.includes('your');
}

function getScheduleSpreadsheetIdCandidates() {
  const candidates = [];

  const normalizedConstantId = normalizeSpreadsheetId(SCHEDULE_SPREADSHEET_ID);
  if (normalizedConstantId && !isPlaceholderSpreadsheetId(normalizedConstantId)) {
    candidates.push(normalizedConstantId);
  }

  try {
    if (typeof PropertiesService !== 'undefined') {
      const properties = PropertiesService.getScriptProperties();
      const propertyIds = [
        normalizeSpreadsheetId(properties.getProperty('SCHEDULE_SPREADSHEET_ID')),
        normalizeSpreadsheetId(properties.getProperty('MAIN_SPREADSHEET_ID'))
      ];
      propertyIds.filter(Boolean).forEach(id => candidates.push(id));
    }
  } catch (error) {
    console.warn('Unable to read schedule spreadsheet ID from script properties:', error && error.message ? error.message : error);
  }

  if (typeof G !== 'undefined' && G) {
    const globalIds = [
      normalizeSpreadsheetId(G.SCHEDULE_SPREADSHEET_ID),
      normalizeSpreadsheetId(G.MAIN_SPREADSHEET_ID)
    ];
    globalIds.filter(Boolean).forEach(id => candidates.push(id));
  }

  return Array.from(new Set(candidates.filter(Boolean)));
}

function getScheduleSpreadsheet() {
  const candidates = getScheduleSpreadsheetIdCandidates();

  for (let index = 0; index < candidates.length; index++) {
    const candidateId = candidates[index];
    try {
      console.log('Using schedule spreadsheet candidate:', candidateId);
      return SpreadsheetApp.openById(candidateId);
    } catch (error) {
      console.warn(`Unable to open schedule spreadsheet ${candidateId}:`, error && error.message ? error.message : error);
    }
  }

  if (FALLBACK_TO_MAIN_SPREADSHEET) {
    try {
      const activeSpreadsheet = SpreadsheetApp.getActiveSpreadsheet();
      if (activeSpreadsheet) {
        console.log('Using active spreadsheet for schedules (fallback)');
        return activeSpreadsheet;
      }
    } catch (error) {
      console.warn('Active spreadsheet unavailable for schedules:', error && error.message ? error.message : error);
    }
  }

  throw new Error('Schedule spreadsheet not configured or accessible. Set SCHEDULE_SPREADSHEET_ID or configure the script property SCHEDULE_SPREADSHEET_ID / MAIN_SPREADSHEET_ID.');
}

/**
 * Validate schedule spreadsheet configuration
 * Returns information about the current spreadsheet configuration
 */
function validateScheduleSpreadsheetConfig() {
  try {
    const candidates = getScheduleSpreadsheetIdCandidates();
    const config = {
      hasScheduleSpreadsheetId: candidates.length > 0,
      scheduleSpreadsheetId: SCHEDULE_SPREADSHEET_ID,
      fallbackEnabled: FALLBACK_TO_MAIN_SPREADSHEET,
      candidateSpreadsheetIds: candidates,
      currentSpreadsheet: null,
      spreadsheetName: '',
      canAccess: false
    };

    try {
      const ss = getScheduleSpreadsheet();
      config.currentSpreadsheet = ss.getId();
      config.spreadsheetName = ss.getName();
      config.canAccess = true;
    } catch (error) {
      config.canAccess = false;
      config.error = error.message;
    }

    return config;
  } catch (error) {
    return {
      hasScheduleSpreadsheetId: false,
      canAccess: false,
      error: error.message
    };
  }
}

/**
 * Setup function to configure the schedule spreadsheet ID
 * Call this function to set or update the schedule spreadsheet ID
 */
function setScheduleSpreadsheetId(spreadsheetId) {
  try {
    // This is a helper function - in practice, you'll need to manually update the constant above
    // or store this in a configuration sheet
    console.log('To set the schedule spreadsheet ID, update SCHEDULE_SPREADSHEET_ID constant to:', spreadsheetId);

    // Validate the spreadsheet ID by trying to access it
    const testSpreadsheet = SpreadsheetApp.openById(spreadsheetId);
    const name = testSpreadsheet.getName();

    return {
      success: true,
      message: `Schedule spreadsheet ID validated. Spreadsheet name: ${name}`,
      instructions: 'Update the SCHEDULE_SPREADSHEET_ID constant in ScheduleUtilities.gs'
    };

  } catch (error) {
    return {
      success: false,
      error: `Invalid spreadsheet ID: ${error.message}`
    };
  }
}

// ────────────────────────────────────────────────────────────────────────────
// SHEET CONSTANTS AND IDs
// ────────────────────────────────────────────────────────────────────────────

// Main schedule management sheets
const SCHEDULE_GENERATION_SHEET = "GeneratedSchedules";
const SHIFT_SLOTS_SHEET = "ShiftSlots";
const SHIFT_ASSIGNMENTS_SHEET = "ShiftAssignments";
const SHIFT_SWAPS_SHEET = "ShiftSwaps";
const SCHEDULE_TEMPLATES_SHEET = "ScheduleTemplates";
const SCHEDULE_NOTIFICATIONS_SHEET = "ScheduleNotifications";
const SCHEDULE_ADHERENCE_SHEET = "ScheduleAdherence";
const SCHEDULE_CONFLICTS_SHEET = "ScheduleConflicts";
const RECURRING_SCHEDULES_SHEET = "RecurringSchedules";
const DEMAND_SHEET = "Demand";
const FTE_PLAN_SHEET = "FTEPlan";
const SCHEDULE_FORECAST_METADATA_SHEET = "ScheduleForecastMetadata";
const SCHEDULE_HEALTH_SHEET = "ScheduleHealth";
const AUDIT_LOG_SHEET = "AuditLog";

// Attendance and holiday sheets
const ATTENDANCE_STATUS_SHEET = "AttendanceStatus";
const USER_HOLIDAY_PAY_STATUS_SHEET = "UserHolidayPayStatus";
const HOLIDAYS_SHEET = "Holidays";

const SCHEDULE_SHEET_REGISTRY = Object.freeze({
  SCHEDULES: 'Schedules',
  SHIFTS: 'Shifts',
  SCHEDULE_GENERATION: SCHEDULE_GENERATION_SHEET,
  SHIFT_SLOTS: SHIFT_SLOTS_SHEET,
  SHIFT_ASSIGNMENTS: SHIFT_ASSIGNMENTS_SHEET,
  SHIFT_SWAPS: SHIFT_SWAPS_SHEET,
  SCHEDULE_TEMPLATES: SCHEDULE_TEMPLATES_SHEET,
  SCHEDULE_NOTIFICATIONS: SCHEDULE_NOTIFICATIONS_SHEET,
  SCHEDULE_ADHERENCE: SCHEDULE_ADHERENCE_SHEET,
  SCHEDULE_CONFLICTS: SCHEDULE_CONFLICTS_SHEET,
  RECURRING_SCHEDULES: RECURRING_SCHEDULES_SHEET,
  DEMAND: DEMAND_SHEET,
  FTE_PLAN: FTE_PLAN_SHEET,
  SCHEDULE_FORECAST_METADATA: SCHEDULE_FORECAST_METADATA_SHEET,
  SCHEDULE_HEALTH: SCHEDULE_HEALTH_SHEET,
  ATTENDANCE_STATUS: ATTENDANCE_STATUS_SHEET,
  USER_HOLIDAY_PAY_STATUS: USER_HOLIDAY_PAY_STATUS_SHEET,
  HOLIDAYS: HOLIDAYS_SHEET
});

function getScheduleTimeZone() {
  if (typeof DEFAULT_SCHEDULE_TIME_ZONE !== 'undefined') {
    return DEFAULT_SCHEDULE_TIME_ZONE;
  }

  if (typeof Session !== 'undefined' && typeof Session.getScriptTimeZone === 'function') {
    try {
      return Session.getScriptTimeZone();
    } catch (error) {
      console.warn('Unable to resolve script time zone:', error && error.message ? error.message : error);
    }
  }

  return 'UTC';
}

function normalizeScheduleRowPeriod(record, timeZone) {
  if (!record || typeof record !== 'object') {
    return record;
  }

  const resolveDateString = (value) => {
    if (typeof normalizeDateForSheet === 'function') {
      const normalized = normalizeDateForSheet(value, timeZone);
      if (normalized) {
        return normalized;
      }
    }

    if (value instanceof Date && !isNaN(value.getTime())) {
      return Utilities.formatDate(value, timeZone, 'yyyy-MM-dd');
    }

    if (typeof value === 'number') {
      const numericDate = new Date(value);
      if (!isNaN(numericDate.getTime())) {
        return Utilities.formatDate(numericDate, timeZone, 'yyyy-MM-dd');
      }
    }

    if (typeof value === 'string') {
      const trimmed = value.trim();
      if (!trimmed) {
        return '';
      }

      if (/^\d{4}-\d{2}-\d{2}$/.test(trimmed)) {
        return trimmed;
      }

      const parsed = new Date(trimmed);
      if (!isNaN(parsed.getTime())) {
        return Utilities.formatDate(parsed, timeZone, 'yyyy-MM-dd');
      }

      const maybeNumber = Number(trimmed);
      if (!Number.isNaN(maybeNumber) && maybeNumber > 0) {
        const baseDate = new Date('1899-12-30T00:00:00Z');
        baseDate.setDate(baseDate.getDate() + maybeNumber);
        return Utilities.formatDate(baseDate, timeZone, 'yyyy-MM-dd');
      }
    }

    return '';
  };

  const start = resolveDateString(
    record.PeriodStart
      || record.StartDate
      || record.ScheduleStart
      || record.AssignmentStart
      || record.Date
      || record.ScheduleDate
      || record.Day
  );

  const end = resolveDateString(
    record.PeriodEnd
      || record.EndDate
      || record.ScheduleEnd
      || record.AssignmentEnd
      || record.Date
      || record.ScheduleDate
      || record.Day
      || start
  );

  if (!start && !end) {
    return record;
  }

  const normalized = Object.assign({}, record);

  if (start) {
    normalized.PeriodStart = start;
    normalized.Date = start;
  }

  if (end) {
    normalized.PeriodEnd = end;
  }

  return normalized;
}

function getScheduleSheetNames() {
  return Object.assign({}, SCHEDULE_SHEET_REGISTRY);
}

function getScheduleSheetName(key) {
  if (!key) {
    return '';
  }

  const normalizedKey = String(key).trim().toUpperCase();
  const names = SCHEDULE_SHEET_REGISTRY;

  if (Object.prototype.hasOwnProperty.call(names, normalizedKey)) {
    return names[normalizedKey];
  }

  return '';
}

function parseTimeToMinutes(timeValue) {
  if (timeValue === null || typeof timeValue === 'undefined') {
    return NaN;
  }

  if (timeValue instanceof Date) {
    return timeValue.getHours() * 60 + timeValue.getMinutes();
  }

  const text = String(timeValue).trim();
  if (!text) {
    return NaN;
  }

  const ampmMatch = text.match(/^(\d{1,2})(?::(\d{2}))?\s*(AM|PM)$/i);
  if (ampmMatch) {
    let hours = Number(ampmMatch[1]);
    const minutes = Number(ampmMatch[2] || '0');
    const modifier = ampmMatch[3].toUpperCase();

    if (hours === 12) {
      hours = 0;
    }
    if (modifier === 'PM') {
      hours += 12;
    }

    return hours * 60 + minutes;
  }

  const colonMatch = text.match(/^(\d{1,2}):(\d{2})(?::(\d{2}))?$/);
  if (colonMatch) {
    let hours = Number(colonMatch[1]);
    const minutes = Number(colonMatch[2]);
    if (hours >= 24) {
      hours = hours % 24;
    }
    return hours * 60 + minutes;
  }

  const parsed = new Date(`1970-01-01T${text}`);
  if (!isNaN(parsed.getTime())) {
    return parsed.getHours() * 60 + parsed.getMinutes();
  }

  return NaN;
}

function formatMinutesTo12Hour(totalMinutes) {
  if (!Number.isFinite(totalMinutes)) {
    return '';
  }

  const normalized = ((totalMinutes % (24 * 60)) + (24 * 60)) % (24 * 60);
  let hours = Math.floor(normalized / 60);
  const minutes = normalized % 60;
  const suffix = hours >= 12 ? 'PM' : 'AM';

  if (hours === 0) {
    hours = 12;
  } else if (hours > 12) {
    hours -= 12;
  }

  return `${String(hours).padStart(2, '0')}:${String(minutes).padStart(2, '0')} ${suffix}`;
}

function normalizeTimeTo12Hour(timeValue) {
  const minutes = parseTimeToMinutes(timeValue);
  if (!Number.isFinite(minutes)) {
    return '';
  }
  return formatMinutesTo12Hour(minutes);
}

function normalizeDaySelection(days) {
  if (!days) {
    return [];
  }

  if (Array.isArray(days)) {
    return days
      .map(value => {
        if (typeof value === 'number') {
          return value;
        }
        const numeric = Number(value);
        if (Number.isInteger(numeric)) {
          return numeric;
        }
        const name = String(value).trim().slice(0, 3).toLowerCase();
        const index = DAY_NAME_ORDER.findIndex(day => day.toLowerCase() === name);
        return index;
      })
      .filter(value => Number.isInteger(value) && value >= 0 && value <= 6)
      .filter((value, index, arr) => arr.indexOf(value) === index)
      .sort((a, b) => a - b);
  }

  if (typeof days === 'string') {
    const tokens = days.split(/[\s,;|]+/);
    return normalizeDaySelection(tokens);
  }

  return [];
}

function convertDaysToCsv(dayIndexes) {
  const normalized = normalizeDaySelection(dayIndexes);
  if (!normalized.length) {
    return '';
  }
  return normalized.map(index => DAY_NAME_ORDER[index]).join(',');
}

function parseDaysCsv(daysCsv) {
  return normalizeDaySelection(daysCsv);
}

// ────────────────────────────────────────────────────────────────────────────
// SHEET HEADERS DEFINITIONS
// ────────────────────────────────────────────────────────────────────────────

const SCHEDULE_GENERATION_HEADERS = [
  'ID', 'UserID', 'UserName', 'Date', 'PeriodStart', 'PeriodEnd', 'SlotID', 'SlotName', 'StartTime', 'EndTime',
  'OriginalStartTime', 'OriginalEndTime', 'BreakStart', 'BreakEnd', 'LunchStart', 'LunchEnd',
  'IsDST', 'Status', 'IsActive', 'GeneratedBy', 'ApprovedBy', 'NotificationSent', 'CreatedAt', 'UpdatedAt',
  'RecurringScheduleID', 'SwapRequestID', 'Priority', 'Notes', 'Location', 'Department',
  'MaxCapacity', 'MinCoverage', 'BreakDuration', 'Break1Duration', 'Break2Duration', 'LunchDuration',
  'EnableStaggeredBreaks', 'BreakGroups', 'StaggerInterval', 'MinCoveragePct',
  'EnableOvertime', 'MaxDailyOT', 'MaxWeeklyOT', 'OTApproval', 'OTRate', 'OTPolicy', 'OvertimePolicy',
  'AllowSwaps', 'WeekendPremium', 'HolidayPremium', 'AutoAssignment', 'NotificationLead', 'NotificationLeadHours',
  'RestPeriodHours', 'HandoverTimeMinutes', 'OvertimeMinutes', 'GenerationConfig'
];

const SHIFT_SLOTS_HEADERS = [
<<<<<<< HEAD
  'ID', 'Name', 'StartTime', 'EndTime', 'DaysOfWeek', 'Department', 'Location', 'Description', 'CreatedBy',
  'Notes', 'Status', 'CreatedAt', 'UpdatedAt', 'UpdatedBy'
=======
  'SlotId', 'SlotName', 'Campaign', 'Location', 'StartTime', 'EndTime',
  'DaysCSV', 'Description', 'Notes', 'Status',
  'CreatedAt', 'CreatedBy', 'UpdatedAt', 'UpdatedBy'
>>>>>>> 533c8164
];

const SHIFT_ASSIGNMENTS_HEADERS = [
  'AssignmentId', 'UserId', 'UserName', 'Campaign', 'SlotId', 'SlotName',
  'StartDate', 'EndDate', 'Status', 'AllowSwap', 'Premiums',
  'BreaksConfigJSON', 'OvertimeMinutes', 'RestPeriodHours', 'NotificationLeadHours',
  'HandoverMinutes', 'Notes', 'CreatedAt', 'CreatedBy', 'UpdatedAt', 'UpdatedBy'
];

const SHIFT_SWAPS_HEADERS = [
  'ID', 'RequestorUserID', 'RequestorUserName', 'TargetUserID', 'TargetUserName',
  'RequestorScheduleID', 'TargetScheduleID', 'SwapDate', 'Reason', 'Status',
  'ApprovedBy', 'RejectedBy', 'DecisionNotes', 'CreatedAt', 'UpdatedAt'
];

const SCHEDULE_TEMPLATES_HEADERS = [
  'ID', 'TemplateName', 'Description', 'SlotConfiguration', 'BreakConfiguration',
  'LunchConfiguration', 'RecurrencePattern', 'IsActive', 'CreatedBy', 'CreatedAt'
];

const SCHEDULE_NOTIFICATIONS_HEADERS = [
  'ID', 'ScheduleID', 'UserID', 'NotificationType', 'SentAt', 'Method', 'Status', 'RetryCount'
];

const SCHEDULE_ADHERENCE_HEADERS = [
  'ID', 'ScheduleID', 'UserID', 'Date', 'ScheduledStart', 'ActualStart',
  'ScheduledEnd', 'ActualEnd', 'MinutesLate', 'MinutesEarly', 'AdherenceScore',
  'BreakAdherence', 'LunchAdherence', 'CreatedAt'
];

const SCHEDULE_CONFLICTS_HEADERS = [
  'ID', 'ScheduleID1', 'ScheduleID2', 'ConflictType', 'Severity', 'Resolution', 'CreatedAt'
];

const RECURRING_SCHEDULES_HEADERS = [
  'ID', 'UserID', 'UserName', 'SlotID', 'SlotName', 'RecurrencePattern',
  'StartDate', 'EndDate', 'IsActive', 'CreatedBy', 'CreatedAt', 'UpdatedAt'
];

const DEMAND_HEADERS = [
  'ID', 'Campaign', 'Skill', 'IntervalStart', 'IntervalEnd',
  'ForecastContacts', 'ForecastAHT', 'TargetSL', 'TargetASA',
  'Shrinkage', 'RequiredFTE', 'Notes', 'CreatedAt', 'UpdatedAt'
];

const FTE_PLAN_HEADERS = [
  'ID', 'Campaign', 'Skill', 'IntervalStart', 'IntervalEnd',
  'PlannedFTE', 'ActualFTE', 'Variance', 'CoverageStatus',
  'CreatedAt', 'UpdatedAt', 'CreatedBy', 'Notes'
];

const SCHEDULE_FORECAST_METADATA_HEADERS = [
  'ID', 'Campaign', 'GeneratedAt', 'ForecastWindowStart', 'ForecastWindowEnd',
  'ModelType', 'Parameters', 'Notes', 'Author'
];

const SCHEDULE_HEALTH_HEADERS = [
  'ID', 'Campaign', 'GeneratedAt', 'ServiceLevel', 'ASA', 'AbandonRate',
  'Occupancy', 'Utilization', 'OvertimeHours', 'CostPerHour',
  'FairnessIndex', 'PreferenceSatisfaction', 'ComplianceScore',
  'ScheduleEfficiency', 'Summary'
];

const ATTENDANCE_STATUS_HEADERS = [
  'ID', 'UserID', 'UserName', 'Date', 'Status', 'Notes', 'MarkedBy', 'CreatedAt', 'UpdatedAt'
];

const USER_HOLIDAY_PAY_STATUS_HEADERS = [
  'ID', 'UserID', 'UserName', 'CountryCode', 'IsPaid', 'Notes', 'CreatedAt', 'UpdatedAt'
];

const HOLIDAYS_HEADERS = [
  'HolidayId', 'Date', 'Name', 'Region', 'IsWorkingDayOverride',
  'Notes', 'CreatedAt', 'CreatedBy'
];

const AUDIT_LOG_HEADERS = [
  'When', 'Who', 'Action', 'EntityType', 'EntityId', 'BeforeJSON', 'AfterJSON', 'Notes'
];

// ────────────────────────────────────────────────────────────────────────────
// BUSINESS LOGIC CONSTANTS
// ────────────────────────────────────────────────────────────────────────────

// Schedule configuration defaults and helpers
var SCHEDULE_CONFIG = typeof SCHEDULE_CONFIG !== 'undefined' ? SCHEDULE_CONFIG : Object.freeze({
  PRIMARY_COUNTRY: 'JM',
  SUPPORTED_COUNTRIES: ['JM', 'US', 'DO', 'PH'],
  DEFAULT_SHIFT_CAPACITY: 10,
  DEFAULT_BREAK_MINUTES: 15,
  DEFAULT_LUNCH_MINUTES: 60,
  CACHE_DURATION: 300
});

function getScheduleConfig() {
  return Object.assign({}, SCHEDULE_CONFIG);
}

function getScheduleConfigValue(key, fallback = null) {
  if (SCHEDULE_CONFIG && Object.prototype.hasOwnProperty.call(SCHEDULE_CONFIG, key)) {
    return SCHEDULE_CONFIG[key];
  }
  return fallback;
}

function scheduleFlagToBool(value) {
  if (value === true) return true;
  if (value === false || value === null || typeof value === 'undefined') return false;
  if (typeof value === 'number') return value !== 0;

  const normalized = String(value).trim().toUpperCase();
  if (!normalized) return false;

  switch (normalized) {
    case 'TRUE':
    case 'YES':
    case 'Y':
    case '1':
    case 'ON':
      return true;
    default:
      return false;
  }
}

function normalizeUserIdValue(value) {
  if (value === null || value === undefined) {
    return '';
  }

  const str = typeof value === 'number' && Number.isFinite(value)
    ? String(Math.trunc(value))
    : String(value);

  return str.trim();
}

function normalizeCampaignIdValue(value) {
  if (value === null || typeof value === 'undefined') {
    return '';
  }

  if (Array.isArray(value)) {
    for (let i = 0; i < value.length; i++) {
      const normalized = normalizeCampaignIdValue(value[i]);
      if (normalized) {
        return normalized;
      }
    }
    return '';
  }

  if (typeof value === 'object') {
    const objectCandidates = [
      value.ID,
      value.Id,
      value.id,
      value.CampaignID,
      value.campaignID,
      value.CampaignId,
      value.campaignId,
      value.value
    ];

    for (let i = 0; i < objectCandidates.length; i++) {
      const normalized = normalizeCampaignIdValue(objectCandidates[i]);
      if (normalized) {
        return normalized;
      }
    }

    return '';
  }

  const text = String(value).trim();
  if (!text || text.toLowerCase() === 'undefined' || text.toLowerCase() === 'null') {
    return '';
  }

  return text;
}

function doesUserBelongToCampaign(user, campaignId) {
  const normalizedCampaignId = normalizeCampaignIdValue(campaignId);
  if (!normalizedCampaignId || !user) {
    return false;
  }

  const candidateValues = [
    user.CampaignID,
    user.campaignID,
    user.CampaignId,
    user.campaignId,
    user.Campaign,
    user.campaign,
    user.primaryCampaignId,
    user.PrimaryCampaignId,
    user.primaryCampaignID,
    user.PrimaryCampaignID
  ];

  for (let i = 0; i < candidateValues.length; i++) {
    const candidate = normalizeCampaignIdValue(candidateValues[i]);
    if (candidate && candidate === normalizedCampaignId) {
      return true;
    }
  }

  return false;
}

function collectUserRoleCandidates(user) {
  const roles = [];

  const appendValue = (value) => {
    if (value === null || typeof value === 'undefined') {
      return;
    }

    if (Array.isArray(value)) {
      value.forEach(appendValue);
      return;
    }

    if (typeof value === 'object') {
      appendValue(value.name || value.Name || value.roleName || value.RoleName);
      appendValue(value.value);
      return;
    }

    const text = String(value);
    if (!text) {
      return;
    }

    text.split(/[,;/|]+/).forEach((part) => {
      const trimmed = part.trim();
      if (trimmed) {
        roles.push(trimmed);
      }
    });
  };

  appendValue(user && user.roleNames);
  appendValue(user && user.RoleNames);
  appendValue(user && user.roles);
  appendValue(user && user.Roles);
  appendValue(user && user.role);
  appendValue(user && user.Role);
  appendValue(user && user.primaryRole);
  appendValue(user && user.PrimaryRole);
  appendValue(user && user.primaryRoles);
  appendValue(user && user.PrimaryRoles);
  appendValue(user && user.csvRoles);
  appendValue(user && user.CsvRoles);
  appendValue(user && user.RoleName);
  appendValue(user && user.roleName);

  return roles;
}

function isScheduleRoleRestricted(user) {
  const restrictedRoles = ['client', 'guest'];
  const roleNames = collectUserRoleCandidates(user)
    .map(role => String(role || '').trim().toLowerCase())
    .filter(Boolean);

  return roleNames.some(role => restrictedRoles.includes(role));
}

function isScheduleNameRestricted(user) {
  const restrictedNames = ['client', 'guest'];
  const nameCandidates = [
    user && user.UserName,
    user && user.Username,
    user && user.username,
    user && user.FullName,
    user && user.Name,
    user && user.DisplayName
  ];

  return nameCandidates.some(name => {
    if (!name) {
      return false;
    }
    const normalized = String(name).trim().toLowerCase();
    return normalized && restrictedNames.includes(normalized);
  });
}

function filterUsersByCampaign(users, campaignId) {
  const normalizedCampaignId = normalizeCampaignIdValue(campaignId);
  if (!normalizedCampaignId) {
    return Array.isArray(users) ? users.slice() : [];
  }

  let filteredUsers = Array.isArray(users) ? users.filter(Boolean) : [];

  try {
    if (typeof getUsersByCampaign === 'function') {
      const campaignUsers = getUsersByCampaign(normalizedCampaignId) || [];
      if (Array.isArray(campaignUsers) && campaignUsers.length) {
        const campaignUserIds = new Set(
          campaignUsers
            .map(user => normalizeUserIdValue(user && user.ID))
            .filter(Boolean)
        );

        if (campaignUserIds.size) {
          filteredUsers = filteredUsers.filter(user => campaignUserIds.has(normalizeUserIdValue(user && user.ID)));
          return filteredUsers;
        }
      }
    }
  } catch (error) {
    console.warn('Unable to resolve campaign membership via getUsersByCampaign:', normalizedCampaignId, error);
  }

  return filteredUsers.filter(user => doesUserBelongToCampaign(user, normalizedCampaignId));
}

const SCHEDULE_STATUS = {
  PENDING: 'PENDING',
  APPROVED: 'APPROVED',
  REJECTED: 'REJECTED',
  CANCELLED: 'CANCELLED'
};

const SWAP_STATUS = {
  PENDING: 'PENDING',
  APPROVED: 'APPROVED',
  REJECTED: 'REJECTED',
  CANCELLED: 'CANCELLED'
};

const PRIORITY_LEVELS = {
  LOW: 1,
  NORMAL: 2,
  HIGH: 3,
  CRITICAL: 4
};

const ATTENDANCE_STATUSES = [
  'Present',
  'Absent',
  'Late',
  'Early Leave',
  'Sick Leave',
  'Bereavement',
  'Vacation',
  'Personal Leave',
  'Emergency Leave',
  'Training',
  'Holiday'
];

const OVERTIME_POLICIES = {
  NONE: 'NONE',
  LIMITED_15: 'LIMITED_15',
  LIMITED_30: 'LIMITED_30',
  LIMITED_60: 'LIMITED_60',
  UNLIMITED: 'UNLIMITED',
  APPROVAL_REQUIRED: 'APPROVAL_REQUIRED'
};

const NOTIFICATION_TYPES = {
  SCHEDULE_CREATED: 'SCHEDULE_CREATED',
  SCHEDULE_APPROVED: 'SCHEDULE_APPROVED',
  SCHEDULE_REJECTED: 'SCHEDULE_REJECTED',
  SWAP_REQUEST: 'SWAP_REQUEST',
  SWAP_APPROVED: 'SWAP_APPROVED',
  SWAP_REJECTED: 'SWAP_REJECTED',
  REMINDER: 'REMINDER'
};

const CONFLICT_TYPES = {
  USER_DOUBLE_BOOKING: 'USER_DOUBLE_BOOKING',
  SLOT_OVERCAPACITY: 'SLOT_OVERCAPACITY',
  TIME_OVERLAP: 'TIME_OVERLAP',
  INVALID_ASSIGNMENT: 'INVALID_ASSIGNMENT'
};

const SHIFT_SWAP_STATUS = {
  PENDING: 'PENDING',
  APPROVED: 'APPROVED',
  REJECTED: 'REJECTED',
  CANCELLED: 'CANCELLED'
};

const RECURRENCE_PATTERNS = {
  DAILY: 'daily',
  WEEKLY: 'weekly',
  MONTHLY: 'monthly',
  CUSTOM: 'custom'
};

// Days of week constants (Sunday = 0, Monday = 1, etc.)
const DAYS_OF_WEEK = {
  SUNDAY: 0,
  MONDAY: 1,
  TUESDAY: 2,
  WEDNESDAY: 3,
  THURSDAY: 4,
  FRIDAY: 5,
  SATURDAY: 6
};

const WEEKDAYS = [1, 2, 3, 4, 5]; // Monday through Friday
const WEEKEND = [0, 6]; // Sunday and Saturday

// Configuration constants
const DEFAULT_BREAK_DURATION = 15; // minutes
const DEFAULT_LUNCH_DURATION = 60; // minutes
const DEFAULT_SHIFT_CAPACITY = 10; // maximum users per slot
const PUNCTUALITY_GRACE_PERIOD = 5; // minutes late before considered late

// ────────────────────────────────────────────────────────────────────────────
// ENHANCED SHEET MANAGEMENT UTILITIES WITH SCHEDULE SPREADSHEET SUPPORT
// ────────────────────────────────────────────────────────────────────────────
/**
 * Return the correct header array for a given schedule sheet name
 */
function getHeadersForSheet(sheetName) {
  const map = {};
  map[SCHEDULE_GENERATION_SHEET] = SCHEDULE_GENERATION_HEADERS;
  map[SHIFT_SLOTS_SHEET] = SHIFT_SLOTS_HEADERS;
  map[SHIFT_ASSIGNMENTS_SHEET] = SHIFT_ASSIGNMENTS_HEADERS;
  map[SHIFT_SWAPS_SHEET] = SHIFT_SWAPS_HEADERS;
  map[SCHEDULE_TEMPLATES_SHEET] = SCHEDULE_TEMPLATES_HEADERS;
  map[SCHEDULE_NOTIFICATIONS_SHEET] = SCHEDULE_NOTIFICATIONS_HEADERS;
  map[SCHEDULE_ADHERENCE_SHEET] = SCHEDULE_ADHERENCE_HEADERS;
  map[SCHEDULE_CONFLICTS_SHEET] = SCHEDULE_CONFLICTS_HEADERS;
  map[RECURRING_SCHEDULES_SHEET] = RECURRING_SCHEDULES_HEADERS;
  map[DEMAND_SHEET] = DEMAND_HEADERS;
  map[FTE_PLAN_SHEET] = FTE_PLAN_HEADERS;
  map[SCHEDULE_FORECAST_METADATA_SHEET] = SCHEDULE_FORECAST_METADATA_HEADERS;
  map[SCHEDULE_HEALTH_SHEET] = SCHEDULE_HEALTH_HEADERS;
  map[ATTENDANCE_STATUS_SHEET] = ATTENDANCE_STATUS_HEADERS;
  map[USER_HOLIDAY_PAY_STATUS_SHEET] = USER_HOLIDAY_PAY_STATUS_HEADERS;
  map[HOLIDAYS_SHEET] = HOLIDAYS_HEADERS;
  map[AUDIT_LOG_SHEET] = AUDIT_LOG_HEADERS;
  return map[sheetName] || null;
}

/**
 * Read data from a schedule sheet with caching
 */
function readScheduleSheet(sheetName) {
  try {
    // Try to get from cache first
    const cacheKey = `schedule_${sheetName}`;
    const cached = getFromCache(cacheKey);
    if (cached) {
      const timeZone = getScheduleTimeZone();
      if (Array.isArray(cached)) {
        const normalizedCache = cached.map(row => normalizeScheduleRowPeriod(row, timeZone));
        const requiresUpdate = cached.some(row => row && !row.PeriodStart && (row.Date || row.StartDate || row.ScheduleDate));
        if (requiresUpdate) {
          setInCache(cacheKey, normalizedCache);
        }
        return normalizedCache;
      }
      return cached;
    }

    const ss = getScheduleSpreadsheet();
    const sheet = ss.getSheetByName(sheetName);

    if (!sheet) {
      console.warn(`Schedule sheet not found: ${sheetName}`);
      return [];
    }

    const data = sheet.getDataRange().getValues();
    if (data.length <= 1) {
      return [];
    }

    const headers = data[0];
    const timeZone = getScheduleTimeZone();
    const rows = data.slice(1).map(row => {
      const obj = {};
      headers.forEach((header, index) => {
        obj[header] = row[index];
      });
      return obj;
    });

    const normalizedRows = rows.map(row => normalizeScheduleRowPeriod(row, timeZone));

    // Cache the result
    setInCache(cacheKey, normalizedRows);
    return normalizedRows;

  } catch (error) {
    console.error(`Error reading schedule sheet ${sheetName}:`, error);
    return [];
  }
}

/**
 * Write data to a schedule sheet (auto-creates sheet + headers if missing)
 */
function writeToScheduleSheet(sheetName, data) {
  try {
    const ss = getScheduleSpreadsheet();
    let sheet = ss.getSheetByName(sheetName);

    // Ensure sheet exists with correct headers
    const headers = getHeadersForSheet(sheetName);
    if (!headers) {
      throw new Error(`No header definition found for sheet: ${sheetName}`);
    }
    sheet = ensureScheduleSheetWithHeaders(sheetName, headers);

    // Clear existing rows below header
    const lastRow = sheet.getLastRow();
    if (lastRow > 1) {
      sheet.deleteRows(2, lastRow - 1);
    }

    // Write rows if provided
    if (Array.isArray(data) && data.length > 0) {
      const timeZone = getScheduleTimeZone();
      const normalizedData = data.map(obj => normalizeScheduleRowPeriod(obj, timeZone));
      const rows = normalizedData.map(obj => headers.map(h => (obj && obj[h] !== undefined ? obj[h] : '')));
      sheet.getRange(2, 1, rows.length, headers.length).setValues(rows);
    }

    // Invalidate cache
    removeFromCache(`schedule_${sheetName}`);
    return true;
  } catch (error) {
    console.error(`Error writing to schedule sheet ${sheetName}:`, error);
    throw error;
  }
}


/**
 * Create (if needed) and enforce headers + formatting on a sheet.
 * Writes headers when:
 *  - sheet is newly created
 *  - A1 is blank
 *  - first row doesn't match expected headers (length or values)
 */
function ensureScheduleSheetWithHeaders(sheetName, headers) {
  const ss = getScheduleSpreadsheet();
  let sheet = ss.getSheetByName(sheetName);

  // Create if missing
  if (!sheet) {
    sheet = ss.insertSheet(sheetName);
  }

  // Read first row safely (always returns at least 1x1)
  const firstRow = sheet.getRange(1, 1, 1, Math.max(headers.length, sheet.getMaxColumns())).getValues()[0];

  // Determine if headers need to be (re)written
  const currentHeaders = firstRow.slice(0, headers.length);
  const a1Empty = String(currentHeaders[0] || '').trim() === '';
  const lengthMismatch = sheet.getLastColumn() < headers.length;
  const valueMismatch = headers.some((h, i) => String(currentHeaders[i] || '').trim() !== String(h));

  if (a1Empty || lengthMismatch || valueMismatch) {
    // Ensure enough columns exist
    if (sheet.getMaxColumns() < headers.length) {
      sheet.insertColumnsAfter(sheet.getMaxColumns(), headers.length - sheet.getMaxColumns());
    }
    // Write headers
    sheet.getRange(1, 1, 1, headers.length).setValues([headers]);
  }

  // Formatting (idempotent)
  const headerRange = sheet.getRange(1, 1, 1, headers.length);
  headerRange.setFontWeight('bold')
    .setBackground('#4285f4')
    .setFontColor('white')
    .setHorizontalAlignment('center')
    .setVerticalAlignment('middle');

  // Freeze header
  sheet.setFrozenRows(1);

  // Set sensible widths (then try auto-resize)
  for (let c = 1; c <= headers.length; c++) sheet.setColumnWidth(c, 120);
  try { sheet.autoResizeColumns(1, headers.length); } catch (e) { /* non-fatal */ }

  return sheet;
}

/**
 * Enhanced setupScheduleManagementSheets function with improved formatting
 * Ensure all schedule management sheets exist with proper headers, formatting, and frozen rows
 */
function setupScheduleManagementSheets() {
  try {
    console.log('Setting up Schedule Management sheets with enhanced formatting...');

    // Validate spreadsheet configuration
    const config = validateScheduleSpreadsheetConfig();
    if (!config.canAccess) {
      throw new Error(`Cannot access schedule spreadsheet: ${config.error || 'Unknown error'}`);
    }

    console.log(`Using spreadsheet: ${config.spreadsheetName} (${config.currentSpreadsheet})`);

    const sheetsCreated = [];
    const sheetsUpdated = [];

    // Core schedule sheets with enhanced formatting
    console.log('Creating core schedule management sheets...');

    const coreSheets = [
      { name: SCHEDULE_GENERATION_SHEET, headers: SCHEDULE_GENERATION_HEADERS },
      { name: SHIFT_SLOTS_SHEET, headers: SHIFT_SLOTS_HEADERS },
      { name: SHIFT_ASSIGNMENTS_SHEET, headers: SHIFT_ASSIGNMENTS_HEADERS },
      { name: SHIFT_SWAPS_SHEET, headers: SHIFT_SWAPS_HEADERS },
      { name: SCHEDULE_TEMPLATES_SHEET, headers: SCHEDULE_TEMPLATES_HEADERS },
      { name: SCHEDULE_NOTIFICATIONS_SHEET, headers: SCHEDULE_NOTIFICATIONS_HEADERS },
      { name: SCHEDULE_ADHERENCE_SHEET, headers: SCHEDULE_ADHERENCE_HEADERS },
      { name: SCHEDULE_CONFLICTS_SHEET, headers: SCHEDULE_CONFLICTS_HEADERS },
      { name: RECURRING_SCHEDULES_SHEET, headers: RECURRING_SCHEDULES_HEADERS }
    ];

    const analyticsSheets = [
      { name: DEMAND_SHEET, headers: DEMAND_HEADERS },
      { name: FTE_PLAN_SHEET, headers: FTE_PLAN_HEADERS },
      { name: SCHEDULE_FORECAST_METADATA_SHEET, headers: SCHEDULE_FORECAST_METADATA_HEADERS },
      { name: SCHEDULE_HEALTH_SHEET, headers: SCHEDULE_HEALTH_HEADERS }
    ];

    const setupSheetDefinition = (sheetConfig) => {
      try {
        const ss = getScheduleSpreadsheet();
        const existedBefore = ss.getSheetByName(sheetConfig.name) !== null;

        ensureScheduleSheetWithHeaders(sheetConfig.name, sheetConfig.headers);

        if (existedBefore) {
          sheetsUpdated.push(sheetConfig.name);
        } else {
          sheetsCreated.push(sheetConfig.name);
        }
      } catch (error) {
        console.error(`Failed to setup sheet ${sheetConfig.name}:`, error);
        throw error;
      }
    };

    coreSheets.forEach(setupSheetDefinition);
    analyticsSheets.forEach(setupSheetDefinition);

    // Attendance and holiday sheets
    console.log('Creating attendance and holiday sheets...');

    const attendanceSheets = [
      { name: ATTENDANCE_STATUS_SHEET, headers: ATTENDANCE_STATUS_HEADERS },
      { name: USER_HOLIDAY_PAY_STATUS_SHEET, headers: USER_HOLIDAY_PAY_STATUS_HEADERS },
      { name: HOLIDAYS_SHEET, headers: HOLIDAYS_HEADERS }
    ];

    attendanceSheets.forEach(setupSheetDefinition);

    const governanceSheets = [
      { name: AUDIT_LOG_SHEET, headers: AUDIT_LOG_HEADERS }
    ];

    governanceSheets.forEach(setupSheetDefinition);

    // Create default shift slots if none exist
    console.log('Checking for default shift slots...');
    createDefaultShiftSlots();

    // Clear any relevant caches
    invalidateScheduleCaches();

    const totalSheets = sheetsCreated.length + sheetsUpdated.length;

    console.log('Schedule Management sheets setup complete');
    console.log(`Created: ${sheetsCreated.length} sheets`);
    console.log(`Updated: ${sheetsUpdated.length} sheets`);
    console.log(`Total processed: ${totalSheets} sheets`);

    if (sheetsCreated.length > 0) {
      console.log('New sheets created:', sheetsCreated.join(', '));
    }

    if (sheetsUpdated.length > 0) {
      console.log('Sheets updated with formatting:', sheetsUpdated.join(', '));
    }

    return {
      success: true,
      spreadsheetId: config.currentSpreadsheet,
      spreadsheetName: config.spreadsheetName,
      usingDedicatedSpreadsheet: config.hasScheduleSpreadsheetId,
      sheetsCreated: sheetsCreated,
      sheetsUpdated: sheetsUpdated,
      totalSheets: totalSheets,
      message: `Successfully processed ${totalSheets} schedule management sheets`
    };

  } catch (error) {
    console.error('Setup failed:', error);
    safeWriteError('setupScheduleManagementSheets', error);
    return {
      success: false,
      error: error.message,
      details: 'Check console for detailed error information'
    };
  }
}

/**
 * Fix formatting on existing sheets (if needed)
 * Call this if sheets were created before the formatting enhancements
 */
function fixExistingScheduleSheetsFormatting() {
  try {
    console.log('Fixing formatting on existing schedule sheets...');

    const allScheduleSheets = [
      SCHEDULE_GENERATION_SHEET,
      SHIFT_SLOTS_SHEET,
      SHIFT_SWAPS_SHEET,
      SCHEDULE_TEMPLATES_SHEET,
      SCHEDULE_NOTIFICATIONS_SHEET,
      SCHEDULE_ADHERENCE_SHEET,
      SCHEDULE_CONFLICTS_SHEET,
      RECURRING_SCHEDULES_SHEET,
      DEMAND_SHEET,
      FTE_PLAN_SHEET,
      SCHEDULE_FORECAST_METADATA_SHEET,
      SCHEDULE_HEALTH_SHEET,
      ATTENDANCE_STATUS_SHEET,
      USER_HOLIDAY_PAY_STATUS_SHEET,
      HOLIDAYS_SHEET
    ];

    const ss = getScheduleSpreadsheet();
    const results = [];

    allScheduleSheets.forEach(sheetName => {
      try {
        const sheet = ss.getSheetByName(sheetName);
        if (sheet) {
          const lastColumn = sheet.getLastColumn();
          if (lastColumn > 0) {
            const headerRange = sheet.getRange(1, 1, 1, lastColumn);

            // Apply formatting
            headerRange.setFontWeight('bold');
            headerRange.setBackground('#4285f4');
            headerRange.setFontColor('white');
            headerRange.setHorizontalAlignment('center');
            headerRange.setVerticalAlignment('middle');

            // Freeze header row
            sheet.setFrozenRows(1);

            // Auto-resize columns
            try {
              sheet.autoResizeColumns(1, lastColumn);
            } catch (resizeError) {
              console.warn(`Auto-resize failed for ${sheetName}:`, resizeError);
            }

            results.push({ sheet: sheetName, status: 'success' });
            console.log(`Fixed formatting for: ${sheetName}`);
          } else {
            results.push({ sheet: sheetName, status: 'skipped', reason: 'No data' });
          }
        } else {
          results.push({ sheet: sheetName, status: 'not_found' });
        }
      } catch (error) {
        results.push({ sheet: sheetName, status: 'error', error: error.message });
        console.error(`Error fixing ${sheetName}:`, error);
      }
    });

    const successCount = results.filter(r => r.status === 'success').length;
    console.log(`Formatting fix complete: ${successCount}/${allScheduleSheets.length} sheets processed`);

    return {
      success: true,
      results: results,
      summary: `Fixed ${successCount} sheets`
    };

  } catch (error) {
    console.error('Error fixing sheet formatting:', error);
    return {
      success: false,
      error: error.message
    };
  }
}

/**
 * Complete setup function that ensures everything is properly configured
 */
function completeScheduleSetup() {
  try {
    console.log('Running complete schedule setup...');

    // First, run the main setup
    const setupResult = setupScheduleManagementSheets();

    if (!setupResult.success) {
      return setupResult;
    }

    // If some sheets were updated (existed before), fix their formatting
    if (setupResult.sheetsUpdated && setupResult.sheetsUpdated.length > 0) {
      console.log('Applying formatting fixes to updated sheets...');
      fixExistingScheduleSheetsFormatting();
    }

    // Run validation
    const debugResult = debugScheduleConfiguration();

    return {
      success: true,
      setup: setupResult,
      debug: debugResult,
      message: 'Complete schedule setup finished successfully'
    };

  } catch (error) {
    console.error('Complete setup failed:', error);
    return {
      success: false,
      error: error.message
    };
  }
}

/**
 * Create default shift slots for initial setup
 */
function createDefaultShiftSlots() {
  try {
    const slots = readScheduleSheet(SHIFT_SLOTS_SHEET) || [];
    if (slots.length > 0) {
      console.log('Shift slots already exist, skipping default creation');
      return;
    }

    const now = new Date();
    const defaultSlots = [
      {
<<<<<<< HEAD
        ID: Utilities.getUuid(),
        Name: 'Morning Shift',
        Department: 'General',
        Location: 'Office',
        StartTime: '08:00 AM',
        EndTime: '04:00 PM',
        DaysOfWeek: 'Mon,Tue,Wed,Thu,Fri',
        Description: 'Standard morning shift (8 AM - 4 PM)',
        CreatedBy: 'System',
        Notes: '',
        Status: 'Active',
        CreatedAt: now,
        UpdatedAt: now,
        UpdatedBy: 'System',
        // Compatibility fields for legacy readers
        SlotId: '',
        SlotName: 'Morning Shift',
        Campaign: 'General',
        DaysCSV: 'Mon,Tue,Wed,Thu,Fri'
      },
      {
        ID: Utilities.getUuid(),
        Name: 'Evening Shift',
        Department: 'General',
        Location: 'Hybrid',
        StartTime: '04:00 PM',
        EndTime: '12:00 AM',
        DaysOfWeek: 'Mon,Tue,Wed,Thu,Fri',
        Description: 'Evening coverage for escalations (4 PM - 12 AM)',
        CreatedBy: 'System',
        Notes: '',
        Status: 'Active',
        CreatedAt: now,
        UpdatedAt: now,
        UpdatedBy: 'System',
        SlotId: '',
        SlotName: 'Evening Shift',
        Campaign: 'General',
        DaysCSV: 'Mon,Tue,Wed,Thu,Fri'
      },
      {
        ID: Utilities.getUuid(),
        Name: 'Weekend Support',
        Department: 'General',
        Location: 'Remote',
        StartTime: '09:00 AM',
        EndTime: '05:00 PM',
        DaysOfWeek: 'Sat,Sun',
        Description: 'Weekend staffing block (9 AM - 5 PM)',
        CreatedBy: 'System',
        Notes: '',
        Status: 'Active',
        CreatedAt: now,
        UpdatedAt: now,
        UpdatedBy: 'System',
        SlotId: '',
        SlotName: 'Weekend Support',
        Campaign: 'General',
        DaysCSV: 'Sat,Sun'
=======
        SlotId: Utilities.getUuid(),
        SlotName: 'Morning Shift',
        Campaign: 'General',
        Location: 'Office',
        StartTime: '08:00 AM',
        EndTime: '04:00 PM',
        DaysCSV: 'Mon,Tue,Wed,Thu,Fri',
        Description: 'Standard morning shift (8 AM - 4 PM)',
        Notes: '',
        Status: 'Active',
        CreatedAt: now,
        CreatedBy: 'System',
        UpdatedAt: now,
        UpdatedBy: 'System'
      },
      {
        SlotId: Utilities.getUuid(),
        SlotName: 'Evening Shift',
        Campaign: 'General',
        Location: 'Hybrid',
        StartTime: '04:00 PM',
        EndTime: '12:00 AM',
        DaysCSV: 'Mon,Tue,Wed,Thu,Fri',
        Description: 'Evening coverage for escalations (4 PM - 12 AM)',
        Notes: '',
        Status: 'Active',
        CreatedAt: now,
        CreatedBy: 'System',
        UpdatedAt: now,
        UpdatedBy: 'System'
      },
      {
        SlotId: Utilities.getUuid(),
        SlotName: 'Weekend Support',
        Campaign: 'General',
        Location: 'Remote',
        StartTime: '09:00 AM',
        EndTime: '05:00 PM',
        DaysCSV: 'Sat,Sun',
        Description: 'Weekend staffing block (9 AM - 5 PM)',
        Notes: '',
        Status: 'Active',
        CreatedAt: now,
        CreatedBy: 'System',
        UpdatedAt: now,
        UpdatedBy: 'System'
>>>>>>> 533c8164
      }
    ].map(slot => ({
      SlotId: slot.SlotId || slot.ID,
      SlotName: slot.SlotName || slot.Name,
      Campaign: slot.Campaign || slot.Department,
      DaysCSV: slot.DaysCSV || slot.DaysOfWeek,
      ...slot,
      ID: slot.ID || slot.SlotId,
      Name: slot.Name || slot.SlotName,
      Department: slot.Department || slot.Campaign,
      DaysOfWeek: slot.DaysOfWeek || slot.DaysCSV
    }));

    const sheet = ensureScheduleSheetWithHeaders(SHIFT_SLOTS_SHEET, SHIFT_SLOTS_HEADERS);
    defaultSlots.forEach(slot => {
      const rowData = SHIFT_SLOTS_HEADERS.map(header =>
        Object.prototype.hasOwnProperty.call(slot, header) ? slot[header] : ''
      );
      sheet.appendRow(rowData);
    });

    // Invalidate cache
    const cacheKey = `schedule_${SHIFT_SLOTS_SHEET}`;
    removeFromCache(cacheKey);

    console.log('Created default shift slots');

  } catch (error) {
    console.error('Error creating default shift slots:', error);
    safeWriteError('createDefaultShiftSlots', error);
  }
}

// ────────────────────────────────────────────────────────────────────────────
// CACHE MANAGEMENT UTILITIES FOR SCHEDULE SYSTEM
// ────────────────────────────────────────────────────────────────────────────

/**
 * Get data from cache
 */
function getFromCache(key) {
  try {
    if (typeof CacheService !== 'undefined') {
      const cache = CacheService.getScriptCache();
      const cached = cache.get(key);
      return cached ? JSON.parse(cached) : null;
    }
    return null;
  } catch (error) {
    console.warn('Cache get error:', error);
    return null;
  }
}

/**
 * Set data in cache
 */
function setInCache(key, data, durationSeconds = 300) {
  try {
    if (typeof CacheService !== 'undefined') {
      const cache = CacheService.getScriptCache();
      cache.put(key, JSON.stringify(data), durationSeconds);
    }
  } catch (error) {
    console.warn('Cache set error:', error);
  }
}

/**
 * Remove data from cache
 */
function removeFromCache(key) {
  try {
    if (typeof CacheService !== 'undefined') {
      const cache = CacheService.getScriptCache();
      cache.remove(key);
    }
  } catch (error) {
    console.warn('Cache remove error:', error);
  }
}

/**
 * Invalidate schedule-related caches
 */
function invalidateScheduleCaches() {
  const scheduleSheets = [
    SCHEDULE_GENERATION_SHEET,
    SHIFT_SLOTS_SHEET,
    SHIFT_SWAPS_SHEET,
    SCHEDULE_TEMPLATES_SHEET,
    DEMAND_SHEET,
    FTE_PLAN_SHEET,
    SCHEDULE_FORECAST_METADATA_SHEET,
    SCHEDULE_HEALTH_SHEET,
    ATTENDANCE_STATUS_SHEET,
    USER_HOLIDAY_PAY_STATUS_SHEET,
    HOLIDAYS_SHEET
  ];

  scheduleSheets.forEach(sheetName => {
    try {
      const cacheKey = `schedule_${sheetName}`;
      removeFromCache(cacheKey);
    } catch (error) {
      console.warn(`Failed to invalidate cache for ${sheetName}:`, error);
    }
  });
}

// ────────────────────────────────────────────────────────────────────────────
// SHIFT SWAP DATA HELPERS
// ────────────────────────────────────────────────────────────────────────────

function ensureShiftSwapsSheet() {
  return ensureScheduleSheetWithHeaders(SHIFT_SWAPS_SHEET, SHIFT_SWAPS_HEADERS);
}

function listShiftSwapRequests(options = {}) {
  const rows = readScheduleSheet(SHIFT_SWAPS_SHEET) || [];
  if (!rows.length) {
    return [];
  }

  const statusFilter = Array.isArray(options.status)
    ? options.status.map(value => String(value || '').toUpperCase()).filter(Boolean)
    : (options.status ? [String(options.status).toUpperCase()] : null);

  const userFilter = Array.isArray(options.userIds)
    ? options.userIds.map(value => String(value || '').trim()).filter(Boolean)
    : (options.userId ? [String(options.userId).trim()] : null);

  return rows.filter(row => {
    if (statusFilter && statusFilter.length) {
      const status = String(row.Status || row.status || SHIFT_SWAP_STATUS.PENDING).toUpperCase();
      if (!statusFilter.includes(status)) {
        return false;
      }
    }

    if (userFilter && userFilter.length) {
      const requestorId = String(row.RequestorUserID || row.RequestorUserId || row.requestorUserId || '').trim();
      const targetId = String(row.TargetUserID || row.TargetUserId || row.targetUserId || '').trim();
      if (!userFilter.includes(requestorId) && !userFilter.includes(targetId)) {
        return false;
      }
    }

    return true;
  });
}

function createShiftSwapRequestEntry(request = {}) {
  const sheet = ensureShiftSwapsSheet();
  const id = request.ID || request.Id || request.id || (typeof Utilities !== 'undefined' && Utilities.getUuid ? Utilities.getUuid() : `swap_${Date.now()}`);
  const now = new Date();

  const normalized = {
    ID: id,
    RequestorUserID: request.requestorUserId || request.RequestorUserID || '',
    RequestorUserName: request.requestorUserName || request.RequestorUserName || '',
    TargetUserID: request.targetUserId || request.TargetUserID || '',
    TargetUserName: request.targetUserName || request.TargetUserName || '',
    RequestorScheduleID: request.requestorScheduleId || request.RequestorScheduleID || '',
    TargetScheduleID: request.targetScheduleId || request.TargetScheduleID || '',
    SwapDate: request.swapDate || request.SwapDate || '',
    Reason: request.reason || request.Reason || '',
    Status: (request.status || SHIFT_SWAP_STATUS.PENDING),
    ApprovedBy: request.approvedBy || request.ApprovedBy || '',
    RejectedBy: request.rejectedBy || request.RejectedBy || '',
    DecisionNotes: request.decisionNotes || request.DecisionNotes || '',
    CreatedAt: request.createdAt || request.CreatedAt || now,
    UpdatedAt: request.updatedAt || request.UpdatedAt || now
  };

  const rowValues = SHIFT_SWAPS_HEADERS.map(header => Object.prototype.hasOwnProperty.call(normalized, header) ? normalized[header] : '');
  sheet.appendRow(rowValues);

  removeFromCache && removeFromCache(`schedule_${SHIFT_SWAPS_SHEET}`);
  return normalized;
}

function updateShiftSwapRequestEntry(requestId, updates = {}) {
  if (!requestId) {
    return null;
  }

  const sheet = ensureShiftSwapsSheet();
  const idValue = String(requestId).trim();
  const lastRow = sheet.getLastRow();
  if (lastRow < 2) {
    return null;
  }

  const headers = SHIFT_SWAPS_HEADERS.slice();
  const idColumn = sheet.getRange(2, 1, lastRow - 1, 1).getValues();
  let targetRowNumber = null;
  for (let index = 0; index < idColumn.length; index++) {
    if (String(idColumn[index][0] || '').trim() === idValue) {
      targetRowNumber = index + 2;
      break;
    }
  }

  if (!targetRowNumber) {
    return null;
  }

  const currentValues = sheet.getRange(targetRowNumber, 1, 1, headers.length).getValues()[0];
  const currentRecord = {};
  headers.forEach((header, columnIndex) => {
    currentRecord[header] = currentValues[columnIndex];
  });

  const now = new Date();
  const merged = Object.assign({}, currentRecord, updates, { ID: currentRecord.ID || idValue });

  if (merged.status && !merged.Status) {
    merged.Status = merged.status;
  }

  const normalizedStatus = merged.Status || SHIFT_SWAP_STATUS.PENDING;
  merged.Status = String(normalizedStatus).toUpperCase();
  merged.UpdatedAt = merged.UpdatedAt || merged.updatedAt || now;

  const rowValues = headers.map(header => Object.prototype.hasOwnProperty.call(merged, header) ? merged[header] : currentRecord[header]);
  sheet.getRange(targetRowNumber, 1, 1, headers.length).setValues([rowValues]);

  removeFromCache && removeFromCache(`schedule_${SHIFT_SWAPS_SHEET}`);

  const resultRecord = {};
  headers.forEach((header, columnIndex) => {
    resultRecord[header] = rowValues[columnIndex];
  });
  return resultRecord;
}

// ────────────────────────────────────────────────────────────────────────────
// DATE AND TIME UTILITIES
// ────────────────────────────────────────────────────────────────────────────

/**
 * Format date for display
 */
function formatDisplayDate(dateStr) {
  try {
    if (!dateStr) return '';
    const date = new Date(dateStr);
    return date.toLocaleDateString();
  } catch (error) {
    return dateStr;
  }
}

/**
 * Format time for display
 */
function formatDisplayTime(timeStr) {
  try {
    if (!timeStr) return '';
    // Handle both "HH:MM" and "HH:MM:SS" formats
    const timeParts = timeStr.split(':');
    if (timeParts.length >= 2) {
      const hours = parseInt(timeParts[0]);
      const minutes = timeParts[1];
      const ampm = hours >= 12 ? 'PM' : 'AM';
      const displayHours = hours % 12 || 12;
      return `${displayHours}:${minutes} ${ampm}`;
    }
    return timeStr;
  } catch (error) {
    return timeStr;
  }
}

/**
 * Calculate break start time
 */
function calculateBreakStart(slot) {
  try {
    const startTime = slot.StartTime;
    const [hours, minutes] = startTime.split(':').map(Number);
    const breakHour = hours + 2; // 2 hours after start
    return `${breakHour.toString().padStart(2, '0')}:${minutes.toString().padStart(2, '0')}`;
  } catch (error) {
    return slot.StartTime;
  }
}

/**
 * Calculate break end time
 */
function calculateBreakEnd(slot) {
  try {
    const breakStart = calculateBreakStart(slot);
    const [hours, minutes] = breakStart.split(':').map(Number);
    const breakDuration = slot.BreakDuration || DEFAULT_BREAK_DURATION;
    const endMinutes = minutes + breakDuration;
    const endHour = hours + Math.floor(endMinutes / 60);
    const finalMinutes = endMinutes % 60;
    return `${endHour.toString().padStart(2, '0')}:${finalMinutes.toString().padStart(2, '0')}`;
  } catch (error) {
    return slot.StartTime;
  }
}

/**
 * Calculate lunch start time
 */
function calculateLunchStart(slot) {
  try {
    const startTime = slot.StartTime;
    const [hours, minutes] = startTime.split(':').map(Number);
    const lunchHour = hours + 4; // 4 hours after start
    return `${lunchHour.toString().padStart(2, '0')}:${minutes.toString().padStart(2, '0')}`;
  } catch (error) {
    return slot.StartTime;
  }
}

/**
 * Calculate lunch end time
 */
function calculateLunchEnd(slot) {
  try {
    const lunchStart = calculateLunchStart(slot);
    const [hours, minutes] = lunchStart.split(':').map(Number);
    const lunchDuration = slot.LunchDuration || DEFAULT_LUNCH_DURATION;
    const endMinutes = minutes + lunchDuration;
    const endHour = hours + Math.floor(endMinutes / 60);
    const finalMinutes = endMinutes % 60;
    return `${endHour.toString().padStart(2, '0')}:${finalMinutes.toString().padStart(2, '0')}`;
  } catch (error) {
    return slot.StartTime;
  }
}

/**
 * Check if a date is a holiday
 */
function checkIfHoliday(dateStr) {
  try {
    const holidays = readScheduleSheet(HOLIDAYS_SHEET) || [];
    return holidays.some(h => h.Date === dateStr);
  } catch (error) {
    console.warn('Error checking holiday:', error);
    return false;
  }
}

/**
 * Basic DST status check
 */
function checkDSTStatus(dateStr) {
  try {
    const date = new Date(dateStr);
    const year = date.getFullYear();

    // Simple US DST check (second Sunday in March to first Sunday in November)
    const dstStart = new Date(year, 2, 8 + (7 - new Date(year, 2, 8).getDay()) % 7);
    const dstEnd = new Date(year, 10, 1 + (7 - new Date(year, 10, 1).getDay()) % 7);

    const isDST = date >= dstStart && date < dstEnd;

    return {
      isDST: isDST,
      isDSTChange: false,
      changeType: null,
      timeAdjustment: 0
    };
  } catch (error) {
    return {
      isDST: false,
      isDSTChange: false,
      changeType: null,
      timeAdjustment: 0
    };
  }
}

/**
 * Get week string from date (ISO week format)
 */
function weekStringFromDate(date) {
  try {
    if (!date || !(date instanceof Date)) {
      date = new Date();
    }

    const d = new Date(Date.UTC(date.getFullYear(), date.getMonth(), date.getDate()));
    const dayNum = d.getUTCDay() || 7;
    d.setUTCDate(d.getUTCDate() + 4 - dayNum);
    const yearStart = new Date(Date.UTC(d.getUTCFullYear(), 0, 1));
    const weekNum = Math.ceil((((d - yearStart) / 86400000) + 1) / 7);
    return `${d.getUTCFullYear()}-W${weekNum.toString().padStart(2, '0')}`;
  } catch (error) {
    console.error('Error generating week string:', error);
    return new Date().getFullYear() + '-W01';
  }
}

// ────────────────────────────────────────────────────────────────────────────
// DATA VALIDATION UTILITIES
// ────────────────────────────────────────────────────────────────────────────

/**
 * Validate schedule generation parameters
 */
function validateScheduleParameters(startDate, endDate, users) {
  const errors = [];

  if (!startDate) errors.push('Start date is required');
  if (!endDate) errors.push('End date is required');

  if (startDate && endDate) {
    const start = new Date(startDate);
    const end = new Date(endDate);

    if (start >= end) {
      errors.push('End date must be after start date');
    }

    if (start < new Date(Date.now() - 24 * 60 * 60 * 1000)) {
      errors.push('Start date cannot be in the past');
    }
  }

  return {
    isValid: errors.length === 0,
    errors: errors
  };
}

/**
 * Validate shift slot data
 */
function validateShiftSlot(slotData) {
  const errors = [];

  if (!slotData.name) errors.push('Slot name is required');
  if (!slotData.startTime) errors.push('Start time is required');
  if (!slotData.endTime) errors.push('End time is required');

  if (slotData.startTime && slotData.endTime) {
    const startMinutes = parseTimeToMinutes(slotData.startTime);
    const endMinutes = parseTimeToMinutes(slotData.endTime);

    if (!Number.isFinite(startMinutes) || !Number.isFinite(endMinutes)) {
      errors.push('Start and end times must be valid 12-hour values (e.g., 08:00 AM)');
    } else if (startMinutes === endMinutes) {
      errors.push('Start and end times cannot be the same');
    }
  }

  const normalizedDays = normalizeDaySelection(slotData.daysOfWeek || slotData.DaysOfWeek || slotData.days);
  if (Array.isArray(slotData.daysOfWeek) && !normalizedDays.length) {
    errors.push('Select at least one day of the week');
  }

  return {
    isValid: errors.length === 0,
    errors: errors
  };
}

// ────────────────────────────────────────────────────────────────────────────
// USER AND DATA LOOKUP UTILITIES
// ────────────────────────────────────────────────────────────────────────────

/**
 * Get user ID by name
 */
function getUserIdByName(userName) {
  try {
    const users = readSheet(USERS_SHEET) || [];
    const user = users.find(u =>
      u.UserName === userName ||
      u.FullName === userName ||
      (u.UserName && u.UserName.toLowerCase() === userName.toLowerCase()) ||
      (u.FullName && u.FullName.toLowerCase() === userName.toLowerCase())
    );
    return user ? user.ID : userName;
  } catch (error) {
    console.warn('Error getting user ID by name:', error);
    return userName;
  }
}

/**
 * Get user name by ID
 */
function getUserNameById(userId) {
  try {
    const users = readSheet(USERS_SHEET) || [];
    const user = users.find(u => u.ID === userId);
    return user ? (user.FullName || user.UserName) : userId;
  } catch (error) {
    console.warn('Error getting user name by ID:', error);
    return userId;
  }
}

/**
 * Get all users for attendance (includes ALL users, not just active ones)
 */
function getAttendanceUserList() {
  try {
    const users = readSheet(USERS_SHEET) || [];
    // Return ALL users, not just login-enabled ones
    return users
      .filter(user => user.UserName || user.FullName) // Only filter out users without any name
      .map(user => user.UserName || user.FullName)
      .filter(name => name)
      .sort();
  } catch (error) {
    console.error('Error getting attendance user list:', error);
    safeWriteError('getAttendanceUserList', error);
    return [];
  }
}

/**
 * Check if schedule exists for user on date
 */
function checkExistingSchedule(userName, periodStart, periodEnd) {
  try {
    const schedules = readScheduleSheet(SCHEDULE_GENERATION_SHEET) || [];
    const requestedStart = normalizeScheduleDate(periodStart);
    const requestedEnd = normalizeScheduleDate(periodEnd || periodStart);

    if (!requestedStart || !requestedEnd) {
      return null;
    }

    return schedules.find(schedule => {
      if (schedule.UserName !== userName) {
        return false;
      }

      const existingStart = normalizeScheduleDate(schedule.PeriodStart || schedule.Date);
      const existingEnd = normalizeScheduleDate(schedule.PeriodEnd || schedule.Date || schedule.PeriodStart);

      if (!existingStart || !existingEnd) {
        return false;
      }

      return existingStart <= requestedEnd && existingEnd >= requestedStart;
    }) || null;
  } catch (error) {
    console.warn('Error checking existing schedule:', error);
    return null;
  }
}

function normalizeScheduleDate(value) {
  if (!value) {
    return null;
  }

  try {
    const date = new Date(value);
    if (isNaN(date.getTime())) {
      return null;
    }
    return date;
  } catch (error) {
    return null;
  }
}

// ────────────────────────────────────────────────────────────────────────────
// STATUS AND DISPLAY UTILITIES
// ────────────────────────────────────────────────────────────────────────────

/**
 * Get CSS class for status badge
 */
function getStatusBadgeClass(status) {
  switch (status) {
    case 'APPROVED': return 'status-approved';
    case 'REJECTED': return 'status-rejected';
    case 'PENDING': return 'status-pending';
    case 'CANCELLED': return 'status-cancelled';
    default: return 'status-pending';
  }
}

/**
 * Get CSS class for priority level
 */
function getPriorityClass(priority) {
  switch (priority) {
    case 4: return 'bg-danger text-white';
    case 3: return 'bg-warning text-dark';
    case 2: return 'bg-primary text-white';
    default: return 'bg-secondary text-white';
  }
}

/**
 * Get text for priority level
 */
function getPriorityText(priority) {
  switch (priority) {
    case 4: return 'Critical';
    case 3: return 'High';
    case 2: return 'Normal';
    default: return 'Low';
  }
}

/**
 * Get CSS class for attendance status
 */
function getAttendanceStatusClass(status) {
  switch (status.toLowerCase()) {
    case 'present': return 'bg-success text-white';
    case 'absent': return 'bg-danger text-white';
    case 'late': return 'bg-warning text-dark';
    case 'early leave': return 'bg-warning text-dark';
    case 'sick leave': return 'bg-info text-white';
    case 'bereavement': return 'bg-dark text-white';
    case 'vacation': return 'bg-primary text-white';
    case 'personal leave': return 'bg-secondary text-white';
    case 'emergency leave': return 'bg-danger text-white';
    case 'training': return 'bg-success text-white';
    case 'holiday': return 'bg-info text-white';
    default: return 'bg-light text-dark';
  }
}

/**
 * Get short code for attendance status
 */
function getAttendanceStatusCode(status) {
  switch (status.toLowerCase()) {
    case 'present': return 'P';
    case 'absent': return 'A';
    case 'late': return 'L';
    case 'early leave': return 'E';
    case 'sick leave': return 'S';
    case 'bereavement': return 'B';
    case 'vacation': return 'V';
    case 'personal leave': return 'PL';
    case 'emergency leave': return 'EM';
    case 'training': return 'T';
    case 'holiday': return 'H';
    default: return '?';
  }
}

// ────────────────────────────────────────────────────────────────────────────
// HOLIDAY DATA UTILITIES
// ────────────────────────────────────────────────────────────────────────────

/**
 * Get hardcoded holidays for common countries
 */
function getHardcodedHolidays(countryCode, year) {
  const holidaySets = {
    'US': [
      { name: 'New Year\'s Day', date: `${year}-01-01` },
      { name: 'Martin Luther King Jr. Day', date: `${year}-01-15` }, // Third Monday in January (approximate)
      { name: 'Presidents\' Day', date: `${year}-02-19` }, // Third Monday in February (approximate)
      { name: 'Memorial Day', date: `${year}-05-27` }, // Last Monday in May (approximate)
      { name: 'Independence Day', date: `${year}-07-04` },
      { name: 'Labor Day', date: `${year}-09-02` }, // First Monday in September (approximate)
      { name: 'Columbus Day', date: `${year}-10-14` }, // Second Monday in October (approximate)
      { name: 'Veterans Day', date: `${year}-11-11` },
      { name: 'Thanksgiving Day', date: `${year}-11-28` }, // Fourth Thursday in November (approximate)
      { name: 'Christmas Day', date: `${year}-12-25` }
    ],
    'CA': [
      { name: 'New Year\'s Day', date: `${year}-01-01` },
      { name: 'Family Day', date: `${year}-02-19` }, // Third Monday in February (approximate)
      { name: 'Good Friday', date: `${year}-04-07` }, // Approximate
      { name: 'Easter Monday', date: `${year}-04-10` }, // Approximate
      { name: 'Victoria Day', date: `${year}-05-20` }, // Monday before May 25 (approximate)
      { name: 'Canada Day', date: `${year}-07-01` },
      { name: 'Civic Holiday', date: `${year}-08-05` }, // First Monday in August (approximate)
      { name: 'Labour Day', date: `${year}-09-02` }, // First Monday in September (approximate)
      { name: 'Thanksgiving Day', date: `${year}-10-14` }, // Second Monday in October (approximate)
      { name: 'Remembrance Day', date: `${year}-11-11` },
      { name: 'Christmas Day', date: `${year}-12-25` },
      { name: 'Boxing Day', date: `${year}-12-26` }
    ],
    'UK': [
      { name: 'New Year\'s Day', date: `${year}-01-01` },
      { name: 'Good Friday', date: `${year}-04-07` }, // Approximate
      { name: 'Easter Monday', date: `${year}-04-10` }, // Approximate
      { name: 'Early May Bank Holiday', date: `${year}-05-06` }, // First Monday in May (approximate)
      { name: 'Spring Bank Holiday', date: `${year}-05-27` }, // Last Monday in May (approximate)
      { name: 'Summer Bank Holiday', date: `${year}-08-26` }, // Last Monday in August (approximate)
      { name: 'Christmas Day', date: `${year}-12-25` },
      { name: 'Boxing Day', date: `${year}-12-26` }
    ],
    'AU': [
      { name: 'New Year\'s Day', date: `${year}-01-01` },
      { name: 'Australia Day', date: `${year}-01-26` },
      { name: 'Good Friday', date: `${year}-04-07` }, // Approximate
      { name: 'Easter Saturday', date: `${year}-04-08` }, // Approximate
      { name: 'Easter Monday', date: `${year}-04-10` }, // Approximate
      { name: 'ANZAC Day', date: `${year}-04-25` },
      { name: 'Queen\'s Birthday', date: `${year}-06-10` }, // Second Monday in June (approximate)
      { name: 'Labour Day', date: `${year}-10-07` }, // First Monday in October (approximate)
      { name: 'Christmas Day', date: `${year}-12-25` },
      { name: 'Boxing Day', date: `${year}-12-26` }
    ],
    'PH': [
      { name: 'New Year\'s Day', date: `${year}-01-01` },
      { name: 'Maundy Thursday', date: `${year}-04-06` }, // Approximate
      { name: 'Good Friday', date: `${year}-04-07` }, // Approximate
      { name: 'Araw ng Kagitingan', date: `${year}-04-09` },
      { name: 'Labor Day', date: `${year}-05-01` },
      { name: 'Independence Day', date: `${year}-06-12` },
      { name: 'National Heroes Day', date: `${year}-08-26` }, // Last Monday in August (approximate)
      { name: 'All Saints\' Day', date: `${year}-11-01` },
      { name: 'Bonifacio Day', date: `${year}-11-30` },
      { name: 'Christmas Day', date: `${year}-12-25` },
      { name: 'Rizal Day', date: `${year}-12-30` }
    ],
    'IN': [
      { name: 'New Year\'s Day', date: `${year}-01-01` },
      { name: 'Republic Day', date: `${year}-01-26` },
      { name: 'Holi', date: `${year}-03-13` }, // Approximate (varies by lunar calendar)
      { name: 'Good Friday', date: `${year}-04-07` }, // Approximate
      { name: 'Independence Day', date: `${year}-08-15` },
      { name: 'Gandhi Jayanti', date: `${year}-10-02` },
      { name: 'Dussehra', date: `${year}-10-15` }, // Approximate (varies by lunar calendar)
      { name: 'Diwali', date: `${year}-11-04` }, // Approximate (varies by lunar calendar)
      { name: 'Christmas Day', date: `${year}-12-25` }
    ]
  };

  return holidaySets[countryCode] || [];
}

/**
 * Get country names mapping
 */
function getCountryNames() {
  return {
    'US': 'United States',
    'CA': 'Canada',
    'UK': 'United Kingdom',
    'AU': 'Australia',
    'DE': 'Germany',
    'FR': 'France',
    'JP': 'Japan',
    'IN': 'India',
    'PH': 'Philippines',
    'MX': 'Mexico'
  };
}

// ────────────────────────────────────────────────────────────────────────────
// ERROR HANDLING UTILITIES
// ────────────────────────────────────────────────────────────────────────────

/**
 * Safe wrapper for error writing
 */
function safeWriteError(context, error) {
  try {
    if (typeof writeError === 'function') {
      writeError(context, error);
    } else {
      console.error(`${context}:`, error);
    }
  } catch (e) {
    console.error('Error logging failed:', e);
  }
}

/**
 * Create standardized error response
 */
function createErrorResponse(message, details = null) {
  return {
    success: false,
    error: message,
    details: details,
    timestamp: new Date().toISOString()
  };
}

/**
 * Create standardized success response
 */
function createSuccessResponse(message, data = null) {
  return {
    success: true,
    message: message,
    data: data,
    timestamp: new Date().toISOString()
  };
}

// ────────────────────────────────────────────────────────────────────────────
// SCHEDULE ANALYTICS AND HEALTH METRICS
// ────────────────────────────────────────────────────────────────────────────

function normalizeScheduleUserId(value) {
  if (value === null || typeof value === 'undefined') {
    return '';
  }

  if (Array.isArray(value)) {
    for (let i = 0; i < value.length; i++) {
      const normalized = normalizeScheduleUserId(value[i]);
      if (normalized) {
        return normalized;
      }
    }
    return '';
  }

  if (typeof value === 'object') {
    const candidates = [value.ID, value.Id, value.id, value.UserID, value.UserId, value.userId, value.value];
    for (let i = 0; i < candidates.length; i++) {
      const normalized = normalizeScheduleUserId(candidates[i]);
      if (normalized) {
        return normalized;
      }
    }
    return '';
  }

  const text = String(value).trim();
  return text;
}

function normalizeScheduleDate(value) {
  if (!value && value !== 0) {
    return null;
  }

  if (value instanceof Date) {
    return new Date(value.getTime());
  }

  if (typeof value === 'number') {
    if (value > 100000000000) {
      return new Date(value);
    }

    const baseDate = new Date(Date.UTC(1899, 11, 30));
    baseDate.setUTCDate(baseDate.getUTCDate() + Math.floor(value));
    return new Date(Date.UTC(baseDate.getUTCFullYear(), baseDate.getUTCMonth(), baseDate.getUTCDate()));
  }

  if (typeof value === 'string') {
    const text = value.trim();
    if (!text) {
      return null;
    }

    if (/^\d{4}-\d{2}-\d{2}$/.test(text)) {
      return new Date(`${text}T00:00:00`);
    }

    if (/^\d{4}-\d{2}-\d{2}[ T]\d{2}:\d{2}/.test(text)) {
      const parsed = new Date(text.replace(' ', 'T'));
      if (!isNaN(parsed.getTime())) {
        return parsed;
      }
    }

    const parsedDate = new Date(text);
    if (!isNaN(parsedDate.getTime())) {
      return parsedDate;
    }
  }

  return null;
}

function normalizeScheduleTimeToMinutes(value) {
  if (value === null || typeof value === 'undefined' || value === '') {
    return null;
  }

  if (value instanceof Date) {
    return value.getHours() * 60 + value.getMinutes();
  }

  if (typeof value === 'number') {
    if (value > 100000000000) {
      const date = new Date(value);
      return date.getHours() * 60 + date.getMinutes();
    }

    if (value >= 0 && value <= 1) {
      return Math.round(value * 24 * 60);
    }

    if (value > 1 && value < 24) {
      return Math.round(value * 60);
    }

    return Math.round(value);
  }

  const text = String(value).trim();
  if (!text) {
    return null;
  }

  const ampmMatch = text.match(/^(\d{1,2})(?::(\d{1,2}))?(?::(\d{1,2}))?\s*(AM|PM)$/i);
  if (ampmMatch) {
    let hours = parseInt(ampmMatch[1], 10);
    const minutes = parseInt(ampmMatch[2] || '0', 10);
    const period = ampmMatch[4].toUpperCase();
    if (period === 'PM' && hours < 12) {
      hours += 12;
    }
    if (period === 'AM' && hours === 12) {
      hours = 0;
    }
    return hours * 60 + minutes;
  }

  const isoMatch = text.match(/^(\d{4}-\d{2}-\d{2})[ T](\d{2}):(\d{2})(?::(\d{2}))?/);
  if (isoMatch) {
    const hours = parseInt(isoMatch[2], 10);
    const minutes = parseInt(isoMatch[3], 10);
    return hours * 60 + minutes;
  }

  const hhmmMatch = text.match(/^(\d{1,2}):(\d{2})(?::(\d{2}))?$/);
  if (hhmmMatch) {
    const hours = parseInt(hhmmMatch[1], 10);
    const minutes = parseInt(hhmmMatch[2], 10);
    return hours * 60 + minutes;
  }

  const numeric = parseFloat(text);
  if (!isNaN(numeric)) {
    return normalizeScheduleTimeToMinutes(numeric);
  }

  return null;
}

function normalizeSchedulePercentage(value, fallback = 0) {
  if (value === null || typeof value === 'undefined' || value === '') {
    return fallback;
  }

  const numeric = Number(value);
  if (!isFinite(numeric)) {
    return fallback;
  }

  if (Math.abs(numeric) > 1) {
    return numeric / 100;
  }

  return numeric;
}

function buildIntervalKeyFromDate(date, minutesFromMidnight, intervalMinutes = 30) {
  if (!(date instanceof Date) || isNaN(date.getTime())) {
    return null;
  }

  const normalized = new Date(date.getTime());
  normalized.setHours(0, 0, 0, 0);

  const roundedMinutes = Math.max(0, Math.round(minutesFromMidnight / intervalMinutes) * intervalMinutes);
  const hours = Math.floor(roundedMinutes / 60);
  const minutes = roundedMinutes % 60;

  normalized.setHours(hours, minutes, 0, 0);

  const year = normalized.getFullYear();
  const month = String(normalized.getMonth() + 1).padStart(2, '0');
  const day = String(normalized.getDate()).padStart(2, '0');
  const hour = String(hours).padStart(2, '0');
  const minute = String(minutes).padStart(2, '0');

  return `${year}-${month}-${day}T${hour}:${minute}`;
}

function expandScheduleIntervals(scheduleRow, intervalMinutes = 30, options = {}) {
  const dateValue = scheduleRow.Date || scheduleRow.ScheduleDate || scheduleRow.PeriodStart || scheduleRow.StartDate || scheduleRow.Day;
  const date = normalizeScheduleDate(dateValue);
  if (!date) {
    return [];
  }

  const startMinutes = normalizeScheduleTimeToMinutes(scheduleRow.StartTime || scheduleRow.PeriodStart || scheduleRow.ScheduleStart || scheduleRow.ShiftStart);
  const endMinutes = normalizeScheduleTimeToMinutes(scheduleRow.EndTime || scheduleRow.PeriodEnd || scheduleRow.ScheduleEnd || scheduleRow.ShiftEnd);

  if (startMinutes === null || endMinutes === null) {
    return [];
  }

  const breakRanges = [];

  const addBreakRange = (startValue, endValue) => {
    const breakStart = normalizeScheduleTimeToMinutes(startValue);
    const breakEnd = normalizeScheduleTimeToMinutes(endValue);
    if (breakStart === null || breakEnd === null) {
      return;
    }
    const start = Math.min(breakStart, breakEnd);
    const end = Math.max(breakStart, breakEnd);
    if (end > start) {
      breakRanges.push([start, end]);
    }
  };

  addBreakRange(scheduleRow.BreakStart || scheduleRow.Break1Start, scheduleRow.BreakEnd || scheduleRow.Break1End);
  addBreakRange(scheduleRow.Break2Start, scheduleRow.Break2End);
  addBreakRange(scheduleRow.LunchStart, scheduleRow.LunchEnd);
  addBreakRange(scheduleRow.MealStart, scheduleRow.MealEnd);

  const coverage = [];
  const bufferMinutes = Number(options.breakBufferMinutes || 0);

  for (let minute = startMinutes; minute < endMinutes; minute += intervalMinutes) {
    const intervalCenter = minute + intervalMinutes / 2;
    const onBreak = breakRanges.some(range => intervalCenter >= range[0] - bufferMinutes && intervalCenter < range[1] + bufferMinutes);
    if (!onBreak) {
      const key = buildIntervalKeyFromDate(date, minute, intervalMinutes);
      if (key) {
        coverage.push(key);
      }
    }
  }

  return coverage;
}

function aggregateIntervalsFromDemandRow(demandRow, intervalMinutes = 30) {
  const intervals = [];
  const intervalStartValue = demandRow.IntervalStart || demandRow.intervalStart || demandRow.Interval || demandRow.Start;
  const intervalEndValue = demandRow.IntervalEnd || demandRow.intervalEnd || demandRow.End;

  const startDate = normalizeScheduleDate(intervalStartValue || demandRow.Date || demandRow.Day);
  const endDate = normalizeScheduleDate(intervalEndValue);

  if (!startDate) {
    return intervals;
  }

  const startMinutes = normalizeScheduleTimeToMinutes(intervalStartValue);
  const endMinutes = normalizeScheduleTimeToMinutes(intervalEndValue);

  if (startMinutes === null) {
    const derivedMinutes = normalizeScheduleTimeToMinutes(demandRow.StartTime || demandRow.IntervalTime || demandRow.Time);
    if (derivedMinutes !== null) {
      intervals.push(buildIntervalKeyFromDate(startDate, derivedMinutes, intervalMinutes));
      return intervals;
    }
    intervals.push(buildIntervalKeyFromDate(startDate, 0, intervalMinutes));
    return intervals;
  }

  const finalMinutes = endMinutes !== null ? endMinutes : startMinutes + intervalMinutes;
  for (let minute = startMinutes; minute < finalMinutes; minute += intervalMinutes) {
    const key = buildIntervalKeyFromDate(startDate, minute, intervalMinutes);
    if (key) {
      intervals.push(key);
    }
  }

  return intervals;
}

function toNumeric(value, fallback = 0) {
  if (value === null || typeof value === 'undefined' || value === '') {
    return fallback;
  }

  const numberValue = Number(value);
  return isFinite(numberValue) ? numberValue : fallback;
}

function average(values) {
  if (!Array.isArray(values) || values.length === 0) {
    return 0;
  }
  const total = values.reduce((sum, value) => sum + value, 0);
  return total / values.length;
}

function standardDeviation(values, meanValue) {
  if (!Array.isArray(values) || values.length === 0) {
    return 0;
  }
  const mean = typeof meanValue === 'number' ? meanValue : average(values);
  const variance = values.reduce((sum, value) => sum + Math.pow(value - mean, 2), 0) / values.length;
  return Math.sqrt(variance);
}

function calculateCoverageMetrics(scheduleRows, demandRows, options = {}) {
  const intervalMinutes = Number(options.intervalMinutes || 30);
  const peakWeight = Number(options.peakWindowWeight || 1.25);
  const openingHour = Number(options.openingHour || 8);
  const closingHour = Number(options.closingHour || 21);
  const baselineASA = Number(options.baselineASA || 45);
  const targetServiceLevel = Number(options.targetServiceLevel || 0.8);

  const demandByInterval = new Map();
  const coverageByInterval = new Map();
  const intervalDemandMetadata = new Map();

  if (Array.isArray(demandRows)) {
    demandRows.forEach(row => {
      const intervals = aggregateIntervalsFromDemandRow(row, intervalMinutes);
      const requiredFTE = toNumeric(row.RequiredFTE || row.requiredFTE, null);
      const contacts = toNumeric(row.ForecastContacts || row.Contacts || row.Volume, 0);
      const aht = toNumeric(row.ForecastAHT || row.AHT || row.HandleTime, 0);
      const shrinkage = normalizeSchedulePercentage(row.Shrinkage, options.defaultShrinkage || 0.3);

      const computedFTE = requiredFTE !== null && requiredFTE !== undefined && requiredFTE !== ''
        ? Number(requiredFTE)
        : ((contacts * aht) / (intervalMinutes * 60 || 1)) / Math.max(1 - shrinkage, 0.5);

      intervals.forEach((key, index) => {
        if (!key) {
          return;
        }

        const existing = demandByInterval.get(key) || { requiredFTE: 0, contacts: 0 };
        existing.requiredFTE += computedFTE || 0;
        existing.contacts += contacts;
        existing.weight = (existing.weight || 0) + (computedFTE || 1);
        demandByInterval.set(key, existing);
        intervalDemandMetadata.set(key, {
          campaign: row.Campaign || row.campaign || row.CampaignID || row.CampaignId || '',
          skill: row.Skill || row.skill || row.Queue || '',
          targetSL: toNumeric(row.TargetSL || row.TargetServiceLevel, targetServiceLevel * 100),
          targetASA: toNumeric(row.TargetASA || row.ASA || baselineASA),
          shrinkage: shrinkage
        });
      });
    });
  }

  const scheduleRowsArray = Array.isArray(scheduleRows) ? scheduleRows : [];
  scheduleRowsArray.forEach(row => {
    const intervals = expandScheduleIntervals(row, intervalMinutes, options);
    if (!intervals.length) {
      return;
    }

    const userId = normalizeScheduleUserId(row.UserID || row.UserId || row.AgentID || row.AgentId);
    const fteWeight = toNumeric(row.FTE || row.Fte || row.FTEEquivalent || row.WorkdayTarget, 1);
    const skill = row.Skill || row.Queue || row.Channel || '';
    const campaign = row.Campaign || row.CampaignID || row.CampaignId || '';

    intervals.forEach(intervalKey => {
      if (!intervalKey) {
        return;
      }

      if (!coverageByInterval.has(intervalKey)) {
        coverageByInterval.set(intervalKey, {
          staffedFTE: 0,
          agentSet: new Set(),
          skillSet: new Set(),
          campaignSet: new Set()
        });
      }

      const coverage = coverageByInterval.get(intervalKey);
      coverage.staffedFTE += fteWeight || 1;
      if (userId) {
        coverage.agentSet.add(userId);
      }
      if (skill) {
        coverage.skillSet.add(String(skill));
      }
      if (campaign) {
        coverage.campaignSet.add(String(campaign));
      }
    });
  });

  const intervalSummaries = [];
  let totalRequired = 0;
  let totalStaffed = 0;
  let weightedCoverage = 0;
  let weightedRequirement = 0;
  let peakCoverageWeighted = 0;
  let peakWeightTotal = 0;
  let underIntervals = 0;
  let overIntervals = 0;

  const backlogRiskIntervals = [];

  demandByInterval.forEach((demand, key) => {
    const required = Number(demand.requiredFTE || 0);
    const coverage = coverageByInterval.get(key) || { staffedFTE: 0, agentSet: new Set(), skillSet: new Set(), campaignSet: new Set() };
    const staffed = Number(coverage.staffedFTE || 0);

    totalRequired += required;
    totalStaffed += staffed;

    const coverageRatio = required > 0 ? staffed / required : (staffed > 0 ? 1 : 1);
    const normalizedCoverage = Math.min(Math.max(coverageRatio, 0), 2);

    const intervalDate = normalizeScheduleDate(key);
    const intervalHour = intervalDate instanceof Date ? intervalDate.getHours() : Number(String(key).substring(11, 13));
    const isOpening = intervalHour <= openingHour;
    const isClosing = intervalHour >= (closingHour - 1);

    const weight = demand.weight || (required > 0 ? required : 1);
    const adjustedWeight = weight * (isOpening || isClosing ? peakWeight : 1);

    weightedCoverage += Math.min(normalizedCoverage, 1) * adjustedWeight;
    weightedRequirement += adjustedWeight;

    if (isOpening || isClosing) {
      peakCoverageWeighted += Math.min(normalizedCoverage, 1) * adjustedWeight;
      peakWeightTotal += adjustedWeight;
    }

    if (coverageRatio < 0.95) {
      underIntervals += 1;
      backlogRiskIntervals.push({
        intervalKey: key,
        requiredFTE: Number(required.toFixed(2)),
        staffedFTE: Number(staffed.toFixed(2)),
        coverageRatio: Number(coverageRatio.toFixed(3)),
        deficit: Number((required - staffed).toFixed(2)),
        skill: (intervalDemandMetadata.get(key) || {}).skill || ''
      });
    } else if (coverageRatio > 1.15) {
      overIntervals += 1;
    }

    intervalSummaries.push({
      intervalKey: key,
      requiredFTE: Number(required.toFixed(2)),
      staffedFTE: Number(staffed.toFixed(2)),
      coverageRatio: Number(coverageRatio.toFixed(3)),
      variance: Number((staffed - required).toFixed(2)),
      agents: Array.from(coverage.agentSet || []),
      skillsCovered: Array.from(coverage.skillSet || []),
      campaigns: Array.from(coverage.campaignSet || []),
      isOpeningWindow: isOpening,
      isClosingWindow: isClosing,
      metadata: intervalDemandMetadata.get(key) || {}
    });
  });

  coverageByInterval.forEach((coverage, key) => {
    if (demandByInterval.has(key)) {
      return;
    }
    intervalSummaries.push({
      intervalKey: key,
      requiredFTE: 0,
      staffedFTE: Number((coverage.staffedFTE || 0).toFixed(2)),
      coverageRatio: coverage.staffedFTE > 0 ? 2 : 0,
      variance: Number((coverage.staffedFTE || 0).toFixed(2)),
      agents: Array.from(coverage.agentSet || []),
      skillsCovered: Array.from(coverage.skillSet || []),
      campaigns: Array.from(coverage.campaignSet || []),
      metadata: intervalDemandMetadata.get(key) || {}
    });
  });

  intervalSummaries.sort((a, b) => a.intervalKey.localeCompare(b.intervalKey));
  backlogRiskIntervals.sort((a, b) => b.deficit - a.deficit);

  const averageCoverageRatio = totalRequired > 0 ? totalStaffed / totalRequired : 1;
  const serviceLevel = Math.round(Math.min(1, weightedRequirement ? weightedCoverage / weightedRequirement : 1) * 100);
  const asa = Math.round(Math.max(5, baselineASA / Math.max(averageCoverageRatio, 0.4)));
  const abandonRate = Number(Math.max(0, Math.min(40, (1 - Math.min(averageCoverageRatio, 1)) * 25)).toFixed(2));
  const occupancy = Number(Math.max(50, Math.min(98, averageCoverageRatio * 90)).toFixed(2));
  const peakCoverage = peakWeightTotal > 0 ? Number((peakCoverageWeighted / peakWeightTotal * 100).toFixed(2)) : serviceLevel;

  return {
    intervalMinutes,
    intervalSummaries,
    totalRequiredFTE: Number(totalRequired.toFixed(2)),
    totalStaffedFTE: Number(totalStaffed.toFixed(2)),
    coverageScore: Number(Math.min(100, Math.max(0, (weightedRequirement ? (weightedCoverage / weightedRequirement) : 1) * 100)).toFixed(2)),
    averageCoverageRatio: Number(averageCoverageRatio.toFixed(3)),
    serviceLevel,
    asa,
    abandonRate,
    occupancy,
    peakCoverage,
    underStaffedIntervals: underIntervals,
    overStaffedIntervals: overIntervals,
    backlogRiskIntervals: backlogRiskIntervals.slice(0, 10)
  };
}

function evaluatePreferenceAlignment(stats, profile, options = {}) {
  if (!profile) {
    return 100;
  }

  const preferenceText = String(profile.PreferenceNotes || profile.Preferences || profile.preferences || '').toLowerCase();
  if (!preferenceText) {
    return 100;
  }

  let score = 100;
  const totalShifts = Math.max(stats.totalShifts || 0, 1);

  if (/no weekend|avoid weekend|weekend off/.test(preferenceText)) {
    score -= Math.min(40, (stats.weekendShifts / totalShifts) * 120);
  }

  if (/no night|avoid night|prefer day|day shift/.test(preferenceText)) {
    score -= Math.min(35, (stats.nightShifts / totalShifts) * 120);
  }

  if (/prefer morning|prefer opening|early shift/.test(preferenceText)) {
    const ratio = stats.openingShifts / totalShifts;
    score -= Math.max(0, 30 - ratio * 100);
  }

  if (/prefer evening|prefer closing|late shift/.test(preferenceText)) {
    const ratio = stats.closingShifts / totalShifts;
    score -= Math.max(0, 30 - ratio * 100);
  }

  return Math.max(0, Math.min(100, Math.round(score)));
}

function calculateFairnessMetrics(scheduleRows, agentProfiles = [], options = {}) {
  const statsByUser = new Map();
  const profileByUser = new Map();

  (agentProfiles || []).forEach(profile => {
    const userId = normalizeScheduleUserId(profile.ID || profile.UserID || profile.UserId || profile.Email || profile.Username);
    if (userId) {
      profileByUser.set(userId, profile);
    }
  });

  const ensureStats = (userId) => {
    if (!statsByUser.has(userId)) {
      statsByUser.set(userId, {
        userId,
        userName: '',
        totalShifts: 0,
        totalMinutes: 0,
        weekendShifts: 0,
        nightShifts: 0,
        openingShifts: 0,
        closingShifts: 0,
        consecutiveDayBlocks: 0,
        skills: new Set(),
        locations: new Set(),
        preferenceScore: 100,
        fairnessScore: 100
      });
    }
    return statsByUser.get(userId);
  };

  const nightStart = Number(options.nightThresholdStart || 20 * 60);
  const nightEnd = Number(options.nightThresholdEnd || 6 * 60);
  const openingThreshold = Number(options.openingThreshold || 8 * 60);
  const closingThreshold = Number(options.closingThreshold || 21 * 60);

  const scheduleRowsArray = Array.isArray(scheduleRows) ? scheduleRows : [];
  scheduleRowsArray.forEach(row => {
    const userId = normalizeScheduleUserId(row.UserID || row.UserId || row.AgentID || row.AgentId);
    if (!userId) {
      return;
    }

    const stats = ensureStats(userId);
    const date = normalizeScheduleDate(row.Date || row.ScheduleDate || row.PeriodStart || row.StartDate || row.Day);
    if (!date) {
      return;
    }

    const startMinutes = normalizeScheduleTimeToMinutes(row.StartTime || row.PeriodStart || row.ScheduleStart || row.ShiftStart);
    const endMinutes = normalizeScheduleTimeToMinutes(row.EndTime || row.PeriodEnd || row.ScheduleEnd || row.ShiftEnd);

    if (row.UserName || row.FullName || row.Name) {
      stats.userName = stats.userName || row.UserName || row.FullName || row.Name;
    }

    stats.totalShifts += 1;
    if (startMinutes !== null && endMinutes !== null) {
      let duration = endMinutes - startMinutes;
      if (duration < 0) {
        duration += 24 * 60;
      }
      stats.totalMinutes += Math.max(0, duration);
    }

    const dayOfWeek = date.getDay();
    if (WEEKEND.includes(dayOfWeek)) {
      stats.weekendShifts += 1;
    }

    if ((startMinutes !== null && startMinutes >= nightStart) || (endMinutes !== null && endMinutes <= nightEnd)) {
      stats.nightShifts += 1;
    }

    if (startMinutes !== null && startMinutes <= openingThreshold) {
      stats.openingShifts += 1;
    }

    if (endMinutes !== null && endMinutes >= closingThreshold) {
      stats.closingShifts += 1;
    }

    if (row.Skill) {
      stats.skills.add(String(row.Skill));
    }
    if (row.Location) {
      stats.locations.add(String(row.Location));
    }
  });

  const userStats = Array.from(statsByUser.values());
  const weekendCounts = userStats.map(stats => stats.weekendShifts);
  const nightCounts = userStats.map(stats => stats.nightShifts);
  const closingCounts = userStats.map(stats => stats.closingShifts);

  const weekendMean = average(weekendCounts);
  const nightMean = average(nightCounts);
  const closingMean = average(closingCounts);

  const weekendStd = standardDeviation(weekendCounts, weekendMean);
  const nightStd = standardDeviation(nightCounts, nightMean);
  const closingStd = standardDeviation(closingCounts, closingMean);

  const normalizeVariance = (stdDev, mean) => {
    if (!isFinite(stdDev) || mean <= 0) {
      return 0;
    }
    return Math.min(1.5, stdDev / Math.max(mean, 0.5));
  };

  const fairnessVariance = (normalizeVariance(weekendStd, weekendMean) + normalizeVariance(nightStd, nightMean) + normalizeVariance(closingStd, closingMean)) / 3;
  const fairnessIndex = Math.max(0, Math.min(100, Math.round(100 - fairnessVariance * 50)));

  let preferenceTotal = 0;

  userStats.forEach(stats => {
    const profile = profileByUser.get(stats.userId);
    stats.preferenceScore = evaluatePreferenceAlignment(stats, profile, options);
    preferenceTotal += stats.preferenceScore;

    const fairnessPenalty = (
      Math.abs(stats.weekendShifts - weekendMean) / Math.max(weekendMean || 1, 1) +
      Math.abs(stats.nightShifts - nightMean) / Math.max(nightMean || 1, 1) +
      Math.abs(stats.closingShifts - closingMean) / Math.max(closingMean || 1, 1)
    ) / 3;

    stats.fairnessScore = Math.max(0, Math.min(100, Math.round(100 - fairnessPenalty * 40)));
    stats.skills = Array.from(stats.skills);
    stats.locations = Array.from(stats.locations);
  });

  const preferenceSatisfaction = userStats.length ? Math.round(preferenceTotal / userStats.length) : 100;
  const rotationHealth = Math.max(0, Math.min(100, Math.round(100 - normalizeVariance(weekendStd, weekendMean) * 60)));

  return {
    fairnessIndex,
    preferenceSatisfaction,
    rotationHealth,
    weekendBalance: {
      average: Number(weekendMean.toFixed(2)),
      stdDev: Number(weekendStd.toFixed(2)),
      counts: weekendCounts
    },
    nightBalance: {
      average: Number(nightMean.toFixed(2)),
      stdDev: Number(nightStd.toFixed(2)),
      counts: nightCounts
    },
    closingBalance: {
      average: Number(closingMean.toFixed(2)),
      stdDev: Number(closingStd.toFixed(2)),
      counts: closingCounts
    },
    agentSummaries: userStats
  };
}

function calculateComplianceMetrics(scheduleRows, agentProfiles = [], options = {}) {
  const maxHoursPerDay = Number(options.maxHoursPerDay || 12);
  const minRestHours = Number(options.minRestHours || 10);
  const allowedBreakOverlap = Number(options.allowedBreakOverlap || 3);
  const maxConsecutiveDays = Number(options.maxConsecutiveDays || 6);

  const violationDetails = [];
  const shiftsByUser = new Map();
  const breakOverlapCounter = new Map();

  const addViolation = (type, details) => {
    violationDetails.push(Object.assign({ type, timestamp: new Date().toISOString() }, details || {}));
  };

  const scheduleRowsArray = Array.isArray(scheduleRows) ? scheduleRows : [];
  scheduleRowsArray.forEach(row => {
    const userId = normalizeScheduleUserId(row.UserID || row.UserId || row.AgentID || row.AgentId);
    if (!userId) {
      return;
    }

    const date = normalizeScheduleDate(row.Date || row.ScheduleDate || row.PeriodStart || row.StartDate || row.Day);
    if (!date) {
      return;
    }

    const startMinutes = normalizeScheduleTimeToMinutes(row.StartTime || row.PeriodStart || row.ScheduleStart || row.ShiftStart);
    const endMinutes = normalizeScheduleTimeToMinutes(row.EndTime || row.PeriodEnd || row.ScheduleEnd || row.ShiftEnd);
    if (startMinutes === null || endMinutes === null) {
      return;
    }

    const shiftStart = new Date(date.getTime());
    shiftStart.setHours(0, 0, 0, 0);
    shiftStart.setMinutes(shiftStart.getMinutes() + startMinutes);

    const shiftEnd = new Date(date.getTime());
    shiftEnd.setHours(0, 0, 0, 0);
    shiftEnd.setMinutes(shiftEnd.getMinutes() + endMinutes);
    if (shiftEnd <= shiftStart) {
      shiftEnd.setDate(shiftEnd.getDate() + 1);
    }

    const durationHours = (shiftEnd.getTime() - shiftStart.getTime()) / (1000 * 60 * 60);
    if (durationHours > maxHoursPerDay) {
      addViolation('SHIFT_DURATION', {
        userId,
        userName: row.UserName || row.FullName || row.Name,
        scheduledHours: Number(durationHours.toFixed(2)),
        maxHoursPerDay
      });
    }

    const breaks = [];
    const addBreak = (startValue, endValue, type) => {
      const breakStartMinutes = normalizeScheduleTimeToMinutes(startValue);
      const breakEndMinutes = normalizeScheduleTimeToMinutes(endValue);
      if (breakStartMinutes === null || breakEndMinutes === null) {
        return;
      }
      breaks.push({
        startMinutes: breakStartMinutes,
        endMinutes: breakEndMinutes,
        type: type || 'BREAK'
      });
      const key = `${date.toISOString().slice(0, 10)}|${breakStartMinutes}`;
      breakOverlapCounter.set(key, (breakOverlapCounter.get(key) || 0) + 1);
    };

    addBreak(row.BreakStart || row.Break1Start, row.BreakEnd || row.Break1End, 'BREAK');
    addBreak(row.Break2Start, row.Break2End, 'BREAK');
    addBreak(row.LunchStart, row.LunchEnd, 'LUNCH');

    if (breaks.length === 0) {
      addViolation('MISSING_BREAK', {
        userId,
        userName: row.UserName || row.FullName || row.Name,
        date: date.toISOString().slice(0, 10)
      });
    }

    if (!shiftsByUser.has(userId)) {
      shiftsByUser.set(userId, []);
    }

    shiftsByUser.get(userId).push({
      start: shiftStart,
      end: shiftEnd,
      date,
      breaks,
      userName: row.UserName || row.FullName || row.Name
    });
  });

  let restViolations = 0;
  let consecutiveViolations = 0;

  shiftsByUser.forEach((shifts, userId) => {
    shifts.sort((a, b) => a.start.getTime() - b.start.getTime());

    for (let i = 1; i < shifts.length; i++) {
      const restHours = (shifts[i].start.getTime() - shifts[i - 1].end.getTime()) / (1000 * 60 * 60);
      if (restHours < minRestHours) {
        restViolations += 1;
        addViolation('REST_PERIOD', {
          userId,
          userName: shifts[i].userName,
          restHours: Number(restHours.toFixed(2)),
          requiredRestHours: minRestHours,
          previousShiftEnd: shifts[i - 1].end.toISOString(),
          nextShiftStart: shifts[i].start.toISOString()
        });
      }
    }

    let currentStreak = 1;
    for (let i = 1; i < shifts.length; i++) {
      const previousDay = shifts[i - 1].date;
      const currentDay = shifts[i].date;
      const dayDifference = Math.floor((currentDay - previousDay) / (24 * 60 * 60 * 1000));
      if (dayDifference === 1) {
        currentStreak += 1;
      } else if (dayDifference > 1) {
        currentStreak = 1;
      }

      if (currentStreak > maxConsecutiveDays) {
        consecutiveViolations += 1;
        addViolation('CONSECUTIVE_DAYS', {
          userId,
          userName: shifts[i].userName,
          consecutiveDays: currentStreak,
          maxConsecutiveDays
        });
        currentStreak = 1;
      }
    }
  });

  let maxBreakOverlap = 0;
  breakOverlapCounter.forEach(count => {
    if (count > maxBreakOverlap) {
      maxBreakOverlap = count;
    }
  });

  const breakOverlapViolations = Math.max(0, maxBreakOverlap - allowedBreakOverlap);

  const totalViolations = violationDetails.length;
  const penalty = totalViolations * 3 + restViolations * 2 + breakOverlapViolations * 5 + consecutiveViolations * 2;
  const complianceScore = Math.max(0, Math.min(100, Math.round(100 - penalty)));

  const recommendations = [];
  if (restViolations > 0) {
    recommendations.push(`Increase rest periods to at least ${minRestHours} hours between consecutive shifts.`);
  }
  if (breakOverlapViolations > 0) {
    recommendations.push(`Stagger breaks to ensure no more than ${allowedBreakOverlap} agents are off simultaneously.`);
  }
  if (violationDetails.some(v => v.type === 'MISSING_BREAK')) {
    recommendations.push('Insert the required paid breaks and unpaid lunch for every shift.');
  }
  if (violationDetails.some(v => v.type === 'SHIFT_DURATION')) {
    recommendations.push(`Review long shifts exceeding ${maxHoursPerDay} hours and split or reassign as needed.`);
  }

  return {
    complianceScore,
    totalViolations,
    restViolations,
    consecutiveViolations,
    breakOverlap: {
      maxSimultaneous: maxBreakOverlap,
      allowed: allowedBreakOverlap
    },
    violationDetails,
    recommendations
  };
}

function evaluateSchedulePerformance(scheduleRows, demandRows, agentProfiles = [], options = {}) {
  const coverage = calculateCoverageMetrics(scheduleRows, demandRows, options);
  const fairness = calculateFairnessMetrics(scheduleRows, agentProfiles, options);
  const compliance = calculateComplianceMetrics(scheduleRows, agentProfiles, options);

  const weights = Object.assign({ coverage: 0.45, fairness: 0.25, compliance: 0.2, preference: 0.1 }, options.healthWeights || {});

  const coverageComponent = (coverage.coverageScore || 0) / 100;
  const fairnessComponent = (fairness.fairnessIndex || 0) / 100;
  const complianceComponent = (compliance.complianceScore || 0) / 100;
  const preferenceComponent = (fairness.preferenceSatisfaction || 0) / 100;

  const healthScore = Math.round(
    (coverageComponent * weights.coverage) +
    (fairnessComponent * weights.fairness) +
    (complianceComponent * weights.compliance) +
    (preferenceComponent * weights.preference)
  * 100
  );

  return {
    generatedAt: new Date().toISOString(),
    healthScore,
    coverage,
    fairness,
    compliance,
    summary: {
      serviceLevel: coverage.serviceLevel,
      asa: coverage.asa,
      abandonRate: coverage.abandonRate,
      occupancy: coverage.occupancy,
      fairnessIndex: fairness.fairnessIndex,
      preferenceSatisfaction: fairness.preferenceSatisfaction,
      complianceScore: compliance.complianceScore,
      scheduleEfficiency: coverage.coverageScore
    }
  };
}

// ────────────────────────────────────────────────────────────────────────────
// DEBUGGING AND CONFIGURATION UTILITIES
// ────────────────────────────────────────────────────────────────────────────

/**
 * Debug function to check schedule system configuration
 */
function debugScheduleConfiguration() {
  try {
    console.log('=== Schedule System Configuration Debug ===');

    const config = validateScheduleSpreadsheetConfig();
    console.log('Spreadsheet Configuration:', config);

    // Test spreadsheet access
    try {
      const ss = getScheduleSpreadsheet();
      console.log('✅ Spreadsheet Access: SUCCESS');
      console.log(`   Name: ${ss.getName()}`);
      console.log(`   ID: ${ss.getId()}`);
      console.log(`   URL: ${ss.getUrl()}`);
    } catch (error) {
      console.log('❌ Spreadsheet Access: FAILED');
      console.log(`   Error: ${error.message}`);
    }

    // Check sheet existence
    const requiredSheets = [
      SCHEDULE_GENERATION_SHEET,
      SHIFT_SLOTS_SHEET,
      SHIFT_SWAPS_SHEET,
      SCHEDULE_TEMPLATES_SHEET
    ];

    console.log('\n=== Required Sheets Check ===');
    const ss = getScheduleSpreadsheet();
    requiredSheets.forEach(sheetName => {
      const sheet = ss.getSheetByName(sheetName);
      console.log(`${sheetName}: ${sheet ? '✅ EXISTS' : '❌ MISSING'}`);
    });

    // Check data
    console.log('\n=== Data Check ===');
    const slotsCount = (readScheduleSheet(SHIFT_SLOTS_SHEET) || []).length;
    const schedulesCount = (readScheduleSheet(SCHEDULE_GENERATION_SHEET) || []).length;
    console.log(`Shift Slots: ${slotsCount}`);
    console.log(`Generated Schedules: ${schedulesCount}`);

    return {
      success: true,
      configuration: config,
      sheetsExist: requiredSheets.every(name => ss.getSheetByName(name) !== null),
      dataCount: { shifts: slotsCount, schedules: schedulesCount }
    };

  } catch (error) {
    console.error('Debug configuration error:', error);
    return {
      success: false,
      error: error.message
    };
  }
}

/**
 * Test function to validate all schedule utilities are working
 */
function testScheduleUtilities() {
  try {
    console.log('=== Testing Schedule Utilities ===');

    const tests = [];

    // Test 1: Spreadsheet access
    try {
      const ss = getScheduleSpreadsheet();
      tests.push({ name: 'Spreadsheet Access', status: 'PASS', details: ss.getName() });
    } catch (error) {
      tests.push({ name: 'Spreadsheet Access', status: 'FAIL', details: error.message });
    }

    // Test 2: Sheet creation
    try {
      const sheet = ensureScheduleSheetWithHeaders('TestSheet', ['ID', 'Name', 'Value']);
      tests.push({ name: 'Sheet Creation', status: 'PASS', details: `Created sheet: ${sheet.getName()}` });
    } catch (error) {
      tests.push({ name: 'Sheet Creation', status: 'FAIL', details: error.message });
    }

    // Test 3: Data operations
    try {
      const testData = [{ ID: '1', Name: 'Test', Value: '123' }];
      writeToScheduleSheet('TestSheet', testData);
      const readData = readScheduleSheet('TestSheet');
      const success = readData.length === 1 && readData[0].Name === 'Test';
      tests.push({
        name: 'Data Operations',
        status: success ? 'PASS' : 'FAIL',
        details: success ? 'Read/Write successful' : 'Data mismatch'
      });
    } catch (error) {
      tests.push({ name: 'Data Operations', status: 'FAIL', details: error.message });
    }

    // Test 4: Date utilities
    try {
      const formatted = formatDisplayDate('2025-01-15');
      const timeFormatted = formatDisplayTime('14:30');
      tests.push({
        name: 'Date/Time Utilities',
        status: 'PASS',
        details: `Date: ${formatted}, Time: ${timeFormatted}`
      });
    } catch (error) {
      tests.push({ name: 'Date/Time Utilities', status: 'FAIL', details: error.message });
    }

    console.log('\n=== Test Results ===');
    tests.forEach(test => {
      console.log(`${test.status === 'PASS' ? '✅' : '❌'} ${test.name}: ${test.details}`);
    });

    const allPassed = tests.every(test => test.status === 'PASS');

    return {
      success: allPassed,
      tests: tests,
      summary: `${tests.filter(t => t.status === 'PASS').length}/${tests.length} tests passed`
    };

  } catch (error) {
    console.error('Test utilities error:', error);
    return {
      success: false,
      error: error.message
    };
  }
}

console.log('✅ Enhanced ScheduleUtilities.gs loaded successfully');
console.log('🗂️ Features: Dedicated schedule spreadsheet support, enhanced caching, comprehensive utilities');
console.log('⚙️ Configuration: Update SCHEDULE_SPREADSHEET_ID constant to use a dedicated spreadsheet');
console.log('🔧 Debug: Run validateScheduleSpreadsheetConfig() or debugScheduleConfiguration() to check setup');<|MERGE_RESOLUTION|>--- conflicted
+++ resolved
@@ -462,14 +462,8 @@
 ];
 
 const SHIFT_SLOTS_HEADERS = [
-<<<<<<< HEAD
   'ID', 'Name', 'StartTime', 'EndTime', 'DaysOfWeek', 'Department', 'Location', 'Description', 'CreatedBy',
   'Notes', 'Status', 'CreatedAt', 'UpdatedAt', 'UpdatedBy'
-=======
-  'SlotId', 'SlotName', 'Campaign', 'Location', 'StartTime', 'EndTime',
-  'DaysCSV', 'Description', 'Notes', 'Status',
-  'CreatedAt', 'CreatedBy', 'UpdatedAt', 'UpdatedBy'
->>>>>>> 533c8164
 ];
 
 const SHIFT_ASSIGNMENTS_HEADERS = [
@@ -1306,161 +1300,6 @@
       success: false,
       error: error.message
     };
-  }
-}
-
-/**
- * Create default shift slots for initial setup
- */
-function createDefaultShiftSlots() {
-  try {
-    const slots = readScheduleSheet(SHIFT_SLOTS_SHEET) || [];
-    if (slots.length > 0) {
-      console.log('Shift slots already exist, skipping default creation');
-      return;
-    }
-
-    const now = new Date();
-    const defaultSlots = [
-      {
-<<<<<<< HEAD
-        ID: Utilities.getUuid(),
-        Name: 'Morning Shift',
-        Department: 'General',
-        Location: 'Office',
-        StartTime: '08:00 AM',
-        EndTime: '04:00 PM',
-        DaysOfWeek: 'Mon,Tue,Wed,Thu,Fri',
-        Description: 'Standard morning shift (8 AM - 4 PM)',
-        CreatedBy: 'System',
-        Notes: '',
-        Status: 'Active',
-        CreatedAt: now,
-        UpdatedAt: now,
-        UpdatedBy: 'System',
-        // Compatibility fields for legacy readers
-        SlotId: '',
-        SlotName: 'Morning Shift',
-        Campaign: 'General',
-        DaysCSV: 'Mon,Tue,Wed,Thu,Fri'
-      },
-      {
-        ID: Utilities.getUuid(),
-        Name: 'Evening Shift',
-        Department: 'General',
-        Location: 'Hybrid',
-        StartTime: '04:00 PM',
-        EndTime: '12:00 AM',
-        DaysOfWeek: 'Mon,Tue,Wed,Thu,Fri',
-        Description: 'Evening coverage for escalations (4 PM - 12 AM)',
-        CreatedBy: 'System',
-        Notes: '',
-        Status: 'Active',
-        CreatedAt: now,
-        UpdatedAt: now,
-        UpdatedBy: 'System',
-        SlotId: '',
-        SlotName: 'Evening Shift',
-        Campaign: 'General',
-        DaysCSV: 'Mon,Tue,Wed,Thu,Fri'
-      },
-      {
-        ID: Utilities.getUuid(),
-        Name: 'Weekend Support',
-        Department: 'General',
-        Location: 'Remote',
-        StartTime: '09:00 AM',
-        EndTime: '05:00 PM',
-        DaysOfWeek: 'Sat,Sun',
-        Description: 'Weekend staffing block (9 AM - 5 PM)',
-        CreatedBy: 'System',
-        Notes: '',
-        Status: 'Active',
-        CreatedAt: now,
-        UpdatedAt: now,
-        UpdatedBy: 'System',
-        SlotId: '',
-        SlotName: 'Weekend Support',
-        Campaign: 'General',
-        DaysCSV: 'Sat,Sun'
-=======
-        SlotId: Utilities.getUuid(),
-        SlotName: 'Morning Shift',
-        Campaign: 'General',
-        Location: 'Office',
-        StartTime: '08:00 AM',
-        EndTime: '04:00 PM',
-        DaysCSV: 'Mon,Tue,Wed,Thu,Fri',
-        Description: 'Standard morning shift (8 AM - 4 PM)',
-        Notes: '',
-        Status: 'Active',
-        CreatedAt: now,
-        CreatedBy: 'System',
-        UpdatedAt: now,
-        UpdatedBy: 'System'
-      },
-      {
-        SlotId: Utilities.getUuid(),
-        SlotName: 'Evening Shift',
-        Campaign: 'General',
-        Location: 'Hybrid',
-        StartTime: '04:00 PM',
-        EndTime: '12:00 AM',
-        DaysCSV: 'Mon,Tue,Wed,Thu,Fri',
-        Description: 'Evening coverage for escalations (4 PM - 12 AM)',
-        Notes: '',
-        Status: 'Active',
-        CreatedAt: now,
-        CreatedBy: 'System',
-        UpdatedAt: now,
-        UpdatedBy: 'System'
-      },
-      {
-        SlotId: Utilities.getUuid(),
-        SlotName: 'Weekend Support',
-        Campaign: 'General',
-        Location: 'Remote',
-        StartTime: '09:00 AM',
-        EndTime: '05:00 PM',
-        DaysCSV: 'Sat,Sun',
-        Description: 'Weekend staffing block (9 AM - 5 PM)',
-        Notes: '',
-        Status: 'Active',
-        CreatedAt: now,
-        CreatedBy: 'System',
-        UpdatedAt: now,
-        UpdatedBy: 'System'
->>>>>>> 533c8164
-      }
-    ].map(slot => ({
-      SlotId: slot.SlotId || slot.ID,
-      SlotName: slot.SlotName || slot.Name,
-      Campaign: slot.Campaign || slot.Department,
-      DaysCSV: slot.DaysCSV || slot.DaysOfWeek,
-      ...slot,
-      ID: slot.ID || slot.SlotId,
-      Name: slot.Name || slot.SlotName,
-      Department: slot.Department || slot.Campaign,
-      DaysOfWeek: slot.DaysOfWeek || slot.DaysCSV
-    }));
-
-    const sheet = ensureScheduleSheetWithHeaders(SHIFT_SLOTS_SHEET, SHIFT_SLOTS_HEADERS);
-    defaultSlots.forEach(slot => {
-      const rowData = SHIFT_SLOTS_HEADERS.map(header =>
-        Object.prototype.hasOwnProperty.call(slot, header) ? slot[header] : ''
-      );
-      sheet.appendRow(rowData);
-    });
-
-    // Invalidate cache
-    const cacheKey = `schedule_${SHIFT_SLOTS_SHEET}`;
-    removeFromCache(cacheKey);
-
-    console.log('Created default shift slots');
-
-  } catch (error) {
-    console.error('Error creating default shift slots:', error);
-    safeWriteError('createDefaultShiftSlots', error);
   }
 }
 
