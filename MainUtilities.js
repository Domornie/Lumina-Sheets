/**
 * MainUtilities.gs
 * Core system utilities for identity management, campaigns, pages, chat, and shared infrastructure.
 * - Collision-safe globals (all sheet names & headers are guarded)
 * - Enhanced page discovery & categorization
 * - Multi-campaign navigation
 * - Manager–Users canonical helpers
 */

// ────────────────────────────────────────────────────────────────────────────
// Cache & constants (guarded)
// ────────────────────────────────────────────────────────────────────────────
if (typeof CACHE_TTL_SEC === 'undefined') var CACHE_TTL_SEC = 600;
if (typeof PAGE_SIZE === 'undefined') var PAGE_SIZE = 10;
if (typeof MAX_BATCH_SIZE === 'undefined') var MAX_BATCH_SIZE = 200;
if (typeof scriptCache === 'undefined') var scriptCache = CacheService.getScriptCache();

// ────────────────────────────────────────────────────────────────────────────
// Identity & Core System Sheet names (guarded)
// ────────────────────────────────────────────────────────────────────────────
if (typeof USERS_SHEET === 'undefined') var USERS_SHEET = "Users";
if (typeof ROLES_SHEET === 'undefined') var ROLES_SHEET = "Roles";
if (typeof USER_ROLES_SHEET === 'undefined') var USER_ROLES_SHEET = "UserRoles";
if (typeof USER_CLAIMS_SHEET === 'undefined') var USER_CLAIMS_SHEET = "UserClaims";
if (typeof SESSIONS_SHEET === 'undefined') var SESSIONS_SHEET = "Sessions";

if (typeof CAMPAIGNS_SHEET === 'undefined') var CAMPAIGNS_SHEET = "Campaigns";
if (typeof PAGES_SHEET === 'undefined') var PAGES_SHEET = "Pages";
if (typeof CAMPAIGN_PAGES_SHEET === 'undefined') var CAMPAIGN_PAGES_SHEET = "CampaignPages";
if (typeof PAGE_CATEGORIES_SHEET === 'undefined') var PAGE_CATEGORIES_SHEET = "PageCategories";
if (typeof CAMPAIGN_USER_PERMISSIONS_SHEET === 'undefined') var CAMPAIGN_USER_PERMISSIONS_SHEET = "CampaignUserPermissions";
if (typeof USER_MANAGERS_SHEET === 'undefined') var USER_MANAGERS_SHEET = "UserManagers";
if (typeof USER_CAMPAIGNS_SHEET === 'undefined') var USER_CAMPAIGNS_SHEET = "UserCampaigns";

if (typeof DEBUG_LOGS_SHEET === 'undefined') var DEBUG_LOGS_SHEET = "DebugLogs";
if (typeof ERROR_LOGS_SHEET === 'undefined') var ERROR_LOGS_SHEET = "ErrorLogs";
if (typeof NOTIFICATIONS_SHEET === 'undefined') var NOTIFICATIONS_SHEET = "Notifications";

// Multi-campaign banner settings
if (typeof MULTI_CAMPAIGN_NAME === 'undefined') var MULTI_CAMPAIGN_NAME = 'MultiCampaign(System Admin)';
if (typeof MULTI_CAMPAIGN_ICON === 'undefined') var MULTI_CAMPAIGN_ICON = 'fas fa-building';

// Chat system sheets (guarded)
if (typeof CHAT_GROUPS_SHEET === 'undefined') var CHAT_GROUPS_SHEET = 'ChatGroups';
if (typeof CHAT_CHANNELS_SHEET === 'undefined') var CHAT_CHANNELS_SHEET = 'ChatChannels';
if (typeof CHAT_MESSAGES_SHEET === 'undefined') var CHAT_MESSAGES_SHEET = 'ChatMessages';
if (typeof CHAT_GROUP_MEMBERS_SHEET === 'undefined') var CHAT_GROUP_MEMBERS_SHEET = 'ChatGroupMembers';
if (typeof CHAT_MESSAGE_REACTIONS_SHEET === 'undefined') var CHAT_MESSAGE_REACTIONS_SHEET = 'ChatMessageReactions';
if (typeof CHAT_USER_PREFERENCES_SHEET === 'undefined') var CHAT_USER_PREFERENCES_SHEET = 'ChatUserPreferences';
if (typeof CHAT_ANALYTICS_SHEET === 'undefined') var CHAT_ANALYTICS_SHEET = 'ChatAnalytics';
if (typeof CHAT_CHANNEL_MEMBERS_SHEET === 'undefined') var CHAT_CHANNEL_MEMBERS_SHEET = 'ChatChannelMembers';

// ────────────────────────────────────────────────────────────────────────────
// Headers (guarded)
// ────────────────────────────────────────────────────────────────────────────
<<<<<<< HEAD
if (typeof LUMINA_IDENTITY_SHEET === 'undefined') var LUMINA_IDENTITY_SHEET = USERS_SHEET;
if (typeof USER_INSURANCE_SHEET === 'undefined') var USER_INSURANCE_SHEET = 'UserInsurance';
if (typeof LUMINA_IDENTITY_LOGS_SHEET === 'undefined') var LUMINA_IDENTITY_LOGS_SHEET = 'LuminaIdentityLogs';

const LUMINA_IDENTITY_HEADER_GROUPS = {
  core: [
    'ID',
    'UserName',
    'NormalizedUserName',
    'Email',
    'NormalizedEmail',
    'FirstName',
    'MiddleName',
    'LastName',
    'FullName',
    'DisplayName',
    'PreferredName',
    'Pronouns',
    'AvatarUrl',
    'CampaignID',
    'PrimaryCampaignId',
    'CampaignContext',
    'IdentityVersion'
  ],
  contact: [
    'PhoneNumber',
    'PhoneNumberConfirmed',
    'Country',
    'Region',
    'Timezone',
    'Locale'
  ],
  employment: [
    'EmploymentStatus',
    'EmploymentType',
    'Department',
    'JobTitle',
    'ManagerId',
    'ManagerName',
    'HireDate',
    'SeniorityDate',
    'TerminationDate',
    'ProbationMonths',
    'ProbationEnd',
    'ProbationEndDate'
  ],
  campaigns: [
    'CampaignAssignments',
    'CampaignIds',
    'CampaignNames',
    'PrimaryCampaignName',
    'SecondaryCampaignIds'
  ],
  authorization: [
    'CanLogin',
    'IsAdmin',
    'Roles',
    'RoleIds',
    'RoleNames',
    'PrimaryRole',
    'Claims',
    'ClaimTypes',
    'Pages',
    'Permissions',
    'PermissionScope'
  ],
  security: [
    'PasswordHash',
    'PasswordHashFormat',
    'PasswordHashHex',
    'PasswordHashBase64',
    'PasswordHashBase64WebSafe',
    'PasswordHashAlgorithm',
    'ResetRequired',
    'EmailConfirmation',
    'EmailConfirmed',
    'LockoutEnd',
    'LockoutEnabled',
    'AccessFailedCount',
    'SecurityStamp',
    'ConcurrencyStamp',
    'EmailConfirmationTokenHash',
    'EmailConfirmationSentAt',
    'EmailConfirmationExpiresAt',
    'ResetPasswordToken',
    'ResetPasswordTokenHash',
    'ResetPasswordSentAt',
    'ResetPasswordExpiresAt'
  ],
  multiFactor: [
    'TwoFactorEnabled',
    'TwoFactorDelivery',
    'TwoFactorSecret',
    'TwoFactorRecoveryCodes',
    'TwoFactorBackupCodes',
    'TwoFactorEnrollmentDate',
    'MFASecret',
    'MFABackupCodes',
    'MFADeliveryPreference',
    'MFAEnabled',
    'MFAEnforced'
  ],
  session: [
    'LastLogin',
    'LastLoginAt',
    'LastLoginIp',
    'LastLoginUserAgent',
    'ActiveSessionCount',
    'SessionIdleTimeout',
    'SessionExpiry'
  ],
  audit: [
    'CreatedAt',
    'CreatedBy',
    'UpdatedAt',
    'UpdatedBy',
    'DeletedAt',
    'IdentityEvaluatedAt',
    'IdentityEvaluationWarnings'
  ],
  metadata: [
    'Notes',
    'Tags',
    'CustomAttributes'
  ]
};

const DEFAULT_USER_HEADERS_FALLBACK = [
  "ID",
  "UserName",
  "FullName",
  "Email",
  "CampaignID",
  "PasswordHash",
  "PasswordHashFormat",
  "PasswordHashHex",
  "PasswordHashBase64",
  "PasswordHashBase64WebSafe",
  "PasswordHashAlgorithm",
  "ResetRequired",
  "EmailConfirmation",
  "EmailConfirmed",
  "PhoneNumber",
  "EmploymentStatus",
  "HireDate",
  "Country",
  "LockoutEnd",
  "TwoFactorEnabled",
  "CanLogin",
  "Roles",
  "Pages",
  "CreatedAt",
  "UpdatedAt",
  "IsAdmin",
  "NormalizedUserName",
  "NormalizedEmail",
  "PhoneNumberConfirmed",
  "LockoutEnabled",
  "AccessFailedCount",
  "TwoFactorDelivery",
  "TwoFactorSecret",
  "TwoFactorRecoveryCodes",
  "SecurityStamp",
  "ConcurrencyStamp",
  "EmailConfirmationTokenHash",
  "EmailConfirmationSentAt",
  "EmailConfirmationExpiresAt",
  "ResetPasswordToken",
  "ResetPasswordTokenHash",
  "ResetPasswordSentAt",
  "ResetPasswordExpiresAt",
  "ActiveSessionCount",
  "SessionIdleTimeout",
  "SessionExpiry",
  "LastLogin",
  "LastLoginAt",
  "LastLoginIp",
  "LastLoginUserAgent",
  "DeletedAt",
  "TerminationDate",
  "ProbationMonths",
  "ProbationEnd",
  "ProbationEndDate",
  "InsuranceEligibleDate",
  "InsuranceQualifiedDate",
  "InsuranceEligible",
  "InsuranceQualified",
  "InsuranceEnrolled",
  "InsuranceSignedUp",
  "InsuranceCardReceivedDate",
  "MFASecret",
  "MFABackupCodes",
  "MFADeliveryPreference",
  "MFAEnabled"
];

function flattenIdentityHeaders_(groups) {
  const seen = new Set();
  const flattened = [];
  Object.keys(groups).forEach(function (key) {
    const headers = Array.isArray(groups[key]) ? groups[key] : [];
    headers.forEach(function (header) {
      const normalized = header == null ? '' : String(header).trim();
      if (!normalized || seen.has(normalized)) return;
      seen.add(normalized);
      flattened.push(normalized);
    });
  });
  return flattened;
}

if (typeof LUMINA_IDENTITY_HEADERS === 'undefined') {
  var LUMINA_IDENTITY_HEADERS = flattenIdentityHeaders_(LUMINA_IDENTITY_HEADER_GROUPS);
}

const USER_INSURANCE_FIELD_KEYS = {
  UserId: 'UserId',
  PrimaryCampaignId: 'PrimaryCampaignId',
  EmploymentStatus: 'EmploymentStatus',
  HireDate: 'HireDate',
  TerminationDate: 'TerminationDate',
  ProbationMonths: 'ProbationMonths',
  ProbationEnd: 'ProbationEnd',
  ProbationEndDate: 'ProbationEndDate',
  InsuranceEligibleDate: 'InsuranceEligibleDate',
  InsuranceQualifiedDate: 'InsuranceQualifiedDate',
  InsuranceEligible: 'InsuranceEligible',
  InsuranceQualified: 'InsuranceQualified',
  InsuranceEnrolled: 'InsuranceEnrolled',
  InsuranceSignedUp: 'InsuranceSignedUp',
  InsuranceCardReceivedDate: 'InsuranceCardReceivedDate',
  LastEvaluatedAt: 'LastEvaluatedAt',
  EvaluatedBy: 'EvaluatedBy',
  Notes: 'Notes'
};

if (typeof USER_INSURANCE_HEADERS === 'undefined') {
  var USER_INSURANCE_HEADERS = flattenIdentityHeaders_({
    primary: [
      USER_INSURANCE_FIELD_KEYS.UserId,
      USER_INSURANCE_FIELD_KEYS.PrimaryCampaignId,
      USER_INSURANCE_FIELD_KEYS.EmploymentStatus,
      USER_INSURANCE_FIELD_KEYS.HireDate,
      USER_INSURANCE_FIELD_KEYS.TerminationDate
    ],
    lifecycle: [
      USER_INSURANCE_FIELD_KEYS.ProbationMonths,
      USER_INSURANCE_FIELD_KEYS.ProbationEnd,
      USER_INSURANCE_FIELD_KEYS.ProbationEndDate,
      USER_INSURANCE_FIELD_KEYS.InsuranceEligibleDate,
      USER_INSURANCE_FIELD_KEYS.InsuranceQualifiedDate
    ],
    status: [
      USER_INSURANCE_FIELD_KEYS.InsuranceEligible,
      USER_INSURANCE_FIELD_KEYS.InsuranceQualified,
      USER_INSURANCE_FIELD_KEYS.InsuranceEnrolled,
      USER_INSURANCE_FIELD_KEYS.InsuranceSignedUp,
      USER_INSURANCE_FIELD_KEYS.InsuranceCardReceivedDate
    ],
    audit: [
      USER_INSURANCE_FIELD_KEYS.LastEvaluatedAt,
      USER_INSURANCE_FIELD_KEYS.EvaluatedBy,
      USER_INSURANCE_FIELD_KEYS.Notes
    ]
  });
}

if (typeof LUMINA_IDENTITY_LOGS_HEADERS === 'undefined') {
  var LUMINA_IDENTITY_LOGS_HEADERS = [
    'Timestamp',
    'EventType',
    'UserId',
    'UserName',
    'DisplayName',
    'Email',
    'CampaignContext',
    'RoleContext',
    'ClaimContext',
    'AuthenticationLevel',
    'SessionState',
    'Source',
    'Message',
    'Metadata'
  ];
}

const LUMINA_IDENTITY_SUPPLEMENTAL_HEADERS = [
  'ProbationMonths',
  'ProbationEnd',
  'ProbationEndDate',
  'TerminationDate'
];

if (typeof USERS_HEADERS === 'undefined') {
  var USERS_HEADERS = flattenIdentityHeaders_({
    core: LUMINA_IDENTITY_HEADERS,
    supplemental: LUMINA_IDENTITY_SUPPLEMENTAL_HEADERS,
    compatibility: [
      USER_INSURANCE_FIELD_KEYS.InsuranceEligibleDate,
      USER_INSURANCE_FIELD_KEYS.InsuranceQualifiedDate,
      USER_INSURANCE_FIELD_KEYS.InsuranceEligible,
      USER_INSURANCE_FIELD_KEYS.InsuranceQualified,
      USER_INSURANCE_FIELD_KEYS.InsuranceEnrolled,
      USER_INSURANCE_FIELD_KEYS.InsuranceSignedUp,
      USER_INSURANCE_FIELD_KEYS.InsuranceCardReceivedDate,
      'MFASecret',
      'MFABackupCodes',
      'MFADeliveryPreference',
      'MFAEnabled'
    ]
  });

  if (!Array.isArray(USERS_HEADERS) || USERS_HEADERS.length === 0) {
    USERS_HEADERS = DEFAULT_USER_HEADERS_FALLBACK.slice();
  }
}

if (typeof getCanonicalUserHeaders !== 'function') {
  function getCanonicalUserHeaders(options) {
    var preferIdentityService = !options || options.preferIdentityService !== false;

    if (preferIdentityService
      && typeof IdentityService !== 'undefined'
      && IdentityService
      && typeof IdentityService.listIdentityFields === 'function') {
      try {
        var identityFields = IdentityService.listIdentityFields();
        if (Array.isArray(identityFields) && identityFields.length) {
          return identityFields.slice();
        }
      } catch (identityFieldError) {
        console.warn('getCanonicalUserHeaders: IdentityService.listIdentityFields failed', identityFieldError);
      }
    }

    if (Array.isArray(USERS_HEADERS) && USERS_HEADERS.length) {
      return USERS_HEADERS.slice();
    }

    return DEFAULT_USER_HEADERS_FALLBACK.slice();
  }
}

if (typeof projectRecordToCanonicalUser !== 'function') {
  function projectRecordToCanonicalUser(record, options) {
    var headers = getCanonicalUserHeaders(options);
    var projected = {};

    for (var i = 0; i < headers.length; i += 1) {
      var header = headers[i];
      if (!header && header !== 0) {
        continue;
      }

      var key = String(header);
      if (!key) {
        continue;
      }

      if (record && Object.prototype.hasOwnProperty.call(record, key)) {
        projected[key] = record[key];
        continue;
      }

      if (!record || typeof record !== 'object') {
        projected[key] = '';
        continue;
      }

      var lowerKey = key.toLowerCase();
      var resolved = '';

      Object.keys(record).some(function (candidate) {
        if (!candidate && candidate !== 0) {
          return false;
        }

        if (String(candidate).toLowerCase() !== lowerKey) {
          return false;
        }

        resolved = record[candidate];
        return true;
      });

      projected[key] = resolved;
    }

    return projected;
  }
}
=======
if (typeof LUMINA_IDENTITY_SHEET === 'undefined') var LUMINA_IDENTITY_SHEET = USERS_SHEET;
if (typeof USER_INSURANCE_SHEET === 'undefined') var USER_INSURANCE_SHEET = 'UserInsurance';
if (typeof LUMINA_IDENTITY_LOGS_SHEET === 'undefined') var LUMINA_IDENTITY_LOGS_SHEET = 'LuminaIdentityLogs';

const LUMINA_IDENTITY_HEADER_GROUPS = {
  core: [
    'ID',
    'UserName',
    'NormalizedUserName',
    'Email',
    'NormalizedEmail',
    'FirstName',
    'MiddleName',
    'LastName',
    'FullName',
    'DisplayName',
    'PreferredName',
    'Pronouns',
    'AvatarUrl',
    'CampaignID',
    'PrimaryCampaignId',
    'CampaignContext',
    'IdentityVersion'
  ],
  contact: [
    'PhoneNumber',
    'PhoneNumberConfirmed',
    'Country',
    'Region',
    'Timezone',
    'Locale'
  ],
  employment: [
    'EmploymentStatus',
    'EmploymentType',
    'Department',
    'JobTitle',
    'ManagerId',
    'ManagerName',
    'HireDate',
    'SeniorityDate',
    'TerminationDate',
    'ProbationMonths',
    'ProbationEnd',
    'ProbationEndDate'
  ],
  campaigns: [
    'CampaignAssignments',
    'CampaignIds',
    'CampaignNames',
    'PrimaryCampaignName',
    'SecondaryCampaignIds'
  ],
  authorization: [
    'CanLogin',
    'IsAdmin',
    'Roles',
    'RoleIds',
    'RoleNames',
    'PrimaryRole',
    'Claims',
    'ClaimTypes',
    'Pages',
    'Permissions',
    'PermissionScope'
  ],
  security: [
    'PasswordHash',
    'PasswordHashFormat',
    'PasswordHashHex',
    'PasswordHashBase64',
    'PasswordHashBase64WebSafe',
    'PasswordHashAlgorithm',
    'ResetRequired',
    'EmailConfirmation',
    'EmailConfirmed',
    'LockoutEnd',
    'LockoutEnabled',
    'AccessFailedCount',
    'SecurityStamp',
    'ConcurrencyStamp',
    'EmailConfirmationTokenHash',
    'EmailConfirmationSentAt',
    'EmailConfirmationExpiresAt',
    'ResetPasswordToken',
    'ResetPasswordTokenHash',
    'ResetPasswordSentAt',
    'ResetPasswordExpiresAt'
  ],
  multiFactor: [
    'TwoFactorEnabled',
    'TwoFactorDelivery',
    'TwoFactorSecret',
    'TwoFactorRecoveryCodes',
    'TwoFactorBackupCodes',
    'TwoFactorEnrollmentDate',
    'MFASecret',
    'MFABackupCodes',
    'MFADeliveryPreference',
    'MFAEnabled',
    'MFAEnforced'
  ],
  session: [
    'LastLogin',
    'LastLoginAt',
    'LastLoginIp',
    'LastLoginUserAgent',
    'ActiveSessionCount',
    'SessionIdleTimeout',
    'SessionExpiry'
  ],
  audit: [
    'CreatedAt',
    'CreatedBy',
    'UpdatedAt',
    'UpdatedBy',
    'DeletedAt',
    'IdentityEvaluatedAt',
    'IdentityEvaluationWarnings'
  ],
  metadata: [
    'Notes',
    'Tags',
    'CustomAttributes'
  ]
};

const DEFAULT_USER_HEADERS_FALLBACK = [
  "ID",
  "UserName",
  "FullName",
  "Email",
  "CampaignID",
  "PasswordHash",
  "PasswordHashFormat",
  "PasswordHashHex",
  "PasswordHashBase64",
  "PasswordHashBase64WebSafe",
  "PasswordHashAlgorithm",
  "ResetRequired",
  "EmailConfirmation",
  "EmailConfirmed",
  "PhoneNumber",
  "EmploymentStatus",
  "HireDate",
  "Country",
  "LockoutEnd",
  "TwoFactorEnabled",
  "CanLogin",
  "Roles",
  "Pages",
  "CreatedAt",
  "UpdatedAt",
  "IsAdmin",
  "NormalizedUserName",
  "NormalizedEmail",
  "PhoneNumberConfirmed",
  "LockoutEnabled",
  "AccessFailedCount",
  "TwoFactorDelivery",
  "TwoFactorSecret",
  "TwoFactorRecoveryCodes",
  "SecurityStamp",
  "ConcurrencyStamp",
  "EmailConfirmationTokenHash",
  "EmailConfirmationSentAt",
  "EmailConfirmationExpiresAt",
  "ResetPasswordToken",
  "ResetPasswordTokenHash",
  "ResetPasswordSentAt",
  "ResetPasswordExpiresAt",
  "ActiveSessionCount",
  "SessionIdleTimeout",
  "SessionExpiry",
  "LastLogin",
  "LastLoginAt",
  "LastLoginIp",
  "LastLoginUserAgent",
  "DeletedAt",
  "TerminationDate",
  "ProbationMonths",
  "ProbationEnd",
  "ProbationEndDate",
  "InsuranceEligibleDate",
  "InsuranceQualifiedDate",
  "InsuranceEligible",
  "InsuranceQualified",
  "InsuranceEnrolled",
  "InsuranceSignedUp",
  "InsuranceCardReceivedDate",
  "MFASecret",
  "MFABackupCodes",
  "MFADeliveryPreference",
  "MFAEnabled"
];

function flattenIdentityHeaders_(groups) {
  const seen = new Set();
  const flattened = [];
  Object.keys(groups).forEach(function (key) {
    const headers = Array.isArray(groups[key]) ? groups[key] : [];
    headers.forEach(function (header) {
      const normalized = header == null ? '' : String(header).trim();
      if (!normalized || seen.has(normalized)) return;
      seen.add(normalized);
      flattened.push(normalized);
    });
  });
  return flattened;
}

if (typeof LUMINA_IDENTITY_HEADERS === 'undefined') {
  var LUMINA_IDENTITY_HEADERS = flattenIdentityHeaders_(LUMINA_IDENTITY_HEADER_GROUPS);
}

const USER_INSURANCE_FIELD_KEYS = {
  UserId: 'UserId',
  PrimaryCampaignId: 'PrimaryCampaignId',
  EmploymentStatus: 'EmploymentStatus',
  HireDate: 'HireDate',
  TerminationDate: 'TerminationDate',
  ProbationMonths: 'ProbationMonths',
  ProbationEnd: 'ProbationEnd',
  ProbationEndDate: 'ProbationEndDate',
  InsuranceEligibleDate: 'InsuranceEligibleDate',
  InsuranceQualifiedDate: 'InsuranceQualifiedDate',
  InsuranceEligible: 'InsuranceEligible',
  InsuranceQualified: 'InsuranceQualified',
  InsuranceEnrolled: 'InsuranceEnrolled',
  InsuranceSignedUp: 'InsuranceSignedUp',
  InsuranceCardReceivedDate: 'InsuranceCardReceivedDate',
  LastEvaluatedAt: 'LastEvaluatedAt',
  EvaluatedBy: 'EvaluatedBy',
  Notes: 'Notes'
};

if (typeof USER_INSURANCE_HEADERS === 'undefined') {
  var USER_INSURANCE_HEADERS = flattenIdentityHeaders_({
    primary: [
      USER_INSURANCE_FIELD_KEYS.UserId,
      USER_INSURANCE_FIELD_KEYS.PrimaryCampaignId,
      USER_INSURANCE_FIELD_KEYS.EmploymentStatus,
      USER_INSURANCE_FIELD_KEYS.HireDate,
      USER_INSURANCE_FIELD_KEYS.TerminationDate
    ],
    lifecycle: [
      USER_INSURANCE_FIELD_KEYS.ProbationMonths,
      USER_INSURANCE_FIELD_KEYS.ProbationEnd,
      USER_INSURANCE_FIELD_KEYS.ProbationEndDate,
      USER_INSURANCE_FIELD_KEYS.InsuranceEligibleDate,
      USER_INSURANCE_FIELD_KEYS.InsuranceQualifiedDate
    ],
    status: [
      USER_INSURANCE_FIELD_KEYS.InsuranceEligible,
      USER_INSURANCE_FIELD_KEYS.InsuranceQualified,
      USER_INSURANCE_FIELD_KEYS.InsuranceEnrolled,
      USER_INSURANCE_FIELD_KEYS.InsuranceSignedUp,
      USER_INSURANCE_FIELD_KEYS.InsuranceCardReceivedDate
    ],
    audit: [
      USER_INSURANCE_FIELD_KEYS.LastEvaluatedAt,
      USER_INSURANCE_FIELD_KEYS.EvaluatedBy,
      USER_INSURANCE_FIELD_KEYS.Notes
    ]
  });
}

if (typeof LUMINA_IDENTITY_LOGS_HEADERS === 'undefined') {
  var LUMINA_IDENTITY_LOGS_HEADERS = [
    'Timestamp',
    'EventType',
    'UserId',
    'UserName',
    'DisplayName',
    'Email',
    'CampaignContext',
    'RoleContext',
    'ClaimContext',
    'AuthenticationLevel',
    'SessionState',
    'Source',
    'Message',
    'Metadata'
  ];
}

const LUMINA_IDENTITY_SUPPLEMENTAL_HEADERS = [
  'ProbationMonths',
  'ProbationEnd',
  'ProbationEndDate',
  'TerminationDate'
];

if (typeof USERS_HEADERS === 'undefined') {
  var USERS_HEADERS = flattenIdentityHeaders_({
    core: LUMINA_IDENTITY_HEADERS,
    supplemental: LUMINA_IDENTITY_SUPPLEMENTAL_HEADERS,
    compatibility: [
      USER_INSURANCE_FIELD_KEYS.InsuranceEligibleDate,
      USER_INSURANCE_FIELD_KEYS.InsuranceQualifiedDate,
      USER_INSURANCE_FIELD_KEYS.InsuranceEligible,
      USER_INSURANCE_FIELD_KEYS.InsuranceQualified,
      USER_INSURANCE_FIELD_KEYS.InsuranceEnrolled,
      USER_INSURANCE_FIELD_KEYS.InsuranceSignedUp,
      USER_INSURANCE_FIELD_KEYS.InsuranceCardReceivedDate,
      'MFASecret',
      'MFABackupCodes',
      'MFADeliveryPreference',
      'MFAEnabled'
    ]
  });

  if (!Array.isArray(USERS_HEADERS) || USERS_HEADERS.length === 0) {
    USERS_HEADERS = DEFAULT_USER_HEADERS_FALLBACK.slice();
  }
}

if (typeof getCanonicalUserHeaders !== 'function') {
  function getCanonicalUserHeaders(options) {
    var preferIdentityService = !options || options.preferIdentityService !== false;

    if (preferIdentityService
      && typeof IdentityService !== 'undefined'
      && IdentityService
      && typeof IdentityService.listIdentityFields === 'function') {
      try {
        var identityFields = IdentityService.listIdentityFields();
        if (Array.isArray(identityFields) && identityFields.length) {
          return identityFields.slice();
        }
      } catch (identityFieldError) {
        console.warn('getCanonicalUserHeaders: IdentityService.listIdentityFields failed', identityFieldError);
      }
    }

    if (Array.isArray(USERS_HEADERS) && USERS_HEADERS.length) {
      return USERS_HEADERS.slice();
    }

    return DEFAULT_USER_HEADERS_FALLBACK.slice();
  }
}

if (typeof projectRecordToCanonicalUser !== 'function') {
  function projectRecordToCanonicalUser(record, options) {
    var headers = getCanonicalUserHeaders(options);
    var projected = {};

    for (var i = 0; i < headers.length; i += 1) {
      var header = headers[i];
      if (!header && header !== 0) {
        continue;
      }

      var key = String(header);
      if (!key) {
        continue;
      }

      if (record && Object.prototype.hasOwnProperty.call(record, key)) {
        projected[key] = record[key];
        continue;
      }

      if (!record || typeof record !== 'object') {
        projected[key] = '';
        continue;
      }

      var lowerKey = key.toLowerCase();
      var resolved = '';

      Object.keys(record).some(function (candidate) {
        if (!candidate && candidate !== 0) {
          return false;
        }

        if (String(candidate).toLowerCase() !== lowerKey) {
          return false;
        }

        resolved = record[candidate];
        return true;
      });

      projected[key] = resolved;
    }

    return projected;
  }
}
>>>>>>> 158dbcaa

if (typeof ROLES_HEADER === 'undefined') var ROLES_HEADER = [
  "ID",
  "Name",
  "NormalizedName",
  "Scope",
  "Description",
  "CreatedAt",
  "UpdatedAt",
  "DeletedAt"
];
if (typeof USER_ROLES_HEADER === 'undefined') var USER_ROLES_HEADER = [
  "ID",
  "UserId",
  "RoleId",
  "Scope",
  "AssignedBy",
  "CreatedAt",
  "UpdatedAt",
  "DeletedAt"
];
if (typeof CLAIMS_HEADERS === 'undefined') var CLAIMS_HEADERS = ["ID", "UserId", "ClaimType", "CreatedAt", "UpdatedAt"];
if (typeof SESSIONS_HEADERS === 'undefined') var SESSIONS_HEADERS = [
  "Token",
  "TokenHash",
  "TokenSalt",
  "UserId",
  "CreatedAt",
  "LastActivityAt",
  "ExpiresAt",
  "IdleTimeoutMinutes",
  "RememberMe",
  "CampaignScope",
  "UserAgent",
  "IpAddress",
  "ServerIp"
];

if (typeof CHAT_GROUPS_HEADERS === 'undefined') var CHAT_GROUPS_HEADERS = ['ID', 'Name', 'Description', 'CreatedBy', 'CreatedAt', 'UpdatedAt'];
if (typeof CHAT_CHANNELS_HEADERS === 'undefined') var CHAT_CHANNELS_HEADERS = ['ID', 'GroupId', 'Name', 'Description', 'IsPrivate', 'CreatedBy', 'CreatedAt', 'UpdatedAt'];
if (typeof CHAT_MESSAGES_HEADERS === 'undefined') var CHAT_MESSAGES_HEADERS = ['ID', 'ChannelId', 'UserId', 'Message', 'Timestamp', 'EditedAt', 'ParentMessageId', 'IsDeleted'];
if (typeof CHAT_GROUP_MEMBERS_HEADERS === 'undefined') var CHAT_GROUP_MEMBERS_HEADERS = ['ID', 'GroupId', 'UserId', 'JoinedAt', 'Role', 'IsActive'];
if (typeof CHAT_MESSAGE_REACTIONS_HEADERS === 'undefined') var CHAT_MESSAGE_REACTIONS_HEADERS = ['ID', 'MessageId', 'UserId', 'Reaction', 'Timestamp'];
if (typeof CHAT_USER_PREFERENCES_HEADERS === 'undefined') var CHAT_USER_PREFERENCES_HEADERS = ['UserId', 'NotificationSettings', 'Theme', 'LastSeen', 'Status'];
if (typeof CHAT_ANALYTICS_HEADERS === 'undefined') var CHAT_ANALYTICS_HEADERS = ['Timestamp', 'UserId', 'Action', 'Details', 'SessionId'];
if (typeof CHAT_CHANNEL_MEMBERS_HEADERS === 'undefined') var CHAT_CHANNEL_MEMBERS_HEADERS = ["ID", "ChannelId", "UserId", "JoinedAt", "Role", "IsActive"];

if (typeof CAMPAIGNS_HEADERS === 'undefined') var CAMPAIGNS_HEADERS = [
  "ID",
  "Name",
  "Description",
  "ClientName",
  "Status",
  "Channel",
  "Timezone",
  "SlaTier",
  "CreatedAt",
  "UpdatedAt",
  "DeletedAt"
];
if (typeof PAGES_HEADERS === 'undefined') var PAGES_HEADERS = ["PageKey", "PageTitle", "PageIcon", "Description", "IsSystemPage", "RequiresAdmin", "CreatedAt", "UpdatedAt"];
if (typeof CAMPAIGN_PAGES_HEADERS === 'undefined') var CAMPAIGN_PAGES_HEADERS = ["ID", "CampaignID", "PageKey", "PageTitle", "PageIcon", "CategoryID", "SortOrder", "IsActive", "CreatedAt", "UpdatedAt"];
if (typeof PAGE_CATEGORIES_HEADERS === 'undefined') var PAGE_CATEGORIES_HEADERS = ["ID", "CampaignID", "CategoryName", "CategoryIcon", "SortOrder", "IsActive", "CreatedAt", "UpdatedAt"];
if (typeof CAMPAIGN_USER_PERMISSIONS_HEADERS === 'undefined') var CAMPAIGN_USER_PERMISSIONS_HEADERS = [
  "ID",
  "CampaignID",
  "UserID",
  "PermissionLevel",
  "Role",
  "CanManageUsers",
  "CanManagePages",
  "Notes",
  "CreatedAt",
  "UpdatedAt",
  "DeletedAt"
];
if (typeof USER_MANAGERS_HEADERS === 'undefined') var USER_MANAGERS_HEADERS = ["ID", "ManagerUserID", "ManagedUserID", "CampaignID", "CreatedAt", "UpdatedAt"];
if (typeof ATTENDANCE_LOG_HEADERS === 'undefined') var ATTENDANCE_LOG_HEADERS = ["ID", "Timestamp", "User", "DurationMin", "State", "Date", "UserID", "CreatedAt", "UpdatedAt"];
if (typeof USER_CAMPAIGNS_HEADERS === 'undefined') var USER_CAMPAIGNS_HEADERS = [
  "ID",
  "UserId",
  "CampaignId",
  "Role",
  "IsPrimary",
  "CreatedAt",
  "UpdatedAt",
  "DeletedAt"
];

if (typeof DEBUG_LOGS_HEADERS === 'undefined') var DEBUG_LOGS_HEADERS = ["Timestamp", "Message"];
if (typeof ERROR_LOGS_HEADERS === 'undefined') var ERROR_LOGS_HEADERS = ["Timestamp", "Error", "Stack"];
if (typeof NOTIFICATIONS_HEADERS === 'undefined') var NOTIFICATIONS_HEADERS = ["ID", "UserId", "Type", "Severity", "Title", "Message", "Data", "Read", "ActionTaken", "CreatedAt", "ReadAt", "ExpiresAt"];

// ────────────────────────────────────────────────────────────────────────────
// Canonical identity/authentication sheet definitions
// ────────────────────────────────────────────────────────────────────────────

function buildCanonicalIdentitySheetMap_() {
  const definitions = {};

  const addDefinition = (name, headers) => {
    if (!name) return;
    const trimmedName = String(name).trim();
    if (!trimmedName || definitions[trimmedName]) return;

    if (!Array.isArray(headers)) return;
    const normalized = headers
      .map(header => (header === null || typeof header === 'undefined') ? '' : String(header).trim())
      .filter(Boolean);
    if (!normalized.length) return;

    definitions[trimmedName] = normalized;
  };

  addDefinition(LUMINA_IDENTITY_SHEET, LUMINA_IDENTITY_HEADERS);
  addDefinition(USERS_SHEET, USERS_HEADERS);
  addDefinition(ROLES_SHEET, ROLES_HEADER);
  addDefinition(USER_ROLES_SHEET, USER_ROLES_HEADER);
  addDefinition(USER_CLAIMS_SHEET, CLAIMS_HEADERS);
  addDefinition(SESSIONS_SHEET, SESSIONS_HEADERS);
  addDefinition(CAMPAIGNS_SHEET, CAMPAIGNS_HEADERS);
  addDefinition(PAGES_SHEET, PAGES_HEADERS);
  addDefinition(CAMPAIGN_PAGES_SHEET, CAMPAIGN_PAGES_HEADERS);
  addDefinition(PAGE_CATEGORIES_SHEET, PAGE_CATEGORIES_HEADERS);
  addDefinition(CAMPAIGN_USER_PERMISSIONS_SHEET, CAMPAIGN_USER_PERMISSIONS_HEADERS);
  addDefinition(USER_MANAGERS_SHEET, USER_MANAGERS_HEADERS);
  addDefinition(USER_CAMPAIGNS_SHEET, USER_CAMPAIGNS_HEADERS);
  addDefinition(USER_INSURANCE_SHEET, USER_INSURANCE_HEADERS);
  addDefinition(LUMINA_IDENTITY_LOGS_SHEET, LUMINA_IDENTITY_LOGS_HEADERS);

  return definitions;
}

if (typeof listCanonicalIdentitySheets !== 'function') {
  function listCanonicalIdentitySheets() {
    const map = buildCanonicalIdentitySheetMap_();
    return Object.keys(map).map(name => ({ name, headers: map[name].slice() }));
  }
}

if (typeof synchronizeLuminaIdentityHeaders === 'undefined') {
  function synchronizeLuminaIdentityHeaders(options = {}) {
    const sheetName = options && options.sheetName
      ? String(options.sheetName)
      : (LUMINA_IDENTITY_SHEET || USERS_SHEET);

    if (!sheetName) {
      throw new Error('Lumina Identity sheet name is not defined.');
    }

    const ss = SpreadsheetApp.getActiveSpreadsheet();
    let sh = ss.getSheetByName(sheetName);
    const canonical = Array.isArray(USERS_HEADERS) && USERS_HEADERS.length
      ? USERS_HEADERS.slice()
      : (typeof getCanonicalUserHeaders === 'function'
        ? getCanonicalUserHeaders({ preferIdentityService: false })
        : []);

    if (!sh) {
      if (typeof ensureSheetWithHeaders === 'function') {
        sh = ensureSheetWithHeaders(sheetName, canonical);
      } else {
        sh = ss.insertSheet(sheetName);
        if (canonical.length) {
          sh.getRange(1, 1, 1, canonical.length).setValues([canonical]);
          sh.setFrozenRows(1);
        }
      }
    }

    if (!Array.isArray(canonical) || !canonical.length) {
      throw new Error('Unable to determine canonical identity headers.');
    }

    syncSheetColumnsAndHeaders_(sh, canonical);

    return {
      sheet: sheetName,
      headers: canonical.slice(),
      headerCount: canonical.length
    };
  }
}

if (typeof getCanonicalSheetHeaders !== 'function') {
  function getCanonicalSheetHeaders(sheetName) {
    if (!sheetName && sheetName !== 0) return null;
    const target = String(sheetName).trim();
    if (!target) return null;
    const map = buildCanonicalIdentitySheetMap_();
    const headers = map[target];
    return Array.isArray(headers) ? headers.slice() : null;
  }
}

function ensureSheetStructureFromDefinition_(definition) {
  const result = {
    sheet: definition && definition.name ? definition.name : '',
    ensured: false,
    method: null,
    error: null
  };

  if (!definition || !definition.name || !Array.isArray(definition.headers) || !definition.headers.length) {
    result.error = 'INVALID_DEFINITION';
    return result;
  }

  try {
    let sheet = null;

    if (typeof ensureSheetWithHeaders === 'function') {
      sheet = ensureSheetWithHeaders(definition.name, definition.headers);
      result.method = 'ensureSheetWithHeaders';
    } else if (typeof synchronizeSheetHeaders === 'function') {
      sheet = synchronizeSheetHeaders(definition.name, definition.headers);
      result.method = 'synchronizeSheetHeaders';
    }

    if (!sheet) {
      if (typeof SpreadsheetApp === 'undefined') {
        throw new Error('SpreadsheetApp not available');
      }
      const ss = SpreadsheetApp.getActiveSpreadsheet();
      if (!ss) {
        throw new Error('Active spreadsheet not available');
      }
      sheet = ss.getSheetByName(definition.name);
      if (!sheet) {
        sheet = ss.insertSheet(definition.name);
        result.method = 'manual-create';
      } else if (!result.method) {
        result.method = 'manual-sync';
      }

      sheet.getRange(1, 1, 1, definition.headers.length).setValues([definition.headers]);
      sheet.setFrozenRows(1);
    }

    result.ensured = true;
    if (sheet && typeof sheet.getSheetId === 'function') {
      result.sheetId = sheet.getSheetId();
    }
    return result;
  } catch (error) {
    result.error = error && error.message ? error.message : String(error);
    console.warn(`ensureSheetStructureFromDefinition_: failed for ${result.sheet}`, error);
    return result;
  }
}

if (typeof ensureIdentitySheetStructures !== 'function') {
  function ensureIdentitySheetStructures(options = {}) {
    const { sheetNames } = options || {};
    const allowList = Array.isArray(sheetNames) && sheetNames.length
      ? new Set(sheetNames.map(name => String(name || '').trim()).filter(Boolean))
      : null;

    const definitions = listCanonicalIdentitySheets();
    const results = [];

    definitions.forEach(definition => {
      if (allowList && !allowList.has(definition.name)) {
        return;
      }
      results.push(ensureSheetStructureFromDefinition_(definition));
    });

    return results;
  }
}

// ────────────────────────────────────────────────────────────────────────────
// HR / Benefits – Users sheet upgrade + calculators
// ────────────────────────────────────────────────────────────────────────────

const USER_EMPLOYMENT_FIELDS = {
  TerminationDate: 'TerminationDate',
  ProbationMonths: 'ProbationMonths',
  ProbationEnd: 'ProbationEnd',
  ProbationEndDate: 'ProbationEndDate'
};

const USER_BENEFIT_FIELDS = Object.assign({}, USER_EMPLOYMENT_FIELDS, {
  InsuranceEligibleDate: USER_INSURANCE_FIELD_KEYS.InsuranceEligibleDate, // = ProbationEnd + 3 months
  InsuranceQualifiedDate: USER_INSURANCE_FIELD_KEYS.InsuranceQualifiedDate,
  InsuranceQualified: USER_INSURANCE_FIELD_KEYS.InsuranceQualified,       // boolean: today >= InsuranceEligibleDate and not Terminated/Inactive
  InsuranceEligible: USER_INSURANCE_FIELD_KEYS.InsuranceEligible,
  InsuranceEnrolled: USER_INSURANCE_FIELD_KEYS.InsuranceEnrolled,         // boolean: user signed up
  InsuranceSignedUp: USER_INSURANCE_FIELD_KEYS.InsuranceSignedUp,
  InsuranceCardReceivedDate: USER_INSURANCE_FIELD_KEYS.InsuranceCardReceivedDate
});

function ensureUserInsuranceSheet_() {
  const ss = SpreadsheetApp.getActiveSpreadsheet();
  let sh = ss.getSheetByName(USER_INSURANCE_SHEET);
  if (!sh) {
    sh = ss.insertSheet(USER_INSURANCE_SHEET);
    sh.getRange(1, 1, 1, USER_INSURANCE_HEADERS.length).setValues([USER_INSURANCE_HEADERS]);
    sh.setFrozenRows(1);
    return sh;
  }

  if (!areHeadersAligned_(sh, USER_INSURANCE_HEADERS)) {
    syncSheetColumnsAndHeaders_(sh, USER_INSURANCE_HEADERS);
  }

  return sh;
}

function upsertUserInsuranceRecord_(userId, payload = {}) {
  if (!userId && userId !== 0) {
    return { success: false, message: 'UserId is required for insurance upsert.' };
  }

  try {
    const sh = ensureUserInsuranceSheet_();
    const headerRange = sh.getRange(1, 1, 1, sh.getLastColumn());
    const headers = headerRange.getValues()[0].map(String);
    const index = {};
    headers.forEach((header, idx) => { index[header] = idx; });

    const data = sh.getDataRange().getValues();
    let targetRowIndex = -1;
    const userIdCol = index[USER_INSURANCE_FIELD_KEYS.UserId];
    if (userIdCol === undefined) {
      throw new Error('UserInsurance sheet missing UserId column.');
    }

    for (let r = 1; r < data.length; r++) {
      const row = data[r];
      if (String(row[userIdCol]) === String(userId)) {
        targetRowIndex = r;
        break;
      }
    }

    const template = new Array(headers.length).fill('');
    template[userIdCol] = userId;

    const assignable = Object.assign({}, payload);
    Object.keys(assignable).forEach(key => {
      if (!Object.prototype.hasOwnProperty.call(index, key)) return;
      template[index[key]] = assignable[key];
    });

    if (targetRowIndex >= 0) {
      sh.getRange(targetRowIndex + 1, 1, 1, headers.length).setValues([template]);
    } else {
      sh.appendRow(template);
    }

    try {
      invalidateCache(USER_INSURANCE_SHEET);
      invalidateCache(USERS_SHEET);
    } catch (cacheError) {
      console.warn('upsertUserInsuranceRecord_: cache invalidation failed', cacheError);
    }

    return { success: true };
  } catch (error) {
    safeWriteError && safeWriteError('upsertUserInsuranceRecord_', error);
    return { success: false, message: error && error.message ? error.message : String(error) };
  }
}

/** Ensure benefit columns exist (appended) without disturbing existing Users headers */
function ensureUsersBenefitsColumns_() {
  const ss = SpreadsheetApp.getActiveSpreadsheet();
  const sh = ss.getSheetByName(USERS_SHEET) || ensureSheetWithHeaders(USERS_SHEET, USERS_HEADERS);
  const lastCol = sh.getLastColumn();
  if (lastCol < 1) return;

  ensureUserInsuranceSheet_();

  const headerRange = sh.getRange(1, 1, 1, sh.getLastColumn());
  const headers = headerRange.getValues()[0].map(String);

  const employmentHeaders = Object.values(USER_EMPLOYMENT_FIELDS);
  const missing = employmentHeaders.filter(h => !headers.includes(h));
  if (missing.length === 0) return;

  // Append missing columns at the end
  const newHeaders = headers.concat(missing);
  sh.getRange(1, 1, 1, newHeaders.length).setValues([newHeaders]).setFontWeight('bold');
  sh.setFrozenRows(1);

  const rows = Math.max(0, sh.getLastRow() - 1);
  if (rows > 0) {
    // Set sensible defaults for booleans / numbers (without overwriting existing data)
    const colIndex = name => newHeaders.indexOf(name) + 1;
    const defaults = {
      [USER_EMPLOYMENT_FIELDS.ProbationMonths]: 3
    };
    Object.entries(defaults).forEach(([key, defVal]) => {
      if (missing.includes(key)) {
        const rng = sh.getRange(2, colIndex(key), rows, 1);
        const arr = Array.from({ length: rows }, () => [defVal]);
        rng.setValues(arr);
      }
    });
  }
}

/** Date helpers */
function parseAsDate_(v) {
  if (!v && v !== 0) return null;
  if (v instanceof Date) return new Date(v);
  const s = String(v).trim();
  if (!s) return null;
  const d = new Date(s);
  return isNaN(d.getTime()) ? null : d;
}
function daysInMonth_(y, m) { return new Date(y, m + 1, 0).getDate(); }
function addMonths_(d, n) {
  if (!d) return null;
  const dt = new Date(d.getTime());
  const y = dt.getFullYear();
  const m = dt.getMonth();
  const targetM = m + n;
  const targetY = y + Math.floor(targetM / 12);
  const cleanM = (targetM % 12 + 12) % 12;
  const day = Math.min(dt.getDate(), daysInMonth_(targetY, cleanM));
  return new Date(targetY, cleanM, day);
}

/** Compute whether a user is qualified for insurance: today >= eligible && status not Inactive/Terminated */
function isInsuranceQualified_(employmentStatus, eligibleDate) {
  const bad = new Set(['Inactive', 'Terminated']);
  const okStatus = !bad.has(String(employmentStatus || '').trim());
  const ed = parseAsDate_(eligibleDate);
  return !!(okStatus && ed && (new Date()).getTime() >= ed.getTime());
}

/**
 * Recalculate benefits for all users.
 * opts: { force?: boolean } -> if true, overwrite ProbationEnd / InsuranceEligibleDate even if already set
 */
function recalcBenefitsForAllUsers(opts = {}) {
  try {
    ensureUsersBenefitsColumns_();

    const ss = SpreadsheetApp.getActiveSpreadsheet();
    const sh = ss.getSheetByName(USERS_SHEET);
    const data = sh.getDataRange().getValues();
    if (data.length <= 1) return { updated: 0 };

    const headers = data[0].map(String);
    const col = name => headers.indexOf(name);

    const iId = col('ID');
    const iCampaign = col('CampaignID');
    const iHire = col('HireDate');
    const iEmpStatus = col('EmploymentStatus');
    const iTermination = col(USER_EMPLOYMENT_FIELDS.TerminationDate);

    const iProbMonths = col(USER_BENEFIT_FIELDS.ProbationMonths);
    const iProbEnd = col(USER_BENEFIT_FIELDS.ProbationEnd);
    const iEligible = col(USER_BENEFIT_FIELDS.InsuranceEligibleDate);
    const iQualified = col(USER_BENEFIT_FIELDS.InsuranceQualified);
    const iQualifiedDate = col(USER_BENEFIT_FIELDS.InsuranceQualifiedDate);
    const iEligibleFlag = col(USER_BENEFIT_FIELDS.InsuranceEligible);
    const iEnrolled = col(USER_BENEFIT_FIELDS.InsuranceEnrolled);
    const iSigned = col(USER_BENEFIT_FIELDS.InsuranceSignedUp);
    const iCard = col(USER_BENEFIT_FIELDS.InsuranceCardReceivedDate);

    const requiredIndices = [iHire, iEmpStatus, iProbMonths, iProbEnd];
    if (requiredIndices.some(ix => ix < 0)) {
      return { updated: 0, warning: 'One or more employment columns are missing.' };
    }

    let updated = 0;
    const force = !!opts.force;

    for (let r = 1; r < data.length; r++) {
      const row = data[r];

      // Source fields
      const userId = iId >= 0 ? row[iId] : '';
      const campaignId = iCampaign >= 0 ? row[iCampaign] : '';
      const hire = parseAsDate_(row[iHire]);
      let probMonths = Number(row[iProbMonths]);
      if (!Number.isFinite(probMonths) || probMonths <= 0) probMonths = 3;

      let probEnd = parseAsDate_(row[iProbEnd]);
      if (!probEnd || force) {
        probEnd = hire ? addMonths_(hire, probMonths) : null;
        if (iProbEnd >= 0) { row[iProbEnd] = probEnd || ''; }
        updated++;
      }

      let eligible = parseAsDate_(row[iEligible]);
      const recomputedEligible = probEnd ? addMonths_(probEnd, 3) : null;
      if (!eligible || force) {
        eligible = recomputedEligible;
        if (iEligible >= 0) { row[iEligible] = eligible || ''; }
        updated++;
      }

      // Qualified boolean
      const qualified = isInsuranceQualified_(row[iEmpStatus], eligible);
      if (iQualified >= 0 && row[iQualified] !== qualified) {
        row[iQualified] = qualified;
        updated++;
      }

      const enrollment = iEnrolled >= 0 ? row[iEnrolled] : (iSigned >= 0 ? row[iSigned] : '');
      const eligibleFlag = iEligibleFlag >= 0 ? row[iEligibleFlag] : '';
      const qualifiedDate = iQualifiedDate >= 0 ? row[iQualifiedDate] : eligible;
      const cardReceived = iCard >= 0 ? row[iCard] : '';
      const terminationDate = iTermination >= 0 ? row[iTermination] : '';

      const evaluator = (function () {
        try {
          if (typeof getCurrentUser === 'function') {
            const current = getCurrentUser();
            if (current) {
              return current.Email || current.UserName || current.ID || 'Lumina Identity';
            }
          }
        } catch (identityEvaluatorErr) {
          console.warn('recalcBenefitsForAllUsers evaluator lookup failed', identityEvaluatorErr);
        }
        return 'Lumina Identity';
      })();

      if (userId || userId === 0) {
        upsertUserInsuranceRecord_(userId, {
          [USER_INSURANCE_FIELD_KEYS.UserId]: userId,
          [USER_INSURANCE_FIELD_KEYS.PrimaryCampaignId]: campaignId,
          [USER_INSURANCE_FIELD_KEYS.EmploymentStatus]: row[iEmpStatus],
          [USER_INSURANCE_FIELD_KEYS.HireDate]: row[iHire],
          [USER_INSURANCE_FIELD_KEYS.TerminationDate]: terminationDate,
          [USER_INSURANCE_FIELD_KEYS.ProbationMonths]: probMonths,
          [USER_INSURANCE_FIELD_KEYS.ProbationEnd]: probEnd,
          [USER_INSURANCE_FIELD_KEYS.ProbationEndDate]: probEnd,
          [USER_INSURANCE_FIELD_KEYS.InsuranceEligibleDate]: eligible,
          [USER_INSURANCE_FIELD_KEYS.InsuranceQualifiedDate]: qualifiedDate || eligible,
          [USER_INSURANCE_FIELD_KEYS.InsuranceEligible]: eligibleFlag !== '' ? eligibleFlag : qualified,
          [USER_INSURANCE_FIELD_KEYS.InsuranceQualified]: qualified,
          [USER_INSURANCE_FIELD_KEYS.InsuranceEnrolled]: enrollment,
          [USER_INSURANCE_FIELD_KEYS.InsuranceSignedUp]: enrollment,
          [USER_INSURANCE_FIELD_KEYS.InsuranceCardReceivedDate]: cardReceived,
          [USER_INSURANCE_FIELD_KEYS.LastEvaluatedAt]: new Date(),
          [USER_INSURANCE_FIELD_KEYS.EvaluatedBy]: evaluator
        });
      }

      data[r] = row;
    }

    // Write back only changed columns for safety
    const rows = data.length - 1;
    function writeCol(ix) {
      if (ix < 0) return;
      const rng = sh.getRange(2, ix + 1, rows, 1);
      const colVals = [];
      for (let r = 1; r < data.length; r++) colVals.push([data[r][ix]]);
      rng.setValues(colVals);
    }
    writeCol(iProbEnd);
    writeCol(iEligible);
    writeCol(iQualified);

    invalidateCache(USERS_SHEET);
    return { updated };
  } catch (e) {
    safeWriteError('recalcBenefitsForAllUsers', e);
    return { updated: 0, error: e.message };
  }
}

/** Recalc for a single user by ID (returns summary) */
function recalcBenefitsForUser(userId, opts = {}) {
  try {
    ensureUsersBenefitsColumns_();
    const users = readSheet(USERS_SHEET) || [];
    const user = users.find(u => u.ID === userId);
    if (!user) return { success: false, message: 'User not found' };

    // Pull live sheet to update in place
    const ss = SpreadsheetApp.getActiveSpreadsheet();
    const sh = ss.getSheetByName(USERS_SHEET);
    const data = sh.getDataRange().getValues();
    const headers = data[0].map(String);
    const col = name => headers.indexOf(name);

    const iId = col('ID');
    const iHire = col('HireDate');
    const iEmpStatus = col('EmploymentStatus');
    const iTermination = col(USER_EMPLOYMENT_FIELDS.TerminationDate);
    const iProbMonths = col(USER_BENEFIT_FIELDS.ProbationMonths);
    const iProbEnd = col(USER_BENEFIT_FIELDS.ProbationEnd);
    const iEligible = col(USER_BENEFIT_FIELDS.InsuranceEligibleDate);
    const iQualified = col(USER_BENEFIT_FIELDS.InsuranceQualified);
    const iQualifiedDate = col(USER_BENEFIT_FIELDS.InsuranceQualifiedDate);
    const iEligibleFlag = col(USER_BENEFIT_FIELDS.InsuranceEligible);
    const iEnrolled = col(USER_BENEFIT_FIELDS.InsuranceEnrolled);
    const iSigned = col(USER_BENEFIT_FIELDS.InsuranceSignedUp);
    const iCard = col(USER_BENEFIT_FIELDS.InsuranceCardReceivedDate);

    const requiredIndices = [iHire, iEmpStatus, iProbMonths, iProbEnd];
    const rowIdx = data.findIndex((r, idx) => idx > 0 && String(r[iId]) === userId);
    if (rowIdx < 1) return { success: false, message: 'User row not found' };
    if (requiredIndices.some(ix => ix < 0)) {
      return { success: false, message: 'Missing employment columns for recalculation.' };
    }

    const row = data[rowIdx];
    const force = !!opts.force;

    const hire = parseAsDate_(row[iHire]);
    let probMonths = Number(row[iProbMonths]);
    if (!Number.isFinite(probMonths) || probMonths <= 0) probMonths = 3;

    let probEnd = parseAsDate_(row[iProbEnd]);
    if (!probEnd || force) {
      probEnd = hire ? addMonths_(hire, probMonths) : null;
      if (iProbEnd >= 0) {
        sh.getRange(rowIdx + 1, iProbEnd + 1).setValue(probEnd || '');
      }
    }

    let eligible = parseAsDate_(row[iEligible]);
    const recomputedEligible = probEnd ? addMonths_(probEnd, 3) : null;
    if (!eligible || force) {
      eligible = recomputedEligible;
      if (iEligible >= 0) {
        sh.getRange(rowIdx + 1, iEligible + 1).setValue(eligible || '');
      }
    }

    const qualified = isInsuranceQualified_(row[iEmpStatus], eligible);

    // Persist back
    if (iQualified >= 0) sh.getRange(rowIdx + 1, iQualified + 1).setValue(qualified);

    const enrollment = iEnrolled >= 0 ? row[iEnrolled] : (iSigned >= 0 ? row[iSigned] : '');
    const eligibleFlag = iEligibleFlag >= 0 ? row[iEligibleFlag] : '';
    const qualifiedDate = iQualifiedDate >= 0 ? row[iQualifiedDate] : eligible;
    const cardReceived = iCard >= 0 ? row[iCard] : '';
    const terminationDate = iTermination >= 0 ? row[iTermination] : '';

    if (userId || userId === 0) {
      upsertUserInsuranceRecord_(userId, {
        [USER_INSURANCE_FIELD_KEYS.UserId]: userId,
        [USER_INSURANCE_FIELD_KEYS.PrimaryCampaignId]: row[col('CampaignID')],
        [USER_INSURANCE_FIELD_KEYS.EmploymentStatus]: row[iEmpStatus],
        [USER_INSURANCE_FIELD_KEYS.HireDate]: row[iHire],
        [USER_INSURANCE_FIELD_KEYS.TerminationDate]: terminationDate,
        [USER_INSURANCE_FIELD_KEYS.ProbationMonths]: row[iProbMonths],
        [USER_INSURANCE_FIELD_KEYS.ProbationEnd]: probEnd,
        [USER_INSURANCE_FIELD_KEYS.ProbationEndDate]: probEnd,
        [USER_INSURANCE_FIELD_KEYS.InsuranceEligibleDate]: eligible,
        [USER_INSURANCE_FIELD_KEYS.InsuranceQualifiedDate]: qualifiedDate || eligible,
        [USER_INSURANCE_FIELD_KEYS.InsuranceEligible]: eligibleFlag !== '' ? eligibleFlag : qualified,
        [USER_INSURANCE_FIELD_KEYS.InsuranceQualified]: qualified,
        [USER_INSURANCE_FIELD_KEYS.InsuranceEnrolled]: enrollment,
        [USER_INSURANCE_FIELD_KEYS.InsuranceSignedUp]: enrollment,
        [USER_INSURANCE_FIELD_KEYS.InsuranceCardReceivedDate]: cardReceived,
        [USER_INSURANCE_FIELD_KEYS.LastEvaluatedAt]: new Date(),
        [USER_INSURANCE_FIELD_KEYS.EvaluatedBy]: 'Lumina Identity'
      });
    }

    invalidateCache(USERS_SHEET);

    return {
      success: true,
      userId,
      probationMonths: probMonths,
      probationEnd: probEnd,
      insuranceEligibleDate: eligible,
      insuranceQualified: qualified
    };
  } catch (e) {
    safeWriteError('recalcBenefitsForUser', e);
    return { success: false, message: e.message };
  }
}

/** Mutators */
function setUserInsuranceEnrollment(userId, enrolled, cardReceivedDate = null) {
  try {
    ensureUsersBenefitsColumns_();
    const ss = SpreadsheetApp.getActiveSpreadsheet();
    const sh = ss.getSheetByName(USERS_SHEET);
    const data = sh.getDataRange().getValues();
    const headers = data[0].map(String);
    const col = name => headers.indexOf(name);

    const iId = col('ID');
    const iEnrolled = col(USER_BENEFIT_FIELDS.InsuranceEnrolled);
    const iCard = col(USER_BENEFIT_FIELDS.InsuranceCardReceivedDate);
    const iSigned = col(USER_BENEFIT_FIELDS.InsuranceSignedUp);

    const rowIdx = data.findIndex((r, idx) => idx > 0 && String(r[iId]) === userId);
    if (rowIdx < 1) return { success: false, message: 'User not found' };

    sh.getRange(rowIdx + 1, iEnrolled + 1).setValue(!!enrolled);
    if (iCard >= 0) {
      const dt = parseAsDate_(cardReceivedDate);
      sh.getRange(rowIdx + 1, iCard + 1).setValue(dt || '');
    }
    if (iSigned >= 0) {
      sh.getRange(rowIdx + 1, iSigned + 1).setValue(!!enrolled);
    }

    upsertUserInsuranceRecord_(userId, {
      [USER_INSURANCE_FIELD_KEYS.UserId]: userId,
      [USER_INSURANCE_FIELD_KEYS.InsuranceEnrolled]: !!enrolled,
      [USER_INSURANCE_FIELD_KEYS.InsuranceSignedUp]: !!enrolled,
      [USER_INSURANCE_FIELD_KEYS.InsuranceCardReceivedDate]: parseAsDate_(cardReceivedDate) || '',
      [USER_INSURANCE_FIELD_KEYS.LastEvaluatedAt]: new Date(),
      [USER_INSURANCE_FIELD_KEYS.EvaluatedBy]: 'Lumina Identity'
    });

    invalidateCache(USERS_SHEET);
    return { success: true };
  } catch (e) {
    safeWriteError('setUserInsuranceEnrollment', e);
    return { success: false, message: e.message };
  }
}

function setUserTermination(userId, terminationDate) {
  try {
    ensureUsersBenefitsColumns_();
    const ss = SpreadsheetApp.getActiveSpreadsheet();
    const sh = ss.getSheetByName(USERS_SHEET);
    const data = sh.getDataRange().getValues();
    const headers = data[0].map(String);
    const col = name => headers.indexOf(name);

    const iId = col('ID');
    const iTerm = col(USER_BENEFIT_FIELDS.TerminationDate);
    const iStatus = col('EmploymentStatus');

    const rowIdx = data.findIndex((r, idx) => idx > 0 && String(r[iId]) === userId);
    if (rowIdx < 1) return { success: false, message: 'User not found' };

    const parsedTermination = parseAsDate_(terminationDate) || '';
    sh.getRange(rowIdx + 1, iTerm + 1).setValue(parsedTermination);
    if (iStatus >= 0) sh.getRange(rowIdx + 1, iStatus + 1).setValue('Terminated');

    upsertUserInsuranceRecord_(userId, {
      [USER_INSURANCE_FIELD_KEYS.UserId]: userId,
      [USER_INSURANCE_FIELD_KEYS.TerminationDate]: parsedTermination,
      [USER_INSURANCE_FIELD_KEYS.EmploymentStatus]: 'Terminated',
      [USER_INSURANCE_FIELD_KEYS.LastEvaluatedAt]: new Date(),
      [USER_INSURANCE_FIELD_KEYS.EvaluatedBy]: 'Lumina Identity'
    });

    invalidateCache(USERS_SHEET);
    return { success: true };
  } catch (e) {
    safeWriteError('setUserTermination', e);
    return { success: false, message: e.message };
  }
}

function setUserProbation(userId, probationMonths, probationEndOverride = null) {
  try {
    ensureUsersBenefitsColumns_();
    const ss = SpreadsheetApp.getActiveSpreadsheet();
    const sh = ss.getSheetByName(USERS_SHEET);
    const data = sh.getDataRange().getValues();
    const headers = data[0].map(String);
    const col = name => headers.indexOf(name);

    const iId = col('ID');
    const iProbMonths = col(USER_BENEFIT_FIELDS.ProbationMonths);
    const iProbEnd = col(USER_BENEFIT_FIELDS.ProbationEnd);

    const rowIdx = data.findIndex((r, idx) => idx > 0 && String(r[iId]) === userId);
    if (rowIdx < 1) return { success: false, message: 'User not found' };

    const pm = Number(probationMonths);
    if (Number.isFinite(pm) && pm > 0) sh.getRange(rowIdx + 1, iProbMonths + 1).setValue(pm);
    if (probationEndOverride) {
      sh.getRange(rowIdx + 1, iProbEnd + 1).setValue(parseAsDate_(probationEndOverride) || '');
    }
    invalidateCache(USERS_SHEET);
    // Recompute eligibility after change
    recalcBenefitsForUser(userId, { force: true });
    return { success: true };
  } catch (e) {
    safeWriteError('setUserProbation', e);
    return { success: false, message: e.message };
  }
}

/** Client wrappers */
function clientRecalcAllBenefits(force = false) {
  return recalcBenefitsForAllUsers({ force });
}
function clientRecalcUserBenefits(userId, force = false) {
  return recalcBenefitsForUser(userId, { force });
}
function clientSetInsuranceEnrollment(userId, enrolled, cardReceivedDate) {
  return setUserInsuranceEnrollment(userId, enrolled, cardReceivedDate);
}
function clientSetTermination(userId, terminationDate) {
  return setUserTermination(userId, terminationDate);
}
function clientSetProbation(userId, probationMonths, probationEndOverride) {
  return setUserProbation(userId, probationMonths, probationEndOverride);
}

// ────────────────────────────────────────────────────────────────────────────
// Canonical Manager–Users helpers (single source of truth; guarded)
// ────────────────────────────────────────────────────────────────────────────
if (typeof MANAGER_USERS_CANON_HEADERS === 'undefined')
  var MANAGER_USERS_CANON_HEADERS = ['ID', 'ManagerUserID', 'UserID', 'CampaignID', 'CreatedAt', 'UpdatedAt'];

if (typeof getManagerUsersSheetName_ !== 'function') {
  function getManagerUsersSheetName_() {
    return (typeof USER_MANAGERS_SHEET !== 'undefined') ? USER_MANAGERS_SHEET : 'UserManagers';
  }
}
if (typeof getManagerUsersHeaders_ !== 'function') {
  function getManagerUsersHeaders_() {
    return (typeof USER_MANAGERS_HEADERS !== 'undefined') ? USER_MANAGERS_HEADERS : MANAGER_USERS_CANON_HEADERS;
  }
}
if (typeof getOrCreateManagerUsersSheet_ !== 'function') {
  function getOrCreateManagerUsersSheet_() {
    const sh = ensureSheetWithHeaders(getManagerUsersSheetName_(), getManagerUsersHeaders_());

    // Auto-upgrade legacy headers: ManagedUserID -> UserID, add CampaignID if missing
    const hdrRange = sh.getRange(1, 1, 1, sh.getLastColumn());
    const hdrs = hdrRange.getValues()[0].map(String);
    let mutated = false;

    const idxManaged = hdrs.indexOf('ManagedUserID');
    const idxUser = hdrs.indexOf('UserID');
    if (idxManaged !== -1 && idxUser === -1) { hdrs[idxManaged] = 'UserID'; mutated = true; }
    if (!hdrs.includes('CampaignID')) { hdrs.splice(Math.min(hdrs.length, 3), 0, 'CampaignID'); mutated = true; }

    if (mutated) {
      sh.getRange(1, 1, 1, hdrs.length).setValues([hdrs]);
      sh.setFrozenRows(1);
    }
    return sh;
  }
}

function normalizeHeaderName_(value) {
  if (value === null || typeof value === 'undefined') return '';
  return String(value).trim();
}

function areHeadersAligned_(sheet, headers) {
  if (!sheet) return false;
  if (!headers || headers.length === 0) return false;
  if (sheet.getLastColumn() < headers.length) return false;
  const range = sheet.getRange(1, 1, 1, headers.length);
  const existing = range.getValues()[0].map(normalizeHeaderName_);
  return existing.length === headers.length && existing.every((h, i) => h === headers[i]);
}

function syncSheetColumnsAndHeaders_(sheet, headers) {
  if (!sheet) throw new Error('Sheet is required');
  if (!headers || headers.length === 0) throw new Error('Headers array is required');

  const headerCount = headers.length;
  const maxCols = sheet.getMaxColumns();
  if (maxCols < headerCount) {
    sheet.insertColumnsAfter(maxCols, headerCount - maxCols);
  }

  let lastCol = sheet.getLastColumn();
  if (lastCol < headerCount) {
    const missing = headerCount - lastCol;
    const anchor = Math.max(lastCol, 1);
    sheet.insertColumnsAfter(anchor, missing);
    lastCol = sheet.getLastColumn();
  }

  const rangeWidth = Math.max(sheet.getLastColumn(), headerCount);
  const initialHeaderRange = sheet.getRange(1, 1, 1, rangeWidth);
  const currentHeaders = initialHeaderRange.getValues()[0].map(normalizeHeaderName_);
  const maxRows = sheet.getMaxRows();
  let structureMutated = false;

  for (let i = 0; i < headerCount; i++) {
    const expected = headers[i];
    const current = currentHeaders[i] || '';
    if (current === expected) continue;

    const existingIdx = currentHeaders.indexOf(expected, i + 1);
    if (existingIdx !== -1) {
      const colRange = sheet.getRange(1, existingIdx + 1, maxRows, 1);
      sheet.moveColumns(colRange, i + 1);
      const [moved] = currentHeaders.splice(existingIdx, 1);
      currentHeaders.splice(i, 0, moved);
      structureMutated = true;
    } else if (current) {
      const targetCol = i + 1;
      const currentLast = Math.max(sheet.getLastColumn(), 1);
      if (targetCol > currentLast) {
        sheet.insertColumnsAfter(currentLast, 1);
      } else {
        sheet.insertColumnsBefore(targetCol, 1);
      }
      currentHeaders.splice(i, 0, '');
      structureMutated = true;
    }

    if (currentHeaders[i] !== expected) {
      currentHeaders[i] = expected;
    }
  }

  let finalLastCol = Math.max(sheet.getLastColumn(), headerCount);
  let finalRange = sheet.getRange(1, 1, 1, finalLastCol);
  let finalRaw = finalRange.getValues()[0];
  let finalNormalized = finalRaw.map(normalizeHeaderName_);
  const allowedHeaders = new Set(headers);
  const seenHeaders = new Set();
  const columnsToDelete = [];

  for (let idx = 0; idx < finalNormalized.length; idx++) {
    const headerName = finalNormalized[idx];
    if (headerName) {
      if (!allowedHeaders.has(headerName)) {
        columnsToDelete.push(idx + 1);
        continue;
      }
      if (seenHeaders.has(headerName)) {
        columnsToDelete.push(idx + 1);
        continue;
      }
      seenHeaders.add(headerName);
    } else if (idx >= headerCount) {
      columnsToDelete.push(idx + 1);
    }
  }

  if (columnsToDelete.length) {
    for (let i = columnsToDelete.length - 1; i >= 0; i--) {
      sheet.deleteColumn(columnsToDelete[i]);
    }
    structureMutated = true;
    finalLastCol = Math.max(sheet.getLastColumn(), headerCount);
    finalRange = sheet.getRange(1, 1, 1, finalLastCol);
    finalRaw = finalRange.getValues()[0];
    finalNormalized = finalRaw.map(normalizeHeaderName_);
  }

  let headerMutated = false;

  for (let i = 0; i < headerCount; i++) {
    if (finalNormalized[i] !== headers[i]) {
      headerMutated = true;
      break;
    }
  }

  const finalHeaderRange = sheet.getRange(1, 1, 1, headerCount);
  if (headerMutated) {
    finalHeaderRange.setValues([headers.slice()]);
  }
  finalHeaderRange.setFontWeight('bold');
  sheet.setFrozenRows(1);

  return structureMutated || headerMutated;
}

if (typeof synchronizeSheetHeaders !== 'function') {
  function synchronizeSheetHeaders(sheetName, headers) {
    if (!sheetName) throw new Error('sheetName is required');
    if (!headers || !Array.isArray(headers) || headers.length === 0) {
      throw new Error('headers array is required');
    }

    const ss = SpreadsheetApp.getActiveSpreadsheet();
    let sheet = ss.getSheetByName(sheetName);
    if (!sheet) {
      return ensureSheetWithHeaders(sheetName, headers);
    }

    const mutated = syncSheetColumnsAndHeaders_(sheet, headers);
    if (mutated) {
      console.log(`Synchronized sheet structure for ${sheetName}`);
    }
    return sheet;
  }
}

(function (global) {
  if (global && typeof global.synchronizeSheetHeaders !== 'function' && typeof synchronizeSheetHeaders === 'function') {
    global.synchronizeSheetHeaders = synchronizeSheetHeaders;
  }
})(typeof globalThis !== 'undefined' ? globalThis : this);

function normalizeUserNameValue_(value) {
  if (value === null || typeof value === 'undefined') return '';
  return String(value).trim().toUpperCase();
}

function normalizeEmailValue_(value) {
  if (value === null || typeof value === 'undefined') return '';
  return String(value).trim().toLowerCase();
}

function isBlankCell_(value) {
  if (value === null || typeof value === 'undefined') return true;
  if (value instanceof Date) return isNaN(value.getTime());
  if (typeof value === 'string') return value.trim() === '';
  return false;
}

function rowHasMeaningfulData_(row) {
  if (!Array.isArray(row)) return false;
  for (let i = 0; i < row.length; i++) {
    if (!isBlankCell_(row[i])) return true;
  }
  return false;
}

function toSheetBooleanString_(value) {
  return value ? 'TRUE' : 'FALSE';
}

function isTruthyFlag(value) {
  if (value === true) return true;
  if (value === false || value === null || typeof value === 'undefined') return false;
  if (typeof value === 'number') return value !== 0;

  const normalized = String(value).trim().toUpperCase();
  if (!normalized) return false;

  switch (normalized) {
    case 'TRUE':
    case 'YES':
    case 'Y':
    case '1':
    case 'ON':
      return true;
    default:
      return false;
  }
}

function generateUuid_() {
  try {
    if (typeof Utilities !== 'undefined' && Utilities && typeof Utilities.getUuid === 'function') {
      return Utilities.getUuid();
    }
  } catch (_) { }
  const rand = Math.floor(Math.random() * 1e12);
  return `uuid-${Date.now()}-${rand}`;
}

function backfillSheetDataIfPossible_(sheet) {
  try {
    if (!sheet) return false;
    const sheetName = normalizeHeaderName_(sheet.getName());
    const usersSheetName = normalizeHeaderName_(USERS_SHEET);
    if (sheetName === usersSheetName) {
      return backfillUsersSheetDerivedColumns_(sheet);
    }
  } catch (err) {
    console.warn('backfillSheetDataIfPossible_ failed', err);
  }
  return false;
}

function backfillUsersSheetDerivedColumns_(sheet) {
  const lastRow = sheet.getLastRow();
  const lastColumn = sheet.getLastColumn();
  if (lastRow < 2 || lastColumn < 1) {
    return false;
  }

  const headerValues = sheet.getRange(1, 1, 1, lastColumn).getValues()[0];
  const normalizedHeaders = headerValues.map(normalizeHeaderName_);

  const indexByHeader = {};
  for (let i = 0; i < normalizedHeaders.length; i++) {
    const header = normalizedHeaders[i];
    if (!header) continue;
    if (!Object.prototype.hasOwnProperty.call(indexByHeader, header)) {
      indexByHeader[header] = i;
    }
  }

  const idxId = Object.prototype.hasOwnProperty.call(indexByHeader, 'ID') ? indexByHeader.ID : -1;
  const idxUserName = Object.prototype.hasOwnProperty.call(indexByHeader, 'UserName') ? indexByHeader.UserName : -1;
  const idxFullName = Object.prototype.hasOwnProperty.call(indexByHeader, 'FullName') ? indexByHeader.FullName : -1;
  const idxEmail = Object.prototype.hasOwnProperty.call(indexByHeader, 'Email') ? indexByHeader.Email : -1;
  const idxNormalizedUserName = Object.prototype.hasOwnProperty.call(indexByHeader, 'NormalizedUserName') ? indexByHeader.NormalizedUserName : -1;
  const idxNormalizedEmail = Object.prototype.hasOwnProperty.call(indexByHeader, 'NormalizedEmail') ? indexByHeader.NormalizedEmail : -1;
  const idxCampaignId = Object.prototype.hasOwnProperty.call(indexByHeader, 'CampaignID') ? indexByHeader.CampaignID : -1;
  const idxSecurityStamp = Object.prototype.hasOwnProperty.call(indexByHeader, 'SecurityStamp') ? indexByHeader.SecurityStamp : -1;
  const idxConcurrencyStamp = Object.prototype.hasOwnProperty.call(indexByHeader, 'ConcurrencyStamp') ? indexByHeader.ConcurrencyStamp : -1;
  const idxCreatedAt = Object.prototype.hasOwnProperty.call(indexByHeader, 'CreatedAt') ? indexByHeader.CreatedAt : -1;
  const idxUpdatedAt = Object.prototype.hasOwnProperty.call(indexByHeader, 'UpdatedAt') ? indexByHeader.UpdatedAt : -1;
  const idxResetRequired = Object.prototype.hasOwnProperty.call(indexByHeader, 'ResetRequired') ? indexByHeader.ResetRequired : -1;
  const idxEmailConfirmed = Object.prototype.hasOwnProperty.call(indexByHeader, 'EmailConfirmed') ? indexByHeader.EmailConfirmed : -1;
  const idxPhoneConfirmed = Object.prototype.hasOwnProperty.call(indexByHeader, 'PhoneNumberConfirmed') ? indexByHeader.PhoneNumberConfirmed : -1;
  const idxLockoutEnabled = Object.prototype.hasOwnProperty.call(indexByHeader, 'LockoutEnabled') ? indexByHeader.LockoutEnabled : -1;
  const idxAccessFailedCount = Object.prototype.hasOwnProperty.call(indexByHeader, 'AccessFailedCount') ? indexByHeader.AccessFailedCount : -1;
  const idxTwoFactorEnabled = Object.prototype.hasOwnProperty.call(indexByHeader, 'TwoFactorEnabled') ? indexByHeader.TwoFactorEnabled : -1;
  const idxCanLogin = Object.prototype.hasOwnProperty.call(indexByHeader, 'CanLogin') ? indexByHeader.CanLogin : -1;
  const idxIsAdmin = Object.prototype.hasOwnProperty.call(indexByHeader, 'IsAdmin') ? indexByHeader.IsAdmin : -1;

  const hasAnyManagedColumn = [
    idxNormalizedUserName,
    idxNormalizedEmail,
    idxId,
    idxSecurityStamp,
    idxConcurrencyStamp,
    idxResetRequired,
    idxEmailConfirmed,
    idxPhoneConfirmed,
    idxLockoutEnabled,
    idxAccessFailedCount,
    idxTwoFactorEnabled,
    idxCanLogin,
    idxIsAdmin,
    idxCreatedAt,
    idxUpdatedAt
  ].some(idx => idx >= 0);

  if (!hasAnyManagedColumn) {
    return false;
  }

  const dataRange = sheet.getRange(2, 1, lastRow - 1, lastColumn);
  const values = dataRange.getValues();
  let mutated = false;

  for (let rowIndex = 0; rowIndex < values.length; rowIndex++) {
    const row = values[rowIndex];
    if (!rowHasMeaningfulData_(row)) {
      continue;
    }

    const rawUserName = idxUserName >= 0 ? String(row[idxUserName] || '').trim() : '';
    const rawEmail = idxEmail >= 0 ? String(row[idxEmail] || '').trim() : '';
    const rawFullName = idxFullName >= 0 ? String(row[idxFullName] || '').trim() : '';
    const rawCampaignId = idxCampaignId >= 0 ? String(row[idxCampaignId] || '').trim() : '';

    if (idxNormalizedUserName >= 0) {
      const candidate = normalizeUserNameValue_(rawUserName || rawEmail);
      const existingRaw = row[idxNormalizedUserName];
      const existingNormalized = normalizeUserNameValue_(existingRaw);
      if (candidate) {
        if (existingNormalized !== candidate || String(existingRaw || '').trim() !== candidate) {
          row[idxNormalizedUserName] = candidate;
          mutated = true;
        }
      } else if (existingNormalized && !rawUserName && !rawEmail) {
        row[idxNormalizedUserName] = '';
        mutated = true;
      }
    }

    if (idxNormalizedEmail >= 0) {
      const candidate = normalizeEmailValue_(rawEmail);
      const existingRaw = row[idxNormalizedEmail];
      const existingNormalized = normalizeEmailValue_(existingRaw);
      if (candidate) {
        if (existingNormalized !== candidate || String(existingRaw || '').trim() !== candidate) {
          row[idxNormalizedEmail] = candidate;
          mutated = true;
        }
      } else if (existingNormalized && !rawEmail) {
        row[idxNormalizedEmail] = '';
        mutated = true;
      }
    }

    const hasIdentityData = Boolean(
      (idxId >= 0 && !isBlankCell_(row[idxId])) ||
      rawUserName ||
      rawEmail ||
      rawFullName ||
      rawCampaignId
    );

    if (idxId >= 0 && isBlankCell_(row[idxId]) && hasIdentityData) {
      row[idxId] = generateUuid_();
      mutated = true;
    }

    if (idxSecurityStamp >= 0 && isBlankCell_(row[idxSecurityStamp]) && hasIdentityData) {
      row[idxSecurityStamp] = generateUuid_();
      mutated = true;
    }

    if (idxConcurrencyStamp >= 0 && isBlankCell_(row[idxConcurrencyStamp]) && hasIdentityData) {
      row[idxConcurrencyStamp] = generateUuid_();
      mutated = true;
    }

    const ensureBooleanDefault = (idx, defaultValue) => {
      if (idx < 0) return;
      if (!isBlankCell_(row[idx])) return;
      row[idx] = toSheetBooleanString_(defaultValue);
      mutated = true;
    };

    ensureBooleanDefault(idxResetRequired, false);
    ensureBooleanDefault(idxEmailConfirmed, false);
    ensureBooleanDefault(idxPhoneConfirmed, false);
    ensureBooleanDefault(idxLockoutEnabled, false);
    ensureBooleanDefault(idxTwoFactorEnabled, false);
    ensureBooleanDefault(idxCanLogin, true);
    ensureBooleanDefault(idxIsAdmin, false);

    if (idxAccessFailedCount >= 0 && isBlankCell_(row[idxAccessFailedCount])) {
      row[idxAccessFailedCount] = 0;
      mutated = true;
    }

    let rowTimestamp = null;
    const ensureTimestamp = idx => {
      if (idx < 0) return;
      if (!isBlankCell_(row[idx])) return;
      if (!rowTimestamp) rowTimestamp = new Date();
      row[idx] = rowTimestamp;
      mutated = true;
    };

    if (idxCreatedAt >= 0 && isBlankCell_(row[idxCreatedAt])) {
      if (idxUpdatedAt >= 0 && !isBlankCell_(row[idxUpdatedAt])) {
        row[idxCreatedAt] = row[idxUpdatedAt];
        mutated = true;
      } else {
        ensureTimestamp(idxCreatedAt);
      }
    }

    if (idxUpdatedAt >= 0 && isBlankCell_(row[idxUpdatedAt])) {
      if (idxCreatedAt >= 0 && !isBlankCell_(row[idxCreatedAt])) {
        row[idxUpdatedAt] = row[idxCreatedAt];
        mutated = true;
      } else {
        ensureTimestamp(idxUpdatedAt);
      }
    }
  }

  if (mutated) {
    dataRange.setValues(values);
  }

  return mutated;
}
if (typeof readManagerAssignments_ !== 'function') {
  function readManagerAssignments_() {
    const name = getManagerUsersSheetName_();
    const rows = readSheet(name) || [];
    return rows.map(r => ({
      ManagerUserID: String(r.ManagerUserID || r.ManagerID || r.ManagerId || r.ManagerUserId || '').trim(),
      UserID: String(r.UserID || r.ManagedUserID || r.UserId || r.ManagedUserId || '').trim(),
      CampaignID: String(r.CampaignID || '').trim()
    })).filter(x => x.ManagerUserID && x.UserID);
  }
}

// ────────────────────────────────────────────────────────────────────────────
// Setup: Create/Repair sheet with headers (idempotent w/ caching & retry)
// ────────────────────────────────────────────────────────────────────────────
<<<<<<< HEAD
function resolveHeadersForEnsure_(name, headers) {
  const safeName = (name == null) ? '' : String(name);
  const normalized = Array.isArray(headers)
    ? headers
      .map(header => (header == null) ? '' : String(header).trim())
      .filter(Boolean)
    : [];

  const hasValidInput = normalized.length > 0;
  let candidate = hasValidInput ? normalized : [];

  if (!candidate.length) {
    let fallback = [];
    let fallbackSource = '';

    if (typeof getCanonicalSheetHeaders === 'function') {
      try {
        const canonical = getCanonicalSheetHeaders(safeName);
        if (Array.isArray(canonical) && canonical.length) {
          fallback = canonical;
          fallbackSource = 'canonical-map';
        }
      } catch (canonicalErr) {
        console.warn(`resolveHeadersForEnsure_: getCanonicalSheetHeaders(${safeName}) failed`, canonicalErr);
      }
    }

    if (!fallback.length
      && typeof getCanonicalUserHeaders === 'function'
      && safeName === (typeof USERS_SHEET === 'string' && USERS_SHEET ? USERS_SHEET : 'Users')) {
      try {
        const canonicalUsers = getCanonicalUserHeaders({ preferIdentityService: false });
        if (Array.isArray(canonicalUsers) && canonicalUsers.length) {
          fallback = canonicalUsers;
          fallbackSource = 'canonical-users';
        }
      } catch (userHeaderErr) {
        console.warn('resolveHeadersForEnsure_: getCanonicalUserHeaders failed', userHeaderErr);
      }
    }

    if (!fallback.length
      && safeName === (typeof USERS_SHEET === 'string' && USERS_SHEET ? USERS_SHEET : 'Users')
      && Array.isArray(DEFAULT_USER_HEADERS_FALLBACK)) {
      fallback = DEFAULT_USER_HEADERS_FALLBACK.slice();
      fallbackSource = 'default-users';
    }

    candidate = Array.isArray(fallback)
      ? fallback
        .map(header => (header == null) ? '' : String(header).trim())
        .filter(Boolean)
      : [];

    if (candidate.length && fallbackSource) {
      console.warn(`resolveHeadersForEnsure_: Using fallback headers (${fallbackSource}) for ${safeName}`);
    }
  }

  if (!candidate.length) {
    throw new Error('Invalid or empty headers provided');
  }

  const seen = new Set();
  const deduped = [];
  candidate.forEach(header => {
    if (!seen.has(header)) {
      seen.add(header);
      deduped.push(header);
    }
  });

  return deduped;
}

const __ensureSheetWithHeaders = (function () {
  function ensureSheetWithHeadersImpl(name, headers) {
    const MAX_RETRIES = 3;
    const BASE_DELAY_MS = 1000;
    const recursionGuardKey = `RECURSION_GUARD_${name}`;
    const ss = SpreadsheetApp.getActiveSpreadsheet();

    function sleep(ms) { Utilities.sleep(ms); }

    try {
      const recursionGuard = PropertiesService.getScriptProperties().getProperty(recursionGuardKey);
      if (recursionGuard === 'active') {
        console.log(`Recursion detected for sheet ${name}, skipping ensureSheetWithHeaders`);
        return ss.getSheetByName(name);
      }
      PropertiesService.getScriptProperties().setProperty(recursionGuardKey, 'active');

      const resolvedHeaders = resolveHeadersForEnsure_(name, headers);
      const uniqueHeaders = new Set(resolvedHeaders);
      if (uniqueHeaders.size !== resolvedHeaders.length) {
        throw new Error('Duplicate headers detected');
      }

      const cacheKey = `SHEET_EXISTS_${name}`;
      const cached = scriptCache.get(cacheKey);
      let sh = ss.getSheetByName(name);

      if (sh && areHeadersAligned_(sh, resolvedHeaders)) {
        if (typeof registerTableSchema === 'function') {
          try { registerTableSchema(name, { headers: resolvedHeaders }); } catch (regErr) { console.warn(`registerTableSchema(${name}) failed`, regErr); }
        }
        return sh;
      }

      if (cached === 'true' && sh) {
        console.log(`Cache hit: Sheet ${name} exists`);
      }

      let lastError = null;
      for (let attempt = 1; attempt <= MAX_RETRIES; attempt++) {
        try {
          sh = ss.getSheetByName(name);
          if (!sh) {
            sh = ss.insertSheet(name);
            console.log(`Created sheet ${name}`);
          }

          const mutated = syncSheetColumnsAndHeaders_(sh, resolvedHeaders);
          if (mutated) {
            console.log(`Synchronized headers for ${name}`);
          }

          const backfilled = backfillSheetDataIfPossible_(sh);
          if (backfilled) {
            console.log(`Backfilled derived data for ${name}`);
          }

          scriptCache.put(cacheKey, 'true', CACHE_TTL_SEC);

          if (typeof registerTableSchema === 'function') {
            try { registerTableSchema(name, { headers: resolvedHeaders }); } catch (regErr) { console.warn(`registerTableSchema(${name}) failed`, regErr); }
          }

          return sh;
        } catch (e) {
          lastError = e;
=======
function resolveHeadersForEnsure_(name, headers) {
  const safeName = (name == null) ? '' : String(name);
  const normalized = Array.isArray(headers)
    ? headers
      .map(header => (header == null) ? '' : String(header).trim())
      .filter(Boolean)
    : [];

  const hasValidInput = normalized.length > 0;
  let candidate = hasValidInput ? normalized : [];

  if (!candidate.length) {
    let fallback = [];
    let fallbackSource = '';

    if (typeof getCanonicalSheetHeaders === 'function') {
      try {
        const canonical = getCanonicalSheetHeaders(safeName);
        if (Array.isArray(canonical) && canonical.length) {
          fallback = canonical;
          fallbackSource = 'canonical-map';
        }
      } catch (canonicalErr) {
        console.warn(`resolveHeadersForEnsure_: getCanonicalSheetHeaders(${safeName}) failed`, canonicalErr);
      }
    }

    if (!fallback.length
      && typeof getCanonicalUserHeaders === 'function'
      && safeName === (typeof USERS_SHEET === 'string' && USERS_SHEET ? USERS_SHEET : 'Users')) {
      try {
        const canonicalUsers = getCanonicalUserHeaders({ preferIdentityService: false });
        if (Array.isArray(canonicalUsers) && canonicalUsers.length) {
          fallback = canonicalUsers;
          fallbackSource = 'canonical-users';
        }
      } catch (userHeaderErr) {
        console.warn('resolveHeadersForEnsure_: getCanonicalUserHeaders failed', userHeaderErr);
      }
    }

    if (!fallback.length
      && safeName === (typeof USERS_SHEET === 'string' && USERS_SHEET ? USERS_SHEET : 'Users')
      && Array.isArray(DEFAULT_USER_HEADERS_FALLBACK)) {
      fallback = DEFAULT_USER_HEADERS_FALLBACK.slice();
      fallbackSource = 'default-users';
    }

    candidate = Array.isArray(fallback)
      ? fallback
        .map(header => (header == null) ? '' : String(header).trim())
        .filter(Boolean)
      : [];

    if (candidate.length && fallbackSource) {
      console.warn(`resolveHeadersForEnsure_: Using fallback headers (${fallbackSource}) for ${safeName}`);
    }
  }

  if (!candidate.length) {
    throw new Error('Invalid or empty headers provided');
  }

  const seen = new Set();
  const deduped = [];
  candidate.forEach(header => {
    if (!seen.has(header)) {
      seen.add(header);
      deduped.push(header);
    }
  });

  return deduped;
}

const __ensureSheetWithHeaders = (function () {
  function ensureSheetWithHeadersImpl(name, headers) {
    const MAX_RETRIES = 3;
    const BASE_DELAY_MS = 1000;
    const recursionGuardKey = `RECURSION_GUARD_${name}`;
    const ss = SpreadsheetApp.getActiveSpreadsheet();

    function sleep(ms) { Utilities.sleep(ms); }

    try {
      const recursionGuard = PropertiesService.getScriptProperties().getProperty(recursionGuardKey);
      if (recursionGuard === 'active') {
        console.log(`Recursion detected for sheet ${name}, skipping ensureSheetWithHeaders`);
        return ss.getSheetByName(name);
      }
      PropertiesService.getScriptProperties().setProperty(recursionGuardKey, 'active');

      const resolvedHeaders = resolveHeadersForEnsure_(name, headers);
      const uniqueHeaders = new Set(resolvedHeaders);
      if (uniqueHeaders.size !== resolvedHeaders.length) {
        throw new Error('Duplicate headers detected');
      }

      const cacheKey = `SHEET_EXISTS_${name}`;
      const cached = scriptCache.get(cacheKey);
      let sh = ss.getSheetByName(name);

      if (sh && areHeadersAligned_(sh, resolvedHeaders)) {
        if (typeof registerTableSchema === 'function') {
          try { registerTableSchema(name, { headers: resolvedHeaders }); } catch (regErr) { console.warn(`registerTableSchema(${name}) failed`, regErr); }
        }
        return sh;
      }

      if (cached === 'true' && sh) {
        console.log(`Cache hit: Sheet ${name} exists`);
      }

      let lastError = null;
      for (let attempt = 1; attempt <= MAX_RETRIES; attempt++) {
        try {
          sh = ss.getSheetByName(name);
          if (!sh) {
            sh = ss.insertSheet(name);
            console.log(`Created sheet ${name}`);
          }

          const mutated = syncSheetColumnsAndHeaders_(sh, resolvedHeaders);
          if (mutated) {
            console.log(`Synchronized headers for ${name}`);
          }

          const backfilled = backfillSheetDataIfPossible_(sh);
          if (backfilled) {
            console.log(`Backfilled derived data for ${name}`);
          }

          scriptCache.put(cacheKey, 'true', CACHE_TTL_SEC);

          if (typeof registerTableSchema === 'function') {
            try { registerTableSchema(name, { headers: resolvedHeaders }); } catch (regErr) { console.warn(`registerTableSchema(${name}) failed`, regErr); }
          }

          return sh;
        } catch (e) {
          lastError = e;
>>>>>>> 158dbcaa
          if (e.message.includes('timed out') && attempt < MAX_RETRIES) {
            const delay = BASE_DELAY_MS * Math.pow(2, attempt - 1);
            console.log(`Attempt ${attempt} failed for ${name}: ${e.message}. Retrying after ${delay}ms`);
            sleep(delay);
            continue;
          }
          throw e;
        }
      }
      throw lastError || new Error(`Failed to ensure sheet ${name} after ${MAX_RETRIES} attempts`);
    } catch (e) {
      console.error(`ensureSheetWithHeaders(${name}) failed: ${e.message}, Document ID: ${ss.getId()}`);
      throw e;
    } finally {
      PropertiesService.getScriptProperties().deleteProperty(recursionGuardKey);
    }
  }

  return ensureSheetWithHeadersImpl;
})();

(function (global) {
  const previous = (typeof global.ensureSheetWithHeaders === 'function') ? global.ensureSheetWithHeaders.bind(global) : null;
  global.ensureSheetWithHeaders = function (name, headers) {
    try {
      return __ensureSheetWithHeaders(name, headers);
    } catch (err) {
      if (previous) {
        try { return previous(name, headers); } catch (fallbackErr) { safeWriteError && safeWriteError('ensureSheetWithHeadersFallback', fallbackErr); }
      }
      throw err;
    }
  };
})(typeof globalThis !== 'undefined' ? globalThis : this);

// ────────────────────────────────────────────────────────────────────────────
// Error / Debug logging
// ────────────────────────────────────────────────────────────────────────────
if (typeof writeError !== 'function') {
  function writeError(context, error) {
    try {
      const errorMsg = error && error.message ? error.message : String(error);
      console.error(`${context}: ${errorMsg}`);
      if (error && error.stack) console.error(error.stack);
      const sh = ensureSheetWithHeaders(ERROR_LOGS_SHEET, ERROR_LOGS_HEADERS);
      sh.appendRow([new Date(), errorMsg, error && error.stack ? error.stack : '']);
      invalidateCache(ERROR_LOGS_SHEET);
    } catch (_) { }
  }
}
function writeDebug(msg) {
  try {
    const ss = SpreadsheetApp.getActiveSpreadsheet();
    let sh = ss.getSheetByName(DEBUG_LOGS_SHEET);
    if (!sh) {
      sh = ss.insertSheet(DEBUG_LOGS_SHEET);
      sh.getRange(1, 1, 1, DEBUG_LOGS_HEADERS.length).setValues([DEBUG_LOGS_HEADERS]).setFontWeight('bold');
      sh.setFrozenRows(1);
    }
    sh.appendRow([new Date(), String(msg)]);
    invalidateCache(DEBUG_LOGS_SHEET);
  } catch (e) { console.log(`writeDebug failed: ${e.message}`); }
}
function safeWriteError(context, error) {
  try {
    const msg = error && error.message ? error.message : String(error);
    const stack = error && error.stack ? error.stack : '';
    writeError(context, msg);
    if (stack) writeError(`${context} Stack`, stack);
  } catch (writeErr) {
    console.error('safeWriteError failed:', { context, writeErr: writeErr && writeErr.message });
  }
}

// ────────────────────────────────────────────────────────────────────────────
// Sheet read w/ caching
// ────────────────────────────────────────────────────────────────────────────
const __readSheet = (function () {
  function readSheetImpl(sheetName, optionsOrCache) {
    const { useCache, allowScriptCache, queryOptions, tenantContext: explicitTenantContext, campaignId: requestedCampaignId, userId: requestedUserId, suppressTenantContext } = _normalizeReadSheetOptions_(optionsOrCache);
    const cacheKey = allowScriptCache ? `DATA_${sheetName}` : null;

    if (allowScriptCache && cacheKey) {
      try {
        const cached = scriptCache.get(cacheKey);
        if (cached) return JSON.parse(cached);
      } catch (cacheErr) {
        console.warn(`Failed to read cache for ${sheetName}: ${cacheErr.message}`);
      }
    }

    let data = null;
    let usedDatabaseManager = false;

    var schemaRegistry;
    try {
      schemaRegistry = typeof __DB_SCHEMA_REGISTRY__ !== 'undefined'
        ? __DB_SCHEMA_REGISTRY__
        : (typeof globalThis !== 'undefined' ? globalThis.__DB_SCHEMA_REGISTRY__ : null);
    } catch (_) { schemaRegistry = null; }
    var schema = schemaRegistry ? schemaRegistry[sheetName] : null;

    const guardActive = (function () {
      try {
        const globalObj = (typeof globalThis !== 'undefined') ? globalThis : this;
        return Boolean(globalObj && Number(globalObj.__READ_SHEET_SUPPRESS_TENANT_CONTEXT__ || 0) > 0);
      } catch (_) {
        return false;
      }
    })();

    var tenantContext = explicitTenantContext || null;
    var currentUser = null;
    const skipTenantContext = suppressTenantContext || guardActive;
    if (!tenantContext && schema && schema.tenantColumn && !skipTenantContext) {
      var targetCampaignId = requestedCampaignId || null;
      var targetUserId = requestedUserId || null;
      if (!targetCampaignId && queryOptions && queryOptions.where) {
        targetCampaignId = queryOptions.where.CampaignID || queryOptions.where.CampaignId || queryOptions.where.campaignId || null;
      }
      if (typeof getCurrentUser === 'function') {
        try { currentUser = getCurrentUser(); } catch (ctxErr) { console.warn('readSheet: getCurrentUser failed', ctxErr); }
      }
      if (!targetUserId && currentUser && currentUser.ID) {
        targetUserId = currentUser.ID;
      }
      if (typeof TenantSecurity !== 'undefined' && TenantSecurity && targetUserId) {
        try {
          tenantContext = TenantSecurity.getTenantContext(targetUserId, targetCampaignId).context;
        } catch (tenantErr) {
          console.warn(`readSheet(${sheetName}): tenant context error`, tenantErr);
        }
      }
    }

    if (typeof dbSelect === 'function') {
      try {
        const query = Object.assign({}, queryOptions);
        if (!useCache) query.cache = false;
        data = dbSelect(sheetName, query, tenantContext);
        if (Array.isArray(data)) usedDatabaseManager = true;
      } catch (dbErr) {
        safeWriteError && safeWriteError(`readSheet(${sheetName})`, dbErr);
        data = null;
      }
    }

    if (!Array.isArray(data)) {
      data = _legacyReadSheet_(sheetName);
    }

    if (allowScriptCache && cacheKey && Array.isArray(data)) {
      try {
        scriptCache.put(cacheKey, JSON.stringify(data), CACHE_TTL_SEC);
      } catch (cachePutErr) {
        console.warn(`Failed to cache ${sheetName}: ${cachePutErr.message}`);
      }
    }

    if (!usedDatabaseManager && typeof queryOptions === 'object' && Object.keys(queryOptions).length) {
      data = _applyQueryOptions_(data, queryOptions);
    }

    return Array.isArray(data) ? data : [];
  }

  return readSheetImpl;
})();

(function (global) {
  const previousRead = (typeof global.readSheet === 'function') ? global.readSheet.bind(global) : null;
  global.readSheet = function (sheetName, optionsOrCache) {
    try {
      return __readSheet(sheetName, optionsOrCache);
    } catch (err) {
      if (previousRead) {
        try { return previousRead(sheetName, optionsOrCache); } catch (fallbackErr) { safeWriteError && safeWriteError('readSheetFallback', fallbackErr); }
      }
      throw err;
    }
  };
})(typeof globalThis !== 'undefined' ? globalThis : this);

const __invalidateCache = (function () {
  function invalidateCacheImpl(sheetName) {
    try { scriptCache.remove(`DATA_${sheetName}`); } catch (e) { console.error('invalidateCache failed:', e); }
    if (typeof DatabaseManager !== 'undefined' && DatabaseManager && typeof DatabaseManager.dropTableCache === 'function') {
      try { DatabaseManager.dropTableCache(sheetName); } catch (err) { console.error('DatabaseManager cache drop failed:', err); }
    }
  }

  return invalidateCacheImpl;
})();

(function (global) {
  const previousInvalidate = (typeof global.invalidateCache === 'function') ? global.invalidateCache.bind(global) : null;
  global.invalidateCache = function (sheetName) {
    __invalidateCache(sheetName);
    if (previousInvalidate && previousInvalidate !== global.invalidateCache) {
      try { previousInvalidate(sheetName); } catch (fallbackErr) { safeWriteError && safeWriteError('invalidateCacheFallback', fallbackErr); }
    }
  };
})(typeof globalThis !== 'undefined' ? globalThis : this);

function _normalizeReadSheetOptions_(optionsOrCache) {
  let options = {};
  let useCache = true;
  if (typeof optionsOrCache === 'boolean') {
    useCache = optionsOrCache;
  } else if (optionsOrCache && typeof optionsOrCache === 'object') {
    options = optionsOrCache;
    if (Object.prototype.hasOwnProperty.call(options, 'useCache')) {
      useCache = options.useCache !== false;
    } else if (Object.prototype.hasOwnProperty.call(options, 'cache')) {
      useCache = options.cache !== false;
    }
  }

  const queryKeys = ['where', 'filter', 'map', 'sortBy', 'sortDesc', 'offset', 'limit', 'columns'];
  const queryOptions = {};
  queryKeys.forEach(key => {
    if (typeof options[key] !== 'undefined') queryOptions[key] = options[key];
  });

  const hasFunctions = typeof queryOptions.filter === 'function' || typeof queryOptions.map === 'function';
  const allowScriptCache = useCache && !hasFunctions && Object.keys(queryOptions).length === 0;

  let tenantContext = null;
  if (options && typeof options === 'object') {
    if (typeof options.tenantContext !== 'undefined') {
      if (typeof options.tenantContext === 'string' || typeof options.tenantContext === 'number') {
        tenantContext = { tenantId: String(options.tenantContext) };
      } else if (options.tenantContext && typeof options.tenantContext === 'object') {
        tenantContext = Object.assign({}, options.tenantContext);
      }
    } else if (typeof options.tenantId !== 'undefined') {
      tenantContext = { tenantId: String(options.tenantId) };
    } else if (typeof options.campaignId !== 'undefined') {
      tenantContext = { tenantId: String(options.campaignId) };
    }
  }

  const campaignId = options && typeof options === 'object' && typeof options.campaignId !== 'undefined'
    ? String(options.campaignId)
    : null;
  const userId = options && typeof options === 'object' && typeof options.userId !== 'undefined'
    ? String(options.userId)
    : null;

  const suppressTenantContext = Boolean(options && (options.suppressTenantContext || options.skipTenantContext));

  return { useCache, allowScriptCache, queryOptions, tenantContext, campaignId, userId, suppressTenantContext };
}

function _legacyReadSheet_(sheetName) {
  try {
    const isCampaignSheet = sheetName === CAMPAIGNS_SHEET;
    const ss = SpreadsheetApp.getActiveSpreadsheet();
    const sh = ss.getSheetByName(sheetName);
    if (!sh) { safeWriteError && safeWriteError(`readSheet(${sheetName})`, `Sheet ${sheetName} not found`); return []; }

    const lastRow = sh.getLastRow();
    const lastCol = sh.getLastColumn();
    if (lastRow < 2 || lastCol < 1) return [];

    const vals = sh.getRange(1, 1, lastRow, lastCol).getValues();
    const headers = vals.shift().map(h => String(h).trim() || null);
    if (headers.some(h => !h)) return [];
    const uniqueHeaders = new Set(headers);
    if (uniqueHeaders.size !== headers.length) return [];

    return vals.map(row => {
      const obj = {};
      let hasData = row.some(v => v !== '' && v != null);
      if (isCampaignSheet) {
        const idIndex = headers.indexOf('ID');
        const nameIndex = headers.indexOf('Name');
        hasData = row[idIndex] && row[nameIndex];
      }
      if (!hasData) return null;

      row.forEach((v, i) => {
        if (!headers[i]) return;
        obj[headers[i]] = (isCampaignSheet && headers[i].includes('At') && v && !isNaN(new Date(v))) ? new Date(v).toISOString() : v;
      });
      return obj;
    }).filter(Boolean);
  } catch (e) {
    safeWriteError && safeWriteError(`readSheet(${sheetName})`, e);
    return [];
  }
}

function _applyQueryOptions_(rows, options) {
  if (!Array.isArray(rows) || !options) return Array.isArray(rows) ? rows : [];
  let filtered = rows.slice();

  if (options.where && typeof options.where === 'object') {
    filtered = filtered.filter(row => _matchesWhere_(row, options.where));
  }

  if (options.filter && typeof options.filter === 'function') {
    filtered = filtered.filter(options.filter);
  }

  if (options.map && typeof options.map === 'function') {
    filtered = filtered.map(options.map);
  }

  if (options.sortBy) {
    const key = options.sortBy;
    const desc = !!options.sortDesc;
    filtered.sort((a, b) => {
      const av = a[key];
      const bv = b[key];
      if (av === bv) return 0;
      if (av === undefined || av === null || av === '') return desc ? 1 : -1;
      if (bv === undefined || bv === null || bv === '') return desc ? -1 : 1;
      if (av > bv) return desc ? -1 : 1;
      if (av < bv) return desc ? 1 : -1;
      return 0;
    });
  }

  const offset = options.offset || 0;
  const limit = typeof options.limit === 'number' ? options.limit : null;
  if (offset || limit !== null) {
    const start = offset;
    const end = limit !== null ? offset + limit : filtered.length;
    filtered = filtered.slice(start, end);
  }

  if (options.columns && Array.isArray(options.columns) && options.columns.length) {
    filtered = filtered.map(row => {
      const projected = {};
      options.columns.forEach(col => { projected[col] = row[col]; });
      return projected;
    });
  }

  return filtered;
}

function _matchesWhere_(row, where) {
  const keys = Object.keys(where);
  for (let i = 0; i < keys.length; i++) {
    const key = keys[i];
    const expected = where[key];
    const actual = row[key];
    if (expected instanceof RegExp) {
      if (!expected.test(String(actual || ''))) return false;
    } else if (expected && typeof expected === 'object' && !Array.isArray(expected)) {
      if (!_evaluateWhereOperator_(actual, expected)) return false;
    } else if (String(actual) !== String(expected)) {
      return false;
    }
  }
  return true;
}

function _evaluateWhereOperator_(actual, expression) {
  const ops = Object.keys(expression);
  for (let i = 0; i < ops.length; i++) {
    const op = ops[i];
    const value = expression[op];
    switch (op) {
      case '$gt':
        if (!(actual > value)) return false;
        break;
      case '$gte':
        if (!(actual >= value)) return false;
        break;
      case '$lt':
        if (!(actual < value)) return false;
        break;
      case '$lte':
        if (!(actual <= value)) return false;
        break;
      case '$ne':
        if (actual === value) return false;
        break;
      case '$in':
        if (!Array.isArray(value) || value.indexOf(actual) === -1) return false;
        break;
      case '$nin':
        if (Array.isArray(value) && value.indexOf(actual) !== -1) return false;
        break;
      default:
        if (String(actual) !== String(expression[op])) return false;
    }
  }
  return true;
}

// ────────────────────────────────────────────────────────────────────────────
// Employment helpers (basic validation)
// ────────────────────────────────────────────────────────────────────────────
function getValidEmploymentStatuses() {
  return ['Active', 'Inactive', 'Terminated', 'On Leave', 'Probation', 'Contract', 'Part Time', 'Full Time', 'Suspended'];
}
function validateEmploymentStatus(status) {
  if (!status) return true;
  return getValidEmploymentStatuses().includes(String(status).trim());
}
function validateHireDate(dateStr) {
  if (!dateStr) return true;
  try { const d = new Date(dateStr); return !isNaN(d.getTime()) && d <= new Date(); } catch (_) { return false; }
}
function validateCountry(country) {
  if (!country) return true;
  const s = String(country).trim(); return s.length >= 2 && s.length <= 100;
}

// ────────────────────────────────────────────────────────────────────────────
// Multi-campaign: special campaign row
// ────────────────────────────────────────────────────────────────────────────
function getOrCreateMultiCampaignId() {
  try {
    const sheet = ensureSheetWithHeaders(CAMPAIGNS_SHEET, CAMPAIGNS_HEADERS);
    const rows = readSheet(CAMPAIGNS_SHEET) || [];
    const row = rows.find(c => String(c.Name || '').trim().toLowerCase() === MULTI_CAMPAIGN_NAME.toLowerCase());
    if (row) return row.ID;

    const id = Utilities.getUuid(), now = new Date();
    sheet.appendRow([id, MULTI_CAMPAIGN_NAME, 'System-wide navigation container', now, now]);
    invalidateCache(CAMPAIGNS_SHEET);
    return id;
  } catch (e) {
    safeWriteError('getOrCreateMultiCampaignId', e);
    return null;
  }
}
function invalidateNavigationCache(campaignId) {
  if (!campaignId) return;
  ['NAVIGATION_', 'CAMPAIGN_PAGES_', 'PAGE_CATEGORIES_'].forEach(prefix => {
    try { scriptCache.remove(`${prefix}${campaignId}`); } catch (_) { }
  });
}

// ────────────────────────────────────────────────────────────────────────────
// Enhanced Page Discovery: Define all pages reflected by routing
// ────────────────────────────────────────────────────────────────────────────
function getAllPagesFromActualRouting() {
  const discoveredPages = [
    // DASHBOARD & ANALYTICS
    { key: 'dashboard', title: 'Dashboard', icon: 'fas fa-tachometer-alt', description: 'Main dashboard with OKR metrics and analytics', isSystem: true, requiresAdmin: false, category: 'Dashboard & Analytics', isMainPage: true },
    { key: 'agent-experience', title: 'Agent Experience', icon: 'fas fa-user-headset', description: 'Personalized workspace for frontline specialists with schedules, tasks, and communications', isSystem: true, requiresAdmin: false, category: 'Dashboard & Analytics', isMainPage: true },
    { key: 'goalsetting', title: 'Goal Setting', icon: 'fas fa-bullseye', description: 'Create, track, and update OKRs and performance targets', isSystem: true, requiresAdmin: false, category: 'Dashboard & Analytics' },

    // LEADERSHIP & EXECUTIVE HUBS
    { key: 'manager-executive-experience', title: 'Manager & Executive Experience', icon: 'fas fa-briefcase', description: 'Leadership analytics, coaching metrics, and cross-campaign oversight', isSystem: true, requiresAdmin: true, category: 'Dashboard & Analytics' },

    // QUALITY ASSURANCE
    { key: 'qualityform', title: 'Quality Form', icon: 'fas fa-clipboard-check', description: 'Quality assurance evaluation form (campaign-aware routing)', isSystem: true, requiresAdmin: false, category: 'Quality Assurance' },
    { key: 'ibtrqualityreports', title: 'QA Dashboard', icon: 'fas fa-chart-pie', description: 'Quality assurance dashboard and reports (campaign-aware routing)', isSystem: true, requiresAdmin: false, category: 'Quality Assurance' },
    { key: 'qualityview', title: 'Quality View', icon: 'fas fa-eye', description: 'View individual quality assurance records', isSystem: true, requiresAdmin: false, category: 'Quality Assurance' },
    { key: 'qualitylist', title: 'Quality List', icon: 'fas fa-list-check', description: 'List all quality assurance records', isSystem: true, requiresAdmin: false, category: 'Quality Assurance' },
    { key: 'unifiedqadashboard', title: 'Unified QA Dashboard', icon: 'fas fa-layer-group', description: 'Cross-campaign QA dashboard for consolidated quality analytics', isSystem: true, requiresAdmin: false, category: 'Quality Assurance' },
    { key: 'qacollablist', title: 'QA Collaboration List', icon: 'fas fa-users-gear', description: 'Collaborative queue of QA audits and action items', isSystem: true, requiresAdmin: false, category: 'Quality Assurance' },
    { key: 'qacollabview', title: 'QA Collaboration View', icon: 'fas fa-users-viewfinder', description: 'Detailed view of collaborative QA audit items', isSystem: true, requiresAdmin: false, category: 'Quality Assurance' },
    { key: 'qualitycollabform', title: 'QA Collaboration Form', icon: 'fas fa-clipboard-list', description: 'Submit or update collaborative QA action plans', isSystem: true, requiresAdmin: false, category: 'Quality Assurance' },

    // CAMPAIGN-SPECIFIC QA
    { key: 'independencequality', title: 'Independence Insurance QA', icon: 'fas fa-shield-alt', description: 'Quality assurance form for Independence Insurance campaign', isSystem: true, requiresAdmin: false, category: 'Campaign QA' },
    { key: 'independenceqadashboard', title: 'Independence QA Dashboard', icon: 'fas fa-chart-line', description: 'Unified QA dashboard for Independence Insurance', isSystem: true, requiresAdmin: false, category: 'Campaign QA' },
    { key: 'creditsuiteqa', title: 'Credit Suite QA', icon: 'fas fa-credit-card', description: 'Quality assurance form for Credit Suite campaign', isSystem: true, requiresAdmin: false, category: 'Campaign QA' },
    { key: 'qa-dashboard', title: 'Credit Suite QA Dashboard', icon: 'fas fa-chart-area', description: 'QA dashboard for Credit Suite campaign', isSystem: true, requiresAdmin: false, category: 'Campaign QA' },
    { key: 'groundingqaform', title: 'Grounding QA Form', icon: 'fas fa-seedling', description: 'Campaign-specific QA form for Grounding support teams', isSystem: true, requiresAdmin: false, category: 'Campaign QA' },

    // REPORTING
    { key: 'callreports', title: 'Call Reports', icon: 'fas fa-phone-volume', description: 'Call analytics and reporting dashboard with CSV export', isSystem: true, requiresAdmin: false, category: 'Reporting & Analytics' },
    { key: 'attendancereports', title: 'Attendance Reports', icon: 'fas fa-chart-bar', description: 'Attendance analytics and reports with CSV export', isSystem: true, requiresAdmin: false, category: 'Reporting & Analytics' },
    { key: 'collaboration-reporting', title: 'Collaboration Reporting', icon: 'fas fa-people-arrows', description: 'Collaboration analytics, sentiment tracking, and engagement insights', isSystem: true, requiresAdmin: false, category: 'Reporting & Analytics' },

    // COACHING
    { key: 'coachingdashboard', title: 'Coaching Dashboard', icon: 'fas fa-chalkboard-teacher', description: 'Coaching metrics and management dashboard', isSystem: true, requiresAdmin: false, category: 'Coaching & Development' },
    { key: 'coachingview', title: 'Coaching View', icon: 'fas fa-search-plus', description: 'View individual coaching session details', isSystem: true, requiresAdmin: false, category: 'Coaching & Development' },
    { key: 'coachinglist', title: 'Coaching List', icon: 'fas fa-list-ul', description: 'List of all coaching sessions', isSystem: true, requiresAdmin: false, category: 'Coaching & Development' },
    { key: 'coachings', title: 'Coachings', icon: 'fas fa-users', description: 'Alternative route for coaching sessions management', isSystem: true, requiresAdmin: false, category: 'Coaching & Development' },
    { key: 'coachingsheet', title: 'Coaching Form', icon: 'fas fa-file-signature', description: 'Create and edit coaching session forms', isSystem: true, requiresAdmin: false, category: 'Coaching & Development' },
    { key: 'coaching', title: 'Coaching Interface', icon: 'fas fa-graduation-cap', description: 'Alternative coaching interface', isSystem: true, requiresAdmin: false, category: 'Coaching & Development' },

    // TASKS
    { key: 'tasksmanager', title: 'Task Board', icon: 'fas fa-columns', description: 'Kanban-style task board management', isSystem: true, requiresAdmin: false, category: 'Task Management' },
    { key: 'taskform', title: 'Task Form', icon: 'fas fa-plus-square', description: 'Create and edit individual tasks', isSystem: true, requiresAdmin: false, category: 'Task Management' },

    // SCHEDULING
    { key: 'schedulemanagement', title: 'Schedule Management', icon: 'fas fa-calendar-week', description: 'Manage work schedules and shifts', isSystem: true, requiresAdmin: false, category: 'Scheduling & Time' },
    { key: 'attendancecalendar', title: 'Attendance Calendar', icon: 'fas fa-calendar-check', description: 'Calendar view for attendance tracking', isSystem: true, requiresAdmin: false, category: 'Scheduling & Time' },
    { key: 'slotmanagement', title: 'Shift Slot Management', icon: 'fas fa-clock', description: 'Manage shift slots and time allocations', isSystem: true, requiresAdmin: false, category: 'Scheduling & Time' },
    { key: 'agent-schedule', title: 'Agent Schedule', icon: 'fas fa-calendar-day', description: 'Personal schedule and shift details for agents', isSystem: true, requiresAdmin: false, category: 'Scheduling & Time' },

    // WORKFLOW
    { key: 'escalations', title: 'Escalations', icon: 'fas fa-exclamation-triangle', description: 'Issue escalation management and tracking', isSystem: true, requiresAdmin: false, category: 'Workflow & Operations' },
    { key: 'eodreport', title: 'EOD Report', icon: 'fas fa-clipboard-check', description: 'End of day reporting and task completion', isSystem: true, requiresAdmin: false, category: 'Workflow & Operations' },
    { key: 'incentives', title: 'Incentives', icon: 'fas fa-trophy', description: 'Employee incentives and rewards program', isSystem: true, requiresAdmin: false, category: 'Workflow & Operations' },

    // COMMUNICATION
    { key: 'search', title: 'Web Search', icon: 'fas fa-search', description: 'Global web search functionality', isSystem: true, requiresAdmin: false, category: 'Communication' },
    { key: 'chat', title: 'Team Chat', icon: 'fas fa-comments', description: 'Team communication and messaging system', isSystem: true, requiresAdmin: false, category: 'Communication' },
    { key: 'bookmarks', title: 'Bookmarks', icon: 'fas fa-bookmark', description: 'Personal bookmark manager', isSystem: true, requiresAdmin: false, category: 'Communication' },
    { key: 'notifications', title: 'Notifications', icon: 'fas fa-bell', description: 'System notifications and alerts', isSystem: true, requiresAdmin: false, category: 'Communication' },

    // ADMINISTRATION
    { key: 'manageuser', title: 'User Management', icon: 'fas fa-users-cog', description: 'Manage system users and permissions', isSystem: true, requiresAdmin: true, category: 'Administration' },
    { key: 'manageroles', title: 'Role Management', icon: 'fas fa-user-shield', description: 'Manage user roles and permissions', isSystem: true, requiresAdmin: true, category: 'Administration' },
    { key: 'managecampaign', title: 'Campaign Management', icon: 'fas fa-bullhorn', description: 'Manage campaigns and their configurations', isSystem: true, requiresAdmin: true, category: 'Administration' },
    { key: 'settings', title: 'Settings', icon: 'fas fa-cogs', description: 'System configuration and settings', isSystem: true, requiresAdmin: false, category: 'Administration' },

    // DATA MGMT
    { key: 'import', title: 'Data Import', icon: 'fas fa-file-import', description: 'Import data from CSV and other sources', isSystem: true, requiresAdmin: true, category: 'Data Management' },
    { key: 'importattendance', title: 'Import Attendance', icon: 'fas fa-file-upload', description: 'Import attendance data from external sources', isSystem: true, requiresAdmin: true, category: 'Data Management' },

    // UTILITIES
    { key: 'ackform', title: 'Acknowledgment Form', icon: 'fas fa-signature', description: 'Employee acknowledgment and signature forms', isSystem: true, requiresAdmin: false, category: 'Forms & Utilities' },
    { key: 'proxy', title: 'Proxy Service', icon: 'fas fa-exchange-alt', description: 'Proxy service for external content access', isSystem: true, requiresAdmin: false, category: 'Forms & Utilities' },

    // AUTH
    { key: 'setpassword', title: 'Set Password', icon: 'fas fa-key', description: 'Set new password for user account', isSystem: true, requiresAdmin: false, category: 'Authentication', isPublic: true },
    { key: 'resetpassword', title: 'Reset Password', icon: 'fas fa-unlock-alt', description: 'Reset forgotten password', isSystem: true, requiresAdmin: false, category: 'Authentication', isPublic: true },
    { key: 'resend-verification', title: 'Resend Verification', icon: 'fas fa-envelope-circle-check', description: 'Resend email verification link', isSystem: true, requiresAdmin: false, category: 'Authentication', isPublic: true },
    { key: 'resendverification', title: 'Resend Verification', icon: 'fas fa-envelope-circle-check', description: 'Alternative route for resending verification', isSystem: true, requiresAdmin: false, category: 'Authentication', isPublic: true },
    { key: 'forgotpassword', title: 'Forgot Password', icon: 'fas fa-question-circle', description: 'Initiate password reset process', isSystem: true, requiresAdmin: false, category: 'Authentication', isPublic: true },
    { key: 'forgot-password', title: 'Forgot Password', icon: 'fas fa-question-circle', description: 'Alternative route for password reset', isSystem: true, requiresAdmin: false, category: 'Authentication', isPublic: true },
    { key: 'emailconfirmed', title: 'Email Confirmed', icon: 'fas fa-check-circle', description: 'Email confirmation success page', isSystem: true, requiresAdmin: false, category: 'Authentication', isPublic: true },
    { key: 'email-confirmed', title: 'Email Confirmed', icon: 'fas fa-check-circle', description: 'Alternative route for email confirmation', isSystem: true, requiresAdmin: false, category: 'Authentication', isPublic: true }
  ];
  return discoveredPages;
}

// Category definitions
function getEnhancedPageCategories() {
  return {
    'Dashboard & Analytics': { icon: 'fas fa-chart-line', description: 'Main dashboards and analytics views', sortOrder: 1, color: '#3498db' },
    'Quality Assurance': { icon: 'fas fa-clipboard-check', description: 'Quality assurance forms and reporting', sortOrder: 2, color: '#e74c3c' },
    'Campaign QA': { icon: 'fas fa-shield-alt', description: 'Campaign-specific quality assurance', sortOrder: 3, color: '#9b59b6' },
    'Reporting & Analytics': { icon: 'fas fa-chart-bar', description: 'Reports and data analytics', sortOrder: 4, color: '#f39c12' },
    'Coaching & Development': { icon: 'fas fa-chalkboard-teacher', description: 'Employee coaching and development', sortOrder: 5, color: '#27ae60' },
    'Task Management': { icon: 'fas fa-tasks', description: 'Task creation and management', sortOrder: 6, color: '#2ecc71' },
    'Scheduling & Time': { icon: 'fas fa-calendar-alt', description: 'Schedule and time management', sortOrder: 7, color: '#16a085' },
    'Workflow & Operations': { icon: 'fas fa-cogs', description: 'Daily operations and workflow', sortOrder: 8, color: '#34495e' },
    'Communication': { icon: 'fas fa-comments', description: 'Communication and collaboration tools', sortOrder: 9, color: '#8e44ad' },
    'Administration': { icon: 'fas fa-users-cog', description: 'System administration and management', sortOrder: 10, color: '#c0392b' },
    'Data Management': { icon: 'fas fa-database', description: 'Data import and management', sortOrder: 11, color: '#d35400' },
    'Forms & Utilities': { icon: 'fas fa-tools', description: 'Special forms and utility functions', sortOrder: 12, color: '#7f8c8d' },
    'Authentication': { icon: 'fas fa-lock', description: 'Authentication and security pages', sortOrder: 13, color: '#95a5a6' }
  };
}

// Initialize system pages
function initializeEnhancedSystemPages() {
  try {
    ensureSheetWithHeaders(PAGES_SHEET, PAGES_HEADERS);
    const pagesSheet = SpreadsheetApp.getActiveSpreadsheet().getSheetByName(PAGES_SHEET);
    const existingPages = readSheet(PAGES_SHEET);
    if ((existingPages || []).length > 0) {
      enhancedAutoDiscoverAndSavePages({ force: true });
      return;
    }

    const systemPages = getAllPagesFromActualRouting();
    const now = new Date().toISOString();
    systemPages.forEach(page => {
      try {
        pagesSheet.appendRow([
          page.key, page.title, page.icon, page.description,
          page.isSystem === true, page.requiresAdmin === true, now, now
        ]);
      } catch (err) { console.error(`Failed to add page ${page.key}:`, err); }
    });

    invalidateCache(PAGES_SHEET);
  } catch (e) {
    safeWriteError('initializeEnhancedSystemPages', e);
  }
}

// Discovery + save/update Pages rows
function enhancedAutoDiscoverAndSavePages(opts = {}) {
  try {
    const { force = false, minIntervalSec = 300 } = opts;

    ensureSheetWithHeaders(PAGES_SHEET, PAGES_HEADERS);

    const prop = PropertiesService.getScriptProperties();
    const k = 'ENHANCED_PAGE_DISCOVERY_LAST_RUN';
    const last = Number(prop.getProperty(k) || '0');
    const now = Date.now();
    if (!force && last && (now - last) / 1000 < minIntervalSec) {
      return { skipped: true, reason: 'throttled' };
    }

    const discovered = getAllPagesFromActualRouting();
    const existing = readSheet(PAGES_SHEET) || [];
    const existingKeys = existing.map(p => (p.PageKey || '').toLowerCase());

    const newPages = discovered.filter(p => !existingKeys.includes(p.key.toLowerCase()));
    const pagesToUpdate = discovered.filter(p => existingKeys.includes(p.key.toLowerCase()));

    const sheet = ensureSheetWithHeaders(PAGES_SHEET, PAGES_HEADERS);
    const nowIso = new Date().toISOString();
    let addedCount = 0, updatedCount = 0;

    newPages.forEach(page => {
      try {
        sheet.appendRow([
          page.key, page.title, page.icon, page.description,
          !!page.isSystem, !!page.requiresAdmin, nowIso, nowIso
        ]);
        addedCount++;
      } catch (e) { console.error(`Failed to add page ${page.key}:`, e); }
    });

    if (pagesToUpdate.length > 0) {
      const data = sheet.getDataRange().getValues();
      const headers = data[0];
      const pageKeyIndex = headers.indexOf('PageKey');
      const titleIndex = headers.indexOf('PageTitle');
      const iconIndex = headers.indexOf('PageIcon');
      const descIndex = headers.indexOf('Description');
      const updatedAtIndex = headers.indexOf('UpdatedAt');

      pagesToUpdate.forEach(page => {
        try {
          const rowIndex = data.findIndex((row, idx) =>
            idx > 0 && row[pageKeyIndex] && String(row[pageKeyIndex]).toLowerCase() === page.key.toLowerCase()
          );
          if (rowIndex > 0) {
            const r = rowIndex + 1;
            if (data[rowIndex][titleIndex] !== page.title) sheet.getRange(r, titleIndex + 1).setValue(page.title);
            if (data[rowIndex][iconIndex] !== page.icon) sheet.getRange(r, iconIndex + 1).setValue(page.icon);
            if (data[rowIndex][descIndex] !== page.description) sheet.getRange(r, descIndex + 1).setValue(page.description);
            sheet.getRange(r, updatedAtIndex + 1).setValue(nowIso);
            updatedCount++;
          }
        } catch (e) { console.error(`Failed to update page ${page.key}:`, e); }
      });
    }

    invalidateCache(PAGES_SHEET);
    prop.setProperty(k, String(now));

    return { skipped: false, success: true, added: addedCount, updated: updatedCount, total: (existing.length + addedCount), newPages: newPages.map(p => ({ key: p.key, title: p.title, category: p.category })) };
  } catch (e) {
    safeWriteError('enhancedAutoDiscoverAndSavePages', e);
    return { skipped: false, success: false, error: e.message };
  }
}

// Icons
function suggestIconForPageKey(key) {
  try {
    const k = String(key || '').toLowerCase();
    const iconMap = {
      dashboard: 'fa-tachometer-alt',
      'agent-experience': 'fa-user-headset',
      goalsetting: 'fa-bullseye',
      'manager-executive-experience': 'fa-briefcase',
      qualityform: 'fa-clipboard-check',
      ibtrqualityreports: 'fa-chart-pie',
      qualityview: 'fa-eye',
      qualitylist: 'fa-list-check',
      unifiedqadashboard: 'fa-layer-group',
      qacollablist: 'fa-users-gear',
      qacollabview: 'fa-users-viewfinder',
      qualitycollabform: 'fa-clipboard-list',
      qacollabform: 'fa-clipboard-list',
      independencequality: 'fa-shield-alt',
      independenceqadashboard: 'fa-chart-line',
      creditsuiteqa: 'fa-credit-card',
      'qa-dashboard': 'fa-chart-area',
      groundingqaform: 'fa-seedling',
      callreports: 'fa-phone-volume',
      attendancereports: 'fa-chart-bar',
      'collaboration-reporting': 'fa-people-arrows',
      collaborationreporting: 'fa-people-arrows',
      coachingdashboard: 'fa-chalkboard-teacher',
      coachingview: 'fa-search-plus',
      coachinglist: 'fa-list-ul',
      coachings: 'fa-users',
      coachingsheet: 'fa-file-signature',
      coaching: 'fa-graduation-cap',
      tasksmanager: 'fa-columns',
      taskform: 'fa-plus-square',
      schedulemanagement: 'fa-calendar-week',
      attendancecalendar: 'fa-calendar-check',
      calendar: 'fa-calendar-days',
      slotmanagement: 'fa-clock',
      'agent-schedule': 'fa-calendar-day',
      escalations: 'fa-exclamation-triangle',
      eodreport: 'fa-clipboard-check',
      incentives: 'fa-trophy',
      search: 'fa-search',
      chat: 'fa-comments',
      bookmarks: 'fa-bookmark',
      notifications: 'fa-bell',
      manageuser: 'fa-users-cog',
      manageroles: 'fa-user-shield',
      managecampaign: 'fa-bullhorn',
      settings: 'fa-cogs',
      import: 'fa-file-import',
      importattendance: 'fa-file-upload',
      ackform: 'fa-signature',
      proxy: 'fa-exchange-alt',
      setpassword: 'fa-key',
      resetpassword: 'fa-unlock-alt',
      'resend-verification': 'fa-envelope-circle-check',
      resendverification: 'fa-envelope-circle-check',
      forgotpassword: 'fa-question-circle',
      'forgot-password': 'fa-question-circle',
      emailconfirmed: 'fa-check-circle',
      'email-confirmed': 'fa-check-circle'
    };
    if (iconMap[k]) return 'fas ' + iconMap[k];

    if (k.includes('dashboard')) return 'fas fa-chart-line';
    if (k.includes('quality') || k.includes('qa')) return 'fas fa-clipboard-check';
    if (k.includes('coach')) return 'fas fa-chalkboard-teacher';
    if (k.includes('task')) return 'fas fa-tasks';
    if (k.includes('schedule') || k.includes('calendar')) return 'fas fa-calendar-alt';
    if (k.includes('report')) return 'fas fa-chart-bar';
    if (k.includes('chat') || k.includes('message')) return 'fas fa-comments';
    if (k.includes('user') || k.includes('manage')) return 'fas fa-users-cog';
    if (k.includes('admin')) return 'fas fa-user-shield';
    if (k.includes('import')) return 'fas fa-file-import';
    if (k.includes('password') || k.includes('auth')) return 'fas fa-key';
    return 'fas fa-file';
  } catch (e) {
    safeWriteError('suggestIconForPageKey', e);
    return 'fas fa-file';
  }
}
function refreshAllPageIcons() {
  try {
    const ss = SpreadsheetApp.getActiveSpreadsheet();
    const sh = ss.getSheetByName(PAGES_SHEET);
    const rows = readSheet(PAGES_SHEET);
    if (!rows.length) return { updated: 0 };

    const headers = PAGES_HEADERS, col = name => headers.indexOf(name) + 1;
    let updated = 0;

    rows.forEach((r, i) => {
      const key = String(r.PageKey || '').toLowerCase();
      if (!key) return;
      const suggestedIcon = suggestIconForPageKey(key);
      const rowNum = i + 2;
      if (r.PageIcon !== suggestedIcon) {
        sh.getRange(rowNum, col('PageIcon')).setValue(suggestedIcon);
        sh.getRange(rowNum, col('UpdatedAt')).setValue(new Date().toISOString());
        updated++;
      }
    });

    if (updated) invalidateCache(PAGES_SHEET);
    return { updated, total: rows.length };
  } catch (e) {
    safeWriteError('refreshAllPageIcons', e);
    return { updated: 0, error: e.message };
  }
}

// ────────────────────────────────────────────────────────────────────────────
// Category setup & assignment
// ────────────────────────────────────────────────────────────────────────────
function createEnhancedCategoriesForCampaign(campaignId, categoryDefinitions) {
  try {
    const existing = readSheet(PAGE_CATEGORIES_SHEET).filter(x => x.CampaignID === campaignId);
    if (existing.length > 0) return { success: true, categoriesCreated: 0, skipped: true };

    const sheet = ensureSheetWithHeaders(PAGE_CATEGORIES_SHEET, PAGE_CATEGORIES_HEADERS);
    const now = new Date().toISOString();
    let created = 0;

    Object.entries(categoryDefinitions).forEach(([name, data]) => {
      const id = generateUniqueId();
      sheet.appendRow([id, campaignId, name, data.icon, data.sortOrder, true, now, now]);
      created++;
    });

    invalidateCache(PAGE_CATEGORIES_SHEET);
    invalidateCache(`PAGE_CATEGORIES_${campaignId}`);
    return { success: true, categoriesCreated: created };
  } catch (e) {
    return { success: false, error: e.message };
  }
}
function assignPagesToEnhancedCategories(campaignId) {
  try {
    const pages = getAllPagesFromActualRouting();
    const categories = getCampaignPageCategories(campaignId);
    const categoryMap = {};
    categories.forEach(c => categoryMap[c.CategoryName] = c.ID);

    const ss = SpreadsheetApp.getActiveSpreadsheet();
    const sheet = ss.getSheetByName(CAMPAIGN_PAGES_SHEET);
    const data = sheet.getDataRange().getValues();
    const headers = data[0];
    const campaignIdIndex = headers.indexOf('CampaignID');
    const pageKeyIndex = headers.indexOf('PageKey');
    const categoryIdIndex = headers.indexOf('CategoryID');

    let updated = 0;
    for (let i = 1; i < data.length; i++) {
      const row = data[i];
      if (row[campaignIdIndex] === campaignId && row[pageKeyIndex]) {
        const pk = String(row[pageKeyIndex]).toLowerCase();
        const def = pages.find(p => p.key.toLowerCase() === pk);
        if (def && def.category) {
          const catId = categoryMap[def.category];
          if (catId && row[categoryIdIndex] !== catId) {
            sheet.getRange(i + 1, categoryIdIndex + 1).setValue(catId);
            updated++;
          }
        }
      }
    }

    invalidateCache(CAMPAIGN_PAGES_SHEET);
    invalidateCache(`CAMPAIGN_PAGES_${campaignId}`);
    invalidateCache(`NAVIGATION_${campaignId}`);
    return { success: true, pagesAssigned: updated };
  } catch (e) {
    return { success: false, error: e.message };
  }
}
function setupEnhancedPageCategoriesForAllCampaigns() {
  try {
    const campaigns = readSheet(CAMPAIGNS_SHEET);
    const results = { success: 0, failed: 0, errors: [], details: [] };
    if (campaigns.length === 0) return results;

    const categories = getEnhancedPageCategories();

    campaigns.forEach(c => {
      try {
        const catRes = createEnhancedCategoriesForCampaign(c.ID, categories);
        const pagesRes = createCampaignPagesFromSystem(c.ID);
        const assignRes = assignPagesToEnhancedCategories(c.ID);
        if (catRes.success && pagesRes && assignRes.success) {
          results.success++;
          results.details.push({
            campaignId: c.ID,
            campaignName: c.Name,
            status: 'success',
            categoriesCreated: catRes.categoriesCreated || 0,
            pagesAssigned: assignRes.pagesAssigned || 0,
            skipped: !!catRes.skipped
          });
        } else {
          results.failed++;
          results.errors.push(`Failed for ${c.Name}: ${(catRes.error || '') || (!pagesRes ? 'create pages failed' : '') || (assignRes.error || '')}`);
        }
      } catch (e) {
        results.failed++;
        results.errors.push(`Campaign ${c.Name} (${c.ID}): ${e.message}`);
        safeWriteError('setupEnhancedPageCategoriesForAllCampaigns', e);
      }
    });

    return results;
  } catch (e) {
    safeWriteError('setupEnhancedPageCategoriesForAllCampaigns', e);
    return { success: 0, failed: 1, errors: [e.message], details: [] };
  }
}

// ────────────────────────────────────────────────────────────────────────────
// Legacy compatibility helpers
// ────────────────────────────────────────────────────────────────────────────
function getAllPageKeys() {
  try {
    enhancedAutoDiscoverAndSavePages({ minIntervalSec: 300 });
    const cacheKey = 'PAGE_KEYS';
    const cached = scriptCache.get(cacheKey);
    if (cached) return JSON.parse(cached);

    const pagesFromSheet = readSheet(PAGES_SHEET).map(p => p.PageKey);
    const pagesFromCode = getAllPagesFromActualRouting().map(p => p.key);
    const keys = [...new Set([...pagesFromSheet, ...pagesFromCode])].sort();
    scriptCache.put(cacheKey, JSON.stringify(keys), CACHE_TTL_SEC);
    return keys;
  } catch (e) { safeWriteError('getAllPageKeys', e); return []; }
}
function getAllPages() {
  try {
    const cacheKey = `DATA_${PAGES_SHEET}`;
    const cached = scriptCache.get(cacheKey);
    if (cached) return JSON.parse(cached);
    const pages = readSheet(PAGES_SHEET);
    scriptCache.put(cacheKey, JSON.stringify(pages), CACHE_TTL_SEC);
    return pages;
  } catch (e) { safeWriteError('getAllPages', e); return []; }
}

// ────────────────────────────────────────────────────────────────────────────
// Campaign pages / categories / navigation
// ────────────────────────────────────────────────────────────────────────────
function getCampaignPages(campaignId) {
  try {
    const cacheKey = `CAMPAIGN_PAGES_${campaignId}`;
    const cached = scriptCache.get(cacheKey);
    if (cached) return JSON.parse(cached);

    const campaignPages = readSheet(CAMPAIGN_PAGES_SHEET)
      .filter(cp => cp && cp.CampaignID === campaignId && isTruthyFlag(cp.IsActive));

    const allPages = getAllPages();
    const pageMap = {}; allPages.forEach(p => pageMap[p.PageKey] = p);

    const result = campaignPages.map(cp => {
      const sys = pageMap[cp.PageKey];
      return {
        ID: cp.ID, CampaignID: cp.CampaignID, PageKey: cp.PageKey,
        PageTitle: cp.PageTitle || (sys ? sys.PageTitle : cp.PageKey),
        PageIcon: cp.PageIcon || (sys ? sys.PageIcon : 'fas fa-file'),
        CategoryID: cp.CategoryID || null, SortOrder: cp.SortOrder || 999,
        IsActive: cp.IsActive, PageDescription: sys ? sys.Description : ''
      };
    }).sort((a, b) => (a.SortOrder || 999) - (b.SortOrder || 999));

    scriptCache.put(cacheKey, JSON.stringify(result), CACHE_TTL_SEC);
    return result;
  } catch (e) { safeWriteError('getCampaignPages', e); return []; }
}
function getCampaignPageCategories(campaignId) {
  try {
    const cacheKey = `PAGE_CATEGORIES_${campaignId}`;
    const cached = scriptCache.get(cacheKey);
    if (cached) return JSON.parse(cached);

    const categories = readSheet(PAGE_CATEGORIES_SHEET)
      .filter(pc => pc && pc.CampaignID === campaignId && isTruthyFlag(pc.IsActive))
      .map(pc => ({
        ID: pc.ID, CampaignID: pc.CampaignID, CategoryName: pc.CategoryName,
        CategoryIcon: pc.CategoryIcon || 'fas fa-folder', SortOrder: pc.SortOrder || 999,
        IsActive: pc.IsActive, CreatedAt: pc.CreatedAt, UpdatedAt: pc.UpdatedAt
      }))
      .sort((a, b) => (a.SortOrder || 999) - (b.SortOrder || 999));

    scriptCache.put(cacheKey, JSON.stringify(categories), CACHE_TTL_SEC);
    return categories;
  } catch (e) { safeWriteError('getCampaignPageCategories', e); return []; }
}
function getCampaignNavigation(campaignId) {
  try {
    const cacheKey = `NAVIGATION_${campaignId}`;
    const cached = scriptCache.get(cacheKey);
    if (cached) return JSON.parse(cached);

    const pages = getCampaignPages(campaignId);
    const categories = getCampaignPageCategories(campaignId);
    const navigation = { categories: [], uncategorizedPages: [] };

    if (categories.length === 0) {
      navigation.uncategorizedPages = pages.map(p => ({ ...p, PageIcon: p.PageIcon || 'fas fa-file' }));
      scriptCache.put(cacheKey, JSON.stringify(navigation), CACHE_TTL_SEC);
      return navigation;
    }

    const categoryMap = {};
    categories.forEach(cat => {
      categoryMap[cat.ID] = {
        ID: cat.ID, CampaignID: cat.CampaignID, CategoryName: cat.CategoryName,
        CategoryIcon: cat.CategoryIcon || 'fas fa-folder', SortOrder: cat.SortOrder || 999,
        IsActive: cat.IsActive, pages: []
      };
    });

    pages.forEach(page => {
      page.PageIcon = page.PageIcon || 'fas fa-file';
      if (page.CategoryID && categoryMap[page.CategoryID]) categoryMap[page.CategoryID].pages.push(page);
      else navigation.uncategorizedPages.push(page);
    });

    navigation.categories = Object.values(categoryMap).filter(cat => cat.pages.length > 0);
    scriptCache.put(cacheKey, JSON.stringify(navigation), CACHE_TTL_SEC);
    return navigation;
  } catch (e) {
    safeWriteError('getCampaignNavigation', e);
    return { categories: [], uncategorizedPages: [] };
  }
}
function clientGetCampaignNavigation(campaignId) {
  try {
    if (!campaignId) return { categories: [], uncategorizedPages: [] };
    return getCampaignNavigation(campaignId);
  } catch (e) {
    safeWriteError('clientGetCampaignNavigation', e);
    return { categories: [], uncategorizedPages: [] };
  }
}

// Create campaign pages from system (if none)
function createCampaignPagesFromSystem(campaignId) {
  try {
    if (!campaignId) { safeWriteError('createCampaignPagesFromSystem', 'Campaign ID is required'); return false; }
    const existing = readSheet(CAMPAIGN_PAGES_SHEET).filter(cp => cp.CampaignID === campaignId);
    if (existing.length > 0) return true;

    const cpSheet = ensureSheetWithHeaders(CAMPAIGN_PAGES_SHEET, CAMPAIGN_PAGES_HEADERS);
    const systemPages = readSheet(PAGES_SHEET);
    const now = new Date().toISOString();
    let created = 0;

    systemPages.forEach((page, idx) => {
      if (isTruthyFlag(page.RequiresAdmin)) return;
      cpSheet.appendRow([generateUniqueId(), campaignId, page.PageKey, page.PageTitle, page.PageIcon, '', idx + 1, true, now, now]);
      created++;
    });

    invalidateCache(CAMPAIGN_PAGES_SHEET);
    invalidateCache(`CAMPAIGN_PAGES_${campaignId}`);
    invalidateCache(`NAVIGATION_${campaignId}`);
    return true;
  } catch (e) {
    safeWriteError('createCampaignPagesFromSystem', e);
    return false;
  }
}

// ────────────────────────────────────────────────────────────────────────────
// Identity / permissions helpers (guarded where likely to collide)
// ────────────────────────────────────────────────────────────────────────────
if (typeof getUserManagedCampaigns !== 'function') {
  function getUserManagedCampaigns(userId) {
    try {
      if (!userId) return [];
      const users = readSheet(USERS_SHEET);
      const u = users.find(x => x.ID === userId);
      if (u && isTruthyFlag(u.IsAdmin)) return readSheet(CAMPAIGNS_SHEET);

      const perms = readSheet(CAMPAIGN_USER_PERMISSIONS_SHEET);
      const managedIds = perms.filter(p => p.UserID === userId && (p.PermissionLevel === 'MANAGER' || p.PermissionLevel === 'ADMIN')).map(p => p.CampaignID);
      if (managedIds.length === 0) return [];
      const all = readSheet(CAMPAIGNS_SHEET);
      return all.filter(c => managedIds.includes(c.ID));
    } catch (e) { writeError('getUserManagedCampaigns', e); return []; }
  }
}
function getUsersByCampaign(campaignId) {
  try {
    if (!campaignId) return [];
    const ucs = readSheet(USER_CAMPAIGNS_SHEET);
    const ids = ucs.filter(uc => uc.CampaignId === campaignId).map(uc => uc.UserId);
    const all = readSheet(USERS_SHEET);
    if (ids.length === 0) return all.filter(u => u.CampaignID === campaignId); // legacy
    return all.filter(u => ids.includes(u.ID));
  } catch (e) { writeError('getUsersByCampaign', e); return []; }
}
function userCanManageCampaign(userId, campaignId) {
  try {
    if (!userId || !campaignId) return false;
    const users = readSheet(USERS_SHEET);
    const u = users.find(x => x.ID === userId);
    if (u && isTruthyFlag(u.IsAdmin)) return true;

    const perms = readSheet(CAMPAIGN_USER_PERMISSIONS_SHEET);
    const p = perms.find(x => x.UserID === userId && x.CampaignID === campaignId && (x.PermissionLevel === 'MANAGER' || x.PermissionLevel === 'ADMIN'));
    return !!p;
  } catch (e) { safeWriteError('userCanManageCampaign', e); return false; }
}
function getCampaignsWithUserCounts() {
  try {
    const campaigns = readSheet(CAMPAIGNS_SHEET);
    const ucs = readSheet(USER_CAMPAIGNS_SHEET);
    const users = readSheet(USERS_SHEET);
    return campaigns.map(c => {
      const joined = ucs.filter(uc => uc.CampaignId === c.ID).length;
      const legacy = users.filter(u => u.CampaignID === c.ID).length;
      return { ...c, userCount: joined + legacy, newUserCount: joined, legacyUserCount: legacy };
    });
  } catch (e) { writeError('getCampaignsWithUserCounts', e); return []; }
}
function addUserToCampaign(userId, campaignId) {
  try {
    if (!userId || !campaignId) return false;
    const sh = ensureSheetWithHeaders(USER_CAMPAIGNS_SHEET, USER_CAMPAIGNS_HEADERS);
    const rows = readSheet(USER_CAMPAIGNS_SHEET);
    const exists = rows.some(r => r.UserId === userId && r.CampaignId === campaignId);
    if (exists) return true;
    const now = new Date().toISOString();
    sh.appendRow([Utilities.getUuid(), userId, campaignId, now, now]);
    invalidateCache(USER_CAMPAIGNS_SHEET);
    return true;
  } catch (e) { safeWriteError('addUserToCampaign', e); return false; }
}
function getUserCampaignsSafe(userId) {
  try {
    const ucs = readSheet(USER_CAMPAIGNS_SHEET) || [];
    const joined = ucs.filter(r => r.UserId === userId).map(r => ({ campaignId: r.CampaignId, source: 'multi' }));
    if (joined.length) return joined;

    const users = readSheet(USERS_SHEET) || [];
    const u = users.find(x => x.ID === userId);
    if (u && u.CampaignID) return [{ campaignId: u.CampaignID, source: 'legacy' }];
    return [];
  } catch (e) { safeWriteError('getUserCampaignsSafe', e); return []; }
}
function clientGetAvailableCampaigns(requestingUserId = null) {
  try {
    const all = getAllCampaigns();
    if (!requestingUserId) return all.map(c => ({ id: c.ID, name: c.Name, description: c.Description || '' }));

    const users = readSheet(USERS_SHEET);
    const u = users.find(x => x.ID === requestingUserId);
    if (u && isTruthyFlag(u.IsAdmin)) return all.map(c => ({ id: c.ID, name: c.Name, description: c.Description || '' }));

    const managed = getUserManagedCampaigns(requestingUserId);
    return managed.map(c => ({ id: c.ID, name: c.Name, description: c.Description || '' }));
  } catch (e) { writeError('clientGetAvailableCampaigns', e); return []; }
}
if (typeof getAllCampaigns !== 'function') {
  function getAllCampaigns() {
    try { return readSheet(CAMPAIGNS_SHEET); } catch (e) { writeError('getAllCampaigns', e); return []; }
  }
}
function clientGetCampaignStats(requestingUserId = null) {
  try {
    const stats = getCampaignsWithUserCounts();
    if (!requestingUserId) return stats;
    const managedIds = getUserManagedCampaigns(requestingUserId).map(c => c.ID);
    return stats.filter(c => managedIds.includes(c.ID));
  } catch (e) { writeError('clientGetCampaignStats', e); return []; }
}
function clientCanAccessUser(requestingUserId, targetUserId) {
  try {
    if (!requestingUserId || !targetUserId) return false;
    if (requestingUserId === targetUserId) return true;

    const users = readSheet(USERS_SHEET);
    const r = users.find(u => u.ID === requestingUserId);
    if (r && isTruthyFlag(r.IsAdmin)) return true;

    const managedCampaignIds = getUserManagedCampaigns(requestingUserId).map(c => c.ID);
    const targetCampaigns = getUserCampaignsSafe(targetUserId).map(uc => uc.campaignId);
    return targetCampaigns.some(cId => managedCampaignIds.includes(cId));
  } catch (e) { writeError('clientCanAccessUser', e); return false; }
}

// ────────────────────────────────────────────────────────────────────────────
// Navigation for a user (multi-campaign aware)
// ────────────────────────────────────────────────────────────────────────────
function clientGetNavigationForUser(userId) {
  try {
    if (!userId) return { categories: [], uncategorizedPages: [] };

    const users = readSheet(USERS_SHEET) || [];
    const user = users.find(u => u.ID === userId);
    if (!user) return { categories: [], uncategorizedPages: [] };

    // Clear nav cache for all campaigns this user belongs to
    const userCampaigns = getUserCampaignsSafe(userId);
    userCampaigns.forEach(uc => invalidateNavigationCache(uc.campaignId));

    // Single-campaign user → primary campaign nav
    if (!isMultiCampaignUser(user)) {
      const primaryCampaignId = userCampaigns.length ? userCampaigns[0].campaignId : user.CampaignID;
      if (primaryCampaignId) return getCampaignNavigation(primaryCampaignId);
    }

    // Multi-campaign user → categories per accessible campaign
    const cacheKey = `NAVIGATION_MULTI_${userId}`;
    const cached = scriptCache.get(cacheKey);
    if (cached) return JSON.parse(cached);

    const isSysAdmin = isTruthyFlag(user.IsAdmin);
    const multiId = getOrCreateMultiCampaignId();

    let accessibleCampaigns = [];
    if (isSysAdmin) {
      accessibleCampaigns = (readSheet(CAMPAIGNS_SHEET) || []).filter(c => c && c.ID && c.Name && c.ID !== multiId);
    } else {
      const campaignIds = userCampaigns.map(uc => uc.campaignId);
      const all = readSheet(CAMPAIGNS_SHEET) || [];
      accessibleCampaigns = all.filter(c => campaignIds.includes(c.ID));
    }

    const categories = accessibleCampaigns.sort((a, b) => (a.Name || '').localeCompare(b.Name || ''))
      .map(c => ({
        ID: `cat_multi_${c.ID}`, CampaignID: c.ID, CategoryName: c.Name,
        CategoryIcon: MULTI_CAMPAIGN_ICON, SortOrder: 999, IsActive: true, pages: getCampaignPages(c.ID)
      }));

    const nav = { categories, uncategorizedPages: [] };
    scriptCache.put(cacheKey, JSON.stringify(nav), CACHE_TTL_SEC);
    return nav;
  } catch (e) {
    safeWriteError('clientGetNavigationForUser', e);
    return { categories: [], uncategorizedPages: [] };
  }
}
function isMultiCampaignUser(user) {
  try {
    if (!user) return false;
    const multiId = getOrCreateMultiCampaignId();
    return multiId && String(user.CampaignID || '') === String(multiId);
  } catch (e) { safeWriteError('isMultiCampaignUser', e); return false; }
}

// ────────────────────────────────────────────────────────────────────────────
// Utilities
// ────────────────────────────────────────────────────────────────────────────
function generateUniqueId() {
  return 'cat_' + Utilities.getUuid().replace(/-/g, '').substring(0, 12);
}
function ok(msg = 'OK', extra = {}) {
  return Object.assign({ success: true, message: msg, _refresh: true, refreshScopes: ['all'] }, extra);
}
function fail(msg, extra = {}) {
  return Object.assign({ success: false, message: msg, _refresh: false }, extra);
}
function commitWrites() { try { SpreadsheetApp.flush(); } catch (_) { } }

if (typeof getCampaignById !== 'function') {
  function getCampaignById(campaignId) {
    try { const c = readSheet(CAMPAIGNS_SHEET).find(x => x.ID === campaignId); return c || null; }
    catch (e) { safeWriteError('getCampaignById', e); return null; }
  }
}
if (typeof getAllRoles !== 'function') {
  function getAllRoles() {
    try { return readSheet(ROLES_SHEET); } catch (e) { safeWriteError('getAllRoles', e); return []; }
  }
}

// ────────────────────────────────────────────────────────────────────────────
/** Client-accessible setup & discovery wrappers */
// ────────────────────────────────────────────────────────────────────────────
if (typeof clientRunEnhancedDiscovery !== 'function') {
  function clientRunEnhancedDiscovery() {
    try { return enhancedAutoDiscoverAndSavePages({ force: true }); }
    catch (e) { safeWriteError('clientRunEnhancedDiscovery', e); return { success: false, error: e.message }; }
  }
}
function clientSetupEnhancedCategories() {
  try { return setupEnhancedPageCategoriesForAllCampaigns(); }
  catch (e) { safeWriteError('clientSetupEnhancedCategories', e); return { success: false, error: e.message }; }
}
function runEnhancedMainSetup() {
  try {
    const discovery = enhancedAutoDiscoverAndSavePages({ force: true });
    if (!discovery.success) throw new Error(`Page discovery failed: ${discovery.error}`);

    const categoriesResult = setupEnhancedPageCategoriesForAllCampaigns();

    const campaigns = readSheet(CAMPAIGNS_SHEET) || [];
    campaigns.forEach(c => invalidateNavigationCache(c.ID));
    [PAGES_SHEET, CAMPAIGN_PAGES_SHEET, PAGE_CATEGORIES_SHEET, CAMPAIGNS_SHEET].forEach(invalidateCache);

    return {
      success: true,
      discovery, categories: categoriesResult,
      summary: {
        totalPages: discovery.total, newPages: discovery.added, updatedPages: discovery.updated,
        campaignsConfigured: categoriesResult.success,
        categoriesAvailable: Object.keys(getEnhancedPageCategories()).length
      }
    };
  } catch (e) {
    safeWriteError('runEnhancedMainSetup', e);
    return { success: false, error: e.message };
  }
}
function clientRunEnhancedSetup() {
  try { return runEnhancedMainSetup(); }
  catch (e) { safeWriteError('clientRunEnhancedSetup', e); return { success: false, error: e.message }; }
}
function debugMultiCampaignSetup() {
  try {
    const multiId = getOrCreateMultiCampaignId();
    const counts = {
      campaigns: (readSheet(CAMPAIGNS_SHEET) || []).length,
      pages: (readSheet(PAGES_SHEET) || []).length,
      categories: (readSheet(PAGE_CATEGORIES_SHEET) || []).length,
      campaignPages: (readSheet(CAMPAIGN_PAGES_SHEET) || []).length,
      userCampaigns: (readSheet(USER_CAMPAIGNS_SHEET) || []).length,
      multiCampaignId: multiId
    };
    return { success: true, counts };
  } catch (e) { safeWriteError('debugMultiCampaignSetup', e); return { success: false, error: e.message }; }
}
function clientDebugMultiCampaignSetup() { return debugMultiCampaignSetup(); }

// ────────────────────────────────────────────────────────────────────────────
// Health & bootstrap
// ────────────────────────────────────────────────────────────────────────────
function setupMainSheets() {
  try {
    ensureSheetWithHeaders(USERS_SHEET, USERS_HEADERS);
    ensureSheetWithHeaders(ROLES_SHEET, ROLES_HEADER);
    ensureSheetWithHeaders(USER_ROLES_SHEET, USER_ROLES_HEADER);
    ensureSheetWithHeaders(USER_CLAIMS_SHEET, CLAIMS_HEADERS);
    ensureSheetWithHeaders(SESSIONS_SHEET, SESSIONS_HEADERS);

    // Multi-campaign support
    ensureSheetWithHeaders(USER_CAMPAIGNS_SHEET, USER_CAMPAIGNS_HEADERS);

    // Chat system
    ensureSheetWithHeaders(CHAT_GROUPS_SHEET, CHAT_GROUPS_HEADERS);
    ensureSheetWithHeaders(CHAT_GROUP_MEMBERS_SHEET, CHAT_GROUP_MEMBERS_HEADERS);
    ensureSheetWithHeaders(CHAT_CHANNELS_SHEET, CHAT_CHANNELS_HEADERS);
    ensureSheetWithHeaders(CHAT_CHANNEL_MEMBERS_SHEET, CHAT_CHANNEL_MEMBERS_HEADERS);
    ensureSheetWithHeaders(CHAT_MESSAGES_SHEET, CHAT_MESSAGES_HEADERS);
    ensureSheetWithHeaders(CHAT_MESSAGE_REACTIONS_SHEET, CHAT_MESSAGE_REACTIONS_HEADERS);
    ensureSheetWithHeaders(CHAT_USER_PREFERENCES_SHEET, CHAT_USER_PREFERENCES_HEADERS);
    ensureSheetWithHeaders(CHAT_ANALYTICS_SHEET, CHAT_ANALYTICS_HEADERS);

    // Campaign and page management
    ensureSheetWithHeaders(CAMPAIGNS_SHEET, CAMPAIGNS_HEADERS);
    ensureSheetWithHeaders(PAGES_SHEET, PAGES_HEADERS);
    ensureSheetWithHeaders(CAMPAIGN_PAGES_SHEET, CAMPAIGN_PAGES_HEADERS);
    ensureSheetWithHeaders(PAGE_CATEGORIES_SHEET, PAGE_CATEGORIES_HEADERS);
    ensureSheetWithHeaders(CAMPAIGN_USER_PERMISSIONS_SHEET, CAMPAIGN_USER_PERMISSIONS_HEADERS);
    ensureSheetWithHeaders(USER_MANAGERS_SHEET, getManagerUsersHeaders_());

    // Logs and notifications
    ensureSheetWithHeaders(DEBUG_LOGS_SHEET, DEBUG_LOGS_HEADERS);
    ensureSheetWithHeaders(ERROR_LOGS_SHEET, ERROR_LOGS_HEADERS);
    ensureSheetWithHeaders(NOTIFICATIONS_SHEET, NOTIFICATIONS_HEADERS);

    // ✅ NEW: upgrade Users with HR/Benefits columns
    ensureUsersBenefitsColumns_();

    // Initialize enhanced system pages and icons
    initializeEnhancedSystemPages();
    enhancedAutoDiscoverAndSavePages({ minIntervalSec: 300 });
    refreshAllPageIcons();
    getOrCreateMultiCampaignId();

    console.log('setupMainSheets completed with multi-campaign + benefits support');
  } catch (e) {
    console.error('setupMainSheets failed:', e);
  }
}

function healthCheckMain() {
  const results = {};
  const specs = [
    { name: USERS_SHEET, headers: USERS_HEADERS },
    { name: ROLES_SHEET, headers: ROLES_HEADER },
    { name: USER_ROLES_SHEET, headers: USER_ROLES_HEADER },
    { name: USER_CLAIMS_SHEET, headers: CLAIMS_HEADERS },
    { name: SESSIONS_SHEET, headers: SESSIONS_HEADERS },
    { name: CHAT_GROUPS_SHEET, headers: CHAT_GROUPS_HEADERS },
    { name: CHAT_GROUP_MEMBERS_SHEET, headers: CHAT_GROUP_MEMBERS_HEADERS },
    { name: CHAT_CHANNELS_SHEET, headers: CHAT_CHANNELS_HEADERS },
    { name: CHAT_CHANNEL_MEMBERS_SHEET, headers: CHAT_CHANNEL_MEMBERS_HEADERS },
    { name: CHAT_MESSAGES_SHEET, headers: CHAT_MESSAGES_HEADERS },
    { name: CHAT_MESSAGE_REACTIONS_SHEET, headers: CHAT_MESSAGE_REACTIONS_HEADERS },
    { name: CHAT_USER_PREFERENCES_SHEET, headers: CHAT_USER_PREFERENCES_HEADERS },
    { name: CHAT_ANALYTICS_SHEET, headers: CHAT_ANALYTICS_HEADERS },
    { name: CAMPAIGNS_SHEET, headers: CAMPAIGNS_HEADERS },
    { name: PAGES_SHEET, headers: PAGES_HEADERS },
    { name: CAMPAIGN_PAGES_SHEET, headers: CAMPAIGN_PAGES_HEADERS },
    { name: PAGE_CATEGORIES_SHEET, headers: PAGE_CATEGORIES_HEADERS },
    { name: CAMPAIGN_USER_PERMISSIONS_SHEET, headers: CAMPAIGN_USER_PERMISSIONS_HEADERS },
    { name: DEBUG_LOGS_SHEET, headers: DEBUG_LOGS_HEADERS },
    { name: ERROR_LOGS_SHEET, headers: ERROR_LOGS_HEADERS },
    { name: NOTIFICATIONS_SHEET, headers: NOTIFICATIONS_HEADERS },
    { name: USER_MANAGERS_SHEET, headers: getManagerUsersHeaders_() },
    { name: USER_CAMPAIGNS_SHEET, headers: USER_CAMPAIGNS_HEADERS }
  ];
  specs.forEach(({ name, headers }) => {
    try {
      const ss = SpreadsheetApp.getActiveSpreadsheet();
      const sh = ss.getSheetByName(name);
      if (!sh) { results[name] = { ok: false, message: 'Missing sheet' }; }
      else {
        const existing = sh.getRange(1, 1, 1, headers.length).getValues()[0];
        const match = headers.every((h, i) => existing[i] === h);
        results[name] = match ? { ok: true, message: 'OK' } : { ok: false, message: 'Header mismatch' };
      }
    } catch (e) { results[name] = { ok: false, message: `Error: ${e.message}` }; }
  });
  return results;
}

// ────────────────────────────────────────────────────────────────────────────
// Banner
// ────────────────────────────────────────────────────────────────────────────
console.log('📦 MainUtilities.gs loaded (enhanced, collision-safe, multi-campaign ready)');
console.log('🔧 Available: navigation, discovery, categories, manager-users, and setup utilities');
console.log('🔧 Multi-campaign functions available:');
console.log('   - getUserManagedCampaigns()');
console.log('   - getUsersByCampaign()');
console.log('   - userCanManageCampaign()');
console.log('   - clientGetAvailableCampaigns()');
console.log('   - clientMigrateLegacyUsers()');
console.log('   - clientGetNavigationForUser()');
console.log('   - clientGetCampaignNavigation()');
console.log('   - clientRunEnhancedDiscovery() / clientSetupEnhancedCategories() / clientRunEnhancedSetup()');
console.log('   - clientDebugMultiCampaignSetup()');
<|MERGE_RESOLUTION|>--- conflicted
+++ resolved
@@ -1,3785 +1,3247 @@
-/**
- * MainUtilities.gs
- * Core system utilities for identity management, campaigns, pages, chat, and shared infrastructure.
- * - Collision-safe globals (all sheet names & headers are guarded)
- * - Enhanced page discovery & categorization
- * - Multi-campaign navigation
- * - Manager–Users canonical helpers
- */
-
-// ────────────────────────────────────────────────────────────────────────────
-// Cache & constants (guarded)
-// ────────────────────────────────────────────────────────────────────────────
-if (typeof CACHE_TTL_SEC === 'undefined') var CACHE_TTL_SEC = 600;
-if (typeof PAGE_SIZE === 'undefined') var PAGE_SIZE = 10;
-if (typeof MAX_BATCH_SIZE === 'undefined') var MAX_BATCH_SIZE = 200;
-if (typeof scriptCache === 'undefined') var scriptCache = CacheService.getScriptCache();
-
-// ────────────────────────────────────────────────────────────────────────────
-// Identity & Core System Sheet names (guarded)
-// ────────────────────────────────────────────────────────────────────────────
-if (typeof USERS_SHEET === 'undefined') var USERS_SHEET = "Users";
-if (typeof ROLES_SHEET === 'undefined') var ROLES_SHEET = "Roles";
-if (typeof USER_ROLES_SHEET === 'undefined') var USER_ROLES_SHEET = "UserRoles";
-if (typeof USER_CLAIMS_SHEET === 'undefined') var USER_CLAIMS_SHEET = "UserClaims";
-if (typeof SESSIONS_SHEET === 'undefined') var SESSIONS_SHEET = "Sessions";
-
-if (typeof CAMPAIGNS_SHEET === 'undefined') var CAMPAIGNS_SHEET = "Campaigns";
-if (typeof PAGES_SHEET === 'undefined') var PAGES_SHEET = "Pages";
-if (typeof CAMPAIGN_PAGES_SHEET === 'undefined') var CAMPAIGN_PAGES_SHEET = "CampaignPages";
-if (typeof PAGE_CATEGORIES_SHEET === 'undefined') var PAGE_CATEGORIES_SHEET = "PageCategories";
-if (typeof CAMPAIGN_USER_PERMISSIONS_SHEET === 'undefined') var CAMPAIGN_USER_PERMISSIONS_SHEET = "CampaignUserPermissions";
-if (typeof USER_MANAGERS_SHEET === 'undefined') var USER_MANAGERS_SHEET = "UserManagers";
-if (typeof USER_CAMPAIGNS_SHEET === 'undefined') var USER_CAMPAIGNS_SHEET = "UserCampaigns";
-
-if (typeof DEBUG_LOGS_SHEET === 'undefined') var DEBUG_LOGS_SHEET = "DebugLogs";
-if (typeof ERROR_LOGS_SHEET === 'undefined') var ERROR_LOGS_SHEET = "ErrorLogs";
-if (typeof NOTIFICATIONS_SHEET === 'undefined') var NOTIFICATIONS_SHEET = "Notifications";
-
-// Multi-campaign banner settings
-if (typeof MULTI_CAMPAIGN_NAME === 'undefined') var MULTI_CAMPAIGN_NAME = 'MultiCampaign(System Admin)';
-if (typeof MULTI_CAMPAIGN_ICON === 'undefined') var MULTI_CAMPAIGN_ICON = 'fas fa-building';
-
-// Chat system sheets (guarded)
-if (typeof CHAT_GROUPS_SHEET === 'undefined') var CHAT_GROUPS_SHEET = 'ChatGroups';
-if (typeof CHAT_CHANNELS_SHEET === 'undefined') var CHAT_CHANNELS_SHEET = 'ChatChannels';
-if (typeof CHAT_MESSAGES_SHEET === 'undefined') var CHAT_MESSAGES_SHEET = 'ChatMessages';
-if (typeof CHAT_GROUP_MEMBERS_SHEET === 'undefined') var CHAT_GROUP_MEMBERS_SHEET = 'ChatGroupMembers';
-if (typeof CHAT_MESSAGE_REACTIONS_SHEET === 'undefined') var CHAT_MESSAGE_REACTIONS_SHEET = 'ChatMessageReactions';
-if (typeof CHAT_USER_PREFERENCES_SHEET === 'undefined') var CHAT_USER_PREFERENCES_SHEET = 'ChatUserPreferences';
-if (typeof CHAT_ANALYTICS_SHEET === 'undefined') var CHAT_ANALYTICS_SHEET = 'ChatAnalytics';
-if (typeof CHAT_CHANNEL_MEMBERS_SHEET === 'undefined') var CHAT_CHANNEL_MEMBERS_SHEET = 'ChatChannelMembers';
-
-// ────────────────────────────────────────────────────────────────────────────
-// Headers (guarded)
-// ────────────────────────────────────────────────────────────────────────────
-<<<<<<< HEAD
-if (typeof LUMINA_IDENTITY_SHEET === 'undefined') var LUMINA_IDENTITY_SHEET = USERS_SHEET;
-if (typeof USER_INSURANCE_SHEET === 'undefined') var USER_INSURANCE_SHEET = 'UserInsurance';
-if (typeof LUMINA_IDENTITY_LOGS_SHEET === 'undefined') var LUMINA_IDENTITY_LOGS_SHEET = 'LuminaIdentityLogs';
-
-const LUMINA_IDENTITY_HEADER_GROUPS = {
-  core: [
-    'ID',
-    'UserName',
-    'NormalizedUserName',
-    'Email',
-    'NormalizedEmail',
-    'FirstName',
-    'MiddleName',
-    'LastName',
-    'FullName',
-    'DisplayName',
-    'PreferredName',
-    'Pronouns',
-    'AvatarUrl',
-    'CampaignID',
-    'PrimaryCampaignId',
-    'CampaignContext',
-    'IdentityVersion'
-  ],
-  contact: [
-    'PhoneNumber',
-    'PhoneNumberConfirmed',
-    'Country',
-    'Region',
-    'Timezone',
-    'Locale'
-  ],
-  employment: [
-    'EmploymentStatus',
-    'EmploymentType',
-    'Department',
-    'JobTitle',
-    'ManagerId',
-    'ManagerName',
-    'HireDate',
-    'SeniorityDate',
-    'TerminationDate',
-    'ProbationMonths',
-    'ProbationEnd',
-    'ProbationEndDate'
-  ],
-  campaigns: [
-    'CampaignAssignments',
-    'CampaignIds',
-    'CampaignNames',
-    'PrimaryCampaignName',
-    'SecondaryCampaignIds'
-  ],
-  authorization: [
-    'CanLogin',
-    'IsAdmin',
-    'Roles',
-    'RoleIds',
-    'RoleNames',
-    'PrimaryRole',
-    'Claims',
-    'ClaimTypes',
-    'Pages',
-    'Permissions',
-    'PermissionScope'
-  ],
-  security: [
-    'PasswordHash',
-    'PasswordHashFormat',
-    'PasswordHashHex',
-    'PasswordHashBase64',
-    'PasswordHashBase64WebSafe',
-    'PasswordHashAlgorithm',
-    'ResetRequired',
-    'EmailConfirmation',
-    'EmailConfirmed',
-    'LockoutEnd',
-    'LockoutEnabled',
-    'AccessFailedCount',
-    'SecurityStamp',
-    'ConcurrencyStamp',
-    'EmailConfirmationTokenHash',
-    'EmailConfirmationSentAt',
-    'EmailConfirmationExpiresAt',
-    'ResetPasswordToken',
-    'ResetPasswordTokenHash',
-    'ResetPasswordSentAt',
-    'ResetPasswordExpiresAt'
-  ],
-  multiFactor: [
-    'TwoFactorEnabled',
-    'TwoFactorDelivery',
-    'TwoFactorSecret',
-    'TwoFactorRecoveryCodes',
-    'TwoFactorBackupCodes',
-    'TwoFactorEnrollmentDate',
-    'MFASecret',
-    'MFABackupCodes',
-    'MFADeliveryPreference',
-    'MFAEnabled',
-    'MFAEnforced'
-  ],
-  session: [
-    'LastLogin',
-    'LastLoginAt',
-    'LastLoginIp',
-    'LastLoginUserAgent',
-    'ActiveSessionCount',
-    'SessionIdleTimeout',
-    'SessionExpiry'
-  ],
-  audit: [
-    'CreatedAt',
-    'CreatedBy',
-    'UpdatedAt',
-    'UpdatedBy',
-    'DeletedAt',
-    'IdentityEvaluatedAt',
-    'IdentityEvaluationWarnings'
-  ],
-  metadata: [
-    'Notes',
-    'Tags',
-    'CustomAttributes'
-  ]
-};
-
-const DEFAULT_USER_HEADERS_FALLBACK = [
-  "ID",
-  "UserName",
-  "FullName",
-  "Email",
-  "CampaignID",
-  "PasswordHash",
-  "PasswordHashFormat",
-  "PasswordHashHex",
-  "PasswordHashBase64",
-  "PasswordHashBase64WebSafe",
-  "PasswordHashAlgorithm",
-  "ResetRequired",
-  "EmailConfirmation",
-  "EmailConfirmed",
-  "PhoneNumber",
-  "EmploymentStatus",
-  "HireDate",
-  "Country",
-  "LockoutEnd",
-  "TwoFactorEnabled",
-  "CanLogin",
-  "Roles",
-  "Pages",
-  "CreatedAt",
-  "UpdatedAt",
-  "IsAdmin",
-  "NormalizedUserName",
-  "NormalizedEmail",
-  "PhoneNumberConfirmed",
-  "LockoutEnabled",
-  "AccessFailedCount",
-  "TwoFactorDelivery",
-  "TwoFactorSecret",
-  "TwoFactorRecoveryCodes",
-  "SecurityStamp",
-  "ConcurrencyStamp",
-  "EmailConfirmationTokenHash",
-  "EmailConfirmationSentAt",
-  "EmailConfirmationExpiresAt",
-  "ResetPasswordToken",
-  "ResetPasswordTokenHash",
-  "ResetPasswordSentAt",
-  "ResetPasswordExpiresAt",
-  "ActiveSessionCount",
-  "SessionIdleTimeout",
-  "SessionExpiry",
-  "LastLogin",
-  "LastLoginAt",
-  "LastLoginIp",
-  "LastLoginUserAgent",
-  "DeletedAt",
-  "TerminationDate",
-  "ProbationMonths",
-  "ProbationEnd",
-  "ProbationEndDate",
-  "InsuranceEligibleDate",
-  "InsuranceQualifiedDate",
-  "InsuranceEligible",
-  "InsuranceQualified",
-  "InsuranceEnrolled",
-  "InsuranceSignedUp",
-  "InsuranceCardReceivedDate",
-  "MFASecret",
-  "MFABackupCodes",
-  "MFADeliveryPreference",
-  "MFAEnabled"
-];
-
-function flattenIdentityHeaders_(groups) {
-  const seen = new Set();
-  const flattened = [];
-  Object.keys(groups).forEach(function (key) {
-    const headers = Array.isArray(groups[key]) ? groups[key] : [];
-    headers.forEach(function (header) {
-      const normalized = header == null ? '' : String(header).trim();
-      if (!normalized || seen.has(normalized)) return;
-      seen.add(normalized);
-      flattened.push(normalized);
-    });
-  });
-  return flattened;
-}
-
-if (typeof LUMINA_IDENTITY_HEADERS === 'undefined') {
-  var LUMINA_IDENTITY_HEADERS = flattenIdentityHeaders_(LUMINA_IDENTITY_HEADER_GROUPS);
-}
-
-const USER_INSURANCE_FIELD_KEYS = {
-  UserId: 'UserId',
-  PrimaryCampaignId: 'PrimaryCampaignId',
-  EmploymentStatus: 'EmploymentStatus',
-  HireDate: 'HireDate',
-  TerminationDate: 'TerminationDate',
-  ProbationMonths: 'ProbationMonths',
-  ProbationEnd: 'ProbationEnd',
-  ProbationEndDate: 'ProbationEndDate',
-  InsuranceEligibleDate: 'InsuranceEligibleDate',
-  InsuranceQualifiedDate: 'InsuranceQualifiedDate',
-  InsuranceEligible: 'InsuranceEligible',
-  InsuranceQualified: 'InsuranceQualified',
-  InsuranceEnrolled: 'InsuranceEnrolled',
-  InsuranceSignedUp: 'InsuranceSignedUp',
-  InsuranceCardReceivedDate: 'InsuranceCardReceivedDate',
-  LastEvaluatedAt: 'LastEvaluatedAt',
-  EvaluatedBy: 'EvaluatedBy',
-  Notes: 'Notes'
-};
-
-if (typeof USER_INSURANCE_HEADERS === 'undefined') {
-  var USER_INSURANCE_HEADERS = flattenIdentityHeaders_({
-    primary: [
-      USER_INSURANCE_FIELD_KEYS.UserId,
-      USER_INSURANCE_FIELD_KEYS.PrimaryCampaignId,
-      USER_INSURANCE_FIELD_KEYS.EmploymentStatus,
-      USER_INSURANCE_FIELD_KEYS.HireDate,
-      USER_INSURANCE_FIELD_KEYS.TerminationDate
-    ],
-    lifecycle: [
-      USER_INSURANCE_FIELD_KEYS.ProbationMonths,
-      USER_INSURANCE_FIELD_KEYS.ProbationEnd,
-      USER_INSURANCE_FIELD_KEYS.ProbationEndDate,
-      USER_INSURANCE_FIELD_KEYS.InsuranceEligibleDate,
-      USER_INSURANCE_FIELD_KEYS.InsuranceQualifiedDate
-    ],
-    status: [
-      USER_INSURANCE_FIELD_KEYS.InsuranceEligible,
-      USER_INSURANCE_FIELD_KEYS.InsuranceQualified,
-      USER_INSURANCE_FIELD_KEYS.InsuranceEnrolled,
-      USER_INSURANCE_FIELD_KEYS.InsuranceSignedUp,
-      USER_INSURANCE_FIELD_KEYS.InsuranceCardReceivedDate
-    ],
-    audit: [
-      USER_INSURANCE_FIELD_KEYS.LastEvaluatedAt,
-      USER_INSURANCE_FIELD_KEYS.EvaluatedBy,
-      USER_INSURANCE_FIELD_KEYS.Notes
-    ]
-  });
-}
-
-if (typeof LUMINA_IDENTITY_LOGS_HEADERS === 'undefined') {
-  var LUMINA_IDENTITY_LOGS_HEADERS = [
-    'Timestamp',
-    'EventType',
-    'UserId',
-    'UserName',
-    'DisplayName',
-    'Email',
-    'CampaignContext',
-    'RoleContext',
-    'ClaimContext',
-    'AuthenticationLevel',
-    'SessionState',
-    'Source',
-    'Message',
-    'Metadata'
-  ];
-}
-
-const LUMINA_IDENTITY_SUPPLEMENTAL_HEADERS = [
-  'ProbationMonths',
-  'ProbationEnd',
-  'ProbationEndDate',
-  'TerminationDate'
-];
-
-if (typeof USERS_HEADERS === 'undefined') {
-  var USERS_HEADERS = flattenIdentityHeaders_({
-    core: LUMINA_IDENTITY_HEADERS,
-    supplemental: LUMINA_IDENTITY_SUPPLEMENTAL_HEADERS,
-    compatibility: [
-      USER_INSURANCE_FIELD_KEYS.InsuranceEligibleDate,
-      USER_INSURANCE_FIELD_KEYS.InsuranceQualifiedDate,
-      USER_INSURANCE_FIELD_KEYS.InsuranceEligible,
-      USER_INSURANCE_FIELD_KEYS.InsuranceQualified,
-      USER_INSURANCE_FIELD_KEYS.InsuranceEnrolled,
-      USER_INSURANCE_FIELD_KEYS.InsuranceSignedUp,
-      USER_INSURANCE_FIELD_KEYS.InsuranceCardReceivedDate,
-      'MFASecret',
-      'MFABackupCodes',
-      'MFADeliveryPreference',
-      'MFAEnabled'
-    ]
-  });
-
-  if (!Array.isArray(USERS_HEADERS) || USERS_HEADERS.length === 0) {
-    USERS_HEADERS = DEFAULT_USER_HEADERS_FALLBACK.slice();
-  }
-}
-
-if (typeof getCanonicalUserHeaders !== 'function') {
-  function getCanonicalUserHeaders(options) {
-    var preferIdentityService = !options || options.preferIdentityService !== false;
-
-    if (preferIdentityService
-      && typeof IdentityService !== 'undefined'
-      && IdentityService
-      && typeof IdentityService.listIdentityFields === 'function') {
-      try {
-        var identityFields = IdentityService.listIdentityFields();
-        if (Array.isArray(identityFields) && identityFields.length) {
-          return identityFields.slice();
-        }
-      } catch (identityFieldError) {
-        console.warn('getCanonicalUserHeaders: IdentityService.listIdentityFields failed', identityFieldError);
-      }
-    }
-
-    if (Array.isArray(USERS_HEADERS) && USERS_HEADERS.length) {
-      return USERS_HEADERS.slice();
-    }
-
-    return DEFAULT_USER_HEADERS_FALLBACK.slice();
-  }
-}
-
-if (typeof projectRecordToCanonicalUser !== 'function') {
-  function projectRecordToCanonicalUser(record, options) {
-    var headers = getCanonicalUserHeaders(options);
-    var projected = {};
-
-    for (var i = 0; i < headers.length; i += 1) {
-      var header = headers[i];
-      if (!header && header !== 0) {
-        continue;
-      }
-
-      var key = String(header);
-      if (!key) {
-        continue;
-      }
-
-      if (record && Object.prototype.hasOwnProperty.call(record, key)) {
-        projected[key] = record[key];
-        continue;
-      }
-
-      if (!record || typeof record !== 'object') {
-        projected[key] = '';
-        continue;
-      }
-
-      var lowerKey = key.toLowerCase();
-      var resolved = '';
-
-      Object.keys(record).some(function (candidate) {
-        if (!candidate && candidate !== 0) {
-          return false;
-        }
-
-        if (String(candidate).toLowerCase() !== lowerKey) {
-          return false;
-        }
-
-        resolved = record[candidate];
-        return true;
-      });
-
-      projected[key] = resolved;
-    }
-
-    return projected;
-  }
-}
-=======
-if (typeof LUMINA_IDENTITY_SHEET === 'undefined') var LUMINA_IDENTITY_SHEET = USERS_SHEET;
-if (typeof USER_INSURANCE_SHEET === 'undefined') var USER_INSURANCE_SHEET = 'UserInsurance';
-if (typeof LUMINA_IDENTITY_LOGS_SHEET === 'undefined') var LUMINA_IDENTITY_LOGS_SHEET = 'LuminaIdentityLogs';
-
-const LUMINA_IDENTITY_HEADER_GROUPS = {
-  core: [
-    'ID',
-    'UserName',
-    'NormalizedUserName',
-    'Email',
-    'NormalizedEmail',
-    'FirstName',
-    'MiddleName',
-    'LastName',
-    'FullName',
-    'DisplayName',
-    'PreferredName',
-    'Pronouns',
-    'AvatarUrl',
-    'CampaignID',
-    'PrimaryCampaignId',
-    'CampaignContext',
-    'IdentityVersion'
-  ],
-  contact: [
-    'PhoneNumber',
-    'PhoneNumberConfirmed',
-    'Country',
-    'Region',
-    'Timezone',
-    'Locale'
-  ],
-  employment: [
-    'EmploymentStatus',
-    'EmploymentType',
-    'Department',
-    'JobTitle',
-    'ManagerId',
-    'ManagerName',
-    'HireDate',
-    'SeniorityDate',
-    'TerminationDate',
-    'ProbationMonths',
-    'ProbationEnd',
-    'ProbationEndDate'
-  ],
-  campaigns: [
-    'CampaignAssignments',
-    'CampaignIds',
-    'CampaignNames',
-    'PrimaryCampaignName',
-    'SecondaryCampaignIds'
-  ],
-  authorization: [
-    'CanLogin',
-    'IsAdmin',
-    'Roles',
-    'RoleIds',
-    'RoleNames',
-    'PrimaryRole',
-    'Claims',
-    'ClaimTypes',
-    'Pages',
-    'Permissions',
-    'PermissionScope'
-  ],
-  security: [
-    'PasswordHash',
-    'PasswordHashFormat',
-    'PasswordHashHex',
-    'PasswordHashBase64',
-    'PasswordHashBase64WebSafe',
-    'PasswordHashAlgorithm',
-    'ResetRequired',
-    'EmailConfirmation',
-    'EmailConfirmed',
-    'LockoutEnd',
-    'LockoutEnabled',
-    'AccessFailedCount',
-    'SecurityStamp',
-    'ConcurrencyStamp',
-    'EmailConfirmationTokenHash',
-    'EmailConfirmationSentAt',
-    'EmailConfirmationExpiresAt',
-    'ResetPasswordToken',
-    'ResetPasswordTokenHash',
-    'ResetPasswordSentAt',
-    'ResetPasswordExpiresAt'
-  ],
-  multiFactor: [
-    'TwoFactorEnabled',
-    'TwoFactorDelivery',
-    'TwoFactorSecret',
-    'TwoFactorRecoveryCodes',
-    'TwoFactorBackupCodes',
-    'TwoFactorEnrollmentDate',
-    'MFASecret',
-    'MFABackupCodes',
-    'MFADeliveryPreference',
-    'MFAEnabled',
-    'MFAEnforced'
-  ],
-  session: [
-    'LastLogin',
-    'LastLoginAt',
-    'LastLoginIp',
-    'LastLoginUserAgent',
-    'ActiveSessionCount',
-    'SessionIdleTimeout',
-    'SessionExpiry'
-  ],
-  audit: [
-    'CreatedAt',
-    'CreatedBy',
-    'UpdatedAt',
-    'UpdatedBy',
-    'DeletedAt',
-    'IdentityEvaluatedAt',
-    'IdentityEvaluationWarnings'
-  ],
-  metadata: [
-    'Notes',
-    'Tags',
-    'CustomAttributes'
-  ]
-};
-
-const DEFAULT_USER_HEADERS_FALLBACK = [
-  "ID",
-  "UserName",
-  "FullName",
-  "Email",
-  "CampaignID",
-  "PasswordHash",
-  "PasswordHashFormat",
-  "PasswordHashHex",
-  "PasswordHashBase64",
-  "PasswordHashBase64WebSafe",
-  "PasswordHashAlgorithm",
-  "ResetRequired",
-  "EmailConfirmation",
-  "EmailConfirmed",
-  "PhoneNumber",
-  "EmploymentStatus",
-  "HireDate",
-  "Country",
-  "LockoutEnd",
-  "TwoFactorEnabled",
-  "CanLogin",
-  "Roles",
-  "Pages",
-  "CreatedAt",
-  "UpdatedAt",
-  "IsAdmin",
-  "NormalizedUserName",
-  "NormalizedEmail",
-  "PhoneNumberConfirmed",
-  "LockoutEnabled",
-  "AccessFailedCount",
-  "TwoFactorDelivery",
-  "TwoFactorSecret",
-  "TwoFactorRecoveryCodes",
-  "SecurityStamp",
-  "ConcurrencyStamp",
-  "EmailConfirmationTokenHash",
-  "EmailConfirmationSentAt",
-  "EmailConfirmationExpiresAt",
-  "ResetPasswordToken",
-  "ResetPasswordTokenHash",
-  "ResetPasswordSentAt",
-  "ResetPasswordExpiresAt",
-  "ActiveSessionCount",
-  "SessionIdleTimeout",
-  "SessionExpiry",
-  "LastLogin",
-  "LastLoginAt",
-  "LastLoginIp",
-  "LastLoginUserAgent",
-  "DeletedAt",
-  "TerminationDate",
-  "ProbationMonths",
-  "ProbationEnd",
-  "ProbationEndDate",
-  "InsuranceEligibleDate",
-  "InsuranceQualifiedDate",
-  "InsuranceEligible",
-  "InsuranceQualified",
-  "InsuranceEnrolled",
-  "InsuranceSignedUp",
-  "InsuranceCardReceivedDate",
-  "MFASecret",
-  "MFABackupCodes",
-  "MFADeliveryPreference",
-  "MFAEnabled"
-];
-
-function flattenIdentityHeaders_(groups) {
-  const seen = new Set();
-  const flattened = [];
-  Object.keys(groups).forEach(function (key) {
-    const headers = Array.isArray(groups[key]) ? groups[key] : [];
-    headers.forEach(function (header) {
-      const normalized = header == null ? '' : String(header).trim();
-      if (!normalized || seen.has(normalized)) return;
-      seen.add(normalized);
-      flattened.push(normalized);
-    });
-  });
-  return flattened;
-}
-
-if (typeof LUMINA_IDENTITY_HEADERS === 'undefined') {
-  var LUMINA_IDENTITY_HEADERS = flattenIdentityHeaders_(LUMINA_IDENTITY_HEADER_GROUPS);
-}
-
-const USER_INSURANCE_FIELD_KEYS = {
-  UserId: 'UserId',
-  PrimaryCampaignId: 'PrimaryCampaignId',
-  EmploymentStatus: 'EmploymentStatus',
-  HireDate: 'HireDate',
-  TerminationDate: 'TerminationDate',
-  ProbationMonths: 'ProbationMonths',
-  ProbationEnd: 'ProbationEnd',
-  ProbationEndDate: 'ProbationEndDate',
-  InsuranceEligibleDate: 'InsuranceEligibleDate',
-  InsuranceQualifiedDate: 'InsuranceQualifiedDate',
-  InsuranceEligible: 'InsuranceEligible',
-  InsuranceQualified: 'InsuranceQualified',
-  InsuranceEnrolled: 'InsuranceEnrolled',
-  InsuranceSignedUp: 'InsuranceSignedUp',
-  InsuranceCardReceivedDate: 'InsuranceCardReceivedDate',
-  LastEvaluatedAt: 'LastEvaluatedAt',
-  EvaluatedBy: 'EvaluatedBy',
-  Notes: 'Notes'
-};
-
-if (typeof USER_INSURANCE_HEADERS === 'undefined') {
-  var USER_INSURANCE_HEADERS = flattenIdentityHeaders_({
-    primary: [
-      USER_INSURANCE_FIELD_KEYS.UserId,
-      USER_INSURANCE_FIELD_KEYS.PrimaryCampaignId,
-      USER_INSURANCE_FIELD_KEYS.EmploymentStatus,
-      USER_INSURANCE_FIELD_KEYS.HireDate,
-      USER_INSURANCE_FIELD_KEYS.TerminationDate
-    ],
-    lifecycle: [
-      USER_INSURANCE_FIELD_KEYS.ProbationMonths,
-      USER_INSURANCE_FIELD_KEYS.ProbationEnd,
-      USER_INSURANCE_FIELD_KEYS.ProbationEndDate,
-      USER_INSURANCE_FIELD_KEYS.InsuranceEligibleDate,
-      USER_INSURANCE_FIELD_KEYS.InsuranceQualifiedDate
-    ],
-    status: [
-      USER_INSURANCE_FIELD_KEYS.InsuranceEligible,
-      USER_INSURANCE_FIELD_KEYS.InsuranceQualified,
-      USER_INSURANCE_FIELD_KEYS.InsuranceEnrolled,
-      USER_INSURANCE_FIELD_KEYS.InsuranceSignedUp,
-      USER_INSURANCE_FIELD_KEYS.InsuranceCardReceivedDate
-    ],
-    audit: [
-      USER_INSURANCE_FIELD_KEYS.LastEvaluatedAt,
-      USER_INSURANCE_FIELD_KEYS.EvaluatedBy,
-      USER_INSURANCE_FIELD_KEYS.Notes
-    ]
-  });
-}
-
-if (typeof LUMINA_IDENTITY_LOGS_HEADERS === 'undefined') {
-  var LUMINA_IDENTITY_LOGS_HEADERS = [
-    'Timestamp',
-    'EventType',
-    'UserId',
-    'UserName',
-    'DisplayName',
-    'Email',
-    'CampaignContext',
-    'RoleContext',
-    'ClaimContext',
-    'AuthenticationLevel',
-    'SessionState',
-    'Source',
-    'Message',
-    'Metadata'
-  ];
-}
-
-const LUMINA_IDENTITY_SUPPLEMENTAL_HEADERS = [
-  'ProbationMonths',
-  'ProbationEnd',
-  'ProbationEndDate',
-  'TerminationDate'
-];
-
-if (typeof USERS_HEADERS === 'undefined') {
-  var USERS_HEADERS = flattenIdentityHeaders_({
-    core: LUMINA_IDENTITY_HEADERS,
-    supplemental: LUMINA_IDENTITY_SUPPLEMENTAL_HEADERS,
-    compatibility: [
-      USER_INSURANCE_FIELD_KEYS.InsuranceEligibleDate,
-      USER_INSURANCE_FIELD_KEYS.InsuranceQualifiedDate,
-      USER_INSURANCE_FIELD_KEYS.InsuranceEligible,
-      USER_INSURANCE_FIELD_KEYS.InsuranceQualified,
-      USER_INSURANCE_FIELD_KEYS.InsuranceEnrolled,
-      USER_INSURANCE_FIELD_KEYS.InsuranceSignedUp,
-      USER_INSURANCE_FIELD_KEYS.InsuranceCardReceivedDate,
-      'MFASecret',
-      'MFABackupCodes',
-      'MFADeliveryPreference',
-      'MFAEnabled'
-    ]
-  });
-
-  if (!Array.isArray(USERS_HEADERS) || USERS_HEADERS.length === 0) {
-    USERS_HEADERS = DEFAULT_USER_HEADERS_FALLBACK.slice();
-  }
-}
-
-if (typeof getCanonicalUserHeaders !== 'function') {
-  function getCanonicalUserHeaders(options) {
-    var preferIdentityService = !options || options.preferIdentityService !== false;
-
-    if (preferIdentityService
-      && typeof IdentityService !== 'undefined'
-      && IdentityService
-      && typeof IdentityService.listIdentityFields === 'function') {
-      try {
-        var identityFields = IdentityService.listIdentityFields();
-        if (Array.isArray(identityFields) && identityFields.length) {
-          return identityFields.slice();
-        }
-      } catch (identityFieldError) {
-        console.warn('getCanonicalUserHeaders: IdentityService.listIdentityFields failed', identityFieldError);
-      }
-    }
-
-    if (Array.isArray(USERS_HEADERS) && USERS_HEADERS.length) {
-      return USERS_HEADERS.slice();
-    }
-
-    return DEFAULT_USER_HEADERS_FALLBACK.slice();
-  }
-}
-
-if (typeof projectRecordToCanonicalUser !== 'function') {
-  function projectRecordToCanonicalUser(record, options) {
-    var headers = getCanonicalUserHeaders(options);
-    var projected = {};
-
-    for (var i = 0; i < headers.length; i += 1) {
-      var header = headers[i];
-      if (!header && header !== 0) {
-        continue;
-      }
-
-      var key = String(header);
-      if (!key) {
-        continue;
-      }
-
-      if (record && Object.prototype.hasOwnProperty.call(record, key)) {
-        projected[key] = record[key];
-        continue;
-      }
-
-      if (!record || typeof record !== 'object') {
-        projected[key] = '';
-        continue;
-      }
-
-      var lowerKey = key.toLowerCase();
-      var resolved = '';
-
-      Object.keys(record).some(function (candidate) {
-        if (!candidate && candidate !== 0) {
-          return false;
-        }
-
-        if (String(candidate).toLowerCase() !== lowerKey) {
-          return false;
-        }
-
-        resolved = record[candidate];
-        return true;
-      });
-
-      projected[key] = resolved;
-    }
-
-    return projected;
-  }
-}
->>>>>>> 158dbcaa
-
-if (typeof ROLES_HEADER === 'undefined') var ROLES_HEADER = [
-  "ID",
-  "Name",
-  "NormalizedName",
-  "Scope",
-  "Description",
-  "CreatedAt",
-  "UpdatedAt",
-  "DeletedAt"
-];
-if (typeof USER_ROLES_HEADER === 'undefined') var USER_ROLES_HEADER = [
-  "ID",
-  "UserId",
-  "RoleId",
-  "Scope",
-  "AssignedBy",
-  "CreatedAt",
-  "UpdatedAt",
-  "DeletedAt"
-];
-if (typeof CLAIMS_HEADERS === 'undefined') var CLAIMS_HEADERS = ["ID", "UserId", "ClaimType", "CreatedAt", "UpdatedAt"];
-if (typeof SESSIONS_HEADERS === 'undefined') var SESSIONS_HEADERS = [
-  "Token",
-  "TokenHash",
-  "TokenSalt",
-  "UserId",
-  "CreatedAt",
-  "LastActivityAt",
-  "ExpiresAt",
-  "IdleTimeoutMinutes",
-  "RememberMe",
-  "CampaignScope",
-  "UserAgent",
-  "IpAddress",
-  "ServerIp"
-];
-
-if (typeof CHAT_GROUPS_HEADERS === 'undefined') var CHAT_GROUPS_HEADERS = ['ID', 'Name', 'Description', 'CreatedBy', 'CreatedAt', 'UpdatedAt'];
-if (typeof CHAT_CHANNELS_HEADERS === 'undefined') var CHAT_CHANNELS_HEADERS = ['ID', 'GroupId', 'Name', 'Description', 'IsPrivate', 'CreatedBy', 'CreatedAt', 'UpdatedAt'];
-if (typeof CHAT_MESSAGES_HEADERS === 'undefined') var CHAT_MESSAGES_HEADERS = ['ID', 'ChannelId', 'UserId', 'Message', 'Timestamp', 'EditedAt', 'ParentMessageId', 'IsDeleted'];
-if (typeof CHAT_GROUP_MEMBERS_HEADERS === 'undefined') var CHAT_GROUP_MEMBERS_HEADERS = ['ID', 'GroupId', 'UserId', 'JoinedAt', 'Role', 'IsActive'];
-if (typeof CHAT_MESSAGE_REACTIONS_HEADERS === 'undefined') var CHAT_MESSAGE_REACTIONS_HEADERS = ['ID', 'MessageId', 'UserId', 'Reaction', 'Timestamp'];
-if (typeof CHAT_USER_PREFERENCES_HEADERS === 'undefined') var CHAT_USER_PREFERENCES_HEADERS = ['UserId', 'NotificationSettings', 'Theme', 'LastSeen', 'Status'];
-if (typeof CHAT_ANALYTICS_HEADERS === 'undefined') var CHAT_ANALYTICS_HEADERS = ['Timestamp', 'UserId', 'Action', 'Details', 'SessionId'];
-if (typeof CHAT_CHANNEL_MEMBERS_HEADERS === 'undefined') var CHAT_CHANNEL_MEMBERS_HEADERS = ["ID", "ChannelId", "UserId", "JoinedAt", "Role", "IsActive"];
-
-if (typeof CAMPAIGNS_HEADERS === 'undefined') var CAMPAIGNS_HEADERS = [
-  "ID",
-  "Name",
-  "Description",
-  "ClientName",
-  "Status",
-  "Channel",
-  "Timezone",
-  "SlaTier",
-  "CreatedAt",
-  "UpdatedAt",
-  "DeletedAt"
-];
-if (typeof PAGES_HEADERS === 'undefined') var PAGES_HEADERS = ["PageKey", "PageTitle", "PageIcon", "Description", "IsSystemPage", "RequiresAdmin", "CreatedAt", "UpdatedAt"];
-if (typeof CAMPAIGN_PAGES_HEADERS === 'undefined') var CAMPAIGN_PAGES_HEADERS = ["ID", "CampaignID", "PageKey", "PageTitle", "PageIcon", "CategoryID", "SortOrder", "IsActive", "CreatedAt", "UpdatedAt"];
-if (typeof PAGE_CATEGORIES_HEADERS === 'undefined') var PAGE_CATEGORIES_HEADERS = ["ID", "CampaignID", "CategoryName", "CategoryIcon", "SortOrder", "IsActive", "CreatedAt", "UpdatedAt"];
-if (typeof CAMPAIGN_USER_PERMISSIONS_HEADERS === 'undefined') var CAMPAIGN_USER_PERMISSIONS_HEADERS = [
-  "ID",
-  "CampaignID",
-  "UserID",
-  "PermissionLevel",
-  "Role",
-  "CanManageUsers",
-  "CanManagePages",
-  "Notes",
-  "CreatedAt",
-  "UpdatedAt",
-  "DeletedAt"
-];
-if (typeof USER_MANAGERS_HEADERS === 'undefined') var USER_MANAGERS_HEADERS = ["ID", "ManagerUserID", "ManagedUserID", "CampaignID", "CreatedAt", "UpdatedAt"];
-if (typeof ATTENDANCE_LOG_HEADERS === 'undefined') var ATTENDANCE_LOG_HEADERS = ["ID", "Timestamp", "User", "DurationMin", "State", "Date", "UserID", "CreatedAt", "UpdatedAt"];
-if (typeof USER_CAMPAIGNS_HEADERS === 'undefined') var USER_CAMPAIGNS_HEADERS = [
-  "ID",
-  "UserId",
-  "CampaignId",
-  "Role",
-  "IsPrimary",
-  "CreatedAt",
-  "UpdatedAt",
-  "DeletedAt"
-];
-
-if (typeof DEBUG_LOGS_HEADERS === 'undefined') var DEBUG_LOGS_HEADERS = ["Timestamp", "Message"];
-if (typeof ERROR_LOGS_HEADERS === 'undefined') var ERROR_LOGS_HEADERS = ["Timestamp", "Error", "Stack"];
-if (typeof NOTIFICATIONS_HEADERS === 'undefined') var NOTIFICATIONS_HEADERS = ["ID", "UserId", "Type", "Severity", "Title", "Message", "Data", "Read", "ActionTaken", "CreatedAt", "ReadAt", "ExpiresAt"];
-
-// ────────────────────────────────────────────────────────────────────────────
-// Canonical identity/authentication sheet definitions
-// ────────────────────────────────────────────────────────────────────────────
-
-function buildCanonicalIdentitySheetMap_() {
-  const definitions = {};
-
-  const addDefinition = (name, headers) => {
-    if (!name) return;
-    const trimmedName = String(name).trim();
-    if (!trimmedName || definitions[trimmedName]) return;
-
-    if (!Array.isArray(headers)) return;
-    const normalized = headers
-      .map(header => (header === null || typeof header === 'undefined') ? '' : String(header).trim())
-      .filter(Boolean);
-    if (!normalized.length) return;
-
-    definitions[trimmedName] = normalized;
-  };
-
-  addDefinition(LUMINA_IDENTITY_SHEET, LUMINA_IDENTITY_HEADERS);
-  addDefinition(USERS_SHEET, USERS_HEADERS);
-  addDefinition(ROLES_SHEET, ROLES_HEADER);
-  addDefinition(USER_ROLES_SHEET, USER_ROLES_HEADER);
-  addDefinition(USER_CLAIMS_SHEET, CLAIMS_HEADERS);
-  addDefinition(SESSIONS_SHEET, SESSIONS_HEADERS);
-  addDefinition(CAMPAIGNS_SHEET, CAMPAIGNS_HEADERS);
-  addDefinition(PAGES_SHEET, PAGES_HEADERS);
-  addDefinition(CAMPAIGN_PAGES_SHEET, CAMPAIGN_PAGES_HEADERS);
-  addDefinition(PAGE_CATEGORIES_SHEET, PAGE_CATEGORIES_HEADERS);
-  addDefinition(CAMPAIGN_USER_PERMISSIONS_SHEET, CAMPAIGN_USER_PERMISSIONS_HEADERS);
-  addDefinition(USER_MANAGERS_SHEET, USER_MANAGERS_HEADERS);
-  addDefinition(USER_CAMPAIGNS_SHEET, USER_CAMPAIGNS_HEADERS);
-  addDefinition(USER_INSURANCE_SHEET, USER_INSURANCE_HEADERS);
-  addDefinition(LUMINA_IDENTITY_LOGS_SHEET, LUMINA_IDENTITY_LOGS_HEADERS);
-
-  return definitions;
-}
-
-if (typeof listCanonicalIdentitySheets !== 'function') {
-  function listCanonicalIdentitySheets() {
-    const map = buildCanonicalIdentitySheetMap_();
-    return Object.keys(map).map(name => ({ name, headers: map[name].slice() }));
-  }
-}
-
-if (typeof synchronizeLuminaIdentityHeaders === 'undefined') {
-  function synchronizeLuminaIdentityHeaders(options = {}) {
-    const sheetName = options && options.sheetName
-      ? String(options.sheetName)
-      : (LUMINA_IDENTITY_SHEET || USERS_SHEET);
-
-    if (!sheetName) {
-      throw new Error('Lumina Identity sheet name is not defined.');
-    }
-
-    const ss = SpreadsheetApp.getActiveSpreadsheet();
-    let sh = ss.getSheetByName(sheetName);
-    const canonical = Array.isArray(USERS_HEADERS) && USERS_HEADERS.length
-      ? USERS_HEADERS.slice()
-      : (typeof getCanonicalUserHeaders === 'function'
-        ? getCanonicalUserHeaders({ preferIdentityService: false })
-        : []);
-
-    if (!sh) {
-      if (typeof ensureSheetWithHeaders === 'function') {
-        sh = ensureSheetWithHeaders(sheetName, canonical);
-      } else {
-        sh = ss.insertSheet(sheetName);
-        if (canonical.length) {
-          sh.getRange(1, 1, 1, canonical.length).setValues([canonical]);
-          sh.setFrozenRows(1);
-        }
-      }
-    }
-
-    if (!Array.isArray(canonical) || !canonical.length) {
-      throw new Error('Unable to determine canonical identity headers.');
-    }
-
-    syncSheetColumnsAndHeaders_(sh, canonical);
-
-    return {
-      sheet: sheetName,
-      headers: canonical.slice(),
-      headerCount: canonical.length
-    };
-  }
-}
-
-if (typeof getCanonicalSheetHeaders !== 'function') {
-  function getCanonicalSheetHeaders(sheetName) {
-    if (!sheetName && sheetName !== 0) return null;
-    const target = String(sheetName).trim();
-    if (!target) return null;
-    const map = buildCanonicalIdentitySheetMap_();
-    const headers = map[target];
-    return Array.isArray(headers) ? headers.slice() : null;
-  }
-}
-
-function ensureSheetStructureFromDefinition_(definition) {
-  const result = {
-    sheet: definition && definition.name ? definition.name : '',
-    ensured: false,
-    method: null,
-    error: null
-  };
-
-  if (!definition || !definition.name || !Array.isArray(definition.headers) || !definition.headers.length) {
-    result.error = 'INVALID_DEFINITION';
-    return result;
-  }
-
-  try {
-    let sheet = null;
-
-    if (typeof ensureSheetWithHeaders === 'function') {
-      sheet = ensureSheetWithHeaders(definition.name, definition.headers);
-      result.method = 'ensureSheetWithHeaders';
-    } else if (typeof synchronizeSheetHeaders === 'function') {
-      sheet = synchronizeSheetHeaders(definition.name, definition.headers);
-      result.method = 'synchronizeSheetHeaders';
-    }
-
-    if (!sheet) {
-      if (typeof SpreadsheetApp === 'undefined') {
-        throw new Error('SpreadsheetApp not available');
-      }
-      const ss = SpreadsheetApp.getActiveSpreadsheet();
-      if (!ss) {
-        throw new Error('Active spreadsheet not available');
-      }
-      sheet = ss.getSheetByName(definition.name);
-      if (!sheet) {
-        sheet = ss.insertSheet(definition.name);
-        result.method = 'manual-create';
-      } else if (!result.method) {
-        result.method = 'manual-sync';
-      }
-
-      sheet.getRange(1, 1, 1, definition.headers.length).setValues([definition.headers]);
-      sheet.setFrozenRows(1);
-    }
-
-    result.ensured = true;
-    if (sheet && typeof sheet.getSheetId === 'function') {
-      result.sheetId = sheet.getSheetId();
-    }
-    return result;
-  } catch (error) {
-    result.error = error && error.message ? error.message : String(error);
-    console.warn(`ensureSheetStructureFromDefinition_: failed for ${result.sheet}`, error);
-    return result;
-  }
-}
-
-if (typeof ensureIdentitySheetStructures !== 'function') {
-  function ensureIdentitySheetStructures(options = {}) {
-    const { sheetNames } = options || {};
-    const allowList = Array.isArray(sheetNames) && sheetNames.length
-      ? new Set(sheetNames.map(name => String(name || '').trim()).filter(Boolean))
-      : null;
-
-    const definitions = listCanonicalIdentitySheets();
-    const results = [];
-
-    definitions.forEach(definition => {
-      if (allowList && !allowList.has(definition.name)) {
-        return;
-      }
-      results.push(ensureSheetStructureFromDefinition_(definition));
-    });
-
-    return results;
-  }
-}
-
-// ────────────────────────────────────────────────────────────────────────────
-// HR / Benefits – Users sheet upgrade + calculators
-// ────────────────────────────────────────────────────────────────────────────
-
-const USER_EMPLOYMENT_FIELDS = {
-  TerminationDate: 'TerminationDate',
-  ProbationMonths: 'ProbationMonths',
-  ProbationEnd: 'ProbationEnd',
-  ProbationEndDate: 'ProbationEndDate'
-};
-
-const USER_BENEFIT_FIELDS = Object.assign({}, USER_EMPLOYMENT_FIELDS, {
-  InsuranceEligibleDate: USER_INSURANCE_FIELD_KEYS.InsuranceEligibleDate, // = ProbationEnd + 3 months
-  InsuranceQualifiedDate: USER_INSURANCE_FIELD_KEYS.InsuranceQualifiedDate,
-  InsuranceQualified: USER_INSURANCE_FIELD_KEYS.InsuranceQualified,       // boolean: today >= InsuranceEligibleDate and not Terminated/Inactive
-  InsuranceEligible: USER_INSURANCE_FIELD_KEYS.InsuranceEligible,
-  InsuranceEnrolled: USER_INSURANCE_FIELD_KEYS.InsuranceEnrolled,         // boolean: user signed up
-  InsuranceSignedUp: USER_INSURANCE_FIELD_KEYS.InsuranceSignedUp,
-  InsuranceCardReceivedDate: USER_INSURANCE_FIELD_KEYS.InsuranceCardReceivedDate
-});
-
-function ensureUserInsuranceSheet_() {
-  const ss = SpreadsheetApp.getActiveSpreadsheet();
-  let sh = ss.getSheetByName(USER_INSURANCE_SHEET);
-  if (!sh) {
-    sh = ss.insertSheet(USER_INSURANCE_SHEET);
-    sh.getRange(1, 1, 1, USER_INSURANCE_HEADERS.length).setValues([USER_INSURANCE_HEADERS]);
-    sh.setFrozenRows(1);
-    return sh;
-  }
-
-  if (!areHeadersAligned_(sh, USER_INSURANCE_HEADERS)) {
-    syncSheetColumnsAndHeaders_(sh, USER_INSURANCE_HEADERS);
-  }
-
-  return sh;
-}
-
-function upsertUserInsuranceRecord_(userId, payload = {}) {
-  if (!userId && userId !== 0) {
-    return { success: false, message: 'UserId is required for insurance upsert.' };
-  }
-
-  try {
-    const sh = ensureUserInsuranceSheet_();
-    const headerRange = sh.getRange(1, 1, 1, sh.getLastColumn());
-    const headers = headerRange.getValues()[0].map(String);
-    const index = {};
-    headers.forEach((header, idx) => { index[header] = idx; });
-
-    const data = sh.getDataRange().getValues();
-    let targetRowIndex = -1;
-    const userIdCol = index[USER_INSURANCE_FIELD_KEYS.UserId];
-    if (userIdCol === undefined) {
-      throw new Error('UserInsurance sheet missing UserId column.');
-    }
-
-    for (let r = 1; r < data.length; r++) {
-      const row = data[r];
-      if (String(row[userIdCol]) === String(userId)) {
-        targetRowIndex = r;
-        break;
-      }
-    }
-
-    const template = new Array(headers.length).fill('');
-    template[userIdCol] = userId;
-
-    const assignable = Object.assign({}, payload);
-    Object.keys(assignable).forEach(key => {
-      if (!Object.prototype.hasOwnProperty.call(index, key)) return;
-      template[index[key]] = assignable[key];
-    });
-
-    if (targetRowIndex >= 0) {
-      sh.getRange(targetRowIndex + 1, 1, 1, headers.length).setValues([template]);
-    } else {
-      sh.appendRow(template);
-    }
-
-    try {
-      invalidateCache(USER_INSURANCE_SHEET);
-      invalidateCache(USERS_SHEET);
-    } catch (cacheError) {
-      console.warn('upsertUserInsuranceRecord_: cache invalidation failed', cacheError);
-    }
-
-    return { success: true };
-  } catch (error) {
-    safeWriteError && safeWriteError('upsertUserInsuranceRecord_', error);
-    return { success: false, message: error && error.message ? error.message : String(error) };
-  }
-}
-
-/** Ensure benefit columns exist (appended) without disturbing existing Users headers */
-function ensureUsersBenefitsColumns_() {
-  const ss = SpreadsheetApp.getActiveSpreadsheet();
-  const sh = ss.getSheetByName(USERS_SHEET) || ensureSheetWithHeaders(USERS_SHEET, USERS_HEADERS);
-  const lastCol = sh.getLastColumn();
-  if (lastCol < 1) return;
-
-  ensureUserInsuranceSheet_();
-
-  const headerRange = sh.getRange(1, 1, 1, sh.getLastColumn());
-  const headers = headerRange.getValues()[0].map(String);
-
-  const employmentHeaders = Object.values(USER_EMPLOYMENT_FIELDS);
-  const missing = employmentHeaders.filter(h => !headers.includes(h));
-  if (missing.length === 0) return;
-
-  // Append missing columns at the end
-  const newHeaders = headers.concat(missing);
-  sh.getRange(1, 1, 1, newHeaders.length).setValues([newHeaders]).setFontWeight('bold');
-  sh.setFrozenRows(1);
-
-  const rows = Math.max(0, sh.getLastRow() - 1);
-  if (rows > 0) {
-    // Set sensible defaults for booleans / numbers (without overwriting existing data)
-    const colIndex = name => newHeaders.indexOf(name) + 1;
-    const defaults = {
-      [USER_EMPLOYMENT_FIELDS.ProbationMonths]: 3
-    };
-    Object.entries(defaults).forEach(([key, defVal]) => {
-      if (missing.includes(key)) {
-        const rng = sh.getRange(2, colIndex(key), rows, 1);
-        const arr = Array.from({ length: rows }, () => [defVal]);
-        rng.setValues(arr);
-      }
-    });
-  }
-}
-
-/** Date helpers */
-function parseAsDate_(v) {
-  if (!v && v !== 0) return null;
-  if (v instanceof Date) return new Date(v);
-  const s = String(v).trim();
-  if (!s) return null;
-  const d = new Date(s);
-  return isNaN(d.getTime()) ? null : d;
-}
-function daysInMonth_(y, m) { return new Date(y, m + 1, 0).getDate(); }
-function addMonths_(d, n) {
-  if (!d) return null;
-  const dt = new Date(d.getTime());
-  const y = dt.getFullYear();
-  const m = dt.getMonth();
-  const targetM = m + n;
-  const targetY = y + Math.floor(targetM / 12);
-  const cleanM = (targetM % 12 + 12) % 12;
-  const day = Math.min(dt.getDate(), daysInMonth_(targetY, cleanM));
-  return new Date(targetY, cleanM, day);
-}
-
-/** Compute whether a user is qualified for insurance: today >= eligible && status not Inactive/Terminated */
-function isInsuranceQualified_(employmentStatus, eligibleDate) {
-  const bad = new Set(['Inactive', 'Terminated']);
-  const okStatus = !bad.has(String(employmentStatus || '').trim());
-  const ed = parseAsDate_(eligibleDate);
-  return !!(okStatus && ed && (new Date()).getTime() >= ed.getTime());
-}
-
-/**
- * Recalculate benefits for all users.
- * opts: { force?: boolean } -> if true, overwrite ProbationEnd / InsuranceEligibleDate even if already set
- */
-function recalcBenefitsForAllUsers(opts = {}) {
-  try {
-    ensureUsersBenefitsColumns_();
-
-    const ss = SpreadsheetApp.getActiveSpreadsheet();
-    const sh = ss.getSheetByName(USERS_SHEET);
-    const data = sh.getDataRange().getValues();
-    if (data.length <= 1) return { updated: 0 };
-
-    const headers = data[0].map(String);
-    const col = name => headers.indexOf(name);
-
-    const iId = col('ID');
-    const iCampaign = col('CampaignID');
-    const iHire = col('HireDate');
-    const iEmpStatus = col('EmploymentStatus');
-    const iTermination = col(USER_EMPLOYMENT_FIELDS.TerminationDate);
-
-    const iProbMonths = col(USER_BENEFIT_FIELDS.ProbationMonths);
-    const iProbEnd = col(USER_BENEFIT_FIELDS.ProbationEnd);
-    const iEligible = col(USER_BENEFIT_FIELDS.InsuranceEligibleDate);
-    const iQualified = col(USER_BENEFIT_FIELDS.InsuranceQualified);
-    const iQualifiedDate = col(USER_BENEFIT_FIELDS.InsuranceQualifiedDate);
-    const iEligibleFlag = col(USER_BENEFIT_FIELDS.InsuranceEligible);
-    const iEnrolled = col(USER_BENEFIT_FIELDS.InsuranceEnrolled);
-    const iSigned = col(USER_BENEFIT_FIELDS.InsuranceSignedUp);
-    const iCard = col(USER_BENEFIT_FIELDS.InsuranceCardReceivedDate);
-
-    const requiredIndices = [iHire, iEmpStatus, iProbMonths, iProbEnd];
-    if (requiredIndices.some(ix => ix < 0)) {
-      return { updated: 0, warning: 'One or more employment columns are missing.' };
-    }
-
-    let updated = 0;
-    const force = !!opts.force;
-
-    for (let r = 1; r < data.length; r++) {
-      const row = data[r];
-
-      // Source fields
-      const userId = iId >= 0 ? row[iId] : '';
-      const campaignId = iCampaign >= 0 ? row[iCampaign] : '';
-      const hire = parseAsDate_(row[iHire]);
-      let probMonths = Number(row[iProbMonths]);
-      if (!Number.isFinite(probMonths) || probMonths <= 0) probMonths = 3;
-
-      let probEnd = parseAsDate_(row[iProbEnd]);
-      if (!probEnd || force) {
-        probEnd = hire ? addMonths_(hire, probMonths) : null;
-        if (iProbEnd >= 0) { row[iProbEnd] = probEnd || ''; }
-        updated++;
-      }
-
-      let eligible = parseAsDate_(row[iEligible]);
-      const recomputedEligible = probEnd ? addMonths_(probEnd, 3) : null;
-      if (!eligible || force) {
-        eligible = recomputedEligible;
-        if (iEligible >= 0) { row[iEligible] = eligible || ''; }
-        updated++;
-      }
-
-      // Qualified boolean
-      const qualified = isInsuranceQualified_(row[iEmpStatus], eligible);
-      if (iQualified >= 0 && row[iQualified] !== qualified) {
-        row[iQualified] = qualified;
-        updated++;
-      }
-
-      const enrollment = iEnrolled >= 0 ? row[iEnrolled] : (iSigned >= 0 ? row[iSigned] : '');
-      const eligibleFlag = iEligibleFlag >= 0 ? row[iEligibleFlag] : '';
-      const qualifiedDate = iQualifiedDate >= 0 ? row[iQualifiedDate] : eligible;
-      const cardReceived = iCard >= 0 ? row[iCard] : '';
-      const terminationDate = iTermination >= 0 ? row[iTermination] : '';
-
-      const evaluator = (function () {
-        try {
-          if (typeof getCurrentUser === 'function') {
-            const current = getCurrentUser();
-            if (current) {
-              return current.Email || current.UserName || current.ID || 'Lumina Identity';
-            }
-          }
-        } catch (identityEvaluatorErr) {
-          console.warn('recalcBenefitsForAllUsers evaluator lookup failed', identityEvaluatorErr);
-        }
-        return 'Lumina Identity';
-      })();
-
-      if (userId || userId === 0) {
-        upsertUserInsuranceRecord_(userId, {
-          [USER_INSURANCE_FIELD_KEYS.UserId]: userId,
-          [USER_INSURANCE_FIELD_KEYS.PrimaryCampaignId]: campaignId,
-          [USER_INSURANCE_FIELD_KEYS.EmploymentStatus]: row[iEmpStatus],
-          [USER_INSURANCE_FIELD_KEYS.HireDate]: row[iHire],
-          [USER_INSURANCE_FIELD_KEYS.TerminationDate]: terminationDate,
-          [USER_INSURANCE_FIELD_KEYS.ProbationMonths]: probMonths,
-          [USER_INSURANCE_FIELD_KEYS.ProbationEnd]: probEnd,
-          [USER_INSURANCE_FIELD_KEYS.ProbationEndDate]: probEnd,
-          [USER_INSURANCE_FIELD_KEYS.InsuranceEligibleDate]: eligible,
-          [USER_INSURANCE_FIELD_KEYS.InsuranceQualifiedDate]: qualifiedDate || eligible,
-          [USER_INSURANCE_FIELD_KEYS.InsuranceEligible]: eligibleFlag !== '' ? eligibleFlag : qualified,
-          [USER_INSURANCE_FIELD_KEYS.InsuranceQualified]: qualified,
-          [USER_INSURANCE_FIELD_KEYS.InsuranceEnrolled]: enrollment,
-          [USER_INSURANCE_FIELD_KEYS.InsuranceSignedUp]: enrollment,
-          [USER_INSURANCE_FIELD_KEYS.InsuranceCardReceivedDate]: cardReceived,
-          [USER_INSURANCE_FIELD_KEYS.LastEvaluatedAt]: new Date(),
-          [USER_INSURANCE_FIELD_KEYS.EvaluatedBy]: evaluator
-        });
-      }
-
-      data[r] = row;
-    }
-
-    // Write back only changed columns for safety
-    const rows = data.length - 1;
-    function writeCol(ix) {
-      if (ix < 0) return;
-      const rng = sh.getRange(2, ix + 1, rows, 1);
-      const colVals = [];
-      for (let r = 1; r < data.length; r++) colVals.push([data[r][ix]]);
-      rng.setValues(colVals);
-    }
-    writeCol(iProbEnd);
-    writeCol(iEligible);
-    writeCol(iQualified);
-
-    invalidateCache(USERS_SHEET);
-    return { updated };
-  } catch (e) {
-    safeWriteError('recalcBenefitsForAllUsers', e);
-    return { updated: 0, error: e.message };
-  }
-}
-
-/** Recalc for a single user by ID (returns summary) */
-function recalcBenefitsForUser(userId, opts = {}) {
-  try {
-    ensureUsersBenefitsColumns_();
-    const users = readSheet(USERS_SHEET) || [];
-    const user = users.find(u => u.ID === userId);
-    if (!user) return { success: false, message: 'User not found' };
-
-    // Pull live sheet to update in place
-    const ss = SpreadsheetApp.getActiveSpreadsheet();
-    const sh = ss.getSheetByName(USERS_SHEET);
-    const data = sh.getDataRange().getValues();
-    const headers = data[0].map(String);
-    const col = name => headers.indexOf(name);
-
-    const iId = col('ID');
-    const iHire = col('HireDate');
-    const iEmpStatus = col('EmploymentStatus');
-    const iTermination = col(USER_EMPLOYMENT_FIELDS.TerminationDate);
-    const iProbMonths = col(USER_BENEFIT_FIELDS.ProbationMonths);
-    const iProbEnd = col(USER_BENEFIT_FIELDS.ProbationEnd);
-    const iEligible = col(USER_BENEFIT_FIELDS.InsuranceEligibleDate);
-    const iQualified = col(USER_BENEFIT_FIELDS.InsuranceQualified);
-    const iQualifiedDate = col(USER_BENEFIT_FIELDS.InsuranceQualifiedDate);
-    const iEligibleFlag = col(USER_BENEFIT_FIELDS.InsuranceEligible);
-    const iEnrolled = col(USER_BENEFIT_FIELDS.InsuranceEnrolled);
-    const iSigned = col(USER_BENEFIT_FIELDS.InsuranceSignedUp);
-    const iCard = col(USER_BENEFIT_FIELDS.InsuranceCardReceivedDate);
-
-    const requiredIndices = [iHire, iEmpStatus, iProbMonths, iProbEnd];
-    const rowIdx = data.findIndex((r, idx) => idx > 0 && String(r[iId]) === userId);
-    if (rowIdx < 1) return { success: false, message: 'User row not found' };
-    if (requiredIndices.some(ix => ix < 0)) {
-      return { success: false, message: 'Missing employment columns for recalculation.' };
-    }
-
-    const row = data[rowIdx];
-    const force = !!opts.force;
-
-    const hire = parseAsDate_(row[iHire]);
-    let probMonths = Number(row[iProbMonths]);
-    if (!Number.isFinite(probMonths) || probMonths <= 0) probMonths = 3;
-
-    let probEnd = parseAsDate_(row[iProbEnd]);
-    if (!probEnd || force) {
-      probEnd = hire ? addMonths_(hire, probMonths) : null;
-      if (iProbEnd >= 0) {
-        sh.getRange(rowIdx + 1, iProbEnd + 1).setValue(probEnd || '');
-      }
-    }
-
-    let eligible = parseAsDate_(row[iEligible]);
-    const recomputedEligible = probEnd ? addMonths_(probEnd, 3) : null;
-    if (!eligible || force) {
-      eligible = recomputedEligible;
-      if (iEligible >= 0) {
-        sh.getRange(rowIdx + 1, iEligible + 1).setValue(eligible || '');
-      }
-    }
-
-    const qualified = isInsuranceQualified_(row[iEmpStatus], eligible);
-
-    // Persist back
-    if (iQualified >= 0) sh.getRange(rowIdx + 1, iQualified + 1).setValue(qualified);
-
-    const enrollment = iEnrolled >= 0 ? row[iEnrolled] : (iSigned >= 0 ? row[iSigned] : '');
-    const eligibleFlag = iEligibleFlag >= 0 ? row[iEligibleFlag] : '';
-    const qualifiedDate = iQualifiedDate >= 0 ? row[iQualifiedDate] : eligible;
-    const cardReceived = iCard >= 0 ? row[iCard] : '';
-    const terminationDate = iTermination >= 0 ? row[iTermination] : '';
-
-    if (userId || userId === 0) {
-      upsertUserInsuranceRecord_(userId, {
-        [USER_INSURANCE_FIELD_KEYS.UserId]: userId,
-        [USER_INSURANCE_FIELD_KEYS.PrimaryCampaignId]: row[col('CampaignID')],
-        [USER_INSURANCE_FIELD_KEYS.EmploymentStatus]: row[iEmpStatus],
-        [USER_INSURANCE_FIELD_KEYS.HireDate]: row[iHire],
-        [USER_INSURANCE_FIELD_KEYS.TerminationDate]: terminationDate,
-        [USER_INSURANCE_FIELD_KEYS.ProbationMonths]: row[iProbMonths],
-        [USER_INSURANCE_FIELD_KEYS.ProbationEnd]: probEnd,
-        [USER_INSURANCE_FIELD_KEYS.ProbationEndDate]: probEnd,
-        [USER_INSURANCE_FIELD_KEYS.InsuranceEligibleDate]: eligible,
-        [USER_INSURANCE_FIELD_KEYS.InsuranceQualifiedDate]: qualifiedDate || eligible,
-        [USER_INSURANCE_FIELD_KEYS.InsuranceEligible]: eligibleFlag !== '' ? eligibleFlag : qualified,
-        [USER_INSURANCE_FIELD_KEYS.InsuranceQualified]: qualified,
-        [USER_INSURANCE_FIELD_KEYS.InsuranceEnrolled]: enrollment,
-        [USER_INSURANCE_FIELD_KEYS.InsuranceSignedUp]: enrollment,
-        [USER_INSURANCE_FIELD_KEYS.InsuranceCardReceivedDate]: cardReceived,
-        [USER_INSURANCE_FIELD_KEYS.LastEvaluatedAt]: new Date(),
-        [USER_INSURANCE_FIELD_KEYS.EvaluatedBy]: 'Lumina Identity'
-      });
-    }
-
-    invalidateCache(USERS_SHEET);
-
-    return {
-      success: true,
-      userId,
-      probationMonths: probMonths,
-      probationEnd: probEnd,
-      insuranceEligibleDate: eligible,
-      insuranceQualified: qualified
-    };
-  } catch (e) {
-    safeWriteError('recalcBenefitsForUser', e);
-    return { success: false, message: e.message };
-  }
-}
-
-/** Mutators */
-function setUserInsuranceEnrollment(userId, enrolled, cardReceivedDate = null) {
-  try {
-    ensureUsersBenefitsColumns_();
-    const ss = SpreadsheetApp.getActiveSpreadsheet();
-    const sh = ss.getSheetByName(USERS_SHEET);
-    const data = sh.getDataRange().getValues();
-    const headers = data[0].map(String);
-    const col = name => headers.indexOf(name);
-
-    const iId = col('ID');
-    const iEnrolled = col(USER_BENEFIT_FIELDS.InsuranceEnrolled);
-    const iCard = col(USER_BENEFIT_FIELDS.InsuranceCardReceivedDate);
-    const iSigned = col(USER_BENEFIT_FIELDS.InsuranceSignedUp);
-
-    const rowIdx = data.findIndex((r, idx) => idx > 0 && String(r[iId]) === userId);
-    if (rowIdx < 1) return { success: false, message: 'User not found' };
-
-    sh.getRange(rowIdx + 1, iEnrolled + 1).setValue(!!enrolled);
-    if (iCard >= 0) {
-      const dt = parseAsDate_(cardReceivedDate);
-      sh.getRange(rowIdx + 1, iCard + 1).setValue(dt || '');
-    }
-    if (iSigned >= 0) {
-      sh.getRange(rowIdx + 1, iSigned + 1).setValue(!!enrolled);
-    }
-
-    upsertUserInsuranceRecord_(userId, {
-      [USER_INSURANCE_FIELD_KEYS.UserId]: userId,
-      [USER_INSURANCE_FIELD_KEYS.InsuranceEnrolled]: !!enrolled,
-      [USER_INSURANCE_FIELD_KEYS.InsuranceSignedUp]: !!enrolled,
-      [USER_INSURANCE_FIELD_KEYS.InsuranceCardReceivedDate]: parseAsDate_(cardReceivedDate) || '',
-      [USER_INSURANCE_FIELD_KEYS.LastEvaluatedAt]: new Date(),
-      [USER_INSURANCE_FIELD_KEYS.EvaluatedBy]: 'Lumina Identity'
-    });
-
-    invalidateCache(USERS_SHEET);
-    return { success: true };
-  } catch (e) {
-    safeWriteError('setUserInsuranceEnrollment', e);
-    return { success: false, message: e.message };
-  }
-}
-
-function setUserTermination(userId, terminationDate) {
-  try {
-    ensureUsersBenefitsColumns_();
-    const ss = SpreadsheetApp.getActiveSpreadsheet();
-    const sh = ss.getSheetByName(USERS_SHEET);
-    const data = sh.getDataRange().getValues();
-    const headers = data[0].map(String);
-    const col = name => headers.indexOf(name);
-
-    const iId = col('ID');
-    const iTerm = col(USER_BENEFIT_FIELDS.TerminationDate);
-    const iStatus = col('EmploymentStatus');
-
-    const rowIdx = data.findIndex((r, idx) => idx > 0 && String(r[iId]) === userId);
-    if (rowIdx < 1) return { success: false, message: 'User not found' };
-
-    const parsedTermination = parseAsDate_(terminationDate) || '';
-    sh.getRange(rowIdx + 1, iTerm + 1).setValue(parsedTermination);
-    if (iStatus >= 0) sh.getRange(rowIdx + 1, iStatus + 1).setValue('Terminated');
-
-    upsertUserInsuranceRecord_(userId, {
-      [USER_INSURANCE_FIELD_KEYS.UserId]: userId,
-      [USER_INSURANCE_FIELD_KEYS.TerminationDate]: parsedTermination,
-      [USER_INSURANCE_FIELD_KEYS.EmploymentStatus]: 'Terminated',
-      [USER_INSURANCE_FIELD_KEYS.LastEvaluatedAt]: new Date(),
-      [USER_INSURANCE_FIELD_KEYS.EvaluatedBy]: 'Lumina Identity'
-    });
-
-    invalidateCache(USERS_SHEET);
-    return { success: true };
-  } catch (e) {
-    safeWriteError('setUserTermination', e);
-    return { success: false, message: e.message };
-  }
-}
-
-function setUserProbation(userId, probationMonths, probationEndOverride = null) {
-  try {
-    ensureUsersBenefitsColumns_();
-    const ss = SpreadsheetApp.getActiveSpreadsheet();
-    const sh = ss.getSheetByName(USERS_SHEET);
-    const data = sh.getDataRange().getValues();
-    const headers = data[0].map(String);
-    const col = name => headers.indexOf(name);
-
-    const iId = col('ID');
-    const iProbMonths = col(USER_BENEFIT_FIELDS.ProbationMonths);
-    const iProbEnd = col(USER_BENEFIT_FIELDS.ProbationEnd);
-
-    const rowIdx = data.findIndex((r, idx) => idx > 0 && String(r[iId]) === userId);
-    if (rowIdx < 1) return { success: false, message: 'User not found' };
-
-    const pm = Number(probationMonths);
-    if (Number.isFinite(pm) && pm > 0) sh.getRange(rowIdx + 1, iProbMonths + 1).setValue(pm);
-    if (probationEndOverride) {
-      sh.getRange(rowIdx + 1, iProbEnd + 1).setValue(parseAsDate_(probationEndOverride) || '');
-    }
-    invalidateCache(USERS_SHEET);
-    // Recompute eligibility after change
-    recalcBenefitsForUser(userId, { force: true });
-    return { success: true };
-  } catch (e) {
-    safeWriteError('setUserProbation', e);
-    return { success: false, message: e.message };
-  }
-}
-
-/** Client wrappers */
-function clientRecalcAllBenefits(force = false) {
-  return recalcBenefitsForAllUsers({ force });
-}
-function clientRecalcUserBenefits(userId, force = false) {
-  return recalcBenefitsForUser(userId, { force });
-}
-function clientSetInsuranceEnrollment(userId, enrolled, cardReceivedDate) {
-  return setUserInsuranceEnrollment(userId, enrolled, cardReceivedDate);
-}
-function clientSetTermination(userId, terminationDate) {
-  return setUserTermination(userId, terminationDate);
-}
-function clientSetProbation(userId, probationMonths, probationEndOverride) {
-  return setUserProbation(userId, probationMonths, probationEndOverride);
-}
-
-// ────────────────────────────────────────────────────────────────────────────
-// Canonical Manager–Users helpers (single source of truth; guarded)
-// ────────────────────────────────────────────────────────────────────────────
-if (typeof MANAGER_USERS_CANON_HEADERS === 'undefined')
-  var MANAGER_USERS_CANON_HEADERS = ['ID', 'ManagerUserID', 'UserID', 'CampaignID', 'CreatedAt', 'UpdatedAt'];
-
-if (typeof getManagerUsersSheetName_ !== 'function') {
-  function getManagerUsersSheetName_() {
-    return (typeof USER_MANAGERS_SHEET !== 'undefined') ? USER_MANAGERS_SHEET : 'UserManagers';
-  }
-}
-if (typeof getManagerUsersHeaders_ !== 'function') {
-  function getManagerUsersHeaders_() {
-    return (typeof USER_MANAGERS_HEADERS !== 'undefined') ? USER_MANAGERS_HEADERS : MANAGER_USERS_CANON_HEADERS;
-  }
-}
-if (typeof getOrCreateManagerUsersSheet_ !== 'function') {
-  function getOrCreateManagerUsersSheet_() {
-    const sh = ensureSheetWithHeaders(getManagerUsersSheetName_(), getManagerUsersHeaders_());
-
-    // Auto-upgrade legacy headers: ManagedUserID -> UserID, add CampaignID if missing
-    const hdrRange = sh.getRange(1, 1, 1, sh.getLastColumn());
-    const hdrs = hdrRange.getValues()[0].map(String);
-    let mutated = false;
-
-    const idxManaged = hdrs.indexOf('ManagedUserID');
-    const idxUser = hdrs.indexOf('UserID');
-    if (idxManaged !== -1 && idxUser === -1) { hdrs[idxManaged] = 'UserID'; mutated = true; }
-    if (!hdrs.includes('CampaignID')) { hdrs.splice(Math.min(hdrs.length, 3), 0, 'CampaignID'); mutated = true; }
-
-    if (mutated) {
-      sh.getRange(1, 1, 1, hdrs.length).setValues([hdrs]);
-      sh.setFrozenRows(1);
-    }
-    return sh;
-  }
-}
-
-function normalizeHeaderName_(value) {
-  if (value === null || typeof value === 'undefined') return '';
-  return String(value).trim();
-}
-
-function areHeadersAligned_(sheet, headers) {
-  if (!sheet) return false;
-  if (!headers || headers.length === 0) return false;
-  if (sheet.getLastColumn() < headers.length) return false;
-  const range = sheet.getRange(1, 1, 1, headers.length);
-  const existing = range.getValues()[0].map(normalizeHeaderName_);
-  return existing.length === headers.length && existing.every((h, i) => h === headers[i]);
-}
-
-function syncSheetColumnsAndHeaders_(sheet, headers) {
-  if (!sheet) throw new Error('Sheet is required');
-  if (!headers || headers.length === 0) throw new Error('Headers array is required');
-
-  const headerCount = headers.length;
-  const maxCols = sheet.getMaxColumns();
-  if (maxCols < headerCount) {
-    sheet.insertColumnsAfter(maxCols, headerCount - maxCols);
-  }
-
-  let lastCol = sheet.getLastColumn();
-  if (lastCol < headerCount) {
-    const missing = headerCount - lastCol;
-    const anchor = Math.max(lastCol, 1);
-    sheet.insertColumnsAfter(anchor, missing);
-    lastCol = sheet.getLastColumn();
-  }
-
-  const rangeWidth = Math.max(sheet.getLastColumn(), headerCount);
-  const initialHeaderRange = sheet.getRange(1, 1, 1, rangeWidth);
-  const currentHeaders = initialHeaderRange.getValues()[0].map(normalizeHeaderName_);
-  const maxRows = sheet.getMaxRows();
-  let structureMutated = false;
-
-  for (let i = 0; i < headerCount; i++) {
-    const expected = headers[i];
-    const current = currentHeaders[i] || '';
-    if (current === expected) continue;
-
-    const existingIdx = currentHeaders.indexOf(expected, i + 1);
-    if (existingIdx !== -1) {
-      const colRange = sheet.getRange(1, existingIdx + 1, maxRows, 1);
-      sheet.moveColumns(colRange, i + 1);
-      const [moved] = currentHeaders.splice(existingIdx, 1);
-      currentHeaders.splice(i, 0, moved);
-      structureMutated = true;
-    } else if (current) {
-      const targetCol = i + 1;
-      const currentLast = Math.max(sheet.getLastColumn(), 1);
-      if (targetCol > currentLast) {
-        sheet.insertColumnsAfter(currentLast, 1);
-      } else {
-        sheet.insertColumnsBefore(targetCol, 1);
-      }
-      currentHeaders.splice(i, 0, '');
-      structureMutated = true;
-    }
-
-    if (currentHeaders[i] !== expected) {
-      currentHeaders[i] = expected;
-    }
-  }
-
-  let finalLastCol = Math.max(sheet.getLastColumn(), headerCount);
-  let finalRange = sheet.getRange(1, 1, 1, finalLastCol);
-  let finalRaw = finalRange.getValues()[0];
-  let finalNormalized = finalRaw.map(normalizeHeaderName_);
-  const allowedHeaders = new Set(headers);
-  const seenHeaders = new Set();
-  const columnsToDelete = [];
-
-  for (let idx = 0; idx < finalNormalized.length; idx++) {
-    const headerName = finalNormalized[idx];
-    if (headerName) {
-      if (!allowedHeaders.has(headerName)) {
-        columnsToDelete.push(idx + 1);
-        continue;
-      }
-      if (seenHeaders.has(headerName)) {
-        columnsToDelete.push(idx + 1);
-        continue;
-      }
-      seenHeaders.add(headerName);
-    } else if (idx >= headerCount) {
-      columnsToDelete.push(idx + 1);
-    }
-  }
-
-  if (columnsToDelete.length) {
-    for (let i = columnsToDelete.length - 1; i >= 0; i--) {
-      sheet.deleteColumn(columnsToDelete[i]);
-    }
-    structureMutated = true;
-    finalLastCol = Math.max(sheet.getLastColumn(), headerCount);
-    finalRange = sheet.getRange(1, 1, 1, finalLastCol);
-    finalRaw = finalRange.getValues()[0];
-    finalNormalized = finalRaw.map(normalizeHeaderName_);
-  }
-
-  let headerMutated = false;
-
-  for (let i = 0; i < headerCount; i++) {
-    if (finalNormalized[i] !== headers[i]) {
-      headerMutated = true;
-      break;
-    }
-  }
-
-  const finalHeaderRange = sheet.getRange(1, 1, 1, headerCount);
-  if (headerMutated) {
-    finalHeaderRange.setValues([headers.slice()]);
-  }
-  finalHeaderRange.setFontWeight('bold');
-  sheet.setFrozenRows(1);
-
-  return structureMutated || headerMutated;
-}
-
-if (typeof synchronizeSheetHeaders !== 'function') {
-  function synchronizeSheetHeaders(sheetName, headers) {
-    if (!sheetName) throw new Error('sheetName is required');
-    if (!headers || !Array.isArray(headers) || headers.length === 0) {
-      throw new Error('headers array is required');
-    }
-
-    const ss = SpreadsheetApp.getActiveSpreadsheet();
-    let sheet = ss.getSheetByName(sheetName);
-    if (!sheet) {
-      return ensureSheetWithHeaders(sheetName, headers);
-    }
-
-    const mutated = syncSheetColumnsAndHeaders_(sheet, headers);
-    if (mutated) {
-      console.log(`Synchronized sheet structure for ${sheetName}`);
-    }
-    return sheet;
-  }
-}
-
-(function (global) {
-  if (global && typeof global.synchronizeSheetHeaders !== 'function' && typeof synchronizeSheetHeaders === 'function') {
-    global.synchronizeSheetHeaders = synchronizeSheetHeaders;
-  }
-})(typeof globalThis !== 'undefined' ? globalThis : this);
-
-function normalizeUserNameValue_(value) {
-  if (value === null || typeof value === 'undefined') return '';
-  return String(value).trim().toUpperCase();
-}
-
-function normalizeEmailValue_(value) {
-  if (value === null || typeof value === 'undefined') return '';
-  return String(value).trim().toLowerCase();
-}
-
-function isBlankCell_(value) {
-  if (value === null || typeof value === 'undefined') return true;
-  if (value instanceof Date) return isNaN(value.getTime());
-  if (typeof value === 'string') return value.trim() === '';
-  return false;
-}
-
-function rowHasMeaningfulData_(row) {
-  if (!Array.isArray(row)) return false;
-  for (let i = 0; i < row.length; i++) {
-    if (!isBlankCell_(row[i])) return true;
-  }
-  return false;
-}
-
-function toSheetBooleanString_(value) {
-  return value ? 'TRUE' : 'FALSE';
-}
-
-function isTruthyFlag(value) {
-  if (value === true) return true;
-  if (value === false || value === null || typeof value === 'undefined') return false;
-  if (typeof value === 'number') return value !== 0;
-
-  const normalized = String(value).trim().toUpperCase();
-  if (!normalized) return false;
-
-  switch (normalized) {
-    case 'TRUE':
-    case 'YES':
-    case 'Y':
-    case '1':
-    case 'ON':
-      return true;
-    default:
-      return false;
-  }
-}
-
-function generateUuid_() {
-  try {
-    if (typeof Utilities !== 'undefined' && Utilities && typeof Utilities.getUuid === 'function') {
-      return Utilities.getUuid();
-    }
-  } catch (_) { }
-  const rand = Math.floor(Math.random() * 1e12);
-  return `uuid-${Date.now()}-${rand}`;
-}
-
-function backfillSheetDataIfPossible_(sheet) {
-  try {
-    if (!sheet) return false;
-    const sheetName = normalizeHeaderName_(sheet.getName());
-    const usersSheetName = normalizeHeaderName_(USERS_SHEET);
-    if (sheetName === usersSheetName) {
-      return backfillUsersSheetDerivedColumns_(sheet);
-    }
-  } catch (err) {
-    console.warn('backfillSheetDataIfPossible_ failed', err);
-  }
-  return false;
-}
-
-function backfillUsersSheetDerivedColumns_(sheet) {
-  const lastRow = sheet.getLastRow();
-  const lastColumn = sheet.getLastColumn();
-  if (lastRow < 2 || lastColumn < 1) {
-    return false;
-  }
-
-  const headerValues = sheet.getRange(1, 1, 1, lastColumn).getValues()[0];
-  const normalizedHeaders = headerValues.map(normalizeHeaderName_);
-
-  const indexByHeader = {};
-  for (let i = 0; i < normalizedHeaders.length; i++) {
-    const header = normalizedHeaders[i];
-    if (!header) continue;
-    if (!Object.prototype.hasOwnProperty.call(indexByHeader, header)) {
-      indexByHeader[header] = i;
-    }
-  }
-
-  const idxId = Object.prototype.hasOwnProperty.call(indexByHeader, 'ID') ? indexByHeader.ID : -1;
-  const idxUserName = Object.prototype.hasOwnProperty.call(indexByHeader, 'UserName') ? indexByHeader.UserName : -1;
-  const idxFullName = Object.prototype.hasOwnProperty.call(indexByHeader, 'FullName') ? indexByHeader.FullName : -1;
-  const idxEmail = Object.prototype.hasOwnProperty.call(indexByHeader, 'Email') ? indexByHeader.Email : -1;
-  const idxNormalizedUserName = Object.prototype.hasOwnProperty.call(indexByHeader, 'NormalizedUserName') ? indexByHeader.NormalizedUserName : -1;
-  const idxNormalizedEmail = Object.prototype.hasOwnProperty.call(indexByHeader, 'NormalizedEmail') ? indexByHeader.NormalizedEmail : -1;
-  const idxCampaignId = Object.prototype.hasOwnProperty.call(indexByHeader, 'CampaignID') ? indexByHeader.CampaignID : -1;
-  const idxSecurityStamp = Object.prototype.hasOwnProperty.call(indexByHeader, 'SecurityStamp') ? indexByHeader.SecurityStamp : -1;
-  const idxConcurrencyStamp = Object.prototype.hasOwnProperty.call(indexByHeader, 'ConcurrencyStamp') ? indexByHeader.ConcurrencyStamp : -1;
-  const idxCreatedAt = Object.prototype.hasOwnProperty.call(indexByHeader, 'CreatedAt') ? indexByHeader.CreatedAt : -1;
-  const idxUpdatedAt = Object.prototype.hasOwnProperty.call(indexByHeader, 'UpdatedAt') ? indexByHeader.UpdatedAt : -1;
-  const idxResetRequired = Object.prototype.hasOwnProperty.call(indexByHeader, 'ResetRequired') ? indexByHeader.ResetRequired : -1;
-  const idxEmailConfirmed = Object.prototype.hasOwnProperty.call(indexByHeader, 'EmailConfirmed') ? indexByHeader.EmailConfirmed : -1;
-  const idxPhoneConfirmed = Object.prototype.hasOwnProperty.call(indexByHeader, 'PhoneNumberConfirmed') ? indexByHeader.PhoneNumberConfirmed : -1;
-  const idxLockoutEnabled = Object.prototype.hasOwnProperty.call(indexByHeader, 'LockoutEnabled') ? indexByHeader.LockoutEnabled : -1;
-  const idxAccessFailedCount = Object.prototype.hasOwnProperty.call(indexByHeader, 'AccessFailedCount') ? indexByHeader.AccessFailedCount : -1;
-  const idxTwoFactorEnabled = Object.prototype.hasOwnProperty.call(indexByHeader, 'TwoFactorEnabled') ? indexByHeader.TwoFactorEnabled : -1;
-  const idxCanLogin = Object.prototype.hasOwnProperty.call(indexByHeader, 'CanLogin') ? indexByHeader.CanLogin : -1;
-  const idxIsAdmin = Object.prototype.hasOwnProperty.call(indexByHeader, 'IsAdmin') ? indexByHeader.IsAdmin : -1;
-
-  const hasAnyManagedColumn = [
-    idxNormalizedUserName,
-    idxNormalizedEmail,
-    idxId,
-    idxSecurityStamp,
-    idxConcurrencyStamp,
-    idxResetRequired,
-    idxEmailConfirmed,
-    idxPhoneConfirmed,
-    idxLockoutEnabled,
-    idxAccessFailedCount,
-    idxTwoFactorEnabled,
-    idxCanLogin,
-    idxIsAdmin,
-    idxCreatedAt,
-    idxUpdatedAt
-  ].some(idx => idx >= 0);
-
-  if (!hasAnyManagedColumn) {
-    return false;
-  }
-
-  const dataRange = sheet.getRange(2, 1, lastRow - 1, lastColumn);
-  const values = dataRange.getValues();
-  let mutated = false;
-
-  for (let rowIndex = 0; rowIndex < values.length; rowIndex++) {
-    const row = values[rowIndex];
-    if (!rowHasMeaningfulData_(row)) {
-      continue;
-    }
-
-    const rawUserName = idxUserName >= 0 ? String(row[idxUserName] || '').trim() : '';
-    const rawEmail = idxEmail >= 0 ? String(row[idxEmail] || '').trim() : '';
-    const rawFullName = idxFullName >= 0 ? String(row[idxFullName] || '').trim() : '';
-    const rawCampaignId = idxCampaignId >= 0 ? String(row[idxCampaignId] || '').trim() : '';
-
-    if (idxNormalizedUserName >= 0) {
-      const candidate = normalizeUserNameValue_(rawUserName || rawEmail);
-      const existingRaw = row[idxNormalizedUserName];
-      const existingNormalized = normalizeUserNameValue_(existingRaw);
-      if (candidate) {
-        if (existingNormalized !== candidate || String(existingRaw || '').trim() !== candidate) {
-          row[idxNormalizedUserName] = candidate;
-          mutated = true;
-        }
-      } else if (existingNormalized && !rawUserName && !rawEmail) {
-        row[idxNormalizedUserName] = '';
-        mutated = true;
-      }
-    }
-
-    if (idxNormalizedEmail >= 0) {
-      const candidate = normalizeEmailValue_(rawEmail);
-      const existingRaw = row[idxNormalizedEmail];
-      const existingNormalized = normalizeEmailValue_(existingRaw);
-      if (candidate) {
-        if (existingNormalized !== candidate || String(existingRaw || '').trim() !== candidate) {
-          row[idxNormalizedEmail] = candidate;
-          mutated = true;
-        }
-      } else if (existingNormalized && !rawEmail) {
-        row[idxNormalizedEmail] = '';
-        mutated = true;
-      }
-    }
-
-    const hasIdentityData = Boolean(
-      (idxId >= 0 && !isBlankCell_(row[idxId])) ||
-      rawUserName ||
-      rawEmail ||
-      rawFullName ||
-      rawCampaignId
-    );
-
-    if (idxId >= 0 && isBlankCell_(row[idxId]) && hasIdentityData) {
-      row[idxId] = generateUuid_();
-      mutated = true;
-    }
-
-    if (idxSecurityStamp >= 0 && isBlankCell_(row[idxSecurityStamp]) && hasIdentityData) {
-      row[idxSecurityStamp] = generateUuid_();
-      mutated = true;
-    }
-
-    if (idxConcurrencyStamp >= 0 && isBlankCell_(row[idxConcurrencyStamp]) && hasIdentityData) {
-      row[idxConcurrencyStamp] = generateUuid_();
-      mutated = true;
-    }
-
-    const ensureBooleanDefault = (idx, defaultValue) => {
-      if (idx < 0) return;
-      if (!isBlankCell_(row[idx])) return;
-      row[idx] = toSheetBooleanString_(defaultValue);
-      mutated = true;
-    };
-
-    ensureBooleanDefault(idxResetRequired, false);
-    ensureBooleanDefault(idxEmailConfirmed, false);
-    ensureBooleanDefault(idxPhoneConfirmed, false);
-    ensureBooleanDefault(idxLockoutEnabled, false);
-    ensureBooleanDefault(idxTwoFactorEnabled, false);
-    ensureBooleanDefault(idxCanLogin, true);
-    ensureBooleanDefault(idxIsAdmin, false);
-
-    if (idxAccessFailedCount >= 0 && isBlankCell_(row[idxAccessFailedCount])) {
-      row[idxAccessFailedCount] = 0;
-      mutated = true;
-    }
-
-    let rowTimestamp = null;
-    const ensureTimestamp = idx => {
-      if (idx < 0) return;
-      if (!isBlankCell_(row[idx])) return;
-      if (!rowTimestamp) rowTimestamp = new Date();
-      row[idx] = rowTimestamp;
-      mutated = true;
-    };
-
-    if (idxCreatedAt >= 0 && isBlankCell_(row[idxCreatedAt])) {
-      if (idxUpdatedAt >= 0 && !isBlankCell_(row[idxUpdatedAt])) {
-        row[idxCreatedAt] = row[idxUpdatedAt];
-        mutated = true;
-      } else {
-        ensureTimestamp(idxCreatedAt);
-      }
-    }
-
-    if (idxUpdatedAt >= 0 && isBlankCell_(row[idxUpdatedAt])) {
-      if (idxCreatedAt >= 0 && !isBlankCell_(row[idxCreatedAt])) {
-        row[idxUpdatedAt] = row[idxCreatedAt];
-        mutated = true;
-      } else {
-        ensureTimestamp(idxUpdatedAt);
-      }
-    }
-  }
-
-  if (mutated) {
-    dataRange.setValues(values);
-  }
-
-  return mutated;
-}
-if (typeof readManagerAssignments_ !== 'function') {
-  function readManagerAssignments_() {
-    const name = getManagerUsersSheetName_();
-    const rows = readSheet(name) || [];
-    return rows.map(r => ({
-      ManagerUserID: String(r.ManagerUserID || r.ManagerID || r.ManagerId || r.ManagerUserId || '').trim(),
-      UserID: String(r.UserID || r.ManagedUserID || r.UserId || r.ManagedUserId || '').trim(),
-      CampaignID: String(r.CampaignID || '').trim()
-    })).filter(x => x.ManagerUserID && x.UserID);
-  }
-}
-
-// ────────────────────────────────────────────────────────────────────────────
-// Setup: Create/Repair sheet with headers (idempotent w/ caching & retry)
-// ────────────────────────────────────────────────────────────────────────────
-<<<<<<< HEAD
-function resolveHeadersForEnsure_(name, headers) {
-  const safeName = (name == null) ? '' : String(name);
-  const normalized = Array.isArray(headers)
-    ? headers
-      .map(header => (header == null) ? '' : String(header).trim())
-      .filter(Boolean)
-    : [];
-
-  const hasValidInput = normalized.length > 0;
-  let candidate = hasValidInput ? normalized : [];
-
-  if (!candidate.length) {
-    let fallback = [];
-    let fallbackSource = '';
-
-    if (typeof getCanonicalSheetHeaders === 'function') {
-      try {
-        const canonical = getCanonicalSheetHeaders(safeName);
-        if (Array.isArray(canonical) && canonical.length) {
-          fallback = canonical;
-          fallbackSource = 'canonical-map';
-        }
-      } catch (canonicalErr) {
-        console.warn(`resolveHeadersForEnsure_: getCanonicalSheetHeaders(${safeName}) failed`, canonicalErr);
-      }
-    }
-
-    if (!fallback.length
-      && typeof getCanonicalUserHeaders === 'function'
-      && safeName === (typeof USERS_SHEET === 'string' && USERS_SHEET ? USERS_SHEET : 'Users')) {
-      try {
-        const canonicalUsers = getCanonicalUserHeaders({ preferIdentityService: false });
-        if (Array.isArray(canonicalUsers) && canonicalUsers.length) {
-          fallback = canonicalUsers;
-          fallbackSource = 'canonical-users';
-        }
-      } catch (userHeaderErr) {
-        console.warn('resolveHeadersForEnsure_: getCanonicalUserHeaders failed', userHeaderErr);
-      }
-    }
-
-    if (!fallback.length
-      && safeName === (typeof USERS_SHEET === 'string' && USERS_SHEET ? USERS_SHEET : 'Users')
-      && Array.isArray(DEFAULT_USER_HEADERS_FALLBACK)) {
-      fallback = DEFAULT_USER_HEADERS_FALLBACK.slice();
-      fallbackSource = 'default-users';
-    }
-
-    candidate = Array.isArray(fallback)
-      ? fallback
-        .map(header => (header == null) ? '' : String(header).trim())
-        .filter(Boolean)
-      : [];
-
-    if (candidate.length && fallbackSource) {
-      console.warn(`resolveHeadersForEnsure_: Using fallback headers (${fallbackSource}) for ${safeName}`);
-    }
-  }
-
-  if (!candidate.length) {
-    throw new Error('Invalid or empty headers provided');
-  }
-
-  const seen = new Set();
-  const deduped = [];
-  candidate.forEach(header => {
-    if (!seen.has(header)) {
-      seen.add(header);
-      deduped.push(header);
-    }
-  });
-
-  return deduped;
-}
-
-const __ensureSheetWithHeaders = (function () {
-  function ensureSheetWithHeadersImpl(name, headers) {
-    const MAX_RETRIES = 3;
-    const BASE_DELAY_MS = 1000;
-    const recursionGuardKey = `RECURSION_GUARD_${name}`;
-    const ss = SpreadsheetApp.getActiveSpreadsheet();
-
-    function sleep(ms) { Utilities.sleep(ms); }
-
-    try {
-      const recursionGuard = PropertiesService.getScriptProperties().getProperty(recursionGuardKey);
-      if (recursionGuard === 'active') {
-        console.log(`Recursion detected for sheet ${name}, skipping ensureSheetWithHeaders`);
-        return ss.getSheetByName(name);
-      }
-      PropertiesService.getScriptProperties().setProperty(recursionGuardKey, 'active');
-
-      const resolvedHeaders = resolveHeadersForEnsure_(name, headers);
-      const uniqueHeaders = new Set(resolvedHeaders);
-      if (uniqueHeaders.size !== resolvedHeaders.length) {
-        throw new Error('Duplicate headers detected');
-      }
-
-      const cacheKey = `SHEET_EXISTS_${name}`;
-      const cached = scriptCache.get(cacheKey);
-      let sh = ss.getSheetByName(name);
-
-      if (sh && areHeadersAligned_(sh, resolvedHeaders)) {
-        if (typeof registerTableSchema === 'function') {
-          try { registerTableSchema(name, { headers: resolvedHeaders }); } catch (regErr) { console.warn(`registerTableSchema(${name}) failed`, regErr); }
-        }
-        return sh;
-      }
-
-      if (cached === 'true' && sh) {
-        console.log(`Cache hit: Sheet ${name} exists`);
-      }
-
-      let lastError = null;
-      for (let attempt = 1; attempt <= MAX_RETRIES; attempt++) {
-        try {
-          sh = ss.getSheetByName(name);
-          if (!sh) {
-            sh = ss.insertSheet(name);
-            console.log(`Created sheet ${name}`);
-          }
-
-          const mutated = syncSheetColumnsAndHeaders_(sh, resolvedHeaders);
-          if (mutated) {
-            console.log(`Synchronized headers for ${name}`);
-          }
-
-          const backfilled = backfillSheetDataIfPossible_(sh);
-          if (backfilled) {
-            console.log(`Backfilled derived data for ${name}`);
-          }
-
-          scriptCache.put(cacheKey, 'true', CACHE_TTL_SEC);
-
-          if (typeof registerTableSchema === 'function') {
-            try { registerTableSchema(name, { headers: resolvedHeaders }); } catch (regErr) { console.warn(`registerTableSchema(${name}) failed`, regErr); }
-          }
-
-          return sh;
-        } catch (e) {
-          lastError = e;
-=======
-function resolveHeadersForEnsure_(name, headers) {
-  const safeName = (name == null) ? '' : String(name);
-  const normalized = Array.isArray(headers)
-    ? headers
-      .map(header => (header == null) ? '' : String(header).trim())
-      .filter(Boolean)
-    : [];
-
-  const hasValidInput = normalized.length > 0;
-  let candidate = hasValidInput ? normalized : [];
-
-  if (!candidate.length) {
-    let fallback = [];
-    let fallbackSource = '';
-
-    if (typeof getCanonicalSheetHeaders === 'function') {
-      try {
-        const canonical = getCanonicalSheetHeaders(safeName);
-        if (Array.isArray(canonical) && canonical.length) {
-          fallback = canonical;
-          fallbackSource = 'canonical-map';
-        }
-      } catch (canonicalErr) {
-        console.warn(`resolveHeadersForEnsure_: getCanonicalSheetHeaders(${safeName}) failed`, canonicalErr);
-      }
-    }
-
-    if (!fallback.length
-      && typeof getCanonicalUserHeaders === 'function'
-      && safeName === (typeof USERS_SHEET === 'string' && USERS_SHEET ? USERS_SHEET : 'Users')) {
-      try {
-        const canonicalUsers = getCanonicalUserHeaders({ preferIdentityService: false });
-        if (Array.isArray(canonicalUsers) && canonicalUsers.length) {
-          fallback = canonicalUsers;
-          fallbackSource = 'canonical-users';
-        }
-      } catch (userHeaderErr) {
-        console.warn('resolveHeadersForEnsure_: getCanonicalUserHeaders failed', userHeaderErr);
-      }
-    }
-
-    if (!fallback.length
-      && safeName === (typeof USERS_SHEET === 'string' && USERS_SHEET ? USERS_SHEET : 'Users')
-      && Array.isArray(DEFAULT_USER_HEADERS_FALLBACK)) {
-      fallback = DEFAULT_USER_HEADERS_FALLBACK.slice();
-      fallbackSource = 'default-users';
-    }
-
-    candidate = Array.isArray(fallback)
-      ? fallback
-        .map(header => (header == null) ? '' : String(header).trim())
-        .filter(Boolean)
-      : [];
-
-    if (candidate.length && fallbackSource) {
-      console.warn(`resolveHeadersForEnsure_: Using fallback headers (${fallbackSource}) for ${safeName}`);
-    }
-  }
-
-  if (!candidate.length) {
-    throw new Error('Invalid or empty headers provided');
-  }
-
-  const seen = new Set();
-  const deduped = [];
-  candidate.forEach(header => {
-    if (!seen.has(header)) {
-      seen.add(header);
-      deduped.push(header);
-    }
-  });
-
-  return deduped;
-}
-
-const __ensureSheetWithHeaders = (function () {
-  function ensureSheetWithHeadersImpl(name, headers) {
-    const MAX_RETRIES = 3;
-    const BASE_DELAY_MS = 1000;
-    const recursionGuardKey = `RECURSION_GUARD_${name}`;
-    const ss = SpreadsheetApp.getActiveSpreadsheet();
-
-    function sleep(ms) { Utilities.sleep(ms); }
-
-    try {
-      const recursionGuard = PropertiesService.getScriptProperties().getProperty(recursionGuardKey);
-      if (recursionGuard === 'active') {
-        console.log(`Recursion detected for sheet ${name}, skipping ensureSheetWithHeaders`);
-        return ss.getSheetByName(name);
-      }
-      PropertiesService.getScriptProperties().setProperty(recursionGuardKey, 'active');
-
-      const resolvedHeaders = resolveHeadersForEnsure_(name, headers);
-      const uniqueHeaders = new Set(resolvedHeaders);
-      if (uniqueHeaders.size !== resolvedHeaders.length) {
-        throw new Error('Duplicate headers detected');
-      }
-
-      const cacheKey = `SHEET_EXISTS_${name}`;
-      const cached = scriptCache.get(cacheKey);
-      let sh = ss.getSheetByName(name);
-
-      if (sh && areHeadersAligned_(sh, resolvedHeaders)) {
-        if (typeof registerTableSchema === 'function') {
-          try { registerTableSchema(name, { headers: resolvedHeaders }); } catch (regErr) { console.warn(`registerTableSchema(${name}) failed`, regErr); }
-        }
-        return sh;
-      }
-
-      if (cached === 'true' && sh) {
-        console.log(`Cache hit: Sheet ${name} exists`);
-      }
-
-      let lastError = null;
-      for (let attempt = 1; attempt <= MAX_RETRIES; attempt++) {
-        try {
-          sh = ss.getSheetByName(name);
-          if (!sh) {
-            sh = ss.insertSheet(name);
-            console.log(`Created sheet ${name}`);
-          }
-
-          const mutated = syncSheetColumnsAndHeaders_(sh, resolvedHeaders);
-          if (mutated) {
-            console.log(`Synchronized headers for ${name}`);
-          }
-
-          const backfilled = backfillSheetDataIfPossible_(sh);
-          if (backfilled) {
-            console.log(`Backfilled derived data for ${name}`);
-          }
-
-          scriptCache.put(cacheKey, 'true', CACHE_TTL_SEC);
-
-          if (typeof registerTableSchema === 'function') {
-            try { registerTableSchema(name, { headers: resolvedHeaders }); } catch (regErr) { console.warn(`registerTableSchema(${name}) failed`, regErr); }
-          }
-
-          return sh;
-        } catch (e) {
-          lastError = e;
->>>>>>> 158dbcaa
-          if (e.message.includes('timed out') && attempt < MAX_RETRIES) {
-            const delay = BASE_DELAY_MS * Math.pow(2, attempt - 1);
-            console.log(`Attempt ${attempt} failed for ${name}: ${e.message}. Retrying after ${delay}ms`);
-            sleep(delay);
-            continue;
-          }
-          throw e;
-        }
-      }
-      throw lastError || new Error(`Failed to ensure sheet ${name} after ${MAX_RETRIES} attempts`);
-    } catch (e) {
-      console.error(`ensureSheetWithHeaders(${name}) failed: ${e.message}, Document ID: ${ss.getId()}`);
-      throw e;
-    } finally {
-      PropertiesService.getScriptProperties().deleteProperty(recursionGuardKey);
-    }
-  }
-
-  return ensureSheetWithHeadersImpl;
-})();
-
-(function (global) {
-  const previous = (typeof global.ensureSheetWithHeaders === 'function') ? global.ensureSheetWithHeaders.bind(global) : null;
-  global.ensureSheetWithHeaders = function (name, headers) {
-    try {
-      return __ensureSheetWithHeaders(name, headers);
-    } catch (err) {
-      if (previous) {
-        try { return previous(name, headers); } catch (fallbackErr) { safeWriteError && safeWriteError('ensureSheetWithHeadersFallback', fallbackErr); }
-      }
-      throw err;
-    }
-  };
-})(typeof globalThis !== 'undefined' ? globalThis : this);
-
-// ────────────────────────────────────────────────────────────────────────────
-// Error / Debug logging
-// ────────────────────────────────────────────────────────────────────────────
-if (typeof writeError !== 'function') {
-  function writeError(context, error) {
-    try {
-      const errorMsg = error && error.message ? error.message : String(error);
-      console.error(`${context}: ${errorMsg}`);
-      if (error && error.stack) console.error(error.stack);
-      const sh = ensureSheetWithHeaders(ERROR_LOGS_SHEET, ERROR_LOGS_HEADERS);
-      sh.appendRow([new Date(), errorMsg, error && error.stack ? error.stack : '']);
-      invalidateCache(ERROR_LOGS_SHEET);
-    } catch (_) { }
-  }
-}
-function writeDebug(msg) {
-  try {
-    const ss = SpreadsheetApp.getActiveSpreadsheet();
-    let sh = ss.getSheetByName(DEBUG_LOGS_SHEET);
-    if (!sh) {
-      sh = ss.insertSheet(DEBUG_LOGS_SHEET);
-      sh.getRange(1, 1, 1, DEBUG_LOGS_HEADERS.length).setValues([DEBUG_LOGS_HEADERS]).setFontWeight('bold');
-      sh.setFrozenRows(1);
-    }
-    sh.appendRow([new Date(), String(msg)]);
-    invalidateCache(DEBUG_LOGS_SHEET);
-  } catch (e) { console.log(`writeDebug failed: ${e.message}`); }
-}
-function safeWriteError(context, error) {
-  try {
-    const msg = error && error.message ? error.message : String(error);
-    const stack = error && error.stack ? error.stack : '';
-    writeError(context, msg);
-    if (stack) writeError(`${context} Stack`, stack);
-  } catch (writeErr) {
-    console.error('safeWriteError failed:', { context, writeErr: writeErr && writeErr.message });
-  }
-}
-
-// ────────────────────────────────────────────────────────────────────────────
-// Sheet read w/ caching
-// ────────────────────────────────────────────────────────────────────────────
-const __readSheet = (function () {
-  function readSheetImpl(sheetName, optionsOrCache) {
-    const { useCache, allowScriptCache, queryOptions, tenantContext: explicitTenantContext, campaignId: requestedCampaignId, userId: requestedUserId, suppressTenantContext } = _normalizeReadSheetOptions_(optionsOrCache);
-    const cacheKey = allowScriptCache ? `DATA_${sheetName}` : null;
-
-    if (allowScriptCache && cacheKey) {
-      try {
-        const cached = scriptCache.get(cacheKey);
-        if (cached) return JSON.parse(cached);
-      } catch (cacheErr) {
-        console.warn(`Failed to read cache for ${sheetName}: ${cacheErr.message}`);
-      }
-    }
-
-    let data = null;
-    let usedDatabaseManager = false;
-
-    var schemaRegistry;
-    try {
-      schemaRegistry = typeof __DB_SCHEMA_REGISTRY__ !== 'undefined'
-        ? __DB_SCHEMA_REGISTRY__
-        : (typeof globalThis !== 'undefined' ? globalThis.__DB_SCHEMA_REGISTRY__ : null);
-    } catch (_) { schemaRegistry = null; }
-    var schema = schemaRegistry ? schemaRegistry[sheetName] : null;
-
-    const guardActive = (function () {
-      try {
-        const globalObj = (typeof globalThis !== 'undefined') ? globalThis : this;
-        return Boolean(globalObj && Number(globalObj.__READ_SHEET_SUPPRESS_TENANT_CONTEXT__ || 0) > 0);
-      } catch (_) {
-        return false;
-      }
-    })();
-
-    var tenantContext = explicitTenantContext || null;
-    var currentUser = null;
-    const skipTenantContext = suppressTenantContext || guardActive;
-    if (!tenantContext && schema && schema.tenantColumn && !skipTenantContext) {
-      var targetCampaignId = requestedCampaignId || null;
-      var targetUserId = requestedUserId || null;
-      if (!targetCampaignId && queryOptions && queryOptions.where) {
-        targetCampaignId = queryOptions.where.CampaignID || queryOptions.where.CampaignId || queryOptions.where.campaignId || null;
-      }
-      if (typeof getCurrentUser === 'function') {
-        try { currentUser = getCurrentUser(); } catch (ctxErr) { console.warn('readSheet: getCurrentUser failed', ctxErr); }
-      }
-      if (!targetUserId && currentUser && currentUser.ID) {
-        targetUserId = currentUser.ID;
-      }
-      if (typeof TenantSecurity !== 'undefined' && TenantSecurity && targetUserId) {
-        try {
-          tenantContext = TenantSecurity.getTenantContext(targetUserId, targetCampaignId).context;
-        } catch (tenantErr) {
-          console.warn(`readSheet(${sheetName}): tenant context error`, tenantErr);
-        }
-      }
-    }
-
-    if (typeof dbSelect === 'function') {
-      try {
-        const query = Object.assign({}, queryOptions);
-        if (!useCache) query.cache = false;
-        data = dbSelect(sheetName, query, tenantContext);
-        if (Array.isArray(data)) usedDatabaseManager = true;
-      } catch (dbErr) {
-        safeWriteError && safeWriteError(`readSheet(${sheetName})`, dbErr);
-        data = null;
-      }
-    }
-
-    if (!Array.isArray(data)) {
-      data = _legacyReadSheet_(sheetName);
-    }
-
-    if (allowScriptCache && cacheKey && Array.isArray(data)) {
-      try {
-        scriptCache.put(cacheKey, JSON.stringify(data), CACHE_TTL_SEC);
-      } catch (cachePutErr) {
-        console.warn(`Failed to cache ${sheetName}: ${cachePutErr.message}`);
-      }
-    }
-
-    if (!usedDatabaseManager && typeof queryOptions === 'object' && Object.keys(queryOptions).length) {
-      data = _applyQueryOptions_(data, queryOptions);
-    }
-
-    return Array.isArray(data) ? data : [];
-  }
-
-  return readSheetImpl;
-})();
-
-(function (global) {
-  const previousRead = (typeof global.readSheet === 'function') ? global.readSheet.bind(global) : null;
-  global.readSheet = function (sheetName, optionsOrCache) {
-    try {
-      return __readSheet(sheetName, optionsOrCache);
-    } catch (err) {
-      if (previousRead) {
-        try { return previousRead(sheetName, optionsOrCache); } catch (fallbackErr) { safeWriteError && safeWriteError('readSheetFallback', fallbackErr); }
-      }
-      throw err;
-    }
-  };
-})(typeof globalThis !== 'undefined' ? globalThis : this);
-
-const __invalidateCache = (function () {
-  function invalidateCacheImpl(sheetName) {
-    try { scriptCache.remove(`DATA_${sheetName}`); } catch (e) { console.error('invalidateCache failed:', e); }
-    if (typeof DatabaseManager !== 'undefined' && DatabaseManager && typeof DatabaseManager.dropTableCache === 'function') {
-      try { DatabaseManager.dropTableCache(sheetName); } catch (err) { console.error('DatabaseManager cache drop failed:', err); }
-    }
-  }
-
-  return invalidateCacheImpl;
-})();
-
-(function (global) {
-  const previousInvalidate = (typeof global.invalidateCache === 'function') ? global.invalidateCache.bind(global) : null;
-  global.invalidateCache = function (sheetName) {
-    __invalidateCache(sheetName);
-    if (previousInvalidate && previousInvalidate !== global.invalidateCache) {
-      try { previousInvalidate(sheetName); } catch (fallbackErr) { safeWriteError && safeWriteError('invalidateCacheFallback', fallbackErr); }
-    }
-  };
-})(typeof globalThis !== 'undefined' ? globalThis : this);
-
-function _normalizeReadSheetOptions_(optionsOrCache) {
-  let options = {};
-  let useCache = true;
-  if (typeof optionsOrCache === 'boolean') {
-    useCache = optionsOrCache;
-  } else if (optionsOrCache && typeof optionsOrCache === 'object') {
-    options = optionsOrCache;
-    if (Object.prototype.hasOwnProperty.call(options, 'useCache')) {
-      useCache = options.useCache !== false;
-    } else if (Object.prototype.hasOwnProperty.call(options, 'cache')) {
-      useCache = options.cache !== false;
-    }
-  }
-
-  const queryKeys = ['where', 'filter', 'map', 'sortBy', 'sortDesc', 'offset', 'limit', 'columns'];
-  const queryOptions = {};
-  queryKeys.forEach(key => {
-    if (typeof options[key] !== 'undefined') queryOptions[key] = options[key];
-  });
-
-  const hasFunctions = typeof queryOptions.filter === 'function' || typeof queryOptions.map === 'function';
-  const allowScriptCache = useCache && !hasFunctions && Object.keys(queryOptions).length === 0;
-
-  let tenantContext = null;
-  if (options && typeof options === 'object') {
-    if (typeof options.tenantContext !== 'undefined') {
-      if (typeof options.tenantContext === 'string' || typeof options.tenantContext === 'number') {
-        tenantContext = { tenantId: String(options.tenantContext) };
-      } else if (options.tenantContext && typeof options.tenantContext === 'object') {
-        tenantContext = Object.assign({}, options.tenantContext);
-      }
-    } else if (typeof options.tenantId !== 'undefined') {
-      tenantContext = { tenantId: String(options.tenantId) };
-    } else if (typeof options.campaignId !== 'undefined') {
-      tenantContext = { tenantId: String(options.campaignId) };
-    }
-  }
-
-  const campaignId = options && typeof options === 'object' && typeof options.campaignId !== 'undefined'
-    ? String(options.campaignId)
-    : null;
-  const userId = options && typeof options === 'object' && typeof options.userId !== 'undefined'
-    ? String(options.userId)
-    : null;
-
-  const suppressTenantContext = Boolean(options && (options.suppressTenantContext || options.skipTenantContext));
-
-  return { useCache, allowScriptCache, queryOptions, tenantContext, campaignId, userId, suppressTenantContext };
-}
-
-function _legacyReadSheet_(sheetName) {
-  try {
-    const isCampaignSheet = sheetName === CAMPAIGNS_SHEET;
-    const ss = SpreadsheetApp.getActiveSpreadsheet();
-    const sh = ss.getSheetByName(sheetName);
-    if (!sh) { safeWriteError && safeWriteError(`readSheet(${sheetName})`, `Sheet ${sheetName} not found`); return []; }
-
-    const lastRow = sh.getLastRow();
-    const lastCol = sh.getLastColumn();
-    if (lastRow < 2 || lastCol < 1) return [];
-
-    const vals = sh.getRange(1, 1, lastRow, lastCol).getValues();
-    const headers = vals.shift().map(h => String(h).trim() || null);
-    if (headers.some(h => !h)) return [];
-    const uniqueHeaders = new Set(headers);
-    if (uniqueHeaders.size !== headers.length) return [];
-
-    return vals.map(row => {
-      const obj = {};
-      let hasData = row.some(v => v !== '' && v != null);
-      if (isCampaignSheet) {
-        const idIndex = headers.indexOf('ID');
-        const nameIndex = headers.indexOf('Name');
-        hasData = row[idIndex] && row[nameIndex];
-      }
-      if (!hasData) return null;
-
-      row.forEach((v, i) => {
-        if (!headers[i]) return;
-        obj[headers[i]] = (isCampaignSheet && headers[i].includes('At') && v && !isNaN(new Date(v))) ? new Date(v).toISOString() : v;
-      });
-      return obj;
-    }).filter(Boolean);
-  } catch (e) {
-    safeWriteError && safeWriteError(`readSheet(${sheetName})`, e);
-    return [];
-  }
-}
-
-function _applyQueryOptions_(rows, options) {
-  if (!Array.isArray(rows) || !options) return Array.isArray(rows) ? rows : [];
-  let filtered = rows.slice();
-
-  if (options.where && typeof options.where === 'object') {
-    filtered = filtered.filter(row => _matchesWhere_(row, options.where));
-  }
-
-  if (options.filter && typeof options.filter === 'function') {
-    filtered = filtered.filter(options.filter);
-  }
-
-  if (options.map && typeof options.map === 'function') {
-    filtered = filtered.map(options.map);
-  }
-
-  if (options.sortBy) {
-    const key = options.sortBy;
-    const desc = !!options.sortDesc;
-    filtered.sort((a, b) => {
-      const av = a[key];
-      const bv = b[key];
-      if (av === bv) return 0;
-      if (av === undefined || av === null || av === '') return desc ? 1 : -1;
-      if (bv === undefined || bv === null || bv === '') return desc ? -1 : 1;
-      if (av > bv) return desc ? -1 : 1;
-      if (av < bv) return desc ? 1 : -1;
-      return 0;
-    });
-  }
-
-  const offset = options.offset || 0;
-  const limit = typeof options.limit === 'number' ? options.limit : null;
-  if (offset || limit !== null) {
-    const start = offset;
-    const end = limit !== null ? offset + limit : filtered.length;
-    filtered = filtered.slice(start, end);
-  }
-
-  if (options.columns && Array.isArray(options.columns) && options.columns.length) {
-    filtered = filtered.map(row => {
-      const projected = {};
-      options.columns.forEach(col => { projected[col] = row[col]; });
-      return projected;
-    });
-  }
-
-  return filtered;
-}
-
-function _matchesWhere_(row, where) {
-  const keys = Object.keys(where);
-  for (let i = 0; i < keys.length; i++) {
-    const key = keys[i];
-    const expected = where[key];
-    const actual = row[key];
-    if (expected instanceof RegExp) {
-      if (!expected.test(String(actual || ''))) return false;
-    } else if (expected && typeof expected === 'object' && !Array.isArray(expected)) {
-      if (!_evaluateWhereOperator_(actual, expected)) return false;
-    } else if (String(actual) !== String(expected)) {
-      return false;
-    }
-  }
-  return true;
-}
-
-function _evaluateWhereOperator_(actual, expression) {
-  const ops = Object.keys(expression);
-  for (let i = 0; i < ops.length; i++) {
-    const op = ops[i];
-    const value = expression[op];
-    switch (op) {
-      case '$gt':
-        if (!(actual > value)) return false;
-        break;
-      case '$gte':
-        if (!(actual >= value)) return false;
-        break;
-      case '$lt':
-        if (!(actual < value)) return false;
-        break;
-      case '$lte':
-        if (!(actual <= value)) return false;
-        break;
-      case '$ne':
-        if (actual === value) return false;
-        break;
-      case '$in':
-        if (!Array.isArray(value) || value.indexOf(actual) === -1) return false;
-        break;
-      case '$nin':
-        if (Array.isArray(value) && value.indexOf(actual) !== -1) return false;
-        break;
-      default:
-        if (String(actual) !== String(expression[op])) return false;
-    }
-  }
-  return true;
-}
-
-// ────────────────────────────────────────────────────────────────────────────
-// Employment helpers (basic validation)
-// ────────────────────────────────────────────────────────────────────────────
-function getValidEmploymentStatuses() {
-  return ['Active', 'Inactive', 'Terminated', 'On Leave', 'Probation', 'Contract', 'Part Time', 'Full Time', 'Suspended'];
-}
-function validateEmploymentStatus(status) {
-  if (!status) return true;
-  return getValidEmploymentStatuses().includes(String(status).trim());
-}
-function validateHireDate(dateStr) {
-  if (!dateStr) return true;
-  try { const d = new Date(dateStr); return !isNaN(d.getTime()) && d <= new Date(); } catch (_) { return false; }
-}
-function validateCountry(country) {
-  if (!country) return true;
-  const s = String(country).trim(); return s.length >= 2 && s.length <= 100;
-}
-
-// ────────────────────────────────────────────────────────────────────────────
-// Multi-campaign: special campaign row
-// ────────────────────────────────────────────────────────────────────────────
-function getOrCreateMultiCampaignId() {
-  try {
-    const sheet = ensureSheetWithHeaders(CAMPAIGNS_SHEET, CAMPAIGNS_HEADERS);
-    const rows = readSheet(CAMPAIGNS_SHEET) || [];
-    const row = rows.find(c => String(c.Name || '').trim().toLowerCase() === MULTI_CAMPAIGN_NAME.toLowerCase());
-    if (row) return row.ID;
-
-    const id = Utilities.getUuid(), now = new Date();
-    sheet.appendRow([id, MULTI_CAMPAIGN_NAME, 'System-wide navigation container', now, now]);
-    invalidateCache(CAMPAIGNS_SHEET);
-    return id;
-  } catch (e) {
-    safeWriteError('getOrCreateMultiCampaignId', e);
-    return null;
-  }
-}
-function invalidateNavigationCache(campaignId) {
-  if (!campaignId) return;
-  ['NAVIGATION_', 'CAMPAIGN_PAGES_', 'PAGE_CATEGORIES_'].forEach(prefix => {
-    try { scriptCache.remove(`${prefix}${campaignId}`); } catch (_) { }
-  });
-}
-
-// ────────────────────────────────────────────────────────────────────────────
-// Enhanced Page Discovery: Define all pages reflected by routing
-// ────────────────────────────────────────────────────────────────────────────
-function getAllPagesFromActualRouting() {
-  const discoveredPages = [
-    // DASHBOARD & ANALYTICS
-    { key: 'dashboard', title: 'Dashboard', icon: 'fas fa-tachometer-alt', description: 'Main dashboard with OKR metrics and analytics', isSystem: true, requiresAdmin: false, category: 'Dashboard & Analytics', isMainPage: true },
-    { key: 'agent-experience', title: 'Agent Experience', icon: 'fas fa-user-headset', description: 'Personalized workspace for frontline specialists with schedules, tasks, and communications', isSystem: true, requiresAdmin: false, category: 'Dashboard & Analytics', isMainPage: true },
-    { key: 'goalsetting', title: 'Goal Setting', icon: 'fas fa-bullseye', description: 'Create, track, and update OKRs and performance targets', isSystem: true, requiresAdmin: false, category: 'Dashboard & Analytics' },
-
-    // LEADERSHIP & EXECUTIVE HUBS
-    { key: 'manager-executive-experience', title: 'Manager & Executive Experience', icon: 'fas fa-briefcase', description: 'Leadership analytics, coaching metrics, and cross-campaign oversight', isSystem: true, requiresAdmin: true, category: 'Dashboard & Analytics' },
-
-    // QUALITY ASSURANCE
-    { key: 'qualityform', title: 'Quality Form', icon: 'fas fa-clipboard-check', description: 'Quality assurance evaluation form (campaign-aware routing)', isSystem: true, requiresAdmin: false, category: 'Quality Assurance' },
-    { key: 'ibtrqualityreports', title: 'QA Dashboard', icon: 'fas fa-chart-pie', description: 'Quality assurance dashboard and reports (campaign-aware routing)', isSystem: true, requiresAdmin: false, category: 'Quality Assurance' },
-    { key: 'qualityview', title: 'Quality View', icon: 'fas fa-eye', description: 'View individual quality assurance records', isSystem: true, requiresAdmin: false, category: 'Quality Assurance' },
-    { key: 'qualitylist', title: 'Quality List', icon: 'fas fa-list-check', description: 'List all quality assurance records', isSystem: true, requiresAdmin: false, category: 'Quality Assurance' },
-    { key: 'unifiedqadashboard', title: 'Unified QA Dashboard', icon: 'fas fa-layer-group', description: 'Cross-campaign QA dashboard for consolidated quality analytics', isSystem: true, requiresAdmin: false, category: 'Quality Assurance' },
-    { key: 'qacollablist', title: 'QA Collaboration List', icon: 'fas fa-users-gear', description: 'Collaborative queue of QA audits and action items', isSystem: true, requiresAdmin: false, category: 'Quality Assurance' },
-    { key: 'qacollabview', title: 'QA Collaboration View', icon: 'fas fa-users-viewfinder', description: 'Detailed view of collaborative QA audit items', isSystem: true, requiresAdmin: false, category: 'Quality Assurance' },
-    { key: 'qualitycollabform', title: 'QA Collaboration Form', icon: 'fas fa-clipboard-list', description: 'Submit or update collaborative QA action plans', isSystem: true, requiresAdmin: false, category: 'Quality Assurance' },
-
-    // CAMPAIGN-SPECIFIC QA
-    { key: 'independencequality', title: 'Independence Insurance QA', icon: 'fas fa-shield-alt', description: 'Quality assurance form for Independence Insurance campaign', isSystem: true, requiresAdmin: false, category: 'Campaign QA' },
-    { key: 'independenceqadashboard', title: 'Independence QA Dashboard', icon: 'fas fa-chart-line', description: 'Unified QA dashboard for Independence Insurance', isSystem: true, requiresAdmin: false, category: 'Campaign QA' },
-    { key: 'creditsuiteqa', title: 'Credit Suite QA', icon: 'fas fa-credit-card', description: 'Quality assurance form for Credit Suite campaign', isSystem: true, requiresAdmin: false, category: 'Campaign QA' },
-    { key: 'qa-dashboard', title: 'Credit Suite QA Dashboard', icon: 'fas fa-chart-area', description: 'QA dashboard for Credit Suite campaign', isSystem: true, requiresAdmin: false, category: 'Campaign QA' },
-    { key: 'groundingqaform', title: 'Grounding QA Form', icon: 'fas fa-seedling', description: 'Campaign-specific QA form for Grounding support teams', isSystem: true, requiresAdmin: false, category: 'Campaign QA' },
-
-    // REPORTING
-    { key: 'callreports', title: 'Call Reports', icon: 'fas fa-phone-volume', description: 'Call analytics and reporting dashboard with CSV export', isSystem: true, requiresAdmin: false, category: 'Reporting & Analytics' },
-    { key: 'attendancereports', title: 'Attendance Reports', icon: 'fas fa-chart-bar', description: 'Attendance analytics and reports with CSV export', isSystem: true, requiresAdmin: false, category: 'Reporting & Analytics' },
-    { key: 'collaboration-reporting', title: 'Collaboration Reporting', icon: 'fas fa-people-arrows', description: 'Collaboration analytics, sentiment tracking, and engagement insights', isSystem: true, requiresAdmin: false, category: 'Reporting & Analytics' },
-
-    // COACHING
-    { key: 'coachingdashboard', title: 'Coaching Dashboard', icon: 'fas fa-chalkboard-teacher', description: 'Coaching metrics and management dashboard', isSystem: true, requiresAdmin: false, category: 'Coaching & Development' },
-    { key: 'coachingview', title: 'Coaching View', icon: 'fas fa-search-plus', description: 'View individual coaching session details', isSystem: true, requiresAdmin: false, category: 'Coaching & Development' },
-    { key: 'coachinglist', title: 'Coaching List', icon: 'fas fa-list-ul', description: 'List of all coaching sessions', isSystem: true, requiresAdmin: false, category: 'Coaching & Development' },
-    { key: 'coachings', title: 'Coachings', icon: 'fas fa-users', description: 'Alternative route for coaching sessions management', isSystem: true, requiresAdmin: false, category: 'Coaching & Development' },
-    { key: 'coachingsheet', title: 'Coaching Form', icon: 'fas fa-file-signature', description: 'Create and edit coaching session forms', isSystem: true, requiresAdmin: false, category: 'Coaching & Development' },
-    { key: 'coaching', title: 'Coaching Interface', icon: 'fas fa-graduation-cap', description: 'Alternative coaching interface', isSystem: true, requiresAdmin: false, category: 'Coaching & Development' },
-
-    // TASKS
-    { key: 'tasksmanager', title: 'Task Board', icon: 'fas fa-columns', description: 'Kanban-style task board management', isSystem: true, requiresAdmin: false, category: 'Task Management' },
-    { key: 'taskform', title: 'Task Form', icon: 'fas fa-plus-square', description: 'Create and edit individual tasks', isSystem: true, requiresAdmin: false, category: 'Task Management' },
-
-    // SCHEDULING
-    { key: 'schedulemanagement', title: 'Schedule Management', icon: 'fas fa-calendar-week', description: 'Manage work schedules and shifts', isSystem: true, requiresAdmin: false, category: 'Scheduling & Time' },
-    { key: 'attendancecalendar', title: 'Attendance Calendar', icon: 'fas fa-calendar-check', description: 'Calendar view for attendance tracking', isSystem: true, requiresAdmin: false, category: 'Scheduling & Time' },
-    { key: 'slotmanagement', title: 'Shift Slot Management', icon: 'fas fa-clock', description: 'Manage shift slots and time allocations', isSystem: true, requiresAdmin: false, category: 'Scheduling & Time' },
-    { key: 'agent-schedule', title: 'Agent Schedule', icon: 'fas fa-calendar-day', description: 'Personal schedule and shift details for agents', isSystem: true, requiresAdmin: false, category: 'Scheduling & Time' },
-
-    // WORKFLOW
-    { key: 'escalations', title: 'Escalations', icon: 'fas fa-exclamation-triangle', description: 'Issue escalation management and tracking', isSystem: true, requiresAdmin: false, category: 'Workflow & Operations' },
-    { key: 'eodreport', title: 'EOD Report', icon: 'fas fa-clipboard-check', description: 'End of day reporting and task completion', isSystem: true, requiresAdmin: false, category: 'Workflow & Operations' },
-    { key: 'incentives', title: 'Incentives', icon: 'fas fa-trophy', description: 'Employee incentives and rewards program', isSystem: true, requiresAdmin: false, category: 'Workflow & Operations' },
-
-    // COMMUNICATION
-    { key: 'search', title: 'Web Search', icon: 'fas fa-search', description: 'Global web search functionality', isSystem: true, requiresAdmin: false, category: 'Communication' },
-    { key: 'chat', title: 'Team Chat', icon: 'fas fa-comments', description: 'Team communication and messaging system', isSystem: true, requiresAdmin: false, category: 'Communication' },
-    { key: 'bookmarks', title: 'Bookmarks', icon: 'fas fa-bookmark', description: 'Personal bookmark manager', isSystem: true, requiresAdmin: false, category: 'Communication' },
-    { key: 'notifications', title: 'Notifications', icon: 'fas fa-bell', description: 'System notifications and alerts', isSystem: true, requiresAdmin: false, category: 'Communication' },
-
-    // ADMINISTRATION
-    { key: 'manageuser', title: 'User Management', icon: 'fas fa-users-cog', description: 'Manage system users and permissions', isSystem: true, requiresAdmin: true, category: 'Administration' },
-    { key: 'manageroles', title: 'Role Management', icon: 'fas fa-user-shield', description: 'Manage user roles and permissions', isSystem: true, requiresAdmin: true, category: 'Administration' },
-    { key: 'managecampaign', title: 'Campaign Management', icon: 'fas fa-bullhorn', description: 'Manage campaigns and their configurations', isSystem: true, requiresAdmin: true, category: 'Administration' },
-    { key: 'settings', title: 'Settings', icon: 'fas fa-cogs', description: 'System configuration and settings', isSystem: true, requiresAdmin: false, category: 'Administration' },
-
-    // DATA MGMT
-    { key: 'import', title: 'Data Import', icon: 'fas fa-file-import', description: 'Import data from CSV and other sources', isSystem: true, requiresAdmin: true, category: 'Data Management' },
-    { key: 'importattendance', title: 'Import Attendance', icon: 'fas fa-file-upload', description: 'Import attendance data from external sources', isSystem: true, requiresAdmin: true, category: 'Data Management' },
-
-    // UTILITIES
-    { key: 'ackform', title: 'Acknowledgment Form', icon: 'fas fa-signature', description: 'Employee acknowledgment and signature forms', isSystem: true, requiresAdmin: false, category: 'Forms & Utilities' },
-    { key: 'proxy', title: 'Proxy Service', icon: 'fas fa-exchange-alt', description: 'Proxy service for external content access', isSystem: true, requiresAdmin: false, category: 'Forms & Utilities' },
-
-    // AUTH
-    { key: 'setpassword', title: 'Set Password', icon: 'fas fa-key', description: 'Set new password for user account', isSystem: true, requiresAdmin: false, category: 'Authentication', isPublic: true },
-    { key: 'resetpassword', title: 'Reset Password', icon: 'fas fa-unlock-alt', description: 'Reset forgotten password', isSystem: true, requiresAdmin: false, category: 'Authentication', isPublic: true },
-    { key: 'resend-verification', title: 'Resend Verification', icon: 'fas fa-envelope-circle-check', description: 'Resend email verification link', isSystem: true, requiresAdmin: false, category: 'Authentication', isPublic: true },
-    { key: 'resendverification', title: 'Resend Verification', icon: 'fas fa-envelope-circle-check', description: 'Alternative route for resending verification', isSystem: true, requiresAdmin: false, category: 'Authentication', isPublic: true },
-    { key: 'forgotpassword', title: 'Forgot Password', icon: 'fas fa-question-circle', description: 'Initiate password reset process', isSystem: true, requiresAdmin: false, category: 'Authentication', isPublic: true },
-    { key: 'forgot-password', title: 'Forgot Password', icon: 'fas fa-question-circle', description: 'Alternative route for password reset', isSystem: true, requiresAdmin: false, category: 'Authentication', isPublic: true },
-    { key: 'emailconfirmed', title: 'Email Confirmed', icon: 'fas fa-check-circle', description: 'Email confirmation success page', isSystem: true, requiresAdmin: false, category: 'Authentication', isPublic: true },
-    { key: 'email-confirmed', title: 'Email Confirmed', icon: 'fas fa-check-circle', description: 'Alternative route for email confirmation', isSystem: true, requiresAdmin: false, category: 'Authentication', isPublic: true }
-  ];
-  return discoveredPages;
-}
-
-// Category definitions
-function getEnhancedPageCategories() {
-  return {
-    'Dashboard & Analytics': { icon: 'fas fa-chart-line', description: 'Main dashboards and analytics views', sortOrder: 1, color: '#3498db' },
-    'Quality Assurance': { icon: 'fas fa-clipboard-check', description: 'Quality assurance forms and reporting', sortOrder: 2, color: '#e74c3c' },
-    'Campaign QA': { icon: 'fas fa-shield-alt', description: 'Campaign-specific quality assurance', sortOrder: 3, color: '#9b59b6' },
-    'Reporting & Analytics': { icon: 'fas fa-chart-bar', description: 'Reports and data analytics', sortOrder: 4, color: '#f39c12' },
-    'Coaching & Development': { icon: 'fas fa-chalkboard-teacher', description: 'Employee coaching and development', sortOrder: 5, color: '#27ae60' },
-    'Task Management': { icon: 'fas fa-tasks', description: 'Task creation and management', sortOrder: 6, color: '#2ecc71' },
-    'Scheduling & Time': { icon: 'fas fa-calendar-alt', description: 'Schedule and time management', sortOrder: 7, color: '#16a085' },
-    'Workflow & Operations': { icon: 'fas fa-cogs', description: 'Daily operations and workflow', sortOrder: 8, color: '#34495e' },
-    'Communication': { icon: 'fas fa-comments', description: 'Communication and collaboration tools', sortOrder: 9, color: '#8e44ad' },
-    'Administration': { icon: 'fas fa-users-cog', description: 'System administration and management', sortOrder: 10, color: '#c0392b' },
-    'Data Management': { icon: 'fas fa-database', description: 'Data import and management', sortOrder: 11, color: '#d35400' },
-    'Forms & Utilities': { icon: 'fas fa-tools', description: 'Special forms and utility functions', sortOrder: 12, color: '#7f8c8d' },
-    'Authentication': { icon: 'fas fa-lock', description: 'Authentication and security pages', sortOrder: 13, color: '#95a5a6' }
-  };
-}
-
-// Initialize system pages
-function initializeEnhancedSystemPages() {
-  try {
-    ensureSheetWithHeaders(PAGES_SHEET, PAGES_HEADERS);
-    const pagesSheet = SpreadsheetApp.getActiveSpreadsheet().getSheetByName(PAGES_SHEET);
-    const existingPages = readSheet(PAGES_SHEET);
-    if ((existingPages || []).length > 0) {
-      enhancedAutoDiscoverAndSavePages({ force: true });
-      return;
-    }
-
-    const systemPages = getAllPagesFromActualRouting();
-    const now = new Date().toISOString();
-    systemPages.forEach(page => {
-      try {
-        pagesSheet.appendRow([
-          page.key, page.title, page.icon, page.description,
-          page.isSystem === true, page.requiresAdmin === true, now, now
-        ]);
-      } catch (err) { console.error(`Failed to add page ${page.key}:`, err); }
-    });
-
-    invalidateCache(PAGES_SHEET);
-  } catch (e) {
-    safeWriteError('initializeEnhancedSystemPages', e);
-  }
-}
-
-// Discovery + save/update Pages rows
-function enhancedAutoDiscoverAndSavePages(opts = {}) {
-  try {
-    const { force = false, minIntervalSec = 300 } = opts;
-
-    ensureSheetWithHeaders(PAGES_SHEET, PAGES_HEADERS);
-
-    const prop = PropertiesService.getScriptProperties();
-    const k = 'ENHANCED_PAGE_DISCOVERY_LAST_RUN';
-    const last = Number(prop.getProperty(k) || '0');
-    const now = Date.now();
-    if (!force && last && (now - last) / 1000 < minIntervalSec) {
-      return { skipped: true, reason: 'throttled' };
-    }
-
-    const discovered = getAllPagesFromActualRouting();
-    const existing = readSheet(PAGES_SHEET) || [];
-    const existingKeys = existing.map(p => (p.PageKey || '').toLowerCase());
-
-    const newPages = discovered.filter(p => !existingKeys.includes(p.key.toLowerCase()));
-    const pagesToUpdate = discovered.filter(p => existingKeys.includes(p.key.toLowerCase()));
-
-    const sheet = ensureSheetWithHeaders(PAGES_SHEET, PAGES_HEADERS);
-    const nowIso = new Date().toISOString();
-    let addedCount = 0, updatedCount = 0;
-
-    newPages.forEach(page => {
-      try {
-        sheet.appendRow([
-          page.key, page.title, page.icon, page.description,
-          !!page.isSystem, !!page.requiresAdmin, nowIso, nowIso
-        ]);
-        addedCount++;
-      } catch (e) { console.error(`Failed to add page ${page.key}:`, e); }
-    });
-
-    if (pagesToUpdate.length > 0) {
-      const data = sheet.getDataRange().getValues();
-      const headers = data[0];
-      const pageKeyIndex = headers.indexOf('PageKey');
-      const titleIndex = headers.indexOf('PageTitle');
-      const iconIndex = headers.indexOf('PageIcon');
-      const descIndex = headers.indexOf('Description');
-      const updatedAtIndex = headers.indexOf('UpdatedAt');
-
-      pagesToUpdate.forEach(page => {
-        try {
-          const rowIndex = data.findIndex((row, idx) =>
-            idx > 0 && row[pageKeyIndex] && String(row[pageKeyIndex]).toLowerCase() === page.key.toLowerCase()
-          );
-          if (rowIndex > 0) {
-            const r = rowIndex + 1;
-            if (data[rowIndex][titleIndex] !== page.title) sheet.getRange(r, titleIndex + 1).setValue(page.title);
-            if (data[rowIndex][iconIndex] !== page.icon) sheet.getRange(r, iconIndex + 1).setValue(page.icon);
-            if (data[rowIndex][descIndex] !== page.description) sheet.getRange(r, descIndex + 1).setValue(page.description);
-            sheet.getRange(r, updatedAtIndex + 1).setValue(nowIso);
-            updatedCount++;
-          }
-        } catch (e) { console.error(`Failed to update page ${page.key}:`, e); }
-      });
-    }
-
-    invalidateCache(PAGES_SHEET);
-    prop.setProperty(k, String(now));
-
-    return { skipped: false, success: true, added: addedCount, updated: updatedCount, total: (existing.length + addedCount), newPages: newPages.map(p => ({ key: p.key, title: p.title, category: p.category })) };
-  } catch (e) {
-    safeWriteError('enhancedAutoDiscoverAndSavePages', e);
-    return { skipped: false, success: false, error: e.message };
-  }
-}
-
-// Icons
-function suggestIconForPageKey(key) {
-  try {
-    const k = String(key || '').toLowerCase();
-    const iconMap = {
-      dashboard: 'fa-tachometer-alt',
-      'agent-experience': 'fa-user-headset',
-      goalsetting: 'fa-bullseye',
-      'manager-executive-experience': 'fa-briefcase',
-      qualityform: 'fa-clipboard-check',
-      ibtrqualityreports: 'fa-chart-pie',
-      qualityview: 'fa-eye',
-      qualitylist: 'fa-list-check',
-      unifiedqadashboard: 'fa-layer-group',
-      qacollablist: 'fa-users-gear',
-      qacollabview: 'fa-users-viewfinder',
-      qualitycollabform: 'fa-clipboard-list',
-      qacollabform: 'fa-clipboard-list',
-      independencequality: 'fa-shield-alt',
-      independenceqadashboard: 'fa-chart-line',
-      creditsuiteqa: 'fa-credit-card',
-      'qa-dashboard': 'fa-chart-area',
-      groundingqaform: 'fa-seedling',
-      callreports: 'fa-phone-volume',
-      attendancereports: 'fa-chart-bar',
-      'collaboration-reporting': 'fa-people-arrows',
-      collaborationreporting: 'fa-people-arrows',
-      coachingdashboard: 'fa-chalkboard-teacher',
-      coachingview: 'fa-search-plus',
-      coachinglist: 'fa-list-ul',
-      coachings: 'fa-users',
-      coachingsheet: 'fa-file-signature',
-      coaching: 'fa-graduation-cap',
-      tasksmanager: 'fa-columns',
-      taskform: 'fa-plus-square',
-      schedulemanagement: 'fa-calendar-week',
-      attendancecalendar: 'fa-calendar-check',
-      calendar: 'fa-calendar-days',
-      slotmanagement: 'fa-clock',
-      'agent-schedule': 'fa-calendar-day',
-      escalations: 'fa-exclamation-triangle',
-      eodreport: 'fa-clipboard-check',
-      incentives: 'fa-trophy',
-      search: 'fa-search',
-      chat: 'fa-comments',
-      bookmarks: 'fa-bookmark',
-      notifications: 'fa-bell',
-      manageuser: 'fa-users-cog',
-      manageroles: 'fa-user-shield',
-      managecampaign: 'fa-bullhorn',
-      settings: 'fa-cogs',
-      import: 'fa-file-import',
-      importattendance: 'fa-file-upload',
-      ackform: 'fa-signature',
-      proxy: 'fa-exchange-alt',
-      setpassword: 'fa-key',
-      resetpassword: 'fa-unlock-alt',
-      'resend-verification': 'fa-envelope-circle-check',
-      resendverification: 'fa-envelope-circle-check',
-      forgotpassword: 'fa-question-circle',
-      'forgot-password': 'fa-question-circle',
-      emailconfirmed: 'fa-check-circle',
-      'email-confirmed': 'fa-check-circle'
-    };
-    if (iconMap[k]) return 'fas ' + iconMap[k];
-
-    if (k.includes('dashboard')) return 'fas fa-chart-line';
-    if (k.includes('quality') || k.includes('qa')) return 'fas fa-clipboard-check';
-    if (k.includes('coach')) return 'fas fa-chalkboard-teacher';
-    if (k.includes('task')) return 'fas fa-tasks';
-    if (k.includes('schedule') || k.includes('calendar')) return 'fas fa-calendar-alt';
-    if (k.includes('report')) return 'fas fa-chart-bar';
-    if (k.includes('chat') || k.includes('message')) return 'fas fa-comments';
-    if (k.includes('user') || k.includes('manage')) return 'fas fa-users-cog';
-    if (k.includes('admin')) return 'fas fa-user-shield';
-    if (k.includes('import')) return 'fas fa-file-import';
-    if (k.includes('password') || k.includes('auth')) return 'fas fa-key';
-    return 'fas fa-file';
-  } catch (e) {
-    safeWriteError('suggestIconForPageKey', e);
-    return 'fas fa-file';
-  }
-}
-function refreshAllPageIcons() {
-  try {
-    const ss = SpreadsheetApp.getActiveSpreadsheet();
-    const sh = ss.getSheetByName(PAGES_SHEET);
-    const rows = readSheet(PAGES_SHEET);
-    if (!rows.length) return { updated: 0 };
-
-    const headers = PAGES_HEADERS, col = name => headers.indexOf(name) + 1;
-    let updated = 0;
-
-    rows.forEach((r, i) => {
-      const key = String(r.PageKey || '').toLowerCase();
-      if (!key) return;
-      const suggestedIcon = suggestIconForPageKey(key);
-      const rowNum = i + 2;
-      if (r.PageIcon !== suggestedIcon) {
-        sh.getRange(rowNum, col('PageIcon')).setValue(suggestedIcon);
-        sh.getRange(rowNum, col('UpdatedAt')).setValue(new Date().toISOString());
-        updated++;
-      }
-    });
-
-    if (updated) invalidateCache(PAGES_SHEET);
-    return { updated, total: rows.length };
-  } catch (e) {
-    safeWriteError('refreshAllPageIcons', e);
-    return { updated: 0, error: e.message };
-  }
-}
-
-// ────────────────────────────────────────────────────────────────────────────
-// Category setup & assignment
-// ────────────────────────────────────────────────────────────────────────────
-function createEnhancedCategoriesForCampaign(campaignId, categoryDefinitions) {
-  try {
-    const existing = readSheet(PAGE_CATEGORIES_SHEET).filter(x => x.CampaignID === campaignId);
-    if (existing.length > 0) return { success: true, categoriesCreated: 0, skipped: true };
-
-    const sheet = ensureSheetWithHeaders(PAGE_CATEGORIES_SHEET, PAGE_CATEGORIES_HEADERS);
-    const now = new Date().toISOString();
-    let created = 0;
-
-    Object.entries(categoryDefinitions).forEach(([name, data]) => {
-      const id = generateUniqueId();
-      sheet.appendRow([id, campaignId, name, data.icon, data.sortOrder, true, now, now]);
-      created++;
-    });
-
-    invalidateCache(PAGE_CATEGORIES_SHEET);
-    invalidateCache(`PAGE_CATEGORIES_${campaignId}`);
-    return { success: true, categoriesCreated: created };
-  } catch (e) {
-    return { success: false, error: e.message };
-  }
-}
-function assignPagesToEnhancedCategories(campaignId) {
-  try {
-    const pages = getAllPagesFromActualRouting();
-    const categories = getCampaignPageCategories(campaignId);
-    const categoryMap = {};
-    categories.forEach(c => categoryMap[c.CategoryName] = c.ID);
-
-    const ss = SpreadsheetApp.getActiveSpreadsheet();
-    const sheet = ss.getSheetByName(CAMPAIGN_PAGES_SHEET);
-    const data = sheet.getDataRange().getValues();
-    const headers = data[0];
-    const campaignIdIndex = headers.indexOf('CampaignID');
-    const pageKeyIndex = headers.indexOf('PageKey');
-    const categoryIdIndex = headers.indexOf('CategoryID');
-
-    let updated = 0;
-    for (let i = 1; i < data.length; i++) {
-      const row = data[i];
-      if (row[campaignIdIndex] === campaignId && row[pageKeyIndex]) {
-        const pk = String(row[pageKeyIndex]).toLowerCase();
-        const def = pages.find(p => p.key.toLowerCase() === pk);
-        if (def && def.category) {
-          const catId = categoryMap[def.category];
-          if (catId && row[categoryIdIndex] !== catId) {
-            sheet.getRange(i + 1, categoryIdIndex + 1).setValue(catId);
-            updated++;
-          }
-        }
-      }
-    }
-
-    invalidateCache(CAMPAIGN_PAGES_SHEET);
-    invalidateCache(`CAMPAIGN_PAGES_${campaignId}`);
-    invalidateCache(`NAVIGATION_${campaignId}`);
-    return { success: true, pagesAssigned: updated };
-  } catch (e) {
-    return { success: false, error: e.message };
-  }
-}
-function setupEnhancedPageCategoriesForAllCampaigns() {
-  try {
-    const campaigns = readSheet(CAMPAIGNS_SHEET);
-    const results = { success: 0, failed: 0, errors: [], details: [] };
-    if (campaigns.length === 0) return results;
-
-    const categories = getEnhancedPageCategories();
-
-    campaigns.forEach(c => {
-      try {
-        const catRes = createEnhancedCategoriesForCampaign(c.ID, categories);
-        const pagesRes = createCampaignPagesFromSystem(c.ID);
-        const assignRes = assignPagesToEnhancedCategories(c.ID);
-        if (catRes.success && pagesRes && assignRes.success) {
-          results.success++;
-          results.details.push({
-            campaignId: c.ID,
-            campaignName: c.Name,
-            status: 'success',
-            categoriesCreated: catRes.categoriesCreated || 0,
-            pagesAssigned: assignRes.pagesAssigned || 0,
-            skipped: !!catRes.skipped
-          });
-        } else {
-          results.failed++;
-          results.errors.push(`Failed for ${c.Name}: ${(catRes.error || '') || (!pagesRes ? 'create pages failed' : '') || (assignRes.error || '')}`);
-        }
-      } catch (e) {
-        results.failed++;
-        results.errors.push(`Campaign ${c.Name} (${c.ID}): ${e.message}`);
-        safeWriteError('setupEnhancedPageCategoriesForAllCampaigns', e);
-      }
-    });
-
-    return results;
-  } catch (e) {
-    safeWriteError('setupEnhancedPageCategoriesForAllCampaigns', e);
-    return { success: 0, failed: 1, errors: [e.message], details: [] };
-  }
-}
-
-// ────────────────────────────────────────────────────────────────────────────
-// Legacy compatibility helpers
-// ────────────────────────────────────────────────────────────────────────────
-function getAllPageKeys() {
-  try {
-    enhancedAutoDiscoverAndSavePages({ minIntervalSec: 300 });
-    const cacheKey = 'PAGE_KEYS';
-    const cached = scriptCache.get(cacheKey);
-    if (cached) return JSON.parse(cached);
-
-    const pagesFromSheet = readSheet(PAGES_SHEET).map(p => p.PageKey);
-    const pagesFromCode = getAllPagesFromActualRouting().map(p => p.key);
-    const keys = [...new Set([...pagesFromSheet, ...pagesFromCode])].sort();
-    scriptCache.put(cacheKey, JSON.stringify(keys), CACHE_TTL_SEC);
-    return keys;
-  } catch (e) { safeWriteError('getAllPageKeys', e); return []; }
-}
-function getAllPages() {
-  try {
-    const cacheKey = `DATA_${PAGES_SHEET}`;
-    const cached = scriptCache.get(cacheKey);
-    if (cached) return JSON.parse(cached);
-    const pages = readSheet(PAGES_SHEET);
-    scriptCache.put(cacheKey, JSON.stringify(pages), CACHE_TTL_SEC);
-    return pages;
-  } catch (e) { safeWriteError('getAllPages', e); return []; }
-}
-
-// ────────────────────────────────────────────────────────────────────────────
-// Campaign pages / categories / navigation
-// ────────────────────────────────────────────────────────────────────────────
-function getCampaignPages(campaignId) {
-  try {
-    const cacheKey = `CAMPAIGN_PAGES_${campaignId}`;
-    const cached = scriptCache.get(cacheKey);
-    if (cached) return JSON.parse(cached);
-
-    const campaignPages = readSheet(CAMPAIGN_PAGES_SHEET)
-      .filter(cp => cp && cp.CampaignID === campaignId && isTruthyFlag(cp.IsActive));
-
-    const allPages = getAllPages();
-    const pageMap = {}; allPages.forEach(p => pageMap[p.PageKey] = p);
-
-    const result = campaignPages.map(cp => {
-      const sys = pageMap[cp.PageKey];
-      return {
-        ID: cp.ID, CampaignID: cp.CampaignID, PageKey: cp.PageKey,
-        PageTitle: cp.PageTitle || (sys ? sys.PageTitle : cp.PageKey),
-        PageIcon: cp.PageIcon || (sys ? sys.PageIcon : 'fas fa-file'),
-        CategoryID: cp.CategoryID || null, SortOrder: cp.SortOrder || 999,
-        IsActive: cp.IsActive, PageDescription: sys ? sys.Description : ''
-      };
-    }).sort((a, b) => (a.SortOrder || 999) - (b.SortOrder || 999));
-
-    scriptCache.put(cacheKey, JSON.stringify(result), CACHE_TTL_SEC);
-    return result;
-  } catch (e) { safeWriteError('getCampaignPages', e); return []; }
-}
-function getCampaignPageCategories(campaignId) {
-  try {
-    const cacheKey = `PAGE_CATEGORIES_${campaignId}`;
-    const cached = scriptCache.get(cacheKey);
-    if (cached) return JSON.parse(cached);
-
-    const categories = readSheet(PAGE_CATEGORIES_SHEET)
-      .filter(pc => pc && pc.CampaignID === campaignId && isTruthyFlag(pc.IsActive))
-      .map(pc => ({
-        ID: pc.ID, CampaignID: pc.CampaignID, CategoryName: pc.CategoryName,
-        CategoryIcon: pc.CategoryIcon || 'fas fa-folder', SortOrder: pc.SortOrder || 999,
-        IsActive: pc.IsActive, CreatedAt: pc.CreatedAt, UpdatedAt: pc.UpdatedAt
-      }))
-      .sort((a, b) => (a.SortOrder || 999) - (b.SortOrder || 999));
-
-    scriptCache.put(cacheKey, JSON.stringify(categories), CACHE_TTL_SEC);
-    return categories;
-  } catch (e) { safeWriteError('getCampaignPageCategories', e); return []; }
-}
-function getCampaignNavigation(campaignId) {
-  try {
-    const cacheKey = `NAVIGATION_${campaignId}`;
-    const cached = scriptCache.get(cacheKey);
-    if (cached) return JSON.parse(cached);
-
-    const pages = getCampaignPages(campaignId);
-    const categories = getCampaignPageCategories(campaignId);
-    const navigation = { categories: [], uncategorizedPages: [] };
-
-    if (categories.length === 0) {
-      navigation.uncategorizedPages = pages.map(p => ({ ...p, PageIcon: p.PageIcon || 'fas fa-file' }));
-      scriptCache.put(cacheKey, JSON.stringify(navigation), CACHE_TTL_SEC);
-      return navigation;
-    }
-
-    const categoryMap = {};
-    categories.forEach(cat => {
-      categoryMap[cat.ID] = {
-        ID: cat.ID, CampaignID: cat.CampaignID, CategoryName: cat.CategoryName,
-        CategoryIcon: cat.CategoryIcon || 'fas fa-folder', SortOrder: cat.SortOrder || 999,
-        IsActive: cat.IsActive, pages: []
-      };
-    });
-
-    pages.forEach(page => {
-      page.PageIcon = page.PageIcon || 'fas fa-file';
-      if (page.CategoryID && categoryMap[page.CategoryID]) categoryMap[page.CategoryID].pages.push(page);
-      else navigation.uncategorizedPages.push(page);
-    });
-
-    navigation.categories = Object.values(categoryMap).filter(cat => cat.pages.length > 0);
-    scriptCache.put(cacheKey, JSON.stringify(navigation), CACHE_TTL_SEC);
-    return navigation;
-  } catch (e) {
-    safeWriteError('getCampaignNavigation', e);
-    return { categories: [], uncategorizedPages: [] };
-  }
-}
-function clientGetCampaignNavigation(campaignId) {
-  try {
-    if (!campaignId) return { categories: [], uncategorizedPages: [] };
-    return getCampaignNavigation(campaignId);
-  } catch (e) {
-    safeWriteError('clientGetCampaignNavigation', e);
-    return { categories: [], uncategorizedPages: [] };
-  }
-}
-
-// Create campaign pages from system (if none)
-function createCampaignPagesFromSystem(campaignId) {
-  try {
-    if (!campaignId) { safeWriteError('createCampaignPagesFromSystem', 'Campaign ID is required'); return false; }
-    const existing = readSheet(CAMPAIGN_PAGES_SHEET).filter(cp => cp.CampaignID === campaignId);
-    if (existing.length > 0) return true;
-
-    const cpSheet = ensureSheetWithHeaders(CAMPAIGN_PAGES_SHEET, CAMPAIGN_PAGES_HEADERS);
-    const systemPages = readSheet(PAGES_SHEET);
-    const now = new Date().toISOString();
-    let created = 0;
-
-    systemPages.forEach((page, idx) => {
-      if (isTruthyFlag(page.RequiresAdmin)) return;
-      cpSheet.appendRow([generateUniqueId(), campaignId, page.PageKey, page.PageTitle, page.PageIcon, '', idx + 1, true, now, now]);
-      created++;
-    });
-
-    invalidateCache(CAMPAIGN_PAGES_SHEET);
-    invalidateCache(`CAMPAIGN_PAGES_${campaignId}`);
-    invalidateCache(`NAVIGATION_${campaignId}`);
-    return true;
-  } catch (e) {
-    safeWriteError('createCampaignPagesFromSystem', e);
-    return false;
-  }
-}
-
-// ────────────────────────────────────────────────────────────────────────────
-// Identity / permissions helpers (guarded where likely to collide)
-// ────────────────────────────────────────────────────────────────────────────
-if (typeof getUserManagedCampaigns !== 'function') {
-  function getUserManagedCampaigns(userId) {
-    try {
-      if (!userId) return [];
-      const users = readSheet(USERS_SHEET);
-      const u = users.find(x => x.ID === userId);
-      if (u && isTruthyFlag(u.IsAdmin)) return readSheet(CAMPAIGNS_SHEET);
-
-      const perms = readSheet(CAMPAIGN_USER_PERMISSIONS_SHEET);
-      const managedIds = perms.filter(p => p.UserID === userId && (p.PermissionLevel === 'MANAGER' || p.PermissionLevel === 'ADMIN')).map(p => p.CampaignID);
-      if (managedIds.length === 0) return [];
-      const all = readSheet(CAMPAIGNS_SHEET);
-      return all.filter(c => managedIds.includes(c.ID));
-    } catch (e) { writeError('getUserManagedCampaigns', e); return []; }
-  }
-}
-function getUsersByCampaign(campaignId) {
-  try {
-    if (!campaignId) return [];
-    const ucs = readSheet(USER_CAMPAIGNS_SHEET);
-    const ids = ucs.filter(uc => uc.CampaignId === campaignId).map(uc => uc.UserId);
-    const all = readSheet(USERS_SHEET);
-    if (ids.length === 0) return all.filter(u => u.CampaignID === campaignId); // legacy
-    return all.filter(u => ids.includes(u.ID));
-  } catch (e) { writeError('getUsersByCampaign', e); return []; }
-}
-function userCanManageCampaign(userId, campaignId) {
-  try {
-    if (!userId || !campaignId) return false;
-    const users = readSheet(USERS_SHEET);
-    const u = users.find(x => x.ID === userId);
-    if (u && isTruthyFlag(u.IsAdmin)) return true;
-
-    const perms = readSheet(CAMPAIGN_USER_PERMISSIONS_SHEET);
-    const p = perms.find(x => x.UserID === userId && x.CampaignID === campaignId && (x.PermissionLevel === 'MANAGER' || x.PermissionLevel === 'ADMIN'));
-    return !!p;
-  } catch (e) { safeWriteError('userCanManageCampaign', e); return false; }
-}
-function getCampaignsWithUserCounts() {
-  try {
-    const campaigns = readSheet(CAMPAIGNS_SHEET);
-    const ucs = readSheet(USER_CAMPAIGNS_SHEET);
-    const users = readSheet(USERS_SHEET);
-    return campaigns.map(c => {
-      const joined = ucs.filter(uc => uc.CampaignId === c.ID).length;
-      const legacy = users.filter(u => u.CampaignID === c.ID).length;
-      return { ...c, userCount: joined + legacy, newUserCount: joined, legacyUserCount: legacy };
-    });
-  } catch (e) { writeError('getCampaignsWithUserCounts', e); return []; }
-}
-function addUserToCampaign(userId, campaignId) {
-  try {
-    if (!userId || !campaignId) return false;
-    const sh = ensureSheetWithHeaders(USER_CAMPAIGNS_SHEET, USER_CAMPAIGNS_HEADERS);
-    const rows = readSheet(USER_CAMPAIGNS_SHEET);
-    const exists = rows.some(r => r.UserId === userId && r.CampaignId === campaignId);
-    if (exists) return true;
-    const now = new Date().toISOString();
-    sh.appendRow([Utilities.getUuid(), userId, campaignId, now, now]);
-    invalidateCache(USER_CAMPAIGNS_SHEET);
-    return true;
-  } catch (e) { safeWriteError('addUserToCampaign', e); return false; }
-}
-function getUserCampaignsSafe(userId) {
-  try {
-    const ucs = readSheet(USER_CAMPAIGNS_SHEET) || [];
-    const joined = ucs.filter(r => r.UserId === userId).map(r => ({ campaignId: r.CampaignId, source: 'multi' }));
-    if (joined.length) return joined;
-
-    const users = readSheet(USERS_SHEET) || [];
-    const u = users.find(x => x.ID === userId);
-    if (u && u.CampaignID) return [{ campaignId: u.CampaignID, source: 'legacy' }];
-    return [];
-  } catch (e) { safeWriteError('getUserCampaignsSafe', e); return []; }
-}
-function clientGetAvailableCampaigns(requestingUserId = null) {
-  try {
-    const all = getAllCampaigns();
-    if (!requestingUserId) return all.map(c => ({ id: c.ID, name: c.Name, description: c.Description || '' }));
-
-    const users = readSheet(USERS_SHEET);
-    const u = users.find(x => x.ID === requestingUserId);
-    if (u && isTruthyFlag(u.IsAdmin)) return all.map(c => ({ id: c.ID, name: c.Name, description: c.Description || '' }));
-
-    const managed = getUserManagedCampaigns(requestingUserId);
-    return managed.map(c => ({ id: c.ID, name: c.Name, description: c.Description || '' }));
-  } catch (e) { writeError('clientGetAvailableCampaigns', e); return []; }
-}
-if (typeof getAllCampaigns !== 'function') {
-  function getAllCampaigns() {
-    try { return readSheet(CAMPAIGNS_SHEET); } catch (e) { writeError('getAllCampaigns', e); return []; }
-  }
-}
-function clientGetCampaignStats(requestingUserId = null) {
-  try {
-    const stats = getCampaignsWithUserCounts();
-    if (!requestingUserId) return stats;
-    const managedIds = getUserManagedCampaigns(requestingUserId).map(c => c.ID);
-    return stats.filter(c => managedIds.includes(c.ID));
-  } catch (e) { writeError('clientGetCampaignStats', e); return []; }
-}
-function clientCanAccessUser(requestingUserId, targetUserId) {
-  try {
-    if (!requestingUserId || !targetUserId) return false;
-    if (requestingUserId === targetUserId) return true;
-
-    const users = readSheet(USERS_SHEET);
-    const r = users.find(u => u.ID === requestingUserId);
-    if (r && isTruthyFlag(r.IsAdmin)) return true;
-
-    const managedCampaignIds = getUserManagedCampaigns(requestingUserId).map(c => c.ID);
-    const targetCampaigns = getUserCampaignsSafe(targetUserId).map(uc => uc.campaignId);
-    return targetCampaigns.some(cId => managedCampaignIds.includes(cId));
-  } catch (e) { writeError('clientCanAccessUser', e); return false; }
-}
-
-// ────────────────────────────────────────────────────────────────────────────
-// Navigation for a user (multi-campaign aware)
-// ────────────────────────────────────────────────────────────────────────────
-function clientGetNavigationForUser(userId) {
-  try {
-    if (!userId) return { categories: [], uncategorizedPages: [] };
-
-    const users = readSheet(USERS_SHEET) || [];
-    const user = users.find(u => u.ID === userId);
-    if (!user) return { categories: [], uncategorizedPages: [] };
-
-    // Clear nav cache for all campaigns this user belongs to
-    const userCampaigns = getUserCampaignsSafe(userId);
-    userCampaigns.forEach(uc => invalidateNavigationCache(uc.campaignId));
-
-    // Single-campaign user → primary campaign nav
-    if (!isMultiCampaignUser(user)) {
-      const primaryCampaignId = userCampaigns.length ? userCampaigns[0].campaignId : user.CampaignID;
-      if (primaryCampaignId) return getCampaignNavigation(primaryCampaignId);
-    }
-
-    // Multi-campaign user → categories per accessible campaign
-    const cacheKey = `NAVIGATION_MULTI_${userId}`;
-    const cached = scriptCache.get(cacheKey);
-    if (cached) return JSON.parse(cached);
-
-    const isSysAdmin = isTruthyFlag(user.IsAdmin);
-    const multiId = getOrCreateMultiCampaignId();
-
-    let accessibleCampaigns = [];
-    if (isSysAdmin) {
-      accessibleCampaigns = (readSheet(CAMPAIGNS_SHEET) || []).filter(c => c && c.ID && c.Name && c.ID !== multiId);
-    } else {
-      const campaignIds = userCampaigns.map(uc => uc.campaignId);
-      const all = readSheet(CAMPAIGNS_SHEET) || [];
-      accessibleCampaigns = all.filter(c => campaignIds.includes(c.ID));
-    }
-
-    const categories = accessibleCampaigns.sort((a, b) => (a.Name || '').localeCompare(b.Name || ''))
-      .map(c => ({
-        ID: `cat_multi_${c.ID}`, CampaignID: c.ID, CategoryName: c.Name,
-        CategoryIcon: MULTI_CAMPAIGN_ICON, SortOrder: 999, IsActive: true, pages: getCampaignPages(c.ID)
-      }));
-
-    const nav = { categories, uncategorizedPages: [] };
-    scriptCache.put(cacheKey, JSON.stringify(nav), CACHE_TTL_SEC);
-    return nav;
-  } catch (e) {
-    safeWriteError('clientGetNavigationForUser', e);
-    return { categories: [], uncategorizedPages: [] };
-  }
-}
-function isMultiCampaignUser(user) {
-  try {
-    if (!user) return false;
-    const multiId = getOrCreateMultiCampaignId();
-    return multiId && String(user.CampaignID || '') === String(multiId);
-  } catch (e) { safeWriteError('isMultiCampaignUser', e); return false; }
-}
-
-// ────────────────────────────────────────────────────────────────────────────
-// Utilities
-// ────────────────────────────────────────────────────────────────────────────
-function generateUniqueId() {
-  return 'cat_' + Utilities.getUuid().replace(/-/g, '').substring(0, 12);
-}
-function ok(msg = 'OK', extra = {}) {
-  return Object.assign({ success: true, message: msg, _refresh: true, refreshScopes: ['all'] }, extra);
-}
-function fail(msg, extra = {}) {
-  return Object.assign({ success: false, message: msg, _refresh: false }, extra);
-}
-function commitWrites() { try { SpreadsheetApp.flush(); } catch (_) { } }
-
-if (typeof getCampaignById !== 'function') {
-  function getCampaignById(campaignId) {
-    try { const c = readSheet(CAMPAIGNS_SHEET).find(x => x.ID === campaignId); return c || null; }
-    catch (e) { safeWriteError('getCampaignById', e); return null; }
-  }
-}
-if (typeof getAllRoles !== 'function') {
-  function getAllRoles() {
-    try { return readSheet(ROLES_SHEET); } catch (e) { safeWriteError('getAllRoles', e); return []; }
-  }
-}
-
-// ────────────────────────────────────────────────────────────────────────────
-/** Client-accessible setup & discovery wrappers */
-// ────────────────────────────────────────────────────────────────────────────
-if (typeof clientRunEnhancedDiscovery !== 'function') {
-  function clientRunEnhancedDiscovery() {
-    try { return enhancedAutoDiscoverAndSavePages({ force: true }); }
-    catch (e) { safeWriteError('clientRunEnhancedDiscovery', e); return { success: false, error: e.message }; }
-  }
-}
-function clientSetupEnhancedCategories() {
-  try { return setupEnhancedPageCategoriesForAllCampaigns(); }
-  catch (e) { safeWriteError('clientSetupEnhancedCategories', e); return { success: false, error: e.message }; }
-}
-function runEnhancedMainSetup() {
-  try {
-    const discovery = enhancedAutoDiscoverAndSavePages({ force: true });
-    if (!discovery.success) throw new Error(`Page discovery failed: ${discovery.error}`);
-
-    const categoriesResult = setupEnhancedPageCategoriesForAllCampaigns();
-
-    const campaigns = readSheet(CAMPAIGNS_SHEET) || [];
-    campaigns.forEach(c => invalidateNavigationCache(c.ID));
-    [PAGES_SHEET, CAMPAIGN_PAGES_SHEET, PAGE_CATEGORIES_SHEET, CAMPAIGNS_SHEET].forEach(invalidateCache);
-
-    return {
-      success: true,
-      discovery, categories: categoriesResult,
-      summary: {
-        totalPages: discovery.total, newPages: discovery.added, updatedPages: discovery.updated,
-        campaignsConfigured: categoriesResult.success,
-        categoriesAvailable: Object.keys(getEnhancedPageCategories()).length
-      }
-    };
-  } catch (e) {
-    safeWriteError('runEnhancedMainSetup', e);
-    return { success: false, error: e.message };
-  }
-}
-function clientRunEnhancedSetup() {
-  try { return runEnhancedMainSetup(); }
-  catch (e) { safeWriteError('clientRunEnhancedSetup', e); return { success: false, error: e.message }; }
-}
-function debugMultiCampaignSetup() {
-  try {
-    const multiId = getOrCreateMultiCampaignId();
-    const counts = {
-      campaigns: (readSheet(CAMPAIGNS_SHEET) || []).length,
-      pages: (readSheet(PAGES_SHEET) || []).length,
-      categories: (readSheet(PAGE_CATEGORIES_SHEET) || []).length,
-      campaignPages: (readSheet(CAMPAIGN_PAGES_SHEET) || []).length,
-      userCampaigns: (readSheet(USER_CAMPAIGNS_SHEET) || []).length,
-      multiCampaignId: multiId
-    };
-    return { success: true, counts };
-  } catch (e) { safeWriteError('debugMultiCampaignSetup', e); return { success: false, error: e.message }; }
-}
-function clientDebugMultiCampaignSetup() { return debugMultiCampaignSetup(); }
-
-// ────────────────────────────────────────────────────────────────────────────
-// Health & bootstrap
-// ────────────────────────────────────────────────────────────────────────────
-function setupMainSheets() {
-  try {
-    ensureSheetWithHeaders(USERS_SHEET, USERS_HEADERS);
-    ensureSheetWithHeaders(ROLES_SHEET, ROLES_HEADER);
-    ensureSheetWithHeaders(USER_ROLES_SHEET, USER_ROLES_HEADER);
-    ensureSheetWithHeaders(USER_CLAIMS_SHEET, CLAIMS_HEADERS);
-    ensureSheetWithHeaders(SESSIONS_SHEET, SESSIONS_HEADERS);
-
-    // Multi-campaign support
-    ensureSheetWithHeaders(USER_CAMPAIGNS_SHEET, USER_CAMPAIGNS_HEADERS);
-
-    // Chat system
-    ensureSheetWithHeaders(CHAT_GROUPS_SHEET, CHAT_GROUPS_HEADERS);
-    ensureSheetWithHeaders(CHAT_GROUP_MEMBERS_SHEET, CHAT_GROUP_MEMBERS_HEADERS);
-    ensureSheetWithHeaders(CHAT_CHANNELS_SHEET, CHAT_CHANNELS_HEADERS);
-    ensureSheetWithHeaders(CHAT_CHANNEL_MEMBERS_SHEET, CHAT_CHANNEL_MEMBERS_HEADERS);
-    ensureSheetWithHeaders(CHAT_MESSAGES_SHEET, CHAT_MESSAGES_HEADERS);
-    ensureSheetWithHeaders(CHAT_MESSAGE_REACTIONS_SHEET, CHAT_MESSAGE_REACTIONS_HEADERS);
-    ensureSheetWithHeaders(CHAT_USER_PREFERENCES_SHEET, CHAT_USER_PREFERENCES_HEADERS);
-    ensureSheetWithHeaders(CHAT_ANALYTICS_SHEET, CHAT_ANALYTICS_HEADERS);
-
-    // Campaign and page management
-    ensureSheetWithHeaders(CAMPAIGNS_SHEET, CAMPAIGNS_HEADERS);
-    ensureSheetWithHeaders(PAGES_SHEET, PAGES_HEADERS);
-    ensureSheetWithHeaders(CAMPAIGN_PAGES_SHEET, CAMPAIGN_PAGES_HEADERS);
-    ensureSheetWithHeaders(PAGE_CATEGORIES_SHEET, PAGE_CATEGORIES_HEADERS);
-    ensureSheetWithHeaders(CAMPAIGN_USER_PERMISSIONS_SHEET, CAMPAIGN_USER_PERMISSIONS_HEADERS);
-    ensureSheetWithHeaders(USER_MANAGERS_SHEET, getManagerUsersHeaders_());
-
-    // Logs and notifications
-    ensureSheetWithHeaders(DEBUG_LOGS_SHEET, DEBUG_LOGS_HEADERS);
-    ensureSheetWithHeaders(ERROR_LOGS_SHEET, ERROR_LOGS_HEADERS);
-    ensureSheetWithHeaders(NOTIFICATIONS_SHEET, NOTIFICATIONS_HEADERS);
-
-    // ✅ NEW: upgrade Users with HR/Benefits columns
-    ensureUsersBenefitsColumns_();
-
-    // Initialize enhanced system pages and icons
-    initializeEnhancedSystemPages();
-    enhancedAutoDiscoverAndSavePages({ minIntervalSec: 300 });
-    refreshAllPageIcons();
-    getOrCreateMultiCampaignId();
-
-    console.log('setupMainSheets completed with multi-campaign + benefits support');
-  } catch (e) {
-    console.error('setupMainSheets failed:', e);
-  }
-}
-
-function healthCheckMain() {
-  const results = {};
-  const specs = [
-    { name: USERS_SHEET, headers: USERS_HEADERS },
-    { name: ROLES_SHEET, headers: ROLES_HEADER },
-    { name: USER_ROLES_SHEET, headers: USER_ROLES_HEADER },
-    { name: USER_CLAIMS_SHEET, headers: CLAIMS_HEADERS },
-    { name: SESSIONS_SHEET, headers: SESSIONS_HEADERS },
-    { name: CHAT_GROUPS_SHEET, headers: CHAT_GROUPS_HEADERS },
-    { name: CHAT_GROUP_MEMBERS_SHEET, headers: CHAT_GROUP_MEMBERS_HEADERS },
-    { name: CHAT_CHANNELS_SHEET, headers: CHAT_CHANNELS_HEADERS },
-    { name: CHAT_CHANNEL_MEMBERS_SHEET, headers: CHAT_CHANNEL_MEMBERS_HEADERS },
-    { name: CHAT_MESSAGES_SHEET, headers: CHAT_MESSAGES_HEADERS },
-    { name: CHAT_MESSAGE_REACTIONS_SHEET, headers: CHAT_MESSAGE_REACTIONS_HEADERS },
-    { name: CHAT_USER_PREFERENCES_SHEET, headers: CHAT_USER_PREFERENCES_HEADERS },
-    { name: CHAT_ANALYTICS_SHEET, headers: CHAT_ANALYTICS_HEADERS },
-    { name: CAMPAIGNS_SHEET, headers: CAMPAIGNS_HEADERS },
-    { name: PAGES_SHEET, headers: PAGES_HEADERS },
-    { name: CAMPAIGN_PAGES_SHEET, headers: CAMPAIGN_PAGES_HEADERS },
-    { name: PAGE_CATEGORIES_SHEET, headers: PAGE_CATEGORIES_HEADERS },
-    { name: CAMPAIGN_USER_PERMISSIONS_SHEET, headers: CAMPAIGN_USER_PERMISSIONS_HEADERS },
-    { name: DEBUG_LOGS_SHEET, headers: DEBUG_LOGS_HEADERS },
-    { name: ERROR_LOGS_SHEET, headers: ERROR_LOGS_HEADERS },
-    { name: NOTIFICATIONS_SHEET, headers: NOTIFICATIONS_HEADERS },
-    { name: USER_MANAGERS_SHEET, headers: getManagerUsersHeaders_() },
-    { name: USER_CAMPAIGNS_SHEET, headers: USER_CAMPAIGNS_HEADERS }
-  ];
-  specs.forEach(({ name, headers }) => {
-    try {
-      const ss = SpreadsheetApp.getActiveSpreadsheet();
-      const sh = ss.getSheetByName(name);
-      if (!sh) { results[name] = { ok: false, message: 'Missing sheet' }; }
-      else {
-        const existing = sh.getRange(1, 1, 1, headers.length).getValues()[0];
-        const match = headers.every((h, i) => existing[i] === h);
-        results[name] = match ? { ok: true, message: 'OK' } : { ok: false, message: 'Header mismatch' };
-      }
-    } catch (e) { results[name] = { ok: false, message: `Error: ${e.message}` }; }
-  });
-  return results;
-}
-
-// ────────────────────────────────────────────────────────────────────────────
-// Banner
-// ────────────────────────────────────────────────────────────────────────────
-console.log('📦 MainUtilities.gs loaded (enhanced, collision-safe, multi-campaign ready)');
-console.log('🔧 Available: navigation, discovery, categories, manager-users, and setup utilities');
-console.log('🔧 Multi-campaign functions available:');
-console.log('   - getUserManagedCampaigns()');
-console.log('   - getUsersByCampaign()');
-console.log('   - userCanManageCampaign()');
-console.log('   - clientGetAvailableCampaigns()');
-console.log('   - clientMigrateLegacyUsers()');
-console.log('   - clientGetNavigationForUser()');
-console.log('   - clientGetCampaignNavigation()');
-console.log('   - clientRunEnhancedDiscovery() / clientSetupEnhancedCategories() / clientRunEnhancedSetup()');
-console.log('   - clientDebugMultiCampaignSetup()');
+/**
+ * MainUtilities.gs
+ * Core system utilities for identity management, campaigns, pages, chat, and shared infrastructure.
+ * - Collision-safe globals (all sheet names & headers are guarded)
+ * - Enhanced page discovery & categorization
+ * - Multi-campaign navigation
+ * - Manager–Users canonical helpers
+ */
+
+// ────────────────────────────────────────────────────────────────────────────
+// Cache & constants (guarded)
+// ────────────────────────────────────────────────────────────────────────────
+if (typeof CACHE_TTL_SEC === 'undefined') var CACHE_TTL_SEC = 600;
+if (typeof PAGE_SIZE === 'undefined') var PAGE_SIZE = 10;
+if (typeof MAX_BATCH_SIZE === 'undefined') var MAX_BATCH_SIZE = 200;
+if (typeof scriptCache === 'undefined') var scriptCache = CacheService.getScriptCache();
+
+// ────────────────────────────────────────────────────────────────────────────
+// Identity & Core System Sheet names (guarded)
+// ────────────────────────────────────────────────────────────────────────────
+if (typeof USERS_SHEET === 'undefined') var USERS_SHEET = "Users";
+if (typeof ROLES_SHEET === 'undefined') var ROLES_SHEET = "Roles";
+if (typeof USER_ROLES_SHEET === 'undefined') var USER_ROLES_SHEET = "UserRoles";
+if (typeof USER_CLAIMS_SHEET === 'undefined') var USER_CLAIMS_SHEET = "UserClaims";
+if (typeof SESSIONS_SHEET === 'undefined') var SESSIONS_SHEET = "Sessions";
+
+if (typeof CAMPAIGNS_SHEET === 'undefined') var CAMPAIGNS_SHEET = "Campaigns";
+if (typeof PAGES_SHEET === 'undefined') var PAGES_SHEET = "Pages";
+if (typeof CAMPAIGN_PAGES_SHEET === 'undefined') var CAMPAIGN_PAGES_SHEET = "CampaignPages";
+if (typeof PAGE_CATEGORIES_SHEET === 'undefined') var PAGE_CATEGORIES_SHEET = "PageCategories";
+if (typeof CAMPAIGN_USER_PERMISSIONS_SHEET === 'undefined') var CAMPAIGN_USER_PERMISSIONS_SHEET = "CampaignUserPermissions";
+if (typeof USER_MANAGERS_SHEET === 'undefined') var USER_MANAGERS_SHEET = "UserManagers";
+if (typeof USER_CAMPAIGNS_SHEET === 'undefined') var USER_CAMPAIGNS_SHEET = "UserCampaigns";
+
+if (typeof DEBUG_LOGS_SHEET === 'undefined') var DEBUG_LOGS_SHEET = "DebugLogs";
+if (typeof ERROR_LOGS_SHEET === 'undefined') var ERROR_LOGS_SHEET = "ErrorLogs";
+if (typeof NOTIFICATIONS_SHEET === 'undefined') var NOTIFICATIONS_SHEET = "Notifications";
+
+// Multi-campaign banner settings
+if (typeof MULTI_CAMPAIGN_NAME === 'undefined') var MULTI_CAMPAIGN_NAME = 'MultiCampaign(System Admin)';
+if (typeof MULTI_CAMPAIGN_ICON === 'undefined') var MULTI_CAMPAIGN_ICON = 'fas fa-building';
+
+// Chat system sheets (guarded)
+if (typeof CHAT_GROUPS_SHEET === 'undefined') var CHAT_GROUPS_SHEET = 'ChatGroups';
+if (typeof CHAT_CHANNELS_SHEET === 'undefined') var CHAT_CHANNELS_SHEET = 'ChatChannels';
+if (typeof CHAT_MESSAGES_SHEET === 'undefined') var CHAT_MESSAGES_SHEET = 'ChatMessages';
+if (typeof CHAT_GROUP_MEMBERS_SHEET === 'undefined') var CHAT_GROUP_MEMBERS_SHEET = 'ChatGroupMembers';
+if (typeof CHAT_MESSAGE_REACTIONS_SHEET === 'undefined') var CHAT_MESSAGE_REACTIONS_SHEET = 'ChatMessageReactions';
+if (typeof CHAT_USER_PREFERENCES_SHEET === 'undefined') var CHAT_USER_PREFERENCES_SHEET = 'ChatUserPreferences';
+if (typeof CHAT_ANALYTICS_SHEET === 'undefined') var CHAT_ANALYTICS_SHEET = 'ChatAnalytics';
+if (typeof CHAT_CHANNEL_MEMBERS_SHEET === 'undefined') var CHAT_CHANNEL_MEMBERS_SHEET = 'ChatChannelMembers';
+
+// ────────────────────────────────────────────────────────────────────────────
+// Headers (guarded)
+// ────────────────────────────────────────────────────────────────────────────
+if (typeof LUMINA_IDENTITY_SHEET === 'undefined') var LUMINA_IDENTITY_SHEET = USERS_SHEET;
+if (typeof USER_INSURANCE_SHEET === 'undefined') var USER_INSURANCE_SHEET = 'UserInsurance';
+if (typeof LUMINA_IDENTITY_LOGS_SHEET === 'undefined') var LUMINA_IDENTITY_LOGS_SHEET = 'LuminaIdentityLogs';
+
+const LUMINA_IDENTITY_HEADER_GROUPS = {
+  core: [
+    'ID',
+    'UserName',
+    'NormalizedUserName',
+    'Email',
+    'NormalizedEmail',
+    'FirstName',
+    'MiddleName',
+    'LastName',
+    'FullName',
+    'DisplayName',
+    'PreferredName',
+    'Pronouns',
+    'AvatarUrl',
+    'CampaignID',
+    'PrimaryCampaignId',
+    'CampaignContext',
+    'IdentityVersion'
+  ],
+  contact: [
+    'PhoneNumber',
+    'PhoneNumberConfirmed',
+    'Country',
+    'Region',
+    'Timezone',
+    'Locale'
+  ],
+  employment: [
+    'EmploymentStatus',
+    'EmploymentType',
+    'Department',
+    'JobTitle',
+    'ManagerId',
+    'ManagerName',
+    'HireDate',
+    'SeniorityDate',
+    'TerminationDate',
+    'ProbationMonths',
+    'ProbationEnd',
+    'ProbationEndDate'
+  ],
+  campaigns: [
+    'CampaignAssignments',
+    'CampaignIds',
+    'CampaignNames',
+    'PrimaryCampaignName',
+    'SecondaryCampaignIds'
+  ],
+  authorization: [
+    'CanLogin',
+    'IsAdmin',
+    'Roles',
+    'RoleIds',
+    'RoleNames',
+    'PrimaryRole',
+    'Claims',
+    'ClaimTypes',
+    'Pages',
+    'Permissions',
+    'PermissionScope'
+  ],
+  security: [
+    'PasswordHash',
+    'PasswordHashFormat',
+    'PasswordHashHex',
+    'PasswordHashBase64',
+    'PasswordHashBase64WebSafe',
+    'PasswordHashAlgorithm',
+    'ResetRequired',
+    'EmailConfirmation',
+    'EmailConfirmed',
+    'LockoutEnd',
+    'LockoutEnabled',
+    'AccessFailedCount',
+    'SecurityStamp',
+    'ConcurrencyStamp',
+    'EmailConfirmationTokenHash',
+    'EmailConfirmationSentAt',
+    'EmailConfirmationExpiresAt',
+    'ResetPasswordToken',
+    'ResetPasswordTokenHash',
+    'ResetPasswordSentAt',
+    'ResetPasswordExpiresAt'
+  ],
+  multiFactor: [
+    'TwoFactorEnabled',
+    'TwoFactorDelivery',
+    'TwoFactorSecret',
+    'TwoFactorRecoveryCodes',
+    'TwoFactorBackupCodes',
+    'TwoFactorEnrollmentDate',
+    'MFASecret',
+    'MFABackupCodes',
+    'MFADeliveryPreference',
+    'MFAEnabled',
+    'MFAEnforced'
+  ],
+  session: [
+    'LastLogin',
+    'LastLoginAt',
+    'LastLoginIp',
+    'LastLoginUserAgent',
+    'ActiveSessionCount',
+    'SessionIdleTimeout',
+    'SessionExpiry'
+  ],
+  audit: [
+    'CreatedAt',
+    'CreatedBy',
+    'UpdatedAt',
+    'UpdatedBy',
+    'DeletedAt',
+    'IdentityEvaluatedAt',
+    'IdentityEvaluationWarnings'
+  ],
+  metadata: [
+    'Notes',
+    'Tags',
+    'CustomAttributes'
+  ]
+};
+
+const DEFAULT_USER_HEADERS_FALLBACK = [
+  "ID",
+  "UserName",
+  "FullName",
+  "Email",
+  "CampaignID",
+  "PasswordHash",
+  "PasswordHashFormat",
+  "PasswordHashHex",
+  "PasswordHashBase64",
+  "PasswordHashBase64WebSafe",
+  "PasswordHashAlgorithm",
+  "ResetRequired",
+  "EmailConfirmation",
+  "EmailConfirmed",
+  "PhoneNumber",
+  "EmploymentStatus",
+  "HireDate",
+  "Country",
+  "LockoutEnd",
+  "TwoFactorEnabled",
+  "CanLogin",
+  "Roles",
+  "Pages",
+  "CreatedAt",
+  "UpdatedAt",
+  "IsAdmin",
+  "NormalizedUserName",
+  "NormalizedEmail",
+  "PhoneNumberConfirmed",
+  "LockoutEnabled",
+  "AccessFailedCount",
+  "TwoFactorDelivery",
+  "TwoFactorSecret",
+  "TwoFactorRecoveryCodes",
+  "SecurityStamp",
+  "ConcurrencyStamp",
+  "EmailConfirmationTokenHash",
+  "EmailConfirmationSentAt",
+  "EmailConfirmationExpiresAt",
+  "ResetPasswordToken",
+  "ResetPasswordTokenHash",
+  "ResetPasswordSentAt",
+  "ResetPasswordExpiresAt",
+  "ActiveSessionCount",
+  "SessionIdleTimeout",
+  "SessionExpiry",
+  "LastLogin",
+  "LastLoginAt",
+  "LastLoginIp",
+  "LastLoginUserAgent",
+  "DeletedAt",
+  "TerminationDate",
+  "ProbationMonths",
+  "ProbationEnd",
+  "ProbationEndDate",
+  "InsuranceEligibleDate",
+  "InsuranceQualifiedDate",
+  "InsuranceEligible",
+  "InsuranceQualified",
+  "InsuranceEnrolled",
+  "InsuranceSignedUp",
+  "InsuranceCardReceivedDate",
+  "MFASecret",
+  "MFABackupCodes",
+  "MFADeliveryPreference",
+  "MFAEnabled"
+];
+
+function flattenIdentityHeaders_(groups) {
+  const seen = new Set();
+  const flattened = [];
+  Object.keys(groups).forEach(function (key) {
+    const headers = Array.isArray(groups[key]) ? groups[key] : [];
+    headers.forEach(function (header) {
+      const normalized = header == null ? '' : String(header).trim();
+      if (!normalized || seen.has(normalized)) return;
+      seen.add(normalized);
+      flattened.push(normalized);
+    });
+  });
+  return flattened;
+}
+
+if (typeof LUMINA_IDENTITY_HEADERS === 'undefined') {
+  var LUMINA_IDENTITY_HEADERS = flattenIdentityHeaders_(LUMINA_IDENTITY_HEADER_GROUPS);
+}
+
+const USER_INSURANCE_FIELD_KEYS = {
+  UserId: 'UserId',
+  PrimaryCampaignId: 'PrimaryCampaignId',
+  EmploymentStatus: 'EmploymentStatus',
+  HireDate: 'HireDate',
+  TerminationDate: 'TerminationDate',
+  ProbationMonths: 'ProbationMonths',
+  ProbationEnd: 'ProbationEnd',
+  ProbationEndDate: 'ProbationEndDate',
+  InsuranceEligibleDate: 'InsuranceEligibleDate',
+  InsuranceQualifiedDate: 'InsuranceQualifiedDate',
+  InsuranceEligible: 'InsuranceEligible',
+  InsuranceQualified: 'InsuranceQualified',
+  InsuranceEnrolled: 'InsuranceEnrolled',
+  InsuranceSignedUp: 'InsuranceSignedUp',
+  InsuranceCardReceivedDate: 'InsuranceCardReceivedDate',
+  LastEvaluatedAt: 'LastEvaluatedAt',
+  EvaluatedBy: 'EvaluatedBy',
+  Notes: 'Notes'
+};
+
+if (typeof USER_INSURANCE_HEADERS === 'undefined') {
+  var USER_INSURANCE_HEADERS = flattenIdentityHeaders_({
+    primary: [
+      USER_INSURANCE_FIELD_KEYS.UserId,
+      USER_INSURANCE_FIELD_KEYS.PrimaryCampaignId,
+      USER_INSURANCE_FIELD_KEYS.EmploymentStatus,
+      USER_INSURANCE_FIELD_KEYS.HireDate,
+      USER_INSURANCE_FIELD_KEYS.TerminationDate
+    ],
+    lifecycle: [
+      USER_INSURANCE_FIELD_KEYS.ProbationMonths,
+      USER_INSURANCE_FIELD_KEYS.ProbationEnd,
+      USER_INSURANCE_FIELD_KEYS.ProbationEndDate,
+      USER_INSURANCE_FIELD_KEYS.InsuranceEligibleDate,
+      USER_INSURANCE_FIELD_KEYS.InsuranceQualifiedDate
+    ],
+    status: [
+      USER_INSURANCE_FIELD_KEYS.InsuranceEligible,
+      USER_INSURANCE_FIELD_KEYS.InsuranceQualified,
+      USER_INSURANCE_FIELD_KEYS.InsuranceEnrolled,
+      USER_INSURANCE_FIELD_KEYS.InsuranceSignedUp,
+      USER_INSURANCE_FIELD_KEYS.InsuranceCardReceivedDate
+    ],
+    audit: [
+      USER_INSURANCE_FIELD_KEYS.LastEvaluatedAt,
+      USER_INSURANCE_FIELD_KEYS.EvaluatedBy,
+      USER_INSURANCE_FIELD_KEYS.Notes
+    ]
+  });
+}
+
+if (typeof LUMINA_IDENTITY_LOGS_HEADERS === 'undefined') {
+  var LUMINA_IDENTITY_LOGS_HEADERS = [
+    'Timestamp',
+    'EventType',
+    'UserId',
+    'UserName',
+    'DisplayName',
+    'Email',
+    'CampaignContext',
+    'RoleContext',
+    'ClaimContext',
+    'AuthenticationLevel',
+    'SessionState',
+    'Source',
+    'Message',
+    'Metadata'
+  ];
+}
+
+const LUMINA_IDENTITY_SUPPLEMENTAL_HEADERS = [
+  'ProbationMonths',
+  'ProbationEnd',
+  'ProbationEndDate',
+  'TerminationDate'
+];
+
+if (typeof USERS_HEADERS === 'undefined') {
+  var USERS_HEADERS = flattenIdentityHeaders_({
+    core: LUMINA_IDENTITY_HEADERS,
+    supplemental: LUMINA_IDENTITY_SUPPLEMENTAL_HEADERS,
+    compatibility: [
+      USER_INSURANCE_FIELD_KEYS.InsuranceEligibleDate,
+      USER_INSURANCE_FIELD_KEYS.InsuranceQualifiedDate,
+      USER_INSURANCE_FIELD_KEYS.InsuranceEligible,
+      USER_INSURANCE_FIELD_KEYS.InsuranceQualified,
+      USER_INSURANCE_FIELD_KEYS.InsuranceEnrolled,
+      USER_INSURANCE_FIELD_KEYS.InsuranceSignedUp,
+      USER_INSURANCE_FIELD_KEYS.InsuranceCardReceivedDate,
+      'MFASecret',
+      'MFABackupCodes',
+      'MFADeliveryPreference',
+      'MFAEnabled'
+    ]
+  });
+
+  if (!Array.isArray(USERS_HEADERS) || USERS_HEADERS.length === 0) {
+    USERS_HEADERS = DEFAULT_USER_HEADERS_FALLBACK.slice();
+  }
+}
+
+if (typeof getCanonicalUserHeaders !== 'function') {
+  function getCanonicalUserHeaders(options) {
+    var preferIdentityService = !options || options.preferIdentityService !== false;
+
+    if (preferIdentityService
+      && typeof IdentityService !== 'undefined'
+      && IdentityService
+      && typeof IdentityService.listIdentityFields === 'function') {
+      try {
+        var identityFields = IdentityService.listIdentityFields();
+        if (Array.isArray(identityFields) && identityFields.length) {
+          return identityFields.slice();
+        }
+      } catch (identityFieldError) {
+        console.warn('getCanonicalUserHeaders: IdentityService.listIdentityFields failed', identityFieldError);
+      }
+    }
+
+    if (Array.isArray(USERS_HEADERS) && USERS_HEADERS.length) {
+      return USERS_HEADERS.slice();
+    }
+
+    return DEFAULT_USER_HEADERS_FALLBACK.slice();
+  }
+}
+
+if (typeof projectRecordToCanonicalUser !== 'function') {
+  function projectRecordToCanonicalUser(record, options) {
+    var headers = getCanonicalUserHeaders(options);
+    var projected = {};
+
+    for (var i = 0; i < headers.length; i += 1) {
+      var header = headers[i];
+      if (!header && header !== 0) {
+        continue;
+      }
+
+      var key = String(header);
+      if (!key) {
+        continue;
+      }
+
+      if (record && Object.prototype.hasOwnProperty.call(record, key)) {
+        projected[key] = record[key];
+        continue;
+      }
+
+      if (!record || typeof record !== 'object') {
+        projected[key] = '';
+        continue;
+      }
+
+      var lowerKey = key.toLowerCase();
+      var resolved = '';
+
+      Object.keys(record).some(function (candidate) {
+        if (!candidate && candidate !== 0) {
+          return false;
+        }
+
+        if (String(candidate).toLowerCase() !== lowerKey) {
+          return false;
+        }
+
+        resolved = record[candidate];
+        return true;
+      });
+
+      projected[key] = resolved;
+    }
+
+    return projected;
+  }
+}
+
+if (typeof ROLES_HEADER === 'undefined') var ROLES_HEADER = [
+  "ID",
+  "Name",
+  "NormalizedName",
+  "Scope",
+  "Description",
+  "CreatedAt",
+  "UpdatedAt",
+  "DeletedAt"
+];
+if (typeof USER_ROLES_HEADER === 'undefined') var USER_ROLES_HEADER = [
+  "ID",
+  "UserId",
+  "RoleId",
+  "Scope",
+  "AssignedBy",
+  "CreatedAt",
+  "UpdatedAt",
+  "DeletedAt"
+];
+if (typeof CLAIMS_HEADERS === 'undefined') var CLAIMS_HEADERS = ["ID", "UserId", "ClaimType", "CreatedAt", "UpdatedAt"];
+if (typeof SESSIONS_HEADERS === 'undefined') var SESSIONS_HEADERS = [
+  "Token",
+  "TokenHash",
+  "TokenSalt",
+  "UserId",
+  "CreatedAt",
+  "LastActivityAt",
+  "ExpiresAt",
+  "IdleTimeoutMinutes",
+  "RememberMe",
+  "CampaignScope",
+  "UserAgent",
+  "IpAddress",
+  "ServerIp"
+];
+
+if (typeof CHAT_GROUPS_HEADERS === 'undefined') var CHAT_GROUPS_HEADERS = ['ID', 'Name', 'Description', 'CreatedBy', 'CreatedAt', 'UpdatedAt'];
+if (typeof CHAT_CHANNELS_HEADERS === 'undefined') var CHAT_CHANNELS_HEADERS = ['ID', 'GroupId', 'Name', 'Description', 'IsPrivate', 'CreatedBy', 'CreatedAt', 'UpdatedAt'];
+if (typeof CHAT_MESSAGES_HEADERS === 'undefined') var CHAT_MESSAGES_HEADERS = ['ID', 'ChannelId', 'UserId', 'Message', 'Timestamp', 'EditedAt', 'ParentMessageId', 'IsDeleted'];
+if (typeof CHAT_GROUP_MEMBERS_HEADERS === 'undefined') var CHAT_GROUP_MEMBERS_HEADERS = ['ID', 'GroupId', 'UserId', 'JoinedAt', 'Role', 'IsActive'];
+if (typeof CHAT_MESSAGE_REACTIONS_HEADERS === 'undefined') var CHAT_MESSAGE_REACTIONS_HEADERS = ['ID', 'MessageId', 'UserId', 'Reaction', 'Timestamp'];
+if (typeof CHAT_USER_PREFERENCES_HEADERS === 'undefined') var CHAT_USER_PREFERENCES_HEADERS = ['UserId', 'NotificationSettings', 'Theme', 'LastSeen', 'Status'];
+if (typeof CHAT_ANALYTICS_HEADERS === 'undefined') var CHAT_ANALYTICS_HEADERS = ['Timestamp', 'UserId', 'Action', 'Details', 'SessionId'];
+if (typeof CHAT_CHANNEL_MEMBERS_HEADERS === 'undefined') var CHAT_CHANNEL_MEMBERS_HEADERS = ["ID", "ChannelId", "UserId", "JoinedAt", "Role", "IsActive"];
+
+if (typeof CAMPAIGNS_HEADERS === 'undefined') var CAMPAIGNS_HEADERS = [
+  "ID",
+  "Name",
+  "Description",
+  "ClientName",
+  "Status",
+  "Channel",
+  "Timezone",
+  "SlaTier",
+  "CreatedAt",
+  "UpdatedAt",
+  "DeletedAt"
+];
+if (typeof PAGES_HEADERS === 'undefined') var PAGES_HEADERS = ["PageKey", "PageTitle", "PageIcon", "Description", "IsSystemPage", "RequiresAdmin", "CreatedAt", "UpdatedAt"];
+if (typeof CAMPAIGN_PAGES_HEADERS === 'undefined') var CAMPAIGN_PAGES_HEADERS = ["ID", "CampaignID", "PageKey", "PageTitle", "PageIcon", "CategoryID", "SortOrder", "IsActive", "CreatedAt", "UpdatedAt"];
+if (typeof PAGE_CATEGORIES_HEADERS === 'undefined') var PAGE_CATEGORIES_HEADERS = ["ID", "CampaignID", "CategoryName", "CategoryIcon", "SortOrder", "IsActive", "CreatedAt", "UpdatedAt"];
+if (typeof CAMPAIGN_USER_PERMISSIONS_HEADERS === 'undefined') var CAMPAIGN_USER_PERMISSIONS_HEADERS = [
+  "ID",
+  "CampaignID",
+  "UserID",
+  "PermissionLevel",
+  "Role",
+  "CanManageUsers",
+  "CanManagePages",
+  "Notes",
+  "CreatedAt",
+  "UpdatedAt",
+  "DeletedAt"
+];
+if (typeof USER_MANAGERS_HEADERS === 'undefined') var USER_MANAGERS_HEADERS = ["ID", "ManagerUserID", "ManagedUserID", "CampaignID", "CreatedAt", "UpdatedAt"];
+if (typeof ATTENDANCE_LOG_HEADERS === 'undefined') var ATTENDANCE_LOG_HEADERS = ["ID", "Timestamp", "User", "DurationMin", "State", "Date", "UserID", "CreatedAt", "UpdatedAt"];
+if (typeof USER_CAMPAIGNS_HEADERS === 'undefined') var USER_CAMPAIGNS_HEADERS = [
+  "ID",
+  "UserId",
+  "CampaignId",
+  "Role",
+  "IsPrimary",
+  "CreatedAt",
+  "UpdatedAt",
+  "DeletedAt"
+];
+
+if (typeof DEBUG_LOGS_HEADERS === 'undefined') var DEBUG_LOGS_HEADERS = ["Timestamp", "Message"];
+if (typeof ERROR_LOGS_HEADERS === 'undefined') var ERROR_LOGS_HEADERS = ["Timestamp", "Error", "Stack"];
+if (typeof NOTIFICATIONS_HEADERS === 'undefined') var NOTIFICATIONS_HEADERS = ["ID", "UserId", "Type", "Severity", "Title", "Message", "Data", "Read", "ActionTaken", "CreatedAt", "ReadAt", "ExpiresAt"];
+
+// ────────────────────────────────────────────────────────────────────────────
+// Canonical identity/authentication sheet definitions
+// ────────────────────────────────────────────────────────────────────────────
+
+function buildCanonicalIdentitySheetMap_() {
+  const definitions = {};
+
+  const addDefinition = (name, headers) => {
+    if (!name) return;
+    const trimmedName = String(name).trim();
+    if (!trimmedName || definitions[trimmedName]) return;
+
+    if (!Array.isArray(headers)) return;
+    const normalized = headers
+      .map(header => (header === null || typeof header === 'undefined') ? '' : String(header).trim())
+      .filter(Boolean);
+    if (!normalized.length) return;
+
+    definitions[trimmedName] = normalized;
+  };
+
+  addDefinition(LUMINA_IDENTITY_SHEET, LUMINA_IDENTITY_HEADERS);
+  addDefinition(USERS_SHEET, USERS_HEADERS);
+  addDefinition(ROLES_SHEET, ROLES_HEADER);
+  addDefinition(USER_ROLES_SHEET, USER_ROLES_HEADER);
+  addDefinition(USER_CLAIMS_SHEET, CLAIMS_HEADERS);
+  addDefinition(SESSIONS_SHEET, SESSIONS_HEADERS);
+  addDefinition(CAMPAIGNS_SHEET, CAMPAIGNS_HEADERS);
+  addDefinition(PAGES_SHEET, PAGES_HEADERS);
+  addDefinition(CAMPAIGN_PAGES_SHEET, CAMPAIGN_PAGES_HEADERS);
+  addDefinition(PAGE_CATEGORIES_SHEET, PAGE_CATEGORIES_HEADERS);
+  addDefinition(CAMPAIGN_USER_PERMISSIONS_SHEET, CAMPAIGN_USER_PERMISSIONS_HEADERS);
+  addDefinition(USER_MANAGERS_SHEET, USER_MANAGERS_HEADERS);
+  addDefinition(USER_CAMPAIGNS_SHEET, USER_CAMPAIGNS_HEADERS);
+  addDefinition(USER_INSURANCE_SHEET, USER_INSURANCE_HEADERS);
+  addDefinition(LUMINA_IDENTITY_LOGS_SHEET, LUMINA_IDENTITY_LOGS_HEADERS);
+
+  return definitions;
+}
+
+if (typeof listCanonicalIdentitySheets !== 'function') {
+  function listCanonicalIdentitySheets() {
+    const map = buildCanonicalIdentitySheetMap_();
+    return Object.keys(map).map(name => ({ name, headers: map[name].slice() }));
+  }
+}
+
+if (typeof synchronizeLuminaIdentityHeaders === 'undefined') {
+  function synchronizeLuminaIdentityHeaders(options = {}) {
+    const sheetName = options && options.sheetName
+      ? String(options.sheetName)
+      : (LUMINA_IDENTITY_SHEET || USERS_SHEET);
+
+    if (!sheetName) {
+      throw new Error('Lumina Identity sheet name is not defined.');
+    }
+
+    const ss = SpreadsheetApp.getActiveSpreadsheet();
+    let sh = ss.getSheetByName(sheetName);
+    const canonical = Array.isArray(USERS_HEADERS) && USERS_HEADERS.length
+      ? USERS_HEADERS.slice()
+      : (typeof getCanonicalUserHeaders === 'function'
+        ? getCanonicalUserHeaders({ preferIdentityService: false })
+        : []);
+
+    if (!sh) {
+      if (typeof ensureSheetWithHeaders === 'function') {
+        sh = ensureSheetWithHeaders(sheetName, canonical);
+      } else {
+        sh = ss.insertSheet(sheetName);
+        if (canonical.length) {
+          sh.getRange(1, 1, 1, canonical.length).setValues([canonical]);
+          sh.setFrozenRows(1);
+        }
+      }
+    }
+
+    if (!Array.isArray(canonical) || !canonical.length) {
+      throw new Error('Unable to determine canonical identity headers.');
+    }
+
+    syncSheetColumnsAndHeaders_(sh, canonical);
+
+    return {
+      sheet: sheetName,
+      headers: canonical.slice(),
+      headerCount: canonical.length
+    };
+  }
+}
+
+if (typeof getCanonicalSheetHeaders !== 'function') {
+  function getCanonicalSheetHeaders(sheetName) {
+    if (!sheetName && sheetName !== 0) return null;
+    const target = String(sheetName).trim();
+    if (!target) return null;
+    const map = buildCanonicalIdentitySheetMap_();
+    const headers = map[target];
+    return Array.isArray(headers) ? headers.slice() : null;
+  }
+}
+
+function ensureSheetStructureFromDefinition_(definition) {
+  const result = {
+    sheet: definition && definition.name ? definition.name : '',
+    ensured: false,
+    method: null,
+    error: null
+  };
+
+  if (!definition || !definition.name || !Array.isArray(definition.headers) || !definition.headers.length) {
+    result.error = 'INVALID_DEFINITION';
+    return result;
+  }
+
+  try {
+    let sheet = null;
+
+    if (typeof ensureSheetWithHeaders === 'function') {
+      sheet = ensureSheetWithHeaders(definition.name, definition.headers);
+      result.method = 'ensureSheetWithHeaders';
+    } else if (typeof synchronizeSheetHeaders === 'function') {
+      sheet = synchronizeSheetHeaders(definition.name, definition.headers);
+      result.method = 'synchronizeSheetHeaders';
+    }
+
+    if (!sheet) {
+      if (typeof SpreadsheetApp === 'undefined') {
+        throw new Error('SpreadsheetApp not available');
+      }
+      const ss = SpreadsheetApp.getActiveSpreadsheet();
+      if (!ss) {
+        throw new Error('Active spreadsheet not available');
+      }
+      sheet = ss.getSheetByName(definition.name);
+      if (!sheet) {
+        sheet = ss.insertSheet(definition.name);
+        result.method = 'manual-create';
+      } else if (!result.method) {
+        result.method = 'manual-sync';
+      }
+
+      sheet.getRange(1, 1, 1, definition.headers.length).setValues([definition.headers]);
+      sheet.setFrozenRows(1);
+    }
+
+    result.ensured = true;
+    if (sheet && typeof sheet.getSheetId === 'function') {
+      result.sheetId = sheet.getSheetId();
+    }
+    return result;
+  } catch (error) {
+    result.error = error && error.message ? error.message : String(error);
+    console.warn(`ensureSheetStructureFromDefinition_: failed for ${result.sheet}`, error);
+    return result;
+  }
+}
+
+if (typeof ensureIdentitySheetStructures !== 'function') {
+  function ensureIdentitySheetStructures(options = {}) {
+    const { sheetNames } = options || {};
+    const allowList = Array.isArray(sheetNames) && sheetNames.length
+      ? new Set(sheetNames.map(name => String(name || '').trim()).filter(Boolean))
+      : null;
+
+    const definitions = listCanonicalIdentitySheets();
+    const results = [];
+
+    definitions.forEach(definition => {
+      if (allowList && !allowList.has(definition.name)) {
+        return;
+      }
+      results.push(ensureSheetStructureFromDefinition_(definition));
+    });
+
+    return results;
+  }
+}
+
+// ────────────────────────────────────────────────────────────────────────────
+// HR / Benefits – Users sheet upgrade + calculators
+// ────────────────────────────────────────────────────────────────────────────
+
+const USER_EMPLOYMENT_FIELDS = {
+  TerminationDate: 'TerminationDate',
+  ProbationMonths: 'ProbationMonths',
+  ProbationEnd: 'ProbationEnd',
+  ProbationEndDate: 'ProbationEndDate'
+};
+
+const USER_BENEFIT_FIELDS = Object.assign({}, USER_EMPLOYMENT_FIELDS, {
+  InsuranceEligibleDate: USER_INSURANCE_FIELD_KEYS.InsuranceEligibleDate, // = ProbationEnd + 3 months
+  InsuranceQualifiedDate: USER_INSURANCE_FIELD_KEYS.InsuranceQualifiedDate,
+  InsuranceQualified: USER_INSURANCE_FIELD_KEYS.InsuranceQualified,       // boolean: today >= InsuranceEligibleDate and not Terminated/Inactive
+  InsuranceEligible: USER_INSURANCE_FIELD_KEYS.InsuranceEligible,
+  InsuranceEnrolled: USER_INSURANCE_FIELD_KEYS.InsuranceEnrolled,         // boolean: user signed up
+  InsuranceSignedUp: USER_INSURANCE_FIELD_KEYS.InsuranceSignedUp,
+  InsuranceCardReceivedDate: USER_INSURANCE_FIELD_KEYS.InsuranceCardReceivedDate
+});
+
+function ensureUserInsuranceSheet_() {
+  const ss = SpreadsheetApp.getActiveSpreadsheet();
+  let sh = ss.getSheetByName(USER_INSURANCE_SHEET);
+  if (!sh) {
+    sh = ss.insertSheet(USER_INSURANCE_SHEET);
+    sh.getRange(1, 1, 1, USER_INSURANCE_HEADERS.length).setValues([USER_INSURANCE_HEADERS]);
+    sh.setFrozenRows(1);
+    return sh;
+  }
+
+  if (!areHeadersAligned_(sh, USER_INSURANCE_HEADERS)) {
+    syncSheetColumnsAndHeaders_(sh, USER_INSURANCE_HEADERS);
+  }
+
+  return sh;
+}
+
+function upsertUserInsuranceRecord_(userId, payload = {}) {
+  if (!userId && userId !== 0) {
+    return { success: false, message: 'UserId is required for insurance upsert.' };
+  }
+
+  try {
+    const sh = ensureUserInsuranceSheet_();
+    const headerRange = sh.getRange(1, 1, 1, sh.getLastColumn());
+    const headers = headerRange.getValues()[0].map(String);
+    const index = {};
+    headers.forEach((header, idx) => { index[header] = idx; });
+
+    const data = sh.getDataRange().getValues();
+    let targetRowIndex = -1;
+    const userIdCol = index[USER_INSURANCE_FIELD_KEYS.UserId];
+    if (userIdCol === undefined) {
+      throw new Error('UserInsurance sheet missing UserId column.');
+    }
+
+    for (let r = 1; r < data.length; r++) {
+      const row = data[r];
+      if (String(row[userIdCol]) === String(userId)) {
+        targetRowIndex = r;
+        break;
+      }
+    }
+
+    const template = new Array(headers.length).fill('');
+    template[userIdCol] = userId;
+
+    const assignable = Object.assign({}, payload);
+    Object.keys(assignable).forEach(key => {
+      if (!Object.prototype.hasOwnProperty.call(index, key)) return;
+      template[index[key]] = assignable[key];
+    });
+
+    if (targetRowIndex >= 0) {
+      sh.getRange(targetRowIndex + 1, 1, 1, headers.length).setValues([template]);
+    } else {
+      sh.appendRow(template);
+    }
+
+    try {
+      invalidateCache(USER_INSURANCE_SHEET);
+      invalidateCache(USERS_SHEET);
+    } catch (cacheError) {
+      console.warn('upsertUserInsuranceRecord_: cache invalidation failed', cacheError);
+    }
+
+    return { success: true };
+  } catch (error) {
+    safeWriteError && safeWriteError('upsertUserInsuranceRecord_', error);
+    return { success: false, message: error && error.message ? error.message : String(error) };
+  }
+}
+
+/** Ensure benefit columns exist (appended) without disturbing existing Users headers */
+function ensureUsersBenefitsColumns_() {
+  const ss = SpreadsheetApp.getActiveSpreadsheet();
+  const sh = ss.getSheetByName(USERS_SHEET) || ensureSheetWithHeaders(USERS_SHEET, USERS_HEADERS);
+  const lastCol = sh.getLastColumn();
+  if (lastCol < 1) return;
+
+  ensureUserInsuranceSheet_();
+
+  const headerRange = sh.getRange(1, 1, 1, sh.getLastColumn());
+  const headers = headerRange.getValues()[0].map(String);
+
+  const employmentHeaders = Object.values(USER_EMPLOYMENT_FIELDS);
+  const missing = employmentHeaders.filter(h => !headers.includes(h));
+  if (missing.length === 0) return;
+
+  // Append missing columns at the end
+  const newHeaders = headers.concat(missing);
+  sh.getRange(1, 1, 1, newHeaders.length).setValues([newHeaders]).setFontWeight('bold');
+  sh.setFrozenRows(1);
+
+  const rows = Math.max(0, sh.getLastRow() - 1);
+  if (rows > 0) {
+    // Set sensible defaults for booleans / numbers (without overwriting existing data)
+    const colIndex = name => newHeaders.indexOf(name) + 1;
+    const defaults = {
+      [USER_EMPLOYMENT_FIELDS.ProbationMonths]: 3
+    };
+    Object.entries(defaults).forEach(([key, defVal]) => {
+      if (missing.includes(key)) {
+        const rng = sh.getRange(2, colIndex(key), rows, 1);
+        const arr = Array.from({ length: rows }, () => [defVal]);
+        rng.setValues(arr);
+      }
+    });
+  }
+}
+
+/** Date helpers */
+function parseAsDate_(v) {
+  if (!v && v !== 0) return null;
+  if (v instanceof Date) return new Date(v);
+  const s = String(v).trim();
+  if (!s) return null;
+  const d = new Date(s);
+  return isNaN(d.getTime()) ? null : d;
+}
+function daysInMonth_(y, m) { return new Date(y, m + 1, 0).getDate(); }
+function addMonths_(d, n) {
+  if (!d) return null;
+  const dt = new Date(d.getTime());
+  const y = dt.getFullYear();
+  const m = dt.getMonth();
+  const targetM = m + n;
+  const targetY = y + Math.floor(targetM / 12);
+  const cleanM = (targetM % 12 + 12) % 12;
+  const day = Math.min(dt.getDate(), daysInMonth_(targetY, cleanM));
+  return new Date(targetY, cleanM, day);
+}
+
+/** Compute whether a user is qualified for insurance: today >= eligible && status not Inactive/Terminated */
+function isInsuranceQualified_(employmentStatus, eligibleDate) {
+  const bad = new Set(['Inactive', 'Terminated']);
+  const okStatus = !bad.has(String(employmentStatus || '').trim());
+  const ed = parseAsDate_(eligibleDate);
+  return !!(okStatus && ed && (new Date()).getTime() >= ed.getTime());
+}
+
+/**
+ * Recalculate benefits for all users.
+ * opts: { force?: boolean } -> if true, overwrite ProbationEnd / InsuranceEligibleDate even if already set
+ */
+function recalcBenefitsForAllUsers(opts = {}) {
+  try {
+    ensureUsersBenefitsColumns_();
+
+    const ss = SpreadsheetApp.getActiveSpreadsheet();
+    const sh = ss.getSheetByName(USERS_SHEET);
+    const data = sh.getDataRange().getValues();
+    if (data.length <= 1) return { updated: 0 };
+
+    const headers = data[0].map(String);
+    const col = name => headers.indexOf(name);
+
+    const iId = col('ID');
+    const iCampaign = col('CampaignID');
+    const iHire = col('HireDate');
+    const iEmpStatus = col('EmploymentStatus');
+    const iTermination = col(USER_EMPLOYMENT_FIELDS.TerminationDate);
+
+    const iProbMonths = col(USER_BENEFIT_FIELDS.ProbationMonths);
+    const iProbEnd = col(USER_BENEFIT_FIELDS.ProbationEnd);
+    const iEligible = col(USER_BENEFIT_FIELDS.InsuranceEligibleDate);
+    const iQualified = col(USER_BENEFIT_FIELDS.InsuranceQualified);
+    const iQualifiedDate = col(USER_BENEFIT_FIELDS.InsuranceQualifiedDate);
+    const iEligibleFlag = col(USER_BENEFIT_FIELDS.InsuranceEligible);
+    const iEnrolled = col(USER_BENEFIT_FIELDS.InsuranceEnrolled);
+    const iSigned = col(USER_BENEFIT_FIELDS.InsuranceSignedUp);
+    const iCard = col(USER_BENEFIT_FIELDS.InsuranceCardReceivedDate);
+
+    const requiredIndices = [iHire, iEmpStatus, iProbMonths, iProbEnd];
+    if (requiredIndices.some(ix => ix < 0)) {
+      return { updated: 0, warning: 'One or more employment columns are missing.' };
+    }
+
+    let updated = 0;
+    const force = !!opts.force;
+
+    for (let r = 1; r < data.length; r++) {
+      const row = data[r];
+
+      // Source fields
+      const userId = iId >= 0 ? row[iId] : '';
+      const campaignId = iCampaign >= 0 ? row[iCampaign] : '';
+      const hire = parseAsDate_(row[iHire]);
+      let probMonths = Number(row[iProbMonths]);
+      if (!Number.isFinite(probMonths) || probMonths <= 0) probMonths = 3;
+
+      let probEnd = parseAsDate_(row[iProbEnd]);
+      if (!probEnd || force) {
+        probEnd = hire ? addMonths_(hire, probMonths) : null;
+        if (iProbEnd >= 0) { row[iProbEnd] = probEnd || ''; }
+        updated++;
+      }
+
+      let eligible = parseAsDate_(row[iEligible]);
+      const recomputedEligible = probEnd ? addMonths_(probEnd, 3) : null;
+      if (!eligible || force) {
+        eligible = recomputedEligible;
+        if (iEligible >= 0) { row[iEligible] = eligible || ''; }
+        updated++;
+      }
+
+      // Qualified boolean
+      const qualified = isInsuranceQualified_(row[iEmpStatus], eligible);
+      if (iQualified >= 0 && row[iQualified] !== qualified) {
+        row[iQualified] = qualified;
+        updated++;
+      }
+
+      const enrollment = iEnrolled >= 0 ? row[iEnrolled] : (iSigned >= 0 ? row[iSigned] : '');
+      const eligibleFlag = iEligibleFlag >= 0 ? row[iEligibleFlag] : '';
+      const qualifiedDate = iQualifiedDate >= 0 ? row[iQualifiedDate] : eligible;
+      const cardReceived = iCard >= 0 ? row[iCard] : '';
+      const terminationDate = iTermination >= 0 ? row[iTermination] : '';
+
+      const evaluator = (function () {
+        try {
+          if (typeof getCurrentUser === 'function') {
+            const current = getCurrentUser();
+            if (current) {
+              return current.Email || current.UserName || current.ID || 'Lumina Identity';
+            }
+          }
+        } catch (identityEvaluatorErr) {
+          console.warn('recalcBenefitsForAllUsers evaluator lookup failed', identityEvaluatorErr);
+        }
+        return 'Lumina Identity';
+      })();
+
+      if (userId || userId === 0) {
+        upsertUserInsuranceRecord_(userId, {
+          [USER_INSURANCE_FIELD_KEYS.UserId]: userId,
+          [USER_INSURANCE_FIELD_KEYS.PrimaryCampaignId]: campaignId,
+          [USER_INSURANCE_FIELD_KEYS.EmploymentStatus]: row[iEmpStatus],
+          [USER_INSURANCE_FIELD_KEYS.HireDate]: row[iHire],
+          [USER_INSURANCE_FIELD_KEYS.TerminationDate]: terminationDate,
+          [USER_INSURANCE_FIELD_KEYS.ProbationMonths]: probMonths,
+          [USER_INSURANCE_FIELD_KEYS.ProbationEnd]: probEnd,
+          [USER_INSURANCE_FIELD_KEYS.ProbationEndDate]: probEnd,
+          [USER_INSURANCE_FIELD_KEYS.InsuranceEligibleDate]: eligible,
+          [USER_INSURANCE_FIELD_KEYS.InsuranceQualifiedDate]: qualifiedDate || eligible,
+          [USER_INSURANCE_FIELD_KEYS.InsuranceEligible]: eligibleFlag !== '' ? eligibleFlag : qualified,
+          [USER_INSURANCE_FIELD_KEYS.InsuranceQualified]: qualified,
+          [USER_INSURANCE_FIELD_KEYS.InsuranceEnrolled]: enrollment,
+          [USER_INSURANCE_FIELD_KEYS.InsuranceSignedUp]: enrollment,
+          [USER_INSURANCE_FIELD_KEYS.InsuranceCardReceivedDate]: cardReceived,
+          [USER_INSURANCE_FIELD_KEYS.LastEvaluatedAt]: new Date(),
+          [USER_INSURANCE_FIELD_KEYS.EvaluatedBy]: evaluator
+        });
+      }
+
+      data[r] = row;
+    }
+
+    // Write back only changed columns for safety
+    const rows = data.length - 1;
+    function writeCol(ix) {
+      if (ix < 0) return;
+      const rng = sh.getRange(2, ix + 1, rows, 1);
+      const colVals = [];
+      for (let r = 1; r < data.length; r++) colVals.push([data[r][ix]]);
+      rng.setValues(colVals);
+    }
+    writeCol(iProbEnd);
+    writeCol(iEligible);
+    writeCol(iQualified);
+
+    invalidateCache(USERS_SHEET);
+    return { updated };
+  } catch (e) {
+    safeWriteError('recalcBenefitsForAllUsers', e);
+    return { updated: 0, error: e.message };
+  }
+}
+
+/** Recalc for a single user by ID (returns summary) */
+function recalcBenefitsForUser(userId, opts = {}) {
+  try {
+    ensureUsersBenefitsColumns_();
+    const users = readSheet(USERS_SHEET) || [];
+    const user = users.find(u => u.ID === userId);
+    if (!user) return { success: false, message: 'User not found' };
+
+    // Pull live sheet to update in place
+    const ss = SpreadsheetApp.getActiveSpreadsheet();
+    const sh = ss.getSheetByName(USERS_SHEET);
+    const data = sh.getDataRange().getValues();
+    const headers = data[0].map(String);
+    const col = name => headers.indexOf(name);
+
+    const iId = col('ID');
+    const iHire = col('HireDate');
+    const iEmpStatus = col('EmploymentStatus');
+    const iTermination = col(USER_EMPLOYMENT_FIELDS.TerminationDate);
+    const iProbMonths = col(USER_BENEFIT_FIELDS.ProbationMonths);
+    const iProbEnd = col(USER_BENEFIT_FIELDS.ProbationEnd);
+    const iEligible = col(USER_BENEFIT_FIELDS.InsuranceEligibleDate);
+    const iQualified = col(USER_BENEFIT_FIELDS.InsuranceQualified);
+    const iQualifiedDate = col(USER_BENEFIT_FIELDS.InsuranceQualifiedDate);
+    const iEligibleFlag = col(USER_BENEFIT_FIELDS.InsuranceEligible);
+    const iEnrolled = col(USER_BENEFIT_FIELDS.InsuranceEnrolled);
+    const iSigned = col(USER_BENEFIT_FIELDS.InsuranceSignedUp);
+    const iCard = col(USER_BENEFIT_FIELDS.InsuranceCardReceivedDate);
+
+    const requiredIndices = [iHire, iEmpStatus, iProbMonths, iProbEnd];
+    const rowIdx = data.findIndex((r, idx) => idx > 0 && String(r[iId]) === userId);
+    if (rowIdx < 1) return { success: false, message: 'User row not found' };
+    if (requiredIndices.some(ix => ix < 0)) {
+      return { success: false, message: 'Missing employment columns for recalculation.' };
+    }
+
+    const row = data[rowIdx];
+    const force = !!opts.force;
+
+    const hire = parseAsDate_(row[iHire]);
+    let probMonths = Number(row[iProbMonths]);
+    if (!Number.isFinite(probMonths) || probMonths <= 0) probMonths = 3;
+
+    let probEnd = parseAsDate_(row[iProbEnd]);
+    if (!probEnd || force) {
+      probEnd = hire ? addMonths_(hire, probMonths) : null;
+      if (iProbEnd >= 0) {
+        sh.getRange(rowIdx + 1, iProbEnd + 1).setValue(probEnd || '');
+      }
+    }
+
+    let eligible = parseAsDate_(row[iEligible]);
+    const recomputedEligible = probEnd ? addMonths_(probEnd, 3) : null;
+    if (!eligible || force) {
+      eligible = recomputedEligible;
+      if (iEligible >= 0) {
+        sh.getRange(rowIdx + 1, iEligible + 1).setValue(eligible || '');
+      }
+    }
+
+    const qualified = isInsuranceQualified_(row[iEmpStatus], eligible);
+
+    // Persist back
+    if (iQualified >= 0) sh.getRange(rowIdx + 1, iQualified + 1).setValue(qualified);
+
+    const enrollment = iEnrolled >= 0 ? row[iEnrolled] : (iSigned >= 0 ? row[iSigned] : '');
+    const eligibleFlag = iEligibleFlag >= 0 ? row[iEligibleFlag] : '';
+    const qualifiedDate = iQualifiedDate >= 0 ? row[iQualifiedDate] : eligible;
+    const cardReceived = iCard >= 0 ? row[iCard] : '';
+    const terminationDate = iTermination >= 0 ? row[iTermination] : '';
+
+    if (userId || userId === 0) {
+      upsertUserInsuranceRecord_(userId, {
+        [USER_INSURANCE_FIELD_KEYS.UserId]: userId,
+        [USER_INSURANCE_FIELD_KEYS.PrimaryCampaignId]: row[col('CampaignID')],
+        [USER_INSURANCE_FIELD_KEYS.EmploymentStatus]: row[iEmpStatus],
+        [USER_INSURANCE_FIELD_KEYS.HireDate]: row[iHire],
+        [USER_INSURANCE_FIELD_KEYS.TerminationDate]: terminationDate,
+        [USER_INSURANCE_FIELD_KEYS.ProbationMonths]: row[iProbMonths],
+        [USER_INSURANCE_FIELD_KEYS.ProbationEnd]: probEnd,
+        [USER_INSURANCE_FIELD_KEYS.ProbationEndDate]: probEnd,
+        [USER_INSURANCE_FIELD_KEYS.InsuranceEligibleDate]: eligible,
+        [USER_INSURANCE_FIELD_KEYS.InsuranceQualifiedDate]: qualifiedDate || eligible,
+        [USER_INSURANCE_FIELD_KEYS.InsuranceEligible]: eligibleFlag !== '' ? eligibleFlag : qualified,
+        [USER_INSURANCE_FIELD_KEYS.InsuranceQualified]: qualified,
+        [USER_INSURANCE_FIELD_KEYS.InsuranceEnrolled]: enrollment,
+        [USER_INSURANCE_FIELD_KEYS.InsuranceSignedUp]: enrollment,
+        [USER_INSURANCE_FIELD_KEYS.InsuranceCardReceivedDate]: cardReceived,
+        [USER_INSURANCE_FIELD_KEYS.LastEvaluatedAt]: new Date(),
+        [USER_INSURANCE_FIELD_KEYS.EvaluatedBy]: 'Lumina Identity'
+      });
+    }
+
+    invalidateCache(USERS_SHEET);
+
+    return {
+      success: true,
+      userId,
+      probationMonths: probMonths,
+      probationEnd: probEnd,
+      insuranceEligibleDate: eligible,
+      insuranceQualified: qualified
+    };
+  } catch (e) {
+    safeWriteError('recalcBenefitsForUser', e);
+    return { success: false, message: e.message };
+  }
+}
+
+/** Mutators */
+function setUserInsuranceEnrollment(userId, enrolled, cardReceivedDate = null) {
+  try {
+    ensureUsersBenefitsColumns_();
+    const ss = SpreadsheetApp.getActiveSpreadsheet();
+    const sh = ss.getSheetByName(USERS_SHEET);
+    const data = sh.getDataRange().getValues();
+    const headers = data[0].map(String);
+    const col = name => headers.indexOf(name);
+
+    const iId = col('ID');
+    const iEnrolled = col(USER_BENEFIT_FIELDS.InsuranceEnrolled);
+    const iCard = col(USER_BENEFIT_FIELDS.InsuranceCardReceivedDate);
+    const iSigned = col(USER_BENEFIT_FIELDS.InsuranceSignedUp);
+
+    const rowIdx = data.findIndex((r, idx) => idx > 0 && String(r[iId]) === userId);
+    if (rowIdx < 1) return { success: false, message: 'User not found' };
+
+    sh.getRange(rowIdx + 1, iEnrolled + 1).setValue(!!enrolled);
+    if (iCard >= 0) {
+      const dt = parseAsDate_(cardReceivedDate);
+      sh.getRange(rowIdx + 1, iCard + 1).setValue(dt || '');
+    }
+    if (iSigned >= 0) {
+      sh.getRange(rowIdx + 1, iSigned + 1).setValue(!!enrolled);
+    }
+
+    upsertUserInsuranceRecord_(userId, {
+      [USER_INSURANCE_FIELD_KEYS.UserId]: userId,
+      [USER_INSURANCE_FIELD_KEYS.InsuranceEnrolled]: !!enrolled,
+      [USER_INSURANCE_FIELD_KEYS.InsuranceSignedUp]: !!enrolled,
+      [USER_INSURANCE_FIELD_KEYS.InsuranceCardReceivedDate]: parseAsDate_(cardReceivedDate) || '',
+      [USER_INSURANCE_FIELD_KEYS.LastEvaluatedAt]: new Date(),
+      [USER_INSURANCE_FIELD_KEYS.EvaluatedBy]: 'Lumina Identity'
+    });
+
+    invalidateCache(USERS_SHEET);
+    return { success: true };
+  } catch (e) {
+    safeWriteError('setUserInsuranceEnrollment', e);
+    return { success: false, message: e.message };
+  }
+}
+
+function setUserTermination(userId, terminationDate) {
+  try {
+    ensureUsersBenefitsColumns_();
+    const ss = SpreadsheetApp.getActiveSpreadsheet();
+    const sh = ss.getSheetByName(USERS_SHEET);
+    const data = sh.getDataRange().getValues();
+    const headers = data[0].map(String);
+    const col = name => headers.indexOf(name);
+
+    const iId = col('ID');
+    const iTerm = col(USER_BENEFIT_FIELDS.TerminationDate);
+    const iStatus = col('EmploymentStatus');
+
+    const rowIdx = data.findIndex((r, idx) => idx > 0 && String(r[iId]) === userId);
+    if (rowIdx < 1) return { success: false, message: 'User not found' };
+
+    const parsedTermination = parseAsDate_(terminationDate) || '';
+    sh.getRange(rowIdx + 1, iTerm + 1).setValue(parsedTermination);
+    if (iStatus >= 0) sh.getRange(rowIdx + 1, iStatus + 1).setValue('Terminated');
+
+    upsertUserInsuranceRecord_(userId, {
+      [USER_INSURANCE_FIELD_KEYS.UserId]: userId,
+      [USER_INSURANCE_FIELD_KEYS.TerminationDate]: parsedTermination,
+      [USER_INSURANCE_FIELD_KEYS.EmploymentStatus]: 'Terminated',
+      [USER_INSURANCE_FIELD_KEYS.LastEvaluatedAt]: new Date(),
+      [USER_INSURANCE_FIELD_KEYS.EvaluatedBy]: 'Lumina Identity'
+    });
+
+    invalidateCache(USERS_SHEET);
+    return { success: true };
+  } catch (e) {
+    safeWriteError('setUserTermination', e);
+    return { success: false, message: e.message };
+  }
+}
+
+function setUserProbation(userId, probationMonths, probationEndOverride = null) {
+  try {
+    ensureUsersBenefitsColumns_();
+    const ss = SpreadsheetApp.getActiveSpreadsheet();
+    const sh = ss.getSheetByName(USERS_SHEET);
+    const data = sh.getDataRange().getValues();
+    const headers = data[0].map(String);
+    const col = name => headers.indexOf(name);
+
+    const iId = col('ID');
+    const iProbMonths = col(USER_BENEFIT_FIELDS.ProbationMonths);
+    const iProbEnd = col(USER_BENEFIT_FIELDS.ProbationEnd);
+
+    const rowIdx = data.findIndex((r, idx) => idx > 0 && String(r[iId]) === userId);
+    if (rowIdx < 1) return { success: false, message: 'User not found' };
+
+    const pm = Number(probationMonths);
+    if (Number.isFinite(pm) && pm > 0) sh.getRange(rowIdx + 1, iProbMonths + 1).setValue(pm);
+    if (probationEndOverride) {
+      sh.getRange(rowIdx + 1, iProbEnd + 1).setValue(parseAsDate_(probationEndOverride) || '');
+    }
+    invalidateCache(USERS_SHEET);
+    // Recompute eligibility after change
+    recalcBenefitsForUser(userId, { force: true });
+    return { success: true };
+  } catch (e) {
+    safeWriteError('setUserProbation', e);
+    return { success: false, message: e.message };
+  }
+}
+
+/** Client wrappers */
+function clientRecalcAllBenefits(force = false) {
+  return recalcBenefitsForAllUsers({ force });
+}
+function clientRecalcUserBenefits(userId, force = false) {
+  return recalcBenefitsForUser(userId, { force });
+}
+function clientSetInsuranceEnrollment(userId, enrolled, cardReceivedDate) {
+  return setUserInsuranceEnrollment(userId, enrolled, cardReceivedDate);
+}
+function clientSetTermination(userId, terminationDate) {
+  return setUserTermination(userId, terminationDate);
+}
+function clientSetProbation(userId, probationMonths, probationEndOverride) {
+  return setUserProbation(userId, probationMonths, probationEndOverride);
+}
+
+// ────────────────────────────────────────────────────────────────────────────
+// Canonical Manager–Users helpers (single source of truth; guarded)
+// ────────────────────────────────────────────────────────────────────────────
+if (typeof MANAGER_USERS_CANON_HEADERS === 'undefined')
+  var MANAGER_USERS_CANON_HEADERS = ['ID', 'ManagerUserID', 'UserID', 'CampaignID', 'CreatedAt', 'UpdatedAt'];
+
+if (typeof getManagerUsersSheetName_ !== 'function') {
+  function getManagerUsersSheetName_() {
+    return (typeof USER_MANAGERS_SHEET !== 'undefined') ? USER_MANAGERS_SHEET : 'UserManagers';
+  }
+}
+if (typeof getManagerUsersHeaders_ !== 'function') {
+  function getManagerUsersHeaders_() {
+    return (typeof USER_MANAGERS_HEADERS !== 'undefined') ? USER_MANAGERS_HEADERS : MANAGER_USERS_CANON_HEADERS;
+  }
+}
+if (typeof getOrCreateManagerUsersSheet_ !== 'function') {
+  function getOrCreateManagerUsersSheet_() {
+    const sh = ensureSheetWithHeaders(getManagerUsersSheetName_(), getManagerUsersHeaders_());
+
+    // Auto-upgrade legacy headers: ManagedUserID -> UserID, add CampaignID if missing
+    const hdrRange = sh.getRange(1, 1, 1, sh.getLastColumn());
+    const hdrs = hdrRange.getValues()[0].map(String);
+    let mutated = false;
+
+    const idxManaged = hdrs.indexOf('ManagedUserID');
+    const idxUser = hdrs.indexOf('UserID');
+    if (idxManaged !== -1 && idxUser === -1) { hdrs[idxManaged] = 'UserID'; mutated = true; }
+    if (!hdrs.includes('CampaignID')) { hdrs.splice(Math.min(hdrs.length, 3), 0, 'CampaignID'); mutated = true; }
+
+    if (mutated) {
+      sh.getRange(1, 1, 1, hdrs.length).setValues([hdrs]);
+      sh.setFrozenRows(1);
+    }
+    return sh;
+  }
+}
+
+function normalizeHeaderName_(value) {
+  if (value === null || typeof value === 'undefined') return '';
+  return String(value).trim();
+}
+
+function areHeadersAligned_(sheet, headers) {
+  if (!sheet) return false;
+  if (!headers || headers.length === 0) return false;
+  if (sheet.getLastColumn() < headers.length) return false;
+  const range = sheet.getRange(1, 1, 1, headers.length);
+  const existing = range.getValues()[0].map(normalizeHeaderName_);
+  return existing.length === headers.length && existing.every((h, i) => h === headers[i]);
+}
+
+function syncSheetColumnsAndHeaders_(sheet, headers) {
+  if (!sheet) throw new Error('Sheet is required');
+  if (!headers || headers.length === 0) throw new Error('Headers array is required');
+
+  const headerCount = headers.length;
+  const maxCols = sheet.getMaxColumns();
+  if (maxCols < headerCount) {
+    sheet.insertColumnsAfter(maxCols, headerCount - maxCols);
+  }
+
+  let lastCol = sheet.getLastColumn();
+  if (lastCol < headerCount) {
+    const missing = headerCount - lastCol;
+    const anchor = Math.max(lastCol, 1);
+    sheet.insertColumnsAfter(anchor, missing);
+    lastCol = sheet.getLastColumn();
+  }
+
+  const rangeWidth = Math.max(sheet.getLastColumn(), headerCount);
+  const initialHeaderRange = sheet.getRange(1, 1, 1, rangeWidth);
+  const currentHeaders = initialHeaderRange.getValues()[0].map(normalizeHeaderName_);
+  const maxRows = sheet.getMaxRows();
+  let structureMutated = false;
+
+  for (let i = 0; i < headerCount; i++) {
+    const expected = headers[i];
+    const current = currentHeaders[i] || '';
+    if (current === expected) continue;
+
+    const existingIdx = currentHeaders.indexOf(expected, i + 1);
+    if (existingIdx !== -1) {
+      const colRange = sheet.getRange(1, existingIdx + 1, maxRows, 1);
+      sheet.moveColumns(colRange, i + 1);
+      const [moved] = currentHeaders.splice(existingIdx, 1);
+      currentHeaders.splice(i, 0, moved);
+      structureMutated = true;
+    } else if (current) {
+      const targetCol = i + 1;
+      const currentLast = Math.max(sheet.getLastColumn(), 1);
+      if (targetCol > currentLast) {
+        sheet.insertColumnsAfter(currentLast, 1);
+      } else {
+        sheet.insertColumnsBefore(targetCol, 1);
+      }
+      currentHeaders.splice(i, 0, '');
+      structureMutated = true;
+    }
+
+    if (currentHeaders[i] !== expected) {
+      currentHeaders[i] = expected;
+    }
+  }
+
+  let finalLastCol = Math.max(sheet.getLastColumn(), headerCount);
+  let finalRange = sheet.getRange(1, 1, 1, finalLastCol);
+  let finalRaw = finalRange.getValues()[0];
+  let finalNormalized = finalRaw.map(normalizeHeaderName_);
+  const allowedHeaders = new Set(headers);
+  const seenHeaders = new Set();
+  const columnsToDelete = [];
+
+  for (let idx = 0; idx < finalNormalized.length; idx++) {
+    const headerName = finalNormalized[idx];
+    if (headerName) {
+      if (!allowedHeaders.has(headerName)) {
+        columnsToDelete.push(idx + 1);
+        continue;
+      }
+      if (seenHeaders.has(headerName)) {
+        columnsToDelete.push(idx + 1);
+        continue;
+      }
+      seenHeaders.add(headerName);
+    } else if (idx >= headerCount) {
+      columnsToDelete.push(idx + 1);
+    }
+  }
+
+  if (columnsToDelete.length) {
+    for (let i = columnsToDelete.length - 1; i >= 0; i--) {
+      sheet.deleteColumn(columnsToDelete[i]);
+    }
+    structureMutated = true;
+    finalLastCol = Math.max(sheet.getLastColumn(), headerCount);
+    finalRange = sheet.getRange(1, 1, 1, finalLastCol);
+    finalRaw = finalRange.getValues()[0];
+    finalNormalized = finalRaw.map(normalizeHeaderName_);
+  }
+
+  let headerMutated = false;
+
+  for (let i = 0; i < headerCount; i++) {
+    if (finalNormalized[i] !== headers[i]) {
+      headerMutated = true;
+      break;
+    }
+  }
+
+  const finalHeaderRange = sheet.getRange(1, 1, 1, headerCount);
+  if (headerMutated) {
+    finalHeaderRange.setValues([headers.slice()]);
+  }
+  finalHeaderRange.setFontWeight('bold');
+  sheet.setFrozenRows(1);
+
+  return structureMutated || headerMutated;
+}
+
+if (typeof synchronizeSheetHeaders !== 'function') {
+  function synchronizeSheetHeaders(sheetName, headers) {
+    if (!sheetName) throw new Error('sheetName is required');
+    if (!headers || !Array.isArray(headers) || headers.length === 0) {
+      throw new Error('headers array is required');
+    }
+
+    const ss = SpreadsheetApp.getActiveSpreadsheet();
+    let sheet = ss.getSheetByName(sheetName);
+    if (!sheet) {
+      return ensureSheetWithHeaders(sheetName, headers);
+    }
+
+    const mutated = syncSheetColumnsAndHeaders_(sheet, headers);
+    if (mutated) {
+      console.log(`Synchronized sheet structure for ${sheetName}`);
+    }
+    return sheet;
+  }
+}
+
+(function (global) {
+  if (global && typeof global.synchronizeSheetHeaders !== 'function' && typeof synchronizeSheetHeaders === 'function') {
+    global.synchronizeSheetHeaders = synchronizeSheetHeaders;
+  }
+})(typeof globalThis !== 'undefined' ? globalThis : this);
+
+function normalizeUserNameValue_(value) {
+  if (value === null || typeof value === 'undefined') return '';
+  return String(value).trim().toUpperCase();
+}
+
+function normalizeEmailValue_(value) {
+  if (value === null || typeof value === 'undefined') return '';
+  return String(value).trim().toLowerCase();
+}
+
+function isBlankCell_(value) {
+  if (value === null || typeof value === 'undefined') return true;
+  if (value instanceof Date) return isNaN(value.getTime());
+  if (typeof value === 'string') return value.trim() === '';
+  return false;
+}
+
+function rowHasMeaningfulData_(row) {
+  if (!Array.isArray(row)) return false;
+  for (let i = 0; i < row.length; i++) {
+    if (!isBlankCell_(row[i])) return true;
+  }
+  return false;
+}
+
+function toSheetBooleanString_(value) {
+  return value ? 'TRUE' : 'FALSE';
+}
+
+function isTruthyFlag(value) {
+  if (value === true) return true;
+  if (value === false || value === null || typeof value === 'undefined') return false;
+  if (typeof value === 'number') return value !== 0;
+
+  const normalized = String(value).trim().toUpperCase();
+  if (!normalized) return false;
+
+  switch (normalized) {
+    case 'TRUE':
+    case 'YES':
+    case 'Y':
+    case '1':
+    case 'ON':
+      return true;
+    default:
+      return false;
+  }
+}
+
+function generateUuid_() {
+  try {
+    if (typeof Utilities !== 'undefined' && Utilities && typeof Utilities.getUuid === 'function') {
+      return Utilities.getUuid();
+    }
+  } catch (_) { }
+  const rand = Math.floor(Math.random() * 1e12);
+  return `uuid-${Date.now()}-${rand}`;
+}
+
+function backfillSheetDataIfPossible_(sheet) {
+  try {
+    if (!sheet) return false;
+    const sheetName = normalizeHeaderName_(sheet.getName());
+    const usersSheetName = normalizeHeaderName_(USERS_SHEET);
+    if (sheetName === usersSheetName) {
+      return backfillUsersSheetDerivedColumns_(sheet);
+    }
+  } catch (err) {
+    console.warn('backfillSheetDataIfPossible_ failed', err);
+  }
+  return false;
+}
+
+function backfillUsersSheetDerivedColumns_(sheet) {
+  const lastRow = sheet.getLastRow();
+  const lastColumn = sheet.getLastColumn();
+  if (lastRow < 2 || lastColumn < 1) {
+    return false;
+  }
+
+  const headerValues = sheet.getRange(1, 1, 1, lastColumn).getValues()[0];
+  const normalizedHeaders = headerValues.map(normalizeHeaderName_);
+
+  const indexByHeader = {};
+  for (let i = 0; i < normalizedHeaders.length; i++) {
+    const header = normalizedHeaders[i];
+    if (!header) continue;
+    if (!Object.prototype.hasOwnProperty.call(indexByHeader, header)) {
+      indexByHeader[header] = i;
+    }
+  }
+
+  const idxId = Object.prototype.hasOwnProperty.call(indexByHeader, 'ID') ? indexByHeader.ID : -1;
+  const idxUserName = Object.prototype.hasOwnProperty.call(indexByHeader, 'UserName') ? indexByHeader.UserName : -1;
+  const idxFullName = Object.prototype.hasOwnProperty.call(indexByHeader, 'FullName') ? indexByHeader.FullName : -1;
+  const idxEmail = Object.prototype.hasOwnProperty.call(indexByHeader, 'Email') ? indexByHeader.Email : -1;
+  const idxNormalizedUserName = Object.prototype.hasOwnProperty.call(indexByHeader, 'NormalizedUserName') ? indexByHeader.NormalizedUserName : -1;
+  const idxNormalizedEmail = Object.prototype.hasOwnProperty.call(indexByHeader, 'NormalizedEmail') ? indexByHeader.NormalizedEmail : -1;
+  const idxCampaignId = Object.prototype.hasOwnProperty.call(indexByHeader, 'CampaignID') ? indexByHeader.CampaignID : -1;
+  const idxSecurityStamp = Object.prototype.hasOwnProperty.call(indexByHeader, 'SecurityStamp') ? indexByHeader.SecurityStamp : -1;
+  const idxConcurrencyStamp = Object.prototype.hasOwnProperty.call(indexByHeader, 'ConcurrencyStamp') ? indexByHeader.ConcurrencyStamp : -1;
+  const idxCreatedAt = Object.prototype.hasOwnProperty.call(indexByHeader, 'CreatedAt') ? indexByHeader.CreatedAt : -1;
+  const idxUpdatedAt = Object.prototype.hasOwnProperty.call(indexByHeader, 'UpdatedAt') ? indexByHeader.UpdatedAt : -1;
+  const idxResetRequired = Object.prototype.hasOwnProperty.call(indexByHeader, 'ResetRequired') ? indexByHeader.ResetRequired : -1;
+  const idxEmailConfirmed = Object.prototype.hasOwnProperty.call(indexByHeader, 'EmailConfirmed') ? indexByHeader.EmailConfirmed : -1;
+  const idxPhoneConfirmed = Object.prototype.hasOwnProperty.call(indexByHeader, 'PhoneNumberConfirmed') ? indexByHeader.PhoneNumberConfirmed : -1;
+  const idxLockoutEnabled = Object.prototype.hasOwnProperty.call(indexByHeader, 'LockoutEnabled') ? indexByHeader.LockoutEnabled : -1;
+  const idxAccessFailedCount = Object.prototype.hasOwnProperty.call(indexByHeader, 'AccessFailedCount') ? indexByHeader.AccessFailedCount : -1;
+  const idxTwoFactorEnabled = Object.prototype.hasOwnProperty.call(indexByHeader, 'TwoFactorEnabled') ? indexByHeader.TwoFactorEnabled : -1;
+  const idxCanLogin = Object.prototype.hasOwnProperty.call(indexByHeader, 'CanLogin') ? indexByHeader.CanLogin : -1;
+  const idxIsAdmin = Object.prototype.hasOwnProperty.call(indexByHeader, 'IsAdmin') ? indexByHeader.IsAdmin : -1;
+
+  const hasAnyManagedColumn = [
+    idxNormalizedUserName,
+    idxNormalizedEmail,
+    idxId,
+    idxSecurityStamp,
+    idxConcurrencyStamp,
+    idxResetRequired,
+    idxEmailConfirmed,
+    idxPhoneConfirmed,
+    idxLockoutEnabled,
+    idxAccessFailedCount,
+    idxTwoFactorEnabled,
+    idxCanLogin,
+    idxIsAdmin,
+    idxCreatedAt,
+    idxUpdatedAt
+  ].some(idx => idx >= 0);
+
+  if (!hasAnyManagedColumn) {
+    return false;
+  }
+
+  const dataRange = sheet.getRange(2, 1, lastRow - 1, lastColumn);
+  const values = dataRange.getValues();
+  let mutated = false;
+
+  for (let rowIndex = 0; rowIndex < values.length; rowIndex++) {
+    const row = values[rowIndex];
+    if (!rowHasMeaningfulData_(row)) {
+      continue;
+    }
+
+    const rawUserName = idxUserName >= 0 ? String(row[idxUserName] || '').trim() : '';
+    const rawEmail = idxEmail >= 0 ? String(row[idxEmail] || '').trim() : '';
+    const rawFullName = idxFullName >= 0 ? String(row[idxFullName] || '').trim() : '';
+    const rawCampaignId = idxCampaignId >= 0 ? String(row[idxCampaignId] || '').trim() : '';
+
+    if (idxNormalizedUserName >= 0) {
+      const candidate = normalizeUserNameValue_(rawUserName || rawEmail);
+      const existingRaw = row[idxNormalizedUserName];
+      const existingNormalized = normalizeUserNameValue_(existingRaw);
+      if (candidate) {
+        if (existingNormalized !== candidate || String(existingRaw || '').trim() !== candidate) {
+          row[idxNormalizedUserName] = candidate;
+          mutated = true;
+        }
+      } else if (existingNormalized && !rawUserName && !rawEmail) {
+        row[idxNormalizedUserName] = '';
+        mutated = true;
+      }
+    }
+
+    if (idxNormalizedEmail >= 0) {
+      const candidate = normalizeEmailValue_(rawEmail);
+      const existingRaw = row[idxNormalizedEmail];
+      const existingNormalized = normalizeEmailValue_(existingRaw);
+      if (candidate) {
+        if (existingNormalized !== candidate || String(existingRaw || '').trim() !== candidate) {
+          row[idxNormalizedEmail] = candidate;
+          mutated = true;
+        }
+      } else if (existingNormalized && !rawEmail) {
+        row[idxNormalizedEmail] = '';
+        mutated = true;
+      }
+    }
+
+    const hasIdentityData = Boolean(
+      (idxId >= 0 && !isBlankCell_(row[idxId])) ||
+      rawUserName ||
+      rawEmail ||
+      rawFullName ||
+      rawCampaignId
+    );
+
+    if (idxId >= 0 && isBlankCell_(row[idxId]) && hasIdentityData) {
+      row[idxId] = generateUuid_();
+      mutated = true;
+    }
+
+    if (idxSecurityStamp >= 0 && isBlankCell_(row[idxSecurityStamp]) && hasIdentityData) {
+      row[idxSecurityStamp] = generateUuid_();
+      mutated = true;
+    }
+
+    if (idxConcurrencyStamp >= 0 && isBlankCell_(row[idxConcurrencyStamp]) && hasIdentityData) {
+      row[idxConcurrencyStamp] = generateUuid_();
+      mutated = true;
+    }
+
+    const ensureBooleanDefault = (idx, defaultValue) => {
+      if (idx < 0) return;
+      if (!isBlankCell_(row[idx])) return;
+      row[idx] = toSheetBooleanString_(defaultValue);
+      mutated = true;
+    };
+
+    ensureBooleanDefault(idxResetRequired, false);
+    ensureBooleanDefault(idxEmailConfirmed, false);
+    ensureBooleanDefault(idxPhoneConfirmed, false);
+    ensureBooleanDefault(idxLockoutEnabled, false);
+    ensureBooleanDefault(idxTwoFactorEnabled, false);
+    ensureBooleanDefault(idxCanLogin, true);
+    ensureBooleanDefault(idxIsAdmin, false);
+
+    if (idxAccessFailedCount >= 0 && isBlankCell_(row[idxAccessFailedCount])) {
+      row[idxAccessFailedCount] = 0;
+      mutated = true;
+    }
+
+    let rowTimestamp = null;
+    const ensureTimestamp = idx => {
+      if (idx < 0) return;
+      if (!isBlankCell_(row[idx])) return;
+      if (!rowTimestamp) rowTimestamp = new Date();
+      row[idx] = rowTimestamp;
+      mutated = true;
+    };
+
+    if (idxCreatedAt >= 0 && isBlankCell_(row[idxCreatedAt])) {
+      if (idxUpdatedAt >= 0 && !isBlankCell_(row[idxUpdatedAt])) {
+        row[idxCreatedAt] = row[idxUpdatedAt];
+        mutated = true;
+      } else {
+        ensureTimestamp(idxCreatedAt);
+      }
+    }
+
+    if (idxUpdatedAt >= 0 && isBlankCell_(row[idxUpdatedAt])) {
+      if (idxCreatedAt >= 0 && !isBlankCell_(row[idxCreatedAt])) {
+        row[idxUpdatedAt] = row[idxCreatedAt];
+        mutated = true;
+      } else {
+        ensureTimestamp(idxUpdatedAt);
+      }
+    }
+  }
+
+  if (mutated) {
+    dataRange.setValues(values);
+  }
+
+  return mutated;
+}
+if (typeof readManagerAssignments_ !== 'function') {
+  function readManagerAssignments_() {
+    const name = getManagerUsersSheetName_();
+    const rows = readSheet(name) || [];
+    return rows.map(r => ({
+      ManagerUserID: String(r.ManagerUserID || r.ManagerID || r.ManagerId || r.ManagerUserId || '').trim(),
+      UserID: String(r.UserID || r.ManagedUserID || r.UserId || r.ManagedUserId || '').trim(),
+      CampaignID: String(r.CampaignID || '').trim()
+    })).filter(x => x.ManagerUserID && x.UserID);
+  }
+}
+
+// ────────────────────────────────────────────────────────────────────────────
+// Setup: Create/Repair sheet with headers (idempotent w/ caching & retry)
+// ────────────────────────────────────────────────────────────────────────────
+function resolveHeadersForEnsure_(name, headers) {
+  const safeName = (name == null) ? '' : String(name);
+  const normalized = Array.isArray(headers)
+    ? headers
+      .map(header => (header == null) ? '' : String(header).trim())
+      .filter(Boolean)
+    : [];
+
+  const hasValidInput = normalized.length > 0;
+  let candidate = hasValidInput ? normalized : [];
+
+  if (!candidate.length) {
+    let fallback = [];
+    let fallbackSource = '';
+
+    if (typeof getCanonicalSheetHeaders === 'function') {
+      try {
+        const canonical = getCanonicalSheetHeaders(safeName);
+        if (Array.isArray(canonical) && canonical.length) {
+          fallback = canonical;
+          fallbackSource = 'canonical-map';
+        }
+      } catch (canonicalErr) {
+        console.warn(`resolveHeadersForEnsure_: getCanonicalSheetHeaders(${safeName}) failed`, canonicalErr);
+      }
+    }
+
+    if (!fallback.length
+      && typeof getCanonicalUserHeaders === 'function'
+      && safeName === (typeof USERS_SHEET === 'string' && USERS_SHEET ? USERS_SHEET : 'Users')) {
+      try {
+        const canonicalUsers = getCanonicalUserHeaders({ preferIdentityService: false });
+        if (Array.isArray(canonicalUsers) && canonicalUsers.length) {
+          fallback = canonicalUsers;
+          fallbackSource = 'canonical-users';
+        }
+      } catch (userHeaderErr) {
+        console.warn('resolveHeadersForEnsure_: getCanonicalUserHeaders failed', userHeaderErr);
+      }
+    }
+
+    if (!fallback.length
+      && safeName === (typeof USERS_SHEET === 'string' && USERS_SHEET ? USERS_SHEET : 'Users')
+      && Array.isArray(DEFAULT_USER_HEADERS_FALLBACK)) {
+      fallback = DEFAULT_USER_HEADERS_FALLBACK.slice();
+      fallbackSource = 'default-users';
+    }
+
+    candidate = Array.isArray(fallback)
+      ? fallback
+        .map(header => (header == null) ? '' : String(header).trim())
+        .filter(Boolean)
+      : [];
+
+    if (candidate.length && fallbackSource) {
+      console.warn(`resolveHeadersForEnsure_: Using fallback headers (${fallbackSource}) for ${safeName}`);
+    }
+  }
+
+  if (!candidate.length) {
+    throw new Error('Invalid or empty headers provided');
+  }
+
+  const seen = new Set();
+  const deduped = [];
+  candidate.forEach(header => {
+    if (!seen.has(header)) {
+      seen.add(header);
+      deduped.push(header);
+    }
+  });
+
+  return deduped;
+}
+
+const __ensureSheetWithHeaders = (function () {
+  function ensureSheetWithHeadersImpl(name, headers) {
+    const MAX_RETRIES = 3;
+    const BASE_DELAY_MS = 1000;
+    const recursionGuardKey = `RECURSION_GUARD_${name}`;
+    const ss = SpreadsheetApp.getActiveSpreadsheet();
+
+    function sleep(ms) { Utilities.sleep(ms); }
+
+    try {
+      const recursionGuard = PropertiesService.getScriptProperties().getProperty(recursionGuardKey);
+      if (recursionGuard === 'active') {
+        console.log(`Recursion detected for sheet ${name}, skipping ensureSheetWithHeaders`);
+        return ss.getSheetByName(name);
+      }
+      PropertiesService.getScriptProperties().setProperty(recursionGuardKey, 'active');
+
+      const resolvedHeaders = resolveHeadersForEnsure_(name, headers);
+      const uniqueHeaders = new Set(resolvedHeaders);
+      if (uniqueHeaders.size !== resolvedHeaders.length) {
+        throw new Error('Duplicate headers detected');
+      }
+
+      const cacheKey = `SHEET_EXISTS_${name}`;
+      const cached = scriptCache.get(cacheKey);
+      let sh = ss.getSheetByName(name);
+
+      if (sh && areHeadersAligned_(sh, resolvedHeaders)) {
+        if (typeof registerTableSchema === 'function') {
+          try { registerTableSchema(name, { headers: resolvedHeaders }); } catch (regErr) { console.warn(`registerTableSchema(${name}) failed`, regErr); }
+        }
+        return sh;
+      }
+
+      if (cached === 'true' && sh) {
+        console.log(`Cache hit: Sheet ${name} exists`);
+      }
+
+      let lastError = null;
+      for (let attempt = 1; attempt <= MAX_RETRIES; attempt++) {
+        try {
+          sh = ss.getSheetByName(name);
+          if (!sh) {
+            sh = ss.insertSheet(name);
+            console.log(`Created sheet ${name}`);
+          }
+
+          const mutated = syncSheetColumnsAndHeaders_(sh, resolvedHeaders);
+          if (mutated) {
+            console.log(`Synchronized headers for ${name}`);
+          }
+
+          const backfilled = backfillSheetDataIfPossible_(sh);
+          if (backfilled) {
+            console.log(`Backfilled derived data for ${name}`);
+          }
+
+          scriptCache.put(cacheKey, 'true', CACHE_TTL_SEC);
+
+          if (typeof registerTableSchema === 'function') {
+            try { registerTableSchema(name, { headers: resolvedHeaders }); } catch (regErr) { console.warn(`registerTableSchema(${name}) failed`, regErr); }
+          }
+
+          return sh;
+        } catch (e) {
+          lastError = e;
+          if (e.message.includes('timed out') && attempt < MAX_RETRIES) {
+            const delay = BASE_DELAY_MS * Math.pow(2, attempt - 1);
+            console.log(`Attempt ${attempt} failed for ${name}: ${e.message}. Retrying after ${delay}ms`);
+            sleep(delay);
+            continue;
+          }
+          throw e;
+        }
+      }
+      throw lastError || new Error(`Failed to ensure sheet ${name} after ${MAX_RETRIES} attempts`);
+    } catch (e) {
+      console.error(`ensureSheetWithHeaders(${name}) failed: ${e.message}, Document ID: ${ss.getId()}`);
+      throw e;
+    } finally {
+      PropertiesService.getScriptProperties().deleteProperty(recursionGuardKey);
+    }
+  }
+
+  return ensureSheetWithHeadersImpl;
+})();
+
+(function (global) {
+  const previous = (typeof global.ensureSheetWithHeaders === 'function') ? global.ensureSheetWithHeaders.bind(global) : null;
+  global.ensureSheetWithHeaders = function (name, headers) {
+    try {
+      return __ensureSheetWithHeaders(name, headers);
+    } catch (err) {
+      if (previous) {
+        try { return previous(name, headers); } catch (fallbackErr) { safeWriteError && safeWriteError('ensureSheetWithHeadersFallback', fallbackErr); }
+      }
+      throw err;
+    }
+  };
+})(typeof globalThis !== 'undefined' ? globalThis : this);
+
+// ────────────────────────────────────────────────────────────────────────────
+// Error / Debug logging
+// ────────────────────────────────────────────────────────────────────────────
+if (typeof writeError !== 'function') {
+  function writeError(context, error) {
+    try {
+      const errorMsg = error && error.message ? error.message : String(error);
+      console.error(`${context}: ${errorMsg}`);
+      if (error && error.stack) console.error(error.stack);
+      const sh = ensureSheetWithHeaders(ERROR_LOGS_SHEET, ERROR_LOGS_HEADERS);
+      sh.appendRow([new Date(), errorMsg, error && error.stack ? error.stack : '']);
+      invalidateCache(ERROR_LOGS_SHEET);
+    } catch (_) { }
+  }
+}
+function writeDebug(msg) {
+  try {
+    const ss = SpreadsheetApp.getActiveSpreadsheet();
+    let sh = ss.getSheetByName(DEBUG_LOGS_SHEET);
+    if (!sh) {
+      sh = ss.insertSheet(DEBUG_LOGS_SHEET);
+      sh.getRange(1, 1, 1, DEBUG_LOGS_HEADERS.length).setValues([DEBUG_LOGS_HEADERS]).setFontWeight('bold');
+      sh.setFrozenRows(1);
+    }
+    sh.appendRow([new Date(), String(msg)]);
+    invalidateCache(DEBUG_LOGS_SHEET);
+  } catch (e) { console.log(`writeDebug failed: ${e.message}`); }
+}
+function safeWriteError(context, error) {
+  try {
+    const msg = error && error.message ? error.message : String(error);
+    const stack = error && error.stack ? error.stack : '';
+    writeError(context, msg);
+    if (stack) writeError(`${context} Stack`, stack);
+  } catch (writeErr) {
+    console.error('safeWriteError failed:', { context, writeErr: writeErr && writeErr.message });
+  }
+}
+
+// ────────────────────────────────────────────────────────────────────────────
+// Sheet read w/ caching
+// ────────────────────────────────────────────────────────────────────────────
+const __readSheet = (function () {
+  function readSheetImpl(sheetName, optionsOrCache) {
+    const { useCache, allowScriptCache, queryOptions, tenantContext: explicitTenantContext, campaignId: requestedCampaignId, userId: requestedUserId, suppressTenantContext } = _normalizeReadSheetOptions_(optionsOrCache);
+    const cacheKey = allowScriptCache ? `DATA_${sheetName}` : null;
+
+    if (allowScriptCache && cacheKey) {
+      try {
+        const cached = scriptCache.get(cacheKey);
+        if (cached) return JSON.parse(cached);
+      } catch (cacheErr) {
+        console.warn(`Failed to read cache for ${sheetName}: ${cacheErr.message}`);
+      }
+    }
+
+    let data = null;
+    let usedDatabaseManager = false;
+
+    var schemaRegistry;
+    try {
+      schemaRegistry = typeof __DB_SCHEMA_REGISTRY__ !== 'undefined'
+        ? __DB_SCHEMA_REGISTRY__
+        : (typeof globalThis !== 'undefined' ? globalThis.__DB_SCHEMA_REGISTRY__ : null);
+    } catch (_) { schemaRegistry = null; }
+    var schema = schemaRegistry ? schemaRegistry[sheetName] : null;
+
+    const guardActive = (function () {
+      try {
+        const globalObj = (typeof globalThis !== 'undefined') ? globalThis : this;
+        return Boolean(globalObj && Number(globalObj.__READ_SHEET_SUPPRESS_TENANT_CONTEXT__ || 0) > 0);
+      } catch (_) {
+        return false;
+      }
+    })();
+
+    var tenantContext = explicitTenantContext || null;
+    var currentUser = null;
+    const skipTenantContext = suppressTenantContext || guardActive;
+    if (!tenantContext && schema && schema.tenantColumn && !skipTenantContext) {
+      var targetCampaignId = requestedCampaignId || null;
+      var targetUserId = requestedUserId || null;
+      if (!targetCampaignId && queryOptions && queryOptions.where) {
+        targetCampaignId = queryOptions.where.CampaignID || queryOptions.where.CampaignId || queryOptions.where.campaignId || null;
+      }
+      if (typeof getCurrentUser === 'function') {
+        try { currentUser = getCurrentUser(); } catch (ctxErr) { console.warn('readSheet: getCurrentUser failed', ctxErr); }
+      }
+      if (!targetUserId && currentUser && currentUser.ID) {
+        targetUserId = currentUser.ID;
+      }
+      if (typeof TenantSecurity !== 'undefined' && TenantSecurity && targetUserId) {
+        try {
+          tenantContext = TenantSecurity.getTenantContext(targetUserId, targetCampaignId).context;
+        } catch (tenantErr) {
+          console.warn(`readSheet(${sheetName}): tenant context error`, tenantErr);
+        }
+      }
+    }
+
+    if (typeof dbSelect === 'function') {
+      try {
+        const query = Object.assign({}, queryOptions);
+        if (!useCache) query.cache = false;
+        data = dbSelect(sheetName, query, tenantContext);
+        if (Array.isArray(data)) usedDatabaseManager = true;
+      } catch (dbErr) {
+        safeWriteError && safeWriteError(`readSheet(${sheetName})`, dbErr);
+        data = null;
+      }
+    }
+
+    if (!Array.isArray(data)) {
+      data = _legacyReadSheet_(sheetName);
+    }
+
+    if (allowScriptCache && cacheKey && Array.isArray(data)) {
+      try {
+        scriptCache.put(cacheKey, JSON.stringify(data), CACHE_TTL_SEC);
+      } catch (cachePutErr) {
+        console.warn(`Failed to cache ${sheetName}: ${cachePutErr.message}`);
+      }
+    }
+
+    if (!usedDatabaseManager && typeof queryOptions === 'object' && Object.keys(queryOptions).length) {
+      data = _applyQueryOptions_(data, queryOptions);
+    }
+
+    return Array.isArray(data) ? data : [];
+  }
+
+  return readSheetImpl;
+})();
+
+(function (global) {
+  const previousRead = (typeof global.readSheet === 'function') ? global.readSheet.bind(global) : null;
+  global.readSheet = function (sheetName, optionsOrCache) {
+    try {
+      return __readSheet(sheetName, optionsOrCache);
+    } catch (err) {
+      if (previousRead) {
+        try { return previousRead(sheetName, optionsOrCache); } catch (fallbackErr) { safeWriteError && safeWriteError('readSheetFallback', fallbackErr); }
+      }
+      throw err;
+    }
+  };
+})(typeof globalThis !== 'undefined' ? globalThis : this);
+
+const __invalidateCache = (function () {
+  function invalidateCacheImpl(sheetName) {
+    try { scriptCache.remove(`DATA_${sheetName}`); } catch (e) { console.error('invalidateCache failed:', e); }
+    if (typeof DatabaseManager !== 'undefined' && DatabaseManager && typeof DatabaseManager.dropTableCache === 'function') {
+      try { DatabaseManager.dropTableCache(sheetName); } catch (err) { console.error('DatabaseManager cache drop failed:', err); }
+    }
+  }
+
+  return invalidateCacheImpl;
+})();
+
+(function (global) {
+  const previousInvalidate = (typeof global.invalidateCache === 'function') ? global.invalidateCache.bind(global) : null;
+  global.invalidateCache = function (sheetName) {
+    __invalidateCache(sheetName);
+    if (previousInvalidate && previousInvalidate !== global.invalidateCache) {
+      try { previousInvalidate(sheetName); } catch (fallbackErr) { safeWriteError && safeWriteError('invalidateCacheFallback', fallbackErr); }
+    }
+  };
+})(typeof globalThis !== 'undefined' ? globalThis : this);
+
+function _normalizeReadSheetOptions_(optionsOrCache) {
+  let options = {};
+  let useCache = true;
+  if (typeof optionsOrCache === 'boolean') {
+    useCache = optionsOrCache;
+  } else if (optionsOrCache && typeof optionsOrCache === 'object') {
+    options = optionsOrCache;
+    if (Object.prototype.hasOwnProperty.call(options, 'useCache')) {
+      useCache = options.useCache !== false;
+    } else if (Object.prototype.hasOwnProperty.call(options, 'cache')) {
+      useCache = options.cache !== false;
+    }
+  }
+
+  const queryKeys = ['where', 'filter', 'map', 'sortBy', 'sortDesc', 'offset', 'limit', 'columns'];
+  const queryOptions = {};
+  queryKeys.forEach(key => {
+    if (typeof options[key] !== 'undefined') queryOptions[key] = options[key];
+  });
+
+  const hasFunctions = typeof queryOptions.filter === 'function' || typeof queryOptions.map === 'function';
+  const allowScriptCache = useCache && !hasFunctions && Object.keys(queryOptions).length === 0;
+
+  let tenantContext = null;
+  if (options && typeof options === 'object') {
+    if (typeof options.tenantContext !== 'undefined') {
+      if (typeof options.tenantContext === 'string' || typeof options.tenantContext === 'number') {
+        tenantContext = { tenantId: String(options.tenantContext) };
+      } else if (options.tenantContext && typeof options.tenantContext === 'object') {
+        tenantContext = Object.assign({}, options.tenantContext);
+      }
+    } else if (typeof options.tenantId !== 'undefined') {
+      tenantContext = { tenantId: String(options.tenantId) };
+    } else if (typeof options.campaignId !== 'undefined') {
+      tenantContext = { tenantId: String(options.campaignId) };
+    }
+  }
+
+  const campaignId = options && typeof options === 'object' && typeof options.campaignId !== 'undefined'
+    ? String(options.campaignId)
+    : null;
+  const userId = options && typeof options === 'object' && typeof options.userId !== 'undefined'
+    ? String(options.userId)
+    : null;
+
+  const suppressTenantContext = Boolean(options && (options.suppressTenantContext || options.skipTenantContext));
+
+  return { useCache, allowScriptCache, queryOptions, tenantContext, campaignId, userId, suppressTenantContext };
+}
+
+function _legacyReadSheet_(sheetName) {
+  try {
+    const isCampaignSheet = sheetName === CAMPAIGNS_SHEET;
+    const ss = SpreadsheetApp.getActiveSpreadsheet();
+    const sh = ss.getSheetByName(sheetName);
+    if (!sh) { safeWriteError && safeWriteError(`readSheet(${sheetName})`, `Sheet ${sheetName} not found`); return []; }
+
+    const lastRow = sh.getLastRow();
+    const lastCol = sh.getLastColumn();
+    if (lastRow < 2 || lastCol < 1) return [];
+
+    const vals = sh.getRange(1, 1, lastRow, lastCol).getValues();
+    const headers = vals.shift().map(h => String(h).trim() || null);
+    if (headers.some(h => !h)) return [];
+    const uniqueHeaders = new Set(headers);
+    if (uniqueHeaders.size !== headers.length) return [];
+
+    return vals.map(row => {
+      const obj = {};
+      let hasData = row.some(v => v !== '' && v != null);
+      if (isCampaignSheet) {
+        const idIndex = headers.indexOf('ID');
+        const nameIndex = headers.indexOf('Name');
+        hasData = row[idIndex] && row[nameIndex];
+      }
+      if (!hasData) return null;
+
+      row.forEach((v, i) => {
+        if (!headers[i]) return;
+        obj[headers[i]] = (isCampaignSheet && headers[i].includes('At') && v && !isNaN(new Date(v))) ? new Date(v).toISOString() : v;
+      });
+      return obj;
+    }).filter(Boolean);
+  } catch (e) {
+    safeWriteError && safeWriteError(`readSheet(${sheetName})`, e);
+    return [];
+  }
+}
+
+function _applyQueryOptions_(rows, options) {
+  if (!Array.isArray(rows) || !options) return Array.isArray(rows) ? rows : [];
+  let filtered = rows.slice();
+
+  if (options.where && typeof options.where === 'object') {
+    filtered = filtered.filter(row => _matchesWhere_(row, options.where));
+  }
+
+  if (options.filter && typeof options.filter === 'function') {
+    filtered = filtered.filter(options.filter);
+  }
+
+  if (options.map && typeof options.map === 'function') {
+    filtered = filtered.map(options.map);
+  }
+
+  if (options.sortBy) {
+    const key = options.sortBy;
+    const desc = !!options.sortDesc;
+    filtered.sort((a, b) => {
+      const av = a[key];
+      const bv = b[key];
+      if (av === bv) return 0;
+      if (av === undefined || av === null || av === '') return desc ? 1 : -1;
+      if (bv === undefined || bv === null || bv === '') return desc ? -1 : 1;
+      if (av > bv) return desc ? -1 : 1;
+      if (av < bv) return desc ? 1 : -1;
+      return 0;
+    });
+  }
+
+  const offset = options.offset || 0;
+  const limit = typeof options.limit === 'number' ? options.limit : null;
+  if (offset || limit !== null) {
+    const start = offset;
+    const end = limit !== null ? offset + limit : filtered.length;
+    filtered = filtered.slice(start, end);
+  }
+
+  if (options.columns && Array.isArray(options.columns) && options.columns.length) {
+    filtered = filtered.map(row => {
+      const projected = {};
+      options.columns.forEach(col => { projected[col] = row[col]; });
+      return projected;
+    });
+  }
+
+  return filtered;
+}
+
+function _matchesWhere_(row, where) {
+  const keys = Object.keys(where);
+  for (let i = 0; i < keys.length; i++) {
+    const key = keys[i];
+    const expected = where[key];
+    const actual = row[key];
+    if (expected instanceof RegExp) {
+      if (!expected.test(String(actual || ''))) return false;
+    } else if (expected && typeof expected === 'object' && !Array.isArray(expected)) {
+      if (!_evaluateWhereOperator_(actual, expected)) return false;
+    } else if (String(actual) !== String(expected)) {
+      return false;
+    }
+  }
+  return true;
+}
+
+function _evaluateWhereOperator_(actual, expression) {
+  const ops = Object.keys(expression);
+  for (let i = 0; i < ops.length; i++) {
+    const op = ops[i];
+    const value = expression[op];
+    switch (op) {
+      case '$gt':
+        if (!(actual > value)) return false;
+        break;
+      case '$gte':
+        if (!(actual >= value)) return false;
+        break;
+      case '$lt':
+        if (!(actual < value)) return false;
+        break;
+      case '$lte':
+        if (!(actual <= value)) return false;
+        break;
+      case '$ne':
+        if (actual === value) return false;
+        break;
+      case '$in':
+        if (!Array.isArray(value) || value.indexOf(actual) === -1) return false;
+        break;
+      case '$nin':
+        if (Array.isArray(value) && value.indexOf(actual) !== -1) return false;
+        break;
+      default:
+        if (String(actual) !== String(expression[op])) return false;
+    }
+  }
+  return true;
+}
+
+// ────────────────────────────────────────────────────────────────────────────
+// Employment helpers (basic validation)
+// ────────────────────────────────────────────────────────────────────────────
+function getValidEmploymentStatuses() {
+  return ['Active', 'Inactive', 'Terminated', 'On Leave', 'Probation', 'Contract', 'Part Time', 'Full Time', 'Suspended'];
+}
+function validateEmploymentStatus(status) {
+  if (!status) return true;
+  return getValidEmploymentStatuses().includes(String(status).trim());
+}
+function validateHireDate(dateStr) {
+  if (!dateStr) return true;
+  try { const d = new Date(dateStr); return !isNaN(d.getTime()) && d <= new Date(); } catch (_) { return false; }
+}
+function validateCountry(country) {
+  if (!country) return true;
+  const s = String(country).trim(); return s.length >= 2 && s.length <= 100;
+}
+
+// ────────────────────────────────────────────────────────────────────────────
+// Multi-campaign: special campaign row
+// ────────────────────────────────────────────────────────────────────────────
+function getOrCreateMultiCampaignId() {
+  try {
+    const sheet = ensureSheetWithHeaders(CAMPAIGNS_SHEET, CAMPAIGNS_HEADERS);
+    const rows = readSheet(CAMPAIGNS_SHEET) || [];
+    const row = rows.find(c => String(c.Name || '').trim().toLowerCase() === MULTI_CAMPAIGN_NAME.toLowerCase());
+    if (row) return row.ID;
+
+    const id = Utilities.getUuid(), now = new Date();
+    sheet.appendRow([id, MULTI_CAMPAIGN_NAME, 'System-wide navigation container', now, now]);
+    invalidateCache(CAMPAIGNS_SHEET);
+    return id;
+  } catch (e) {
+    safeWriteError('getOrCreateMultiCampaignId', e);
+    return null;
+  }
+}
+function invalidateNavigationCache(campaignId) {
+  if (!campaignId) return;
+  ['NAVIGATION_', 'CAMPAIGN_PAGES_', 'PAGE_CATEGORIES_'].forEach(prefix => {
+    try { scriptCache.remove(`${prefix}${campaignId}`); } catch (_) { }
+  });
+}
+
+// ────────────────────────────────────────────────────────────────────────────
+// Enhanced Page Discovery: Define all pages reflected by routing
+// ────────────────────────────────────────────────────────────────────────────
+function getAllPagesFromActualRouting() {
+  const discoveredPages = [
+    // DASHBOARD & ANALYTICS
+    { key: 'dashboard', title: 'Dashboard', icon: 'fas fa-tachometer-alt', description: 'Main dashboard with OKR metrics and analytics', isSystem: true, requiresAdmin: false, category: 'Dashboard & Analytics', isMainPage: true },
+    { key: 'agent-experience', title: 'Agent Experience', icon: 'fas fa-user-headset', description: 'Personalized workspace for frontline specialists with schedules, tasks, and communications', isSystem: true, requiresAdmin: false, category: 'Dashboard & Analytics', isMainPage: true },
+    { key: 'goalsetting', title: 'Goal Setting', icon: 'fas fa-bullseye', description: 'Create, track, and update OKRs and performance targets', isSystem: true, requiresAdmin: false, category: 'Dashboard & Analytics' },
+
+    // LEADERSHIP & EXECUTIVE HUBS
+    { key: 'manager-executive-experience', title: 'Manager & Executive Experience', icon: 'fas fa-briefcase', description: 'Leadership analytics, coaching metrics, and cross-campaign oversight', isSystem: true, requiresAdmin: true, category: 'Dashboard & Analytics' },
+
+    // QUALITY ASSURANCE
+    { key: 'qualityform', title: 'Quality Form', icon: 'fas fa-clipboard-check', description: 'Quality assurance evaluation form (campaign-aware routing)', isSystem: true, requiresAdmin: false, category: 'Quality Assurance' },
+    { key: 'ibtrqualityreports', title: 'QA Dashboard', icon: 'fas fa-chart-pie', description: 'Quality assurance dashboard and reports (campaign-aware routing)', isSystem: true, requiresAdmin: false, category: 'Quality Assurance' },
+    { key: 'qualityview', title: 'Quality View', icon: 'fas fa-eye', description: 'View individual quality assurance records', isSystem: true, requiresAdmin: false, category: 'Quality Assurance' },
+    { key: 'qualitylist', title: 'Quality List', icon: 'fas fa-list-check', description: 'List all quality assurance records', isSystem: true, requiresAdmin: false, category: 'Quality Assurance' },
+    { key: 'unifiedqadashboard', title: 'Unified QA Dashboard', icon: 'fas fa-layer-group', description: 'Cross-campaign QA dashboard for consolidated quality analytics', isSystem: true, requiresAdmin: false, category: 'Quality Assurance' },
+    { key: 'qacollablist', title: 'QA Collaboration List', icon: 'fas fa-users-gear', description: 'Collaborative queue of QA audits and action items', isSystem: true, requiresAdmin: false, category: 'Quality Assurance' },
+    { key: 'qacollabview', title: 'QA Collaboration View', icon: 'fas fa-users-viewfinder', description: 'Detailed view of collaborative QA audit items', isSystem: true, requiresAdmin: false, category: 'Quality Assurance' },
+    { key: 'qualitycollabform', title: 'QA Collaboration Form', icon: 'fas fa-clipboard-list', description: 'Submit or update collaborative QA action plans', isSystem: true, requiresAdmin: false, category: 'Quality Assurance' },
+
+    // CAMPAIGN-SPECIFIC QA
+    { key: 'independencequality', title: 'Independence Insurance QA', icon: 'fas fa-shield-alt', description: 'Quality assurance form for Independence Insurance campaign', isSystem: true, requiresAdmin: false, category: 'Campaign QA' },
+    { key: 'independenceqadashboard', title: 'Independence QA Dashboard', icon: 'fas fa-chart-line', description: 'Unified QA dashboard for Independence Insurance', isSystem: true, requiresAdmin: false, category: 'Campaign QA' },
+    { key: 'creditsuiteqa', title: 'Credit Suite QA', icon: 'fas fa-credit-card', description: 'Quality assurance form for Credit Suite campaign', isSystem: true, requiresAdmin: false, category: 'Campaign QA' },
+    { key: 'qa-dashboard', title: 'Credit Suite QA Dashboard', icon: 'fas fa-chart-area', description: 'QA dashboard for Credit Suite campaign', isSystem: true, requiresAdmin: false, category: 'Campaign QA' },
+    { key: 'groundingqaform', title: 'Grounding QA Form', icon: 'fas fa-seedling', description: 'Campaign-specific QA form for Grounding support teams', isSystem: true, requiresAdmin: false, category: 'Campaign QA' },
+
+    // REPORTING
+    { key: 'callreports', title: 'Call Reports', icon: 'fas fa-phone-volume', description: 'Call analytics and reporting dashboard with CSV export', isSystem: true, requiresAdmin: false, category: 'Reporting & Analytics' },
+    { key: 'attendancereports', title: 'Attendance Reports', icon: 'fas fa-chart-bar', description: 'Attendance analytics and reports with CSV export', isSystem: true, requiresAdmin: false, category: 'Reporting & Analytics' },
+    { key: 'collaboration-reporting', title: 'Collaboration Reporting', icon: 'fas fa-people-arrows', description: 'Collaboration analytics, sentiment tracking, and engagement insights', isSystem: true, requiresAdmin: false, category: 'Reporting & Analytics' },
+
+    // COACHING
+    { key: 'coachingdashboard', title: 'Coaching Dashboard', icon: 'fas fa-chalkboard-teacher', description: 'Coaching metrics and management dashboard', isSystem: true, requiresAdmin: false, category: 'Coaching & Development' },
+    { key: 'coachingview', title: 'Coaching View', icon: 'fas fa-search-plus', description: 'View individual coaching session details', isSystem: true, requiresAdmin: false, category: 'Coaching & Development' },
+    { key: 'coachinglist', title: 'Coaching List', icon: 'fas fa-list-ul', description: 'List of all coaching sessions', isSystem: true, requiresAdmin: false, category: 'Coaching & Development' },
+    { key: 'coachings', title: 'Coachings', icon: 'fas fa-users', description: 'Alternative route for coaching sessions management', isSystem: true, requiresAdmin: false, category: 'Coaching & Development' },
+    { key: 'coachingsheet', title: 'Coaching Form', icon: 'fas fa-file-signature', description: 'Create and edit coaching session forms', isSystem: true, requiresAdmin: false, category: 'Coaching & Development' },
+    { key: 'coaching', title: 'Coaching Interface', icon: 'fas fa-graduation-cap', description: 'Alternative coaching interface', isSystem: true, requiresAdmin: false, category: 'Coaching & Development' },
+
+    // TASKS
+    { key: 'tasksmanager', title: 'Task Board', icon: 'fas fa-columns', description: 'Kanban-style task board management', isSystem: true, requiresAdmin: false, category: 'Task Management' },
+    { key: 'taskform', title: 'Task Form', icon: 'fas fa-plus-square', description: 'Create and edit individual tasks', isSystem: true, requiresAdmin: false, category: 'Task Management' },
+
+    // SCHEDULING
+    { key: 'schedulemanagement', title: 'Schedule Management', icon: 'fas fa-calendar-week', description: 'Manage work schedules and shifts', isSystem: true, requiresAdmin: false, category: 'Scheduling & Time' },
+    { key: 'attendancecalendar', title: 'Attendance Calendar', icon: 'fas fa-calendar-check', description: 'Calendar view for attendance tracking', isSystem: true, requiresAdmin: false, category: 'Scheduling & Time' },
+    { key: 'slotmanagement', title: 'Shift Slot Management', icon: 'fas fa-clock', description: 'Manage shift slots and time allocations', isSystem: true, requiresAdmin: false, category: 'Scheduling & Time' },
+    { key: 'agent-schedule', title: 'Agent Schedule', icon: 'fas fa-calendar-day', description: 'Personal schedule and shift details for agents', isSystem: true, requiresAdmin: false, category: 'Scheduling & Time' },
+
+    // WORKFLOW
+    { key: 'escalations', title: 'Escalations', icon: 'fas fa-exclamation-triangle', description: 'Issue escalation management and tracking', isSystem: true, requiresAdmin: false, category: 'Workflow & Operations' },
+    { key: 'eodreport', title: 'EOD Report', icon: 'fas fa-clipboard-check', description: 'End of day reporting and task completion', isSystem: true, requiresAdmin: false, category: 'Workflow & Operations' },
+    { key: 'incentives', title: 'Incentives', icon: 'fas fa-trophy', description: 'Employee incentives and rewards program', isSystem: true, requiresAdmin: false, category: 'Workflow & Operations' },
+
+    // COMMUNICATION
+    { key: 'search', title: 'Web Search', icon: 'fas fa-search', description: 'Global web search functionality', isSystem: true, requiresAdmin: false, category: 'Communication' },
+    { key: 'chat', title: 'Team Chat', icon: 'fas fa-comments', description: 'Team communication and messaging system', isSystem: true, requiresAdmin: false, category: 'Communication' },
+    { key: 'bookmarks', title: 'Bookmarks', icon: 'fas fa-bookmark', description: 'Personal bookmark manager', isSystem: true, requiresAdmin: false, category: 'Communication' },
+    { key: 'notifications', title: 'Notifications', icon: 'fas fa-bell', description: 'System notifications and alerts', isSystem: true, requiresAdmin: false, category: 'Communication' },
+
+    // ADMINISTRATION
+    { key: 'manageuser', title: 'User Management', icon: 'fas fa-users-cog', description: 'Manage system users and permissions', isSystem: true, requiresAdmin: true, category: 'Administration' },
+    { key: 'manageroles', title: 'Role Management', icon: 'fas fa-user-shield', description: 'Manage user roles and permissions', isSystem: true, requiresAdmin: true, category: 'Administration' },
+    { key: 'managecampaign', title: 'Campaign Management', icon: 'fas fa-bullhorn', description: 'Manage campaigns and their configurations', isSystem: true, requiresAdmin: true, category: 'Administration' },
+    { key: 'settings', title: 'Settings', icon: 'fas fa-cogs', description: 'System configuration and settings', isSystem: true, requiresAdmin: false, category: 'Administration' },
+
+    // DATA MGMT
+    { key: 'import', title: 'Data Import', icon: 'fas fa-file-import', description: 'Import data from CSV and other sources', isSystem: true, requiresAdmin: true, category: 'Data Management' },
+    { key: 'importattendance', title: 'Import Attendance', icon: 'fas fa-file-upload', description: 'Import attendance data from external sources', isSystem: true, requiresAdmin: true, category: 'Data Management' },
+
+    // UTILITIES
+    { key: 'ackform', title: 'Acknowledgment Form', icon: 'fas fa-signature', description: 'Employee acknowledgment and signature forms', isSystem: true, requiresAdmin: false, category: 'Forms & Utilities' },
+    { key: 'proxy', title: 'Proxy Service', icon: 'fas fa-exchange-alt', description: 'Proxy service for external content access', isSystem: true, requiresAdmin: false, category: 'Forms & Utilities' },
+
+    // AUTH
+    { key: 'setpassword', title: 'Set Password', icon: 'fas fa-key', description: 'Set new password for user account', isSystem: true, requiresAdmin: false, category: 'Authentication', isPublic: true },
+    { key: 'resetpassword', title: 'Reset Password', icon: 'fas fa-unlock-alt', description: 'Reset forgotten password', isSystem: true, requiresAdmin: false, category: 'Authentication', isPublic: true },
+    { key: 'resend-verification', title: 'Resend Verification', icon: 'fas fa-envelope-circle-check', description: 'Resend email verification link', isSystem: true, requiresAdmin: false, category: 'Authentication', isPublic: true },
+    { key: 'resendverification', title: 'Resend Verification', icon: 'fas fa-envelope-circle-check', description: 'Alternative route for resending verification', isSystem: true, requiresAdmin: false, category: 'Authentication', isPublic: true },
+    { key: 'forgotpassword', title: 'Forgot Password', icon: 'fas fa-question-circle', description: 'Initiate password reset process', isSystem: true, requiresAdmin: false, category: 'Authentication', isPublic: true },
+    { key: 'forgot-password', title: 'Forgot Password', icon: 'fas fa-question-circle', description: 'Alternative route for password reset', isSystem: true, requiresAdmin: false, category: 'Authentication', isPublic: true },
+    { key: 'emailconfirmed', title: 'Email Confirmed', icon: 'fas fa-check-circle', description: 'Email confirmation success page', isSystem: true, requiresAdmin: false, category: 'Authentication', isPublic: true },
+    { key: 'email-confirmed', title: 'Email Confirmed', icon: 'fas fa-check-circle', description: 'Alternative route for email confirmation', isSystem: true, requiresAdmin: false, category: 'Authentication', isPublic: true }
+  ];
+  return discoveredPages;
+}
+
+// Category definitions
+function getEnhancedPageCategories() {
+  return {
+    'Dashboard & Analytics': { icon: 'fas fa-chart-line', description: 'Main dashboards and analytics views', sortOrder: 1, color: '#3498db' },
+    'Quality Assurance': { icon: 'fas fa-clipboard-check', description: 'Quality assurance forms and reporting', sortOrder: 2, color: '#e74c3c' },
+    'Campaign QA': { icon: 'fas fa-shield-alt', description: 'Campaign-specific quality assurance', sortOrder: 3, color: '#9b59b6' },
+    'Reporting & Analytics': { icon: 'fas fa-chart-bar', description: 'Reports and data analytics', sortOrder: 4, color: '#f39c12' },
+    'Coaching & Development': { icon: 'fas fa-chalkboard-teacher', description: 'Employee coaching and development', sortOrder: 5, color: '#27ae60' },
+    'Task Management': { icon: 'fas fa-tasks', description: 'Task creation and management', sortOrder: 6, color: '#2ecc71' },
+    'Scheduling & Time': { icon: 'fas fa-calendar-alt', description: 'Schedule and time management', sortOrder: 7, color: '#16a085' },
+    'Workflow & Operations': { icon: 'fas fa-cogs', description: 'Daily operations and workflow', sortOrder: 8, color: '#34495e' },
+    'Communication': { icon: 'fas fa-comments', description: 'Communication and collaboration tools', sortOrder: 9, color: '#8e44ad' },
+    'Administration': { icon: 'fas fa-users-cog', description: 'System administration and management', sortOrder: 10, color: '#c0392b' },
+    'Data Management': { icon: 'fas fa-database', description: 'Data import and management', sortOrder: 11, color: '#d35400' },
+    'Forms & Utilities': { icon: 'fas fa-tools', description: 'Special forms and utility functions', sortOrder: 12, color: '#7f8c8d' },
+    'Authentication': { icon: 'fas fa-lock', description: 'Authentication and security pages', sortOrder: 13, color: '#95a5a6' }
+  };
+}
+
+// Initialize system pages
+function initializeEnhancedSystemPages() {
+  try {
+    ensureSheetWithHeaders(PAGES_SHEET, PAGES_HEADERS);
+    const pagesSheet = SpreadsheetApp.getActiveSpreadsheet().getSheetByName(PAGES_SHEET);
+    const existingPages = readSheet(PAGES_SHEET);
+    if ((existingPages || []).length > 0) {
+      enhancedAutoDiscoverAndSavePages({ force: true });
+      return;
+    }
+
+    const systemPages = getAllPagesFromActualRouting();
+    const now = new Date().toISOString();
+    systemPages.forEach(page => {
+      try {
+        pagesSheet.appendRow([
+          page.key, page.title, page.icon, page.description,
+          page.isSystem === true, page.requiresAdmin === true, now, now
+        ]);
+      } catch (err) { console.error(`Failed to add page ${page.key}:`, err); }
+    });
+
+    invalidateCache(PAGES_SHEET);
+  } catch (e) {
+    safeWriteError('initializeEnhancedSystemPages', e);
+  }
+}
+
+// Discovery + save/update Pages rows
+function enhancedAutoDiscoverAndSavePages(opts = {}) {
+  try {
+    const { force = false, minIntervalSec = 300 } = opts;
+
+    ensureSheetWithHeaders(PAGES_SHEET, PAGES_HEADERS);
+
+    const prop = PropertiesService.getScriptProperties();
+    const k = 'ENHANCED_PAGE_DISCOVERY_LAST_RUN';
+    const last = Number(prop.getProperty(k) || '0');
+    const now = Date.now();
+    if (!force && last && (now - last) / 1000 < minIntervalSec) {
+      return { skipped: true, reason: 'throttled' };
+    }
+
+    const discovered = getAllPagesFromActualRouting();
+    const existing = readSheet(PAGES_SHEET) || [];
+    const existingKeys = existing.map(p => (p.PageKey || '').toLowerCase());
+
+    const newPages = discovered.filter(p => !existingKeys.includes(p.key.toLowerCase()));
+    const pagesToUpdate = discovered.filter(p => existingKeys.includes(p.key.toLowerCase()));
+
+    const sheet = ensureSheetWithHeaders(PAGES_SHEET, PAGES_HEADERS);
+    const nowIso = new Date().toISOString();
+    let addedCount = 0, updatedCount = 0;
+
+    newPages.forEach(page => {
+      try {
+        sheet.appendRow([
+          page.key, page.title, page.icon, page.description,
+          !!page.isSystem, !!page.requiresAdmin, nowIso, nowIso
+        ]);
+        addedCount++;
+      } catch (e) { console.error(`Failed to add page ${page.key}:`, e); }
+    });
+
+    if (pagesToUpdate.length > 0) {
+      const data = sheet.getDataRange().getValues();
+      const headers = data[0];
+      const pageKeyIndex = headers.indexOf('PageKey');
+      const titleIndex = headers.indexOf('PageTitle');
+      const iconIndex = headers.indexOf('PageIcon');
+      const descIndex = headers.indexOf('Description');
+      const updatedAtIndex = headers.indexOf('UpdatedAt');
+
+      pagesToUpdate.forEach(page => {
+        try {
+          const rowIndex = data.findIndex((row, idx) =>
+            idx > 0 && row[pageKeyIndex] && String(row[pageKeyIndex]).toLowerCase() === page.key.toLowerCase()
+          );
+          if (rowIndex > 0) {
+            const r = rowIndex + 1;
+            if (data[rowIndex][titleIndex] !== page.title) sheet.getRange(r, titleIndex + 1).setValue(page.title);
+            if (data[rowIndex][iconIndex] !== page.icon) sheet.getRange(r, iconIndex + 1).setValue(page.icon);
+            if (data[rowIndex][descIndex] !== page.description) sheet.getRange(r, descIndex + 1).setValue(page.description);
+            sheet.getRange(r, updatedAtIndex + 1).setValue(nowIso);
+            updatedCount++;
+          }
+        } catch (e) { console.error(`Failed to update page ${page.key}:`, e); }
+      });
+    }
+
+    invalidateCache(PAGES_SHEET);
+    prop.setProperty(k, String(now));
+
+    return { skipped: false, success: true, added: addedCount, updated: updatedCount, total: (existing.length + addedCount), newPages: newPages.map(p => ({ key: p.key, title: p.title, category: p.category })) };
+  } catch (e) {
+    safeWriteError('enhancedAutoDiscoverAndSavePages', e);
+    return { skipped: false, success: false, error: e.message };
+  }
+}
+
+// Icons
+function suggestIconForPageKey(key) {
+  try {
+    const k = String(key || '').toLowerCase();
+    const iconMap = {
+      dashboard: 'fa-tachometer-alt',
+      'agent-experience': 'fa-user-headset',
+      goalsetting: 'fa-bullseye',
+      'manager-executive-experience': 'fa-briefcase',
+      qualityform: 'fa-clipboard-check',
+      ibtrqualityreports: 'fa-chart-pie',
+      qualityview: 'fa-eye',
+      qualitylist: 'fa-list-check',
+      unifiedqadashboard: 'fa-layer-group',
+      qacollablist: 'fa-users-gear',
+      qacollabview: 'fa-users-viewfinder',
+      qualitycollabform: 'fa-clipboard-list',
+      qacollabform: 'fa-clipboard-list',
+      independencequality: 'fa-shield-alt',
+      independenceqadashboard: 'fa-chart-line',
+      creditsuiteqa: 'fa-credit-card',
+      'qa-dashboard': 'fa-chart-area',
+      groundingqaform: 'fa-seedling',
+      callreports: 'fa-phone-volume',
+      attendancereports: 'fa-chart-bar',
+      'collaboration-reporting': 'fa-people-arrows',
+      collaborationreporting: 'fa-people-arrows',
+      coachingdashboard: 'fa-chalkboard-teacher',
+      coachingview: 'fa-search-plus',
+      coachinglist: 'fa-list-ul',
+      coachings: 'fa-users',
+      coachingsheet: 'fa-file-signature',
+      coaching: 'fa-graduation-cap',
+      tasksmanager: 'fa-columns',
+      taskform: 'fa-plus-square',
+      schedulemanagement: 'fa-calendar-week',
+      attendancecalendar: 'fa-calendar-check',
+      calendar: 'fa-calendar-days',
+      slotmanagement: 'fa-clock',
+      'agent-schedule': 'fa-calendar-day',
+      escalations: 'fa-exclamation-triangle',
+      eodreport: 'fa-clipboard-check',
+      incentives: 'fa-trophy',
+      search: 'fa-search',
+      chat: 'fa-comments',
+      bookmarks: 'fa-bookmark',
+      notifications: 'fa-bell',
+      manageuser: 'fa-users-cog',
+      manageroles: 'fa-user-shield',
+      managecampaign: 'fa-bullhorn',
+      settings: 'fa-cogs',
+      import: 'fa-file-import',
+      importattendance: 'fa-file-upload',
+      ackform: 'fa-signature',
+      proxy: 'fa-exchange-alt',
+      setpassword: 'fa-key',
+      resetpassword: 'fa-unlock-alt',
+      'resend-verification': 'fa-envelope-circle-check',
+      resendverification: 'fa-envelope-circle-check',
+      forgotpassword: 'fa-question-circle',
+      'forgot-password': 'fa-question-circle',
+      emailconfirmed: 'fa-check-circle',
+      'email-confirmed': 'fa-check-circle'
+    };
+    if (iconMap[k]) return 'fas ' + iconMap[k];
+
+    if (k.includes('dashboard')) return 'fas fa-chart-line';
+    if (k.includes('quality') || k.includes('qa')) return 'fas fa-clipboard-check';
+    if (k.includes('coach')) return 'fas fa-chalkboard-teacher';
+    if (k.includes('task')) return 'fas fa-tasks';
+    if (k.includes('schedule') || k.includes('calendar')) return 'fas fa-calendar-alt';
+    if (k.includes('report')) return 'fas fa-chart-bar';
+    if (k.includes('chat') || k.includes('message')) return 'fas fa-comments';
+    if (k.includes('user') || k.includes('manage')) return 'fas fa-users-cog';
+    if (k.includes('admin')) return 'fas fa-user-shield';
+    if (k.includes('import')) return 'fas fa-file-import';
+    if (k.includes('password') || k.includes('auth')) return 'fas fa-key';
+    return 'fas fa-file';
+  } catch (e) {
+    safeWriteError('suggestIconForPageKey', e);
+    return 'fas fa-file';
+  }
+}
+function refreshAllPageIcons() {
+  try {
+    const ss = SpreadsheetApp.getActiveSpreadsheet();
+    const sh = ss.getSheetByName(PAGES_SHEET);
+    const rows = readSheet(PAGES_SHEET);
+    if (!rows.length) return { updated: 0 };
+
+    const headers = PAGES_HEADERS, col = name => headers.indexOf(name) + 1;
+    let updated = 0;
+
+    rows.forEach((r, i) => {
+      const key = String(r.PageKey || '').toLowerCase();
+      if (!key) return;
+      const suggestedIcon = suggestIconForPageKey(key);
+      const rowNum = i + 2;
+      if (r.PageIcon !== suggestedIcon) {
+        sh.getRange(rowNum, col('PageIcon')).setValue(suggestedIcon);
+        sh.getRange(rowNum, col('UpdatedAt')).setValue(new Date().toISOString());
+        updated++;
+      }
+    });
+
+    if (updated) invalidateCache(PAGES_SHEET);
+    return { updated, total: rows.length };
+  } catch (e) {
+    safeWriteError('refreshAllPageIcons', e);
+    return { updated: 0, error: e.message };
+  }
+}
+
+// ────────────────────────────────────────────────────────────────────────────
+// Category setup & assignment
+// ────────────────────────────────────────────────────────────────────────────
+function createEnhancedCategoriesForCampaign(campaignId, categoryDefinitions) {
+  try {
+    const existing = readSheet(PAGE_CATEGORIES_SHEET).filter(x => x.CampaignID === campaignId);
+    if (existing.length > 0) return { success: true, categoriesCreated: 0, skipped: true };
+
+    const sheet = ensureSheetWithHeaders(PAGE_CATEGORIES_SHEET, PAGE_CATEGORIES_HEADERS);
+    const now = new Date().toISOString();
+    let created = 0;
+
+    Object.entries(categoryDefinitions).forEach(([name, data]) => {
+      const id = generateUniqueId();
+      sheet.appendRow([id, campaignId, name, data.icon, data.sortOrder, true, now, now]);
+      created++;
+    });
+
+    invalidateCache(PAGE_CATEGORIES_SHEET);
+    invalidateCache(`PAGE_CATEGORIES_${campaignId}`);
+    return { success: true, categoriesCreated: created };
+  } catch (e) {
+    return { success: false, error: e.message };
+  }
+}
+function assignPagesToEnhancedCategories(campaignId) {
+  try {
+    const pages = getAllPagesFromActualRouting();
+    const categories = getCampaignPageCategories(campaignId);
+    const categoryMap = {};
+    categories.forEach(c => categoryMap[c.CategoryName] = c.ID);
+
+    const ss = SpreadsheetApp.getActiveSpreadsheet();
+    const sheet = ss.getSheetByName(CAMPAIGN_PAGES_SHEET);
+    const data = sheet.getDataRange().getValues();
+    const headers = data[0];
+    const campaignIdIndex = headers.indexOf('CampaignID');
+    const pageKeyIndex = headers.indexOf('PageKey');
+    const categoryIdIndex = headers.indexOf('CategoryID');
+
+    let updated = 0;
+    for (let i = 1; i < data.length; i++) {
+      const row = data[i];
+      if (row[campaignIdIndex] === campaignId && row[pageKeyIndex]) {
+        const pk = String(row[pageKeyIndex]).toLowerCase();
+        const def = pages.find(p => p.key.toLowerCase() === pk);
+        if (def && def.category) {
+          const catId = categoryMap[def.category];
+          if (catId && row[categoryIdIndex] !== catId) {
+            sheet.getRange(i + 1, categoryIdIndex + 1).setValue(catId);
+            updated++;
+          }
+        }
+      }
+    }
+
+    invalidateCache(CAMPAIGN_PAGES_SHEET);
+    invalidateCache(`CAMPAIGN_PAGES_${campaignId}`);
+    invalidateCache(`NAVIGATION_${campaignId}`);
+    return { success: true, pagesAssigned: updated };
+  } catch (e) {
+    return { success: false, error: e.message };
+  }
+}
+function setupEnhancedPageCategoriesForAllCampaigns() {
+  try {
+    const campaigns = readSheet(CAMPAIGNS_SHEET);
+    const results = { success: 0, failed: 0, errors: [], details: [] };
+    if (campaigns.length === 0) return results;
+
+    const categories = getEnhancedPageCategories();
+
+    campaigns.forEach(c => {
+      try {
+        const catRes = createEnhancedCategoriesForCampaign(c.ID, categories);
+        const pagesRes = createCampaignPagesFromSystem(c.ID);
+        const assignRes = assignPagesToEnhancedCategories(c.ID);
+        if (catRes.success && pagesRes && assignRes.success) {
+          results.success++;
+          results.details.push({
+            campaignId: c.ID,
+            campaignName: c.Name,
+            status: 'success',
+            categoriesCreated: catRes.categoriesCreated || 0,
+            pagesAssigned: assignRes.pagesAssigned || 0,
+            skipped: !!catRes.skipped
+          });
+        } else {
+          results.failed++;
+          results.errors.push(`Failed for ${c.Name}: ${(catRes.error || '') || (!pagesRes ? 'create pages failed' : '') || (assignRes.error || '')}`);
+        }
+      } catch (e) {
+        results.failed++;
+        results.errors.push(`Campaign ${c.Name} (${c.ID}): ${e.message}`);
+        safeWriteError('setupEnhancedPageCategoriesForAllCampaigns', e);
+      }
+    });
+
+    return results;
+  } catch (e) {
+    safeWriteError('setupEnhancedPageCategoriesForAllCampaigns', e);
+    return { success: 0, failed: 1, errors: [e.message], details: [] };
+  }
+}
+
+// ────────────────────────────────────────────────────────────────────────────
+// Legacy compatibility helpers
+// ────────────────────────────────────────────────────────────────────────────
+function getAllPageKeys() {
+  try {
+    enhancedAutoDiscoverAndSavePages({ minIntervalSec: 300 });
+    const cacheKey = 'PAGE_KEYS';
+    const cached = scriptCache.get(cacheKey);
+    if (cached) return JSON.parse(cached);
+
+    const pagesFromSheet = readSheet(PAGES_SHEET).map(p => p.PageKey);
+    const pagesFromCode = getAllPagesFromActualRouting().map(p => p.key);
+    const keys = [...new Set([...pagesFromSheet, ...pagesFromCode])].sort();
+    scriptCache.put(cacheKey, JSON.stringify(keys), CACHE_TTL_SEC);
+    return keys;
+  } catch (e) { safeWriteError('getAllPageKeys', e); return []; }
+}
+function getAllPages() {
+  try {
+    const cacheKey = `DATA_${PAGES_SHEET}`;
+    const cached = scriptCache.get(cacheKey);
+    if (cached) return JSON.parse(cached);
+    const pages = readSheet(PAGES_SHEET);
+    scriptCache.put(cacheKey, JSON.stringify(pages), CACHE_TTL_SEC);
+    return pages;
+  } catch (e) { safeWriteError('getAllPages', e); return []; }
+}
+
+// ────────────────────────────────────────────────────────────────────────────
+// Campaign pages / categories / navigation
+// ────────────────────────────────────────────────────────────────────────────
+function getCampaignPages(campaignId) {
+  try {
+    const cacheKey = `CAMPAIGN_PAGES_${campaignId}`;
+    const cached = scriptCache.get(cacheKey);
+    if (cached) return JSON.parse(cached);
+
+    const campaignPages = readSheet(CAMPAIGN_PAGES_SHEET)
+      .filter(cp => cp && cp.CampaignID === campaignId && isTruthyFlag(cp.IsActive));
+
+    const allPages = getAllPages();
+    const pageMap = {}; allPages.forEach(p => pageMap[p.PageKey] = p);
+
+    const result = campaignPages.map(cp => {
+      const sys = pageMap[cp.PageKey];
+      return {
+        ID: cp.ID, CampaignID: cp.CampaignID, PageKey: cp.PageKey,
+        PageTitle: cp.PageTitle || (sys ? sys.PageTitle : cp.PageKey),
+        PageIcon: cp.PageIcon || (sys ? sys.PageIcon : 'fas fa-file'),
+        CategoryID: cp.CategoryID || null, SortOrder: cp.SortOrder || 999,
+        IsActive: cp.IsActive, PageDescription: sys ? sys.Description : ''
+      };
+    }).sort((a, b) => (a.SortOrder || 999) - (b.SortOrder || 999));
+
+    scriptCache.put(cacheKey, JSON.stringify(result), CACHE_TTL_SEC);
+    return result;
+  } catch (e) { safeWriteError('getCampaignPages', e); return []; }
+}
+function getCampaignPageCategories(campaignId) {
+  try {
+    const cacheKey = `PAGE_CATEGORIES_${campaignId}`;
+    const cached = scriptCache.get(cacheKey);
+    if (cached) return JSON.parse(cached);
+
+    const categories = readSheet(PAGE_CATEGORIES_SHEET)
+      .filter(pc => pc && pc.CampaignID === campaignId && isTruthyFlag(pc.IsActive))
+      .map(pc => ({
+        ID: pc.ID, CampaignID: pc.CampaignID, CategoryName: pc.CategoryName,
+        CategoryIcon: pc.CategoryIcon || 'fas fa-folder', SortOrder: pc.SortOrder || 999,
+        IsActive: pc.IsActive, CreatedAt: pc.CreatedAt, UpdatedAt: pc.UpdatedAt
+      }))
+      .sort((a, b) => (a.SortOrder || 999) - (b.SortOrder || 999));
+
+    scriptCache.put(cacheKey, JSON.stringify(categories), CACHE_TTL_SEC);
+    return categories;
+  } catch (e) { safeWriteError('getCampaignPageCategories', e); return []; }
+}
+function getCampaignNavigation(campaignId) {
+  try {
+    const cacheKey = `NAVIGATION_${campaignId}`;
+    const cached = scriptCache.get(cacheKey);
+    if (cached) return JSON.parse(cached);
+
+    const pages = getCampaignPages(campaignId);
+    const categories = getCampaignPageCategories(campaignId);
+    const navigation = { categories: [], uncategorizedPages: [] };
+
+    if (categories.length === 0) {
+      navigation.uncategorizedPages = pages.map(p => ({ ...p, PageIcon: p.PageIcon || 'fas fa-file' }));
+      scriptCache.put(cacheKey, JSON.stringify(navigation), CACHE_TTL_SEC);
+      return navigation;
+    }
+
+    const categoryMap = {};
+    categories.forEach(cat => {
+      categoryMap[cat.ID] = {
+        ID: cat.ID, CampaignID: cat.CampaignID, CategoryName: cat.CategoryName,
+        CategoryIcon: cat.CategoryIcon || 'fas fa-folder', SortOrder: cat.SortOrder || 999,
+        IsActive: cat.IsActive, pages: []
+      };
+    });
+
+    pages.forEach(page => {
+      page.PageIcon = page.PageIcon || 'fas fa-file';
+      if (page.CategoryID && categoryMap[page.CategoryID]) categoryMap[page.CategoryID].pages.push(page);
+      else navigation.uncategorizedPages.push(page);
+    });
+
+    navigation.categories = Object.values(categoryMap).filter(cat => cat.pages.length > 0);
+    scriptCache.put(cacheKey, JSON.stringify(navigation), CACHE_TTL_SEC);
+    return navigation;
+  } catch (e) {
+    safeWriteError('getCampaignNavigation', e);
+    return { categories: [], uncategorizedPages: [] };
+  }
+}
+function clientGetCampaignNavigation(campaignId) {
+  try {
+    if (!campaignId) return { categories: [], uncategorizedPages: [] };
+    return getCampaignNavigation(campaignId);
+  } catch (e) {
+    safeWriteError('clientGetCampaignNavigation', e);
+    return { categories: [], uncategorizedPages: [] };
+  }
+}
+
+// Create campaign pages from system (if none)
+function createCampaignPagesFromSystem(campaignId) {
+  try {
+    if (!campaignId) { safeWriteError('createCampaignPagesFromSystem', 'Campaign ID is required'); return false; }
+    const existing = readSheet(CAMPAIGN_PAGES_SHEET).filter(cp => cp.CampaignID === campaignId);
+    if (existing.length > 0) return true;
+
+    const cpSheet = ensureSheetWithHeaders(CAMPAIGN_PAGES_SHEET, CAMPAIGN_PAGES_HEADERS);
+    const systemPages = readSheet(PAGES_SHEET);
+    const now = new Date().toISOString();
+    let created = 0;
+
+    systemPages.forEach((page, idx) => {
+      if (isTruthyFlag(page.RequiresAdmin)) return;
+      cpSheet.appendRow([generateUniqueId(), campaignId, page.PageKey, page.PageTitle, page.PageIcon, '', idx + 1, true, now, now]);
+      created++;
+    });
+
+    invalidateCache(CAMPAIGN_PAGES_SHEET);
+    invalidateCache(`CAMPAIGN_PAGES_${campaignId}`);
+    invalidateCache(`NAVIGATION_${campaignId}`);
+    return true;
+  } catch (e) {
+    safeWriteError('createCampaignPagesFromSystem', e);
+    return false;
+  }
+}
+
+// ────────────────────────────────────────────────────────────────────────────
+// Identity / permissions helpers (guarded where likely to collide)
+// ────────────────────────────────────────────────────────────────────────────
+if (typeof getUserManagedCampaigns !== 'function') {
+  function getUserManagedCampaigns(userId) {
+    try {
+      if (!userId) return [];
+      const users = readSheet(USERS_SHEET);
+      const u = users.find(x => x.ID === userId);
+      if (u && isTruthyFlag(u.IsAdmin)) return readSheet(CAMPAIGNS_SHEET);
+
+      const perms = readSheet(CAMPAIGN_USER_PERMISSIONS_SHEET);
+      const managedIds = perms.filter(p => p.UserID === userId && (p.PermissionLevel === 'MANAGER' || p.PermissionLevel === 'ADMIN')).map(p => p.CampaignID);
+      if (managedIds.length === 0) return [];
+      const all = readSheet(CAMPAIGNS_SHEET);
+      return all.filter(c => managedIds.includes(c.ID));
+    } catch (e) { writeError('getUserManagedCampaigns', e); return []; }
+  }
+}
+function getUsersByCampaign(campaignId) {
+  try {
+    if (!campaignId) return [];
+    const ucs = readSheet(USER_CAMPAIGNS_SHEET);
+    const ids = ucs.filter(uc => uc.CampaignId === campaignId).map(uc => uc.UserId);
+    const all = readSheet(USERS_SHEET);
+    if (ids.length === 0) return all.filter(u => u.CampaignID === campaignId); // legacy
+    return all.filter(u => ids.includes(u.ID));
+  } catch (e) { writeError('getUsersByCampaign', e); return []; }
+}
+function userCanManageCampaign(userId, campaignId) {
+  try {
+    if (!userId || !campaignId) return false;
+    const users = readSheet(USERS_SHEET);
+    const u = users.find(x => x.ID === userId);
+    if (u && isTruthyFlag(u.IsAdmin)) return true;
+
+    const perms = readSheet(CAMPAIGN_USER_PERMISSIONS_SHEET);
+    const p = perms.find(x => x.UserID === userId && x.CampaignID === campaignId && (x.PermissionLevel === 'MANAGER' || x.PermissionLevel === 'ADMIN'));
+    return !!p;
+  } catch (e) { safeWriteError('userCanManageCampaign', e); return false; }
+}
+function getCampaignsWithUserCounts() {
+  try {
+    const campaigns = readSheet(CAMPAIGNS_SHEET);
+    const ucs = readSheet(USER_CAMPAIGNS_SHEET);
+    const users = readSheet(USERS_SHEET);
+    return campaigns.map(c => {
+      const joined = ucs.filter(uc => uc.CampaignId === c.ID).length;
+      const legacy = users.filter(u => u.CampaignID === c.ID).length;
+      return { ...c, userCount: joined + legacy, newUserCount: joined, legacyUserCount: legacy };
+    });
+  } catch (e) { writeError('getCampaignsWithUserCounts', e); return []; }
+}
+function addUserToCampaign(userId, campaignId) {
+  try {
+    if (!userId || !campaignId) return false;
+    const sh = ensureSheetWithHeaders(USER_CAMPAIGNS_SHEET, USER_CAMPAIGNS_HEADERS);
+    const rows = readSheet(USER_CAMPAIGNS_SHEET);
+    const exists = rows.some(r => r.UserId === userId && r.CampaignId === campaignId);
+    if (exists) return true;
+    const now = new Date().toISOString();
+    sh.appendRow([Utilities.getUuid(), userId, campaignId, now, now]);
+    invalidateCache(USER_CAMPAIGNS_SHEET);
+    return true;
+  } catch (e) { safeWriteError('addUserToCampaign', e); return false; }
+}
+function getUserCampaignsSafe(userId) {
+  try {
+    const ucs = readSheet(USER_CAMPAIGNS_SHEET) || [];
+    const joined = ucs.filter(r => r.UserId === userId).map(r => ({ campaignId: r.CampaignId, source: 'multi' }));
+    if (joined.length) return joined;
+
+    const users = readSheet(USERS_SHEET) || [];
+    const u = users.find(x => x.ID === userId);
+    if (u && u.CampaignID) return [{ campaignId: u.CampaignID, source: 'legacy' }];
+    return [];
+  } catch (e) { safeWriteError('getUserCampaignsSafe', e); return []; }
+}
+function clientGetAvailableCampaigns(requestingUserId = null) {
+  try {
+    const all = getAllCampaigns();
+    if (!requestingUserId) return all.map(c => ({ id: c.ID, name: c.Name, description: c.Description || '' }));
+
+    const users = readSheet(USERS_SHEET);
+    const u = users.find(x => x.ID === requestingUserId);
+    if (u && isTruthyFlag(u.IsAdmin)) return all.map(c => ({ id: c.ID, name: c.Name, description: c.Description || '' }));
+
+    const managed = getUserManagedCampaigns(requestingUserId);
+    return managed.map(c => ({ id: c.ID, name: c.Name, description: c.Description || '' }));
+  } catch (e) { writeError('clientGetAvailableCampaigns', e); return []; }
+}
+if (typeof getAllCampaigns !== 'function') {
+  function getAllCampaigns() {
+    try { return readSheet(CAMPAIGNS_SHEET); } catch (e) { writeError('getAllCampaigns', e); return []; }
+  }
+}
+function clientGetCampaignStats(requestingUserId = null) {
+  try {
+    const stats = getCampaignsWithUserCounts();
+    if (!requestingUserId) return stats;
+    const managedIds = getUserManagedCampaigns(requestingUserId).map(c => c.ID);
+    return stats.filter(c => managedIds.includes(c.ID));
+  } catch (e) { writeError('clientGetCampaignStats', e); return []; }
+}
+function clientCanAccessUser(requestingUserId, targetUserId) {
+  try {
+    if (!requestingUserId || !targetUserId) return false;
+    if (requestingUserId === targetUserId) return true;
+
+    const users = readSheet(USERS_SHEET);
+    const r = users.find(u => u.ID === requestingUserId);
+    if (r && isTruthyFlag(r.IsAdmin)) return true;
+
+    const managedCampaignIds = getUserManagedCampaigns(requestingUserId).map(c => c.ID);
+    const targetCampaigns = getUserCampaignsSafe(targetUserId).map(uc => uc.campaignId);
+    return targetCampaigns.some(cId => managedCampaignIds.includes(cId));
+  } catch (e) { writeError('clientCanAccessUser', e); return false; }
+}
+
+// ────────────────────────────────────────────────────────────────────────────
+// Navigation for a user (multi-campaign aware)
+// ────────────────────────────────────────────────────────────────────────────
+function clientGetNavigationForUser(userId) {
+  try {
+    if (!userId) return { categories: [], uncategorizedPages: [] };
+
+    const users = readSheet(USERS_SHEET) || [];
+    const user = users.find(u => u.ID === userId);
+    if (!user) return { categories: [], uncategorizedPages: [] };
+
+    // Clear nav cache for all campaigns this user belongs to
+    const userCampaigns = getUserCampaignsSafe(userId);
+    userCampaigns.forEach(uc => invalidateNavigationCache(uc.campaignId));
+
+    // Single-campaign user → primary campaign nav
+    if (!isMultiCampaignUser(user)) {
+      const primaryCampaignId = userCampaigns.length ? userCampaigns[0].campaignId : user.CampaignID;
+      if (primaryCampaignId) return getCampaignNavigation(primaryCampaignId);
+    }
+
+    // Multi-campaign user → categories per accessible campaign
+    const cacheKey = `NAVIGATION_MULTI_${userId}`;
+    const cached = scriptCache.get(cacheKey);
+    if (cached) return JSON.parse(cached);
+
+    const isSysAdmin = isTruthyFlag(user.IsAdmin);
+    const multiId = getOrCreateMultiCampaignId();
+
+    let accessibleCampaigns = [];
+    if (isSysAdmin) {
+      accessibleCampaigns = (readSheet(CAMPAIGNS_SHEET) || []).filter(c => c && c.ID && c.Name && c.ID !== multiId);
+    } else {
+      const campaignIds = userCampaigns.map(uc => uc.campaignId);
+      const all = readSheet(CAMPAIGNS_SHEET) || [];
+      accessibleCampaigns = all.filter(c => campaignIds.includes(c.ID));
+    }
+
+    const categories = accessibleCampaigns.sort((a, b) => (a.Name || '').localeCompare(b.Name || ''))
+      .map(c => ({
+        ID: `cat_multi_${c.ID}`, CampaignID: c.ID, CategoryName: c.Name,
+        CategoryIcon: MULTI_CAMPAIGN_ICON, SortOrder: 999, IsActive: true, pages: getCampaignPages(c.ID)
+      }));
+
+    const nav = { categories, uncategorizedPages: [] };
+    scriptCache.put(cacheKey, JSON.stringify(nav), CACHE_TTL_SEC);
+    return nav;
+  } catch (e) {
+    safeWriteError('clientGetNavigationForUser', e);
+    return { categories: [], uncategorizedPages: [] };
+  }
+}
+function isMultiCampaignUser(user) {
+  try {
+    if (!user) return false;
+    const multiId = getOrCreateMultiCampaignId();
+    return multiId && String(user.CampaignID || '') === String(multiId);
+  } catch (e) { safeWriteError('isMultiCampaignUser', e); return false; }
+}
+
+// ────────────────────────────────────────────────────────────────────────────
+// Utilities
+// ────────────────────────────────────────────────────────────────────────────
+function generateUniqueId() {
+  return 'cat_' + Utilities.getUuid().replace(/-/g, '').substring(0, 12);
+}
+function ok(msg = 'OK', extra = {}) {
+  return Object.assign({ success: true, message: msg, _refresh: true, refreshScopes: ['all'] }, extra);
+}
+function fail(msg, extra = {}) {
+  return Object.assign({ success: false, message: msg, _refresh: false }, extra);
+}
+function commitWrites() { try { SpreadsheetApp.flush(); } catch (_) { } }
+
+if (typeof getCampaignById !== 'function') {
+  function getCampaignById(campaignId) {
+    try { const c = readSheet(CAMPAIGNS_SHEET).find(x => x.ID === campaignId); return c || null; }
+    catch (e) { safeWriteError('getCampaignById', e); return null; }
+  }
+}
+if (typeof getAllRoles !== 'function') {
+  function getAllRoles() {
+    try { return readSheet(ROLES_SHEET); } catch (e) { safeWriteError('getAllRoles', e); return []; }
+  }
+}
+
+// ────────────────────────────────────────────────────────────────────────────
+/** Client-accessible setup & discovery wrappers */
+// ────────────────────────────────────────────────────────────────────────────
+if (typeof clientRunEnhancedDiscovery !== 'function') {
+  function clientRunEnhancedDiscovery() {
+    try { return enhancedAutoDiscoverAndSavePages({ force: true }); }
+    catch (e) { safeWriteError('clientRunEnhancedDiscovery', e); return { success: false, error: e.message }; }
+  }
+}
+function clientSetupEnhancedCategories() {
+  try { return setupEnhancedPageCategoriesForAllCampaigns(); }
+  catch (e) { safeWriteError('clientSetupEnhancedCategories', e); return { success: false, error: e.message }; }
+}
+function runEnhancedMainSetup() {
+  try {
+    const discovery = enhancedAutoDiscoverAndSavePages({ force: true });
+    if (!discovery.success) throw new Error(`Page discovery failed: ${discovery.error}`);
+
+    const categoriesResult = setupEnhancedPageCategoriesForAllCampaigns();
+
+    const campaigns = readSheet(CAMPAIGNS_SHEET) || [];
+    campaigns.forEach(c => invalidateNavigationCache(c.ID));
+    [PAGES_SHEET, CAMPAIGN_PAGES_SHEET, PAGE_CATEGORIES_SHEET, CAMPAIGNS_SHEET].forEach(invalidateCache);
+
+    return {
+      success: true,
+      discovery, categories: categoriesResult,
+      summary: {
+        totalPages: discovery.total, newPages: discovery.added, updatedPages: discovery.updated,
+        campaignsConfigured: categoriesResult.success,
+        categoriesAvailable: Object.keys(getEnhancedPageCategories()).length
+      }
+    };
+  } catch (e) {
+    safeWriteError('runEnhancedMainSetup', e);
+    return { success: false, error: e.message };
+  }
+}
+function clientRunEnhancedSetup() {
+  try { return runEnhancedMainSetup(); }
+  catch (e) { safeWriteError('clientRunEnhancedSetup', e); return { success: false, error: e.message }; }
+}
+function debugMultiCampaignSetup() {
+  try {
+    const multiId = getOrCreateMultiCampaignId();
+    const counts = {
+      campaigns: (readSheet(CAMPAIGNS_SHEET) || []).length,
+      pages: (readSheet(PAGES_SHEET) || []).length,
+      categories: (readSheet(PAGE_CATEGORIES_SHEET) || []).length,
+      campaignPages: (readSheet(CAMPAIGN_PAGES_SHEET) || []).length,
+      userCampaigns: (readSheet(USER_CAMPAIGNS_SHEET) || []).length,
+      multiCampaignId: multiId
+    };
+    return { success: true, counts };
+  } catch (e) { safeWriteError('debugMultiCampaignSetup', e); return { success: false, error: e.message }; }
+}
+function clientDebugMultiCampaignSetup() { return debugMultiCampaignSetup(); }
+
+// ────────────────────────────────────────────────────────────────────────────
+// Health & bootstrap
+// ────────────────────────────────────────────────────────────────────────────
+function setupMainSheets() {
+  try {
+    ensureSheetWithHeaders(USERS_SHEET, USERS_HEADERS);
+    ensureSheetWithHeaders(ROLES_SHEET, ROLES_HEADER);
+    ensureSheetWithHeaders(USER_ROLES_SHEET, USER_ROLES_HEADER);
+    ensureSheetWithHeaders(USER_CLAIMS_SHEET, CLAIMS_HEADERS);
+    ensureSheetWithHeaders(SESSIONS_SHEET, SESSIONS_HEADERS);
+
+    // Multi-campaign support
+    ensureSheetWithHeaders(USER_CAMPAIGNS_SHEET, USER_CAMPAIGNS_HEADERS);
+
+    // Chat system
+    ensureSheetWithHeaders(CHAT_GROUPS_SHEET, CHAT_GROUPS_HEADERS);
+    ensureSheetWithHeaders(CHAT_GROUP_MEMBERS_SHEET, CHAT_GROUP_MEMBERS_HEADERS);
+    ensureSheetWithHeaders(CHAT_CHANNELS_SHEET, CHAT_CHANNELS_HEADERS);
+    ensureSheetWithHeaders(CHAT_CHANNEL_MEMBERS_SHEET, CHAT_CHANNEL_MEMBERS_HEADERS);
+    ensureSheetWithHeaders(CHAT_MESSAGES_SHEET, CHAT_MESSAGES_HEADERS);
+    ensureSheetWithHeaders(CHAT_MESSAGE_REACTIONS_SHEET, CHAT_MESSAGE_REACTIONS_HEADERS);
+    ensureSheetWithHeaders(CHAT_USER_PREFERENCES_SHEET, CHAT_USER_PREFERENCES_HEADERS);
+    ensureSheetWithHeaders(CHAT_ANALYTICS_SHEET, CHAT_ANALYTICS_HEADERS);
+
+    // Campaign and page management
+    ensureSheetWithHeaders(CAMPAIGNS_SHEET, CAMPAIGNS_HEADERS);
+    ensureSheetWithHeaders(PAGES_SHEET, PAGES_HEADERS);
+    ensureSheetWithHeaders(CAMPAIGN_PAGES_SHEET, CAMPAIGN_PAGES_HEADERS);
+    ensureSheetWithHeaders(PAGE_CATEGORIES_SHEET, PAGE_CATEGORIES_HEADERS);
+    ensureSheetWithHeaders(CAMPAIGN_USER_PERMISSIONS_SHEET, CAMPAIGN_USER_PERMISSIONS_HEADERS);
+    ensureSheetWithHeaders(USER_MANAGERS_SHEET, getManagerUsersHeaders_());
+
+    // Logs and notifications
+    ensureSheetWithHeaders(DEBUG_LOGS_SHEET, DEBUG_LOGS_HEADERS);
+    ensureSheetWithHeaders(ERROR_LOGS_SHEET, ERROR_LOGS_HEADERS);
+    ensureSheetWithHeaders(NOTIFICATIONS_SHEET, NOTIFICATIONS_HEADERS);
+
+    // ✅ NEW: upgrade Users with HR/Benefits columns
+    ensureUsersBenefitsColumns_();
+
+    // Initialize enhanced system pages and icons
+    initializeEnhancedSystemPages();
+    enhancedAutoDiscoverAndSavePages({ minIntervalSec: 300 });
+    refreshAllPageIcons();
+    getOrCreateMultiCampaignId();
+
+    console.log('setupMainSheets completed with multi-campaign + benefits support');
+  } catch (e) {
+    console.error('setupMainSheets failed:', e);
+  }
+}
+
+function healthCheckMain() {
+  const results = {};
+  const specs = [
+    { name: USERS_SHEET, headers: USERS_HEADERS },
+    { name: ROLES_SHEET, headers: ROLES_HEADER },
+    { name: USER_ROLES_SHEET, headers: USER_ROLES_HEADER },
+    { name: USER_CLAIMS_SHEET, headers: CLAIMS_HEADERS },
+    { name: SESSIONS_SHEET, headers: SESSIONS_HEADERS },
+    { name: CHAT_GROUPS_SHEET, headers: CHAT_GROUPS_HEADERS },
+    { name: CHAT_GROUP_MEMBERS_SHEET, headers: CHAT_GROUP_MEMBERS_HEADERS },
+    { name: CHAT_CHANNELS_SHEET, headers: CHAT_CHANNELS_HEADERS },
+    { name: CHAT_CHANNEL_MEMBERS_SHEET, headers: CHAT_CHANNEL_MEMBERS_HEADERS },
+    { name: CHAT_MESSAGES_SHEET, headers: CHAT_MESSAGES_HEADERS },
+    { name: CHAT_MESSAGE_REACTIONS_SHEET, headers: CHAT_MESSAGE_REACTIONS_HEADERS },
+    { name: CHAT_USER_PREFERENCES_SHEET, headers: CHAT_USER_PREFERENCES_HEADERS },
+    { name: CHAT_ANALYTICS_SHEET, headers: CHAT_ANALYTICS_HEADERS },
+    { name: CAMPAIGNS_SHEET, headers: CAMPAIGNS_HEADERS },
+    { name: PAGES_SHEET, headers: PAGES_HEADERS },
+    { name: CAMPAIGN_PAGES_SHEET, headers: CAMPAIGN_PAGES_HEADERS },
+    { name: PAGE_CATEGORIES_SHEET, headers: PAGE_CATEGORIES_HEADERS },
+    { name: CAMPAIGN_USER_PERMISSIONS_SHEET, headers: CAMPAIGN_USER_PERMISSIONS_HEADERS },
+    { name: DEBUG_LOGS_SHEET, headers: DEBUG_LOGS_HEADERS },
+    { name: ERROR_LOGS_SHEET, headers: ERROR_LOGS_HEADERS },
+    { name: NOTIFICATIONS_SHEET, headers: NOTIFICATIONS_HEADERS },
+    { name: USER_MANAGERS_SHEET, headers: getManagerUsersHeaders_() },
+    { name: USER_CAMPAIGNS_SHEET, headers: USER_CAMPAIGNS_HEADERS }
+  ];
+  specs.forEach(({ name, headers }) => {
+    try {
+      const ss = SpreadsheetApp.getActiveSpreadsheet();
+      const sh = ss.getSheetByName(name);
+      if (!sh) { results[name] = { ok: false, message: 'Missing sheet' }; }
+      else {
+        const existing = sh.getRange(1, 1, 1, headers.length).getValues()[0];
+        const match = headers.every((h, i) => existing[i] === h);
+        results[name] = match ? { ok: true, message: 'OK' } : { ok: false, message: 'Header mismatch' };
+      }
+    } catch (e) { results[name] = { ok: false, message: `Error: ${e.message}` }; }
+  });
+  return results;
+}
+
+// ────────────────────────────────────────────────────────────────────────────
+// Banner
+// ────────────────────────────────────────────────────────────────────────────
+console.log('📦 MainUtilities.gs loaded (enhanced, collision-safe, multi-campaign ready)');
+console.log('🔧 Available: navigation, discovery, categories, manager-users, and setup utilities');
+console.log('🔧 Multi-campaign functions available:');
+console.log('   - getUserManagedCampaigns()');
+console.log('   - getUsersByCampaign()');
+console.log('   - userCanManageCampaign()');
+console.log('   - clientGetAvailableCampaigns()');
+console.log('   - clientMigrateLegacyUsers()');
+console.log('   - clientGetNavigationForUser()');
+console.log('   - clientGetCampaignNavigation()');
+console.log('   - clientRunEnhancedDiscovery() / clientSetupEnhancedCategories() / clientRunEnhancedSetup()');
+console.log('   - clientDebugMultiCampaignSetup()');