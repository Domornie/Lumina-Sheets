--- conflicted
+++ resolved
@@ -1,3320 +1,3306 @@
-/**
- * AttendanceService.gs - Complete Production Version
- * 
- * ACTUAL DATABASE STRUCTURE:
- * Columns: ID, Timestamp, User, DurationMin, State, Date, UserID, CreatedAt, UpdatedAt
- * 
- * CRITICAL: DurationMin column contains SECONDS despite the name!
- * Examples from your data:
- * - 5782 seconds = 1.6 hours (reasonable for a meeting)
- * - 30534 seconds = 8.5 hours (reasonable for a full work day)
- * - 3641 seconds = 1.0 hours (reasonable for available time)
- * 
- * Timestamp format: "9/28/2023, 8:38 AM"
- * Date format: "9/28/2023"
- * Timezone: Configurable via ATTENDANCE_TIMEZONE (defaults to script timezone)
- */
-
-/** @OnlyCurrentDoc */
-
-// ────────────────────────────────────────────────────────────────────────────
-// CONFIGURATION & CONSTANTS
-// ────────────────────────────────────────────────────────────────────────────
-
-const BILLABLE_STATES = ['Available', 'Administrative Work', 'Training', 'Meeting'];
-const NON_PRODUCTIVE_STATES = ['Break', 'Lunch'];
-const BILLABLE_DISPLAY_STATES = [...BILLABLE_STATES, 'Break'];
-const NON_PRODUCTIVE_DISPLAY_STATES = [...new Set([...NON_PRODUCTIVE_STATES, 'Break'])];
-
-// Resolve a safe global scope reference for Apps Script V8
-var GLOBAL_SCOPE = (typeof GLOBAL_SCOPE !== 'undefined') ? GLOBAL_SCOPE
-  : (typeof globalThis === 'object' && globalThis)
-    ? globalThis
-    : (typeof this === 'object' && this)
-      ? this
-      : {};
-
-// Time constants (working in seconds, since DurationMin column contains seconds)
-const DAILY_SHIFT_SECS = 8 * 3600;       // 8 hours in seconds
-const DAILY_BREAKS_SECS = 30 * 60;       // 30 minutes in seconds
-const DAILY_LUNCH_SECS = 30 * 60;        // 30 minutes in seconds
-const WEEKLY_OVERTIME_SECS = 40 * 3600;  // 40 hours in seconds
-
-// Primary attendance timezone configuration (defaults to script timezone)
-const ATTENDANCE_TIMEZONE = (typeof GLOBAL_SCOPE.ATTENDANCE_TIMEZONE === 'string' && GLOBAL_SCOPE.ATTENDANCE_TIMEZONE)
-  ? GLOBAL_SCOPE.ATTENDANCE_TIMEZONE
-  : (typeof Session !== 'undefined' && Session.getScriptTimeZone ? Session.getScriptTimeZone() : 'America/Jamaica');
-const ATTENDANCE_TIMEZONE_LABEL = (typeof GLOBAL_SCOPE.ATTENDANCE_TIMEZONE_LABEL === 'string' && GLOBAL_SCOPE.ATTENDANCE_TIMEZONE_LABEL)
-  ? GLOBAL_SCOPE.ATTENDANCE_TIMEZONE_LABEL
-  : 'Company Time';
-const ATTENDANCE_SHEET_NAME = (typeof GLOBAL_SCOPE.ATTENDANCE === 'string' && GLOBAL_SCOPE.ATTENDANCE)
-  ? GLOBAL_SCOPE.ATTENDANCE
-  : 'AttendanceLog';
-
-// Performance optimization constants
-const MAX_PROCESSING_TIME = 25000; // 25 seconds max execution time
-const CHUNK_SIZE = 1000; // Process data in chunks
-const CACHE_TTL_SHORT = 60; // 1 minute cache
-const CACHE_TTL_MEDIUM = 300; // 5 minute cache
-const LARGE_CACHE_CHUNK_SIZE = 90000; // stay below 100k Apps Script cache limit per entry
-const ATTENDANCE_CACHE_VERSION = 'v4';
-
-function cloneDate(value) {
-  if (value instanceof Date && !isNaN(value.getTime())) {
-    return new Date(value.getTime());
-  }
-  if (typeof value === 'number' && Number.isFinite(value)) {
-    const dateFromNumber = new Date(value);
-    return isNaN(dateFromNumber.getTime()) ? null : dateFromNumber;
-  }
-  return null;
-}
-
-function createDateInLocalTime(year, month, day, hour, minute, second) {
-  if (!Number.isFinite(year) || !Number.isFinite(month) || !Number.isFinite(day)) {
-    return null;
-  }
-
-  const safeHour = Number.isFinite(hour) ? hour : 0;
-  const safeMinute = Number.isFinite(minute) ? minute : 0;
-  const safeSecond = Number.isFinite(second) ? second : 0;
-
-  const date = new Date(year, month - 1, day, safeHour, safeMinute, safeSecond, 0);
-  return isNaN(date.getTime()) ? null : date;
-}
-
-function normalizeDateValue(value) {
-  if (value == null) return null;
-
-  const cloned = cloneDate(value);
-  if (cloned) {
-    return cloned;
-  }
-
-  if (typeof value === 'string') {
-    const trimmed = value.trim();
-    if (!trimmed) {
-      return null;
-    }
-
-    const isoDateOnlyMatch = trimmed.match(/^([0-9]{4})-([0-9]{1,2})-([0-9]{1,2})$/);
-    if (isoDateOnlyMatch) {
-      const year = Number(isoDateOnlyMatch[1]);
-      const month = Number(isoDateOnlyMatch[2]);
-      const day = Number(isoDateOnlyMatch[3]);
-      const localDate = createDateInLocalTime(year, month, day, 0, 0, 0);
-      if (localDate) {
-        return localDate;
-      }
-    }
-
-    const isoDateTimeMatch = trimmed.match(/^([0-9]{4})-([0-9]{1,2})-([0-9]{1,2})[ T]([0-9]{1,2}):([0-9]{2})(?::([0-9]{2}))?$/);
-    if (isoDateTimeMatch) {
-      const year = Number(isoDateTimeMatch[1]);
-      const month = Number(isoDateTimeMatch[2]);
-      const day = Number(isoDateTimeMatch[3]);
-      const hour = Number(isoDateTimeMatch[4]);
-      const minute = Number(isoDateTimeMatch[5]);
-      const second = isoDateTimeMatch[6] ? Number(isoDateTimeMatch[6]) : 0;
-      const localDateTime = createDateInLocalTime(year, month, day, hour, minute, second);
-      if (localDateTime) {
-        return localDateTime;
-      }
-    }
-
-    const slashFormatMatch = trimmed.match(/^([0-9]{1,2})\/([0-9]{1,2})\/([0-9]{4})(?:[ ,T]+([0-9]{1,2}):([0-9]{2})(?::([0-9]{2}))?\s*(AM|PM)?)?$/i);
-    if (slashFormatMatch) {
-      const month = Number(slashFormatMatch[1]);
-      const day = Number(slashFormatMatch[2]);
-      const year = Number(slashFormatMatch[3]);
-      let hour = slashFormatMatch[4] ? Number(slashFormatMatch[4]) : 0;
-      const minute = slashFormatMatch[5] ? Number(slashFormatMatch[5]) : 0;
-      const second = slashFormatMatch[6] ? Number(slashFormatMatch[6]) : 0;
-      const meridiem = slashFormatMatch[7] ? slashFormatMatch[7].toUpperCase() : '';
-
-      if (meridiem === 'PM' && hour < 12) {
-        hour += 12;
-      }
-      if (meridiem === 'AM' && hour === 12) {
-        hour = 0;
-      }
-
-      const localFromSlash = createDateInLocalTime(year, month, day, hour, minute, second);
-      if (localFromSlash) {
-        return localFromSlash;
-      }
-    }
-
-    const parsed = Date.parse(trimmed);
-    if (!Number.isNaN(parsed)) {
-      const dateFromParse = new Date(parsed);
-      return isNaN(dateFromParse.getTime()) ? null : dateFromParse;
-    }
-
-    const cleaned = trimmed.replace(/,/g, '');
-    const parsedCleaned = Date.parse(cleaned);
-    if (!Number.isNaN(parsedCleaned)) {
-      const cleanedDate = new Date(parsedCleaned);
-      return isNaN(cleanedDate.getTime()) ? null : cleanedDate;
-    }
-  }
-
-  return null;
-}
-
-function toIsoDateString(date) {
-  if (!(date instanceof Date) || isNaN(date.getTime())) {
-    return '';
-  }
-
-  const year = date.getFullYear();
-  const month = String(date.getMonth() + 1).padStart(2, '0');
-  const day = String(date.getDate()).padStart(2, '0');
-  return `${year}-${month}-${day}`;
-}
-
-function toIsoDayOfWeek(date) {
-  if (!(date instanceof Date) || isNaN(date.getTime())) {
-    return undefined;
-  }
-
-  const jsDay = date.getDay();
-  return jsDay === 0 ? 7 : jsDay;
-}
-
-function coerceDurationSeconds(value) {
-  if (typeof value === 'number' && Number.isFinite(value)) {
-    return value;
-  }
-
-  if (typeof value === 'string') {
-    const parsed = parseFloat(value);
-    if (!Number.isNaN(parsed) && Number.isFinite(parsed)) {
-      return parsed;
-    }
-  }
-
-  return 0;
-}
-
-function readLargeCache(cache, baseKey) {
-  try {
-    const metaRaw = cache.get(`${baseKey}::meta`);
-    if (!metaRaw) return null;
-
-    const meta = JSON.parse(metaRaw);
-    if (!meta || meta.version !== ATTENDANCE_CACHE_VERSION || typeof meta.chunks !== 'number') {
-      return null;
-    }
-
-    if (typeof meta.timestamp === 'number' && (Date.now() - meta.timestamp) > CACHE_TTL_MEDIUM * 1000) {
-      return null;
-    }
-
-    const parts = [];
-    for (let i = 0; i < meta.chunks; i++) {
-      const part = cache.get(`${baseKey}::part::${i}`);
-      if (!part) {
-        return null;
-      }
-      parts.push(part);
-    }
-
-    const payload = parts.join('');
-    return JSON.parse(payload);
-  } catch (err) {
-    try {
-      console.warn('Large cache read failed:', err);
-    } catch (_) {}
-    return null;
-  }
-}
-
-function writeLargeCache(cache, baseKey, value, ttlSeconds) {
-  try {
-    const payload = JSON.stringify(value);
-    const chunks = [];
-    for (let offset = 0; offset < payload.length; offset += LARGE_CACHE_CHUNK_SIZE) {
-      chunks.push(payload.substring(offset, offset + LARGE_CACHE_CHUNK_SIZE));
-    }
-
-    const meta = JSON.stringify({
-      version: ATTENDANCE_CACHE_VERSION,
-      chunks: chunks.length,
-      timestamp: Date.now()
-    });
-
-    cache.put(`${baseKey}::meta`, meta, ttlSeconds);
-
-    chunks.forEach((chunk, index) => {
-      cache.put(`${baseKey}::part::${index}`, chunk, ttlSeconds);
-    });
-  } catch (err) {
-    try {
-      console.warn('Large cache write failed:', err);
-    } catch (_) {}
-  }
-}
-
-function resolveAttendanceSpreadsheet() {
-  if (typeof getIBTRSpreadsheet === 'function') {
-    try {
-      const ss = getIBTRSpreadsheet();
-      if (ss) {
-        return ss;
-      }
-    } catch (err) {
-      try {
-        console.warn('getIBTRSpreadsheet() failed, attempting SpreadsheetApp fallback', err);
-      } catch (_) {}
-    }
-  }
-
-  if (typeof SpreadsheetApp !== 'undefined') {
-    try {
-      if (typeof GLOBAL_SCOPE.CAMPAIGN_SPREADSHEET_ID === 'string' && GLOBAL_SCOPE.CAMPAIGN_SPREADSHEET_ID) {
-        return SpreadsheetApp.openById(GLOBAL_SCOPE.CAMPAIGN_SPREADSHEET_ID);
-      }
-    } catch (openErr) {
-      try {
-        console.warn('SpreadsheetApp.openById fallback failed:', openErr);
-      } catch (_) {}
-    }
-
-    if (typeof SpreadsheetApp.getActiveSpreadsheet === 'function') {
-      return SpreadsheetApp.getActiveSpreadsheet();
-    }
-  }
-
-  throw new Error('Unable to resolve attendance spreadsheet. Ensure IBTRUtilities is loaded.');
-}
-
-
-// ────────────────────────────────────────────────────────────────────────────
-// RPC WITH TIMEOUT PROTECTION
-// ────────────────────────────────────────────────────────────────────────────
-
-function rpc(label, fn, fallback, maxTime = 20000) {
-  const startTime = Date.now();
-
-  try {
-    if (Date.now() - startTime > maxTime * 0.8) {
-      console.warn(`${label}: Approaching timeout, using fallback`);
-      return (typeof fallback === 'function') ? fallback() : fallback;
-    }
-
-    const res = fn();
-    return res;
-  } catch (err) {
-    const elapsed = Date.now() - startTime;
-    if (elapsed > maxTime * 0.9) {
-      console.warn(`${label}: Timeout after ${elapsed}ms, using fallback`);
-    } else {
-      console.error(`${label} error:`, err);
-    }
-    return (typeof fallback === 'function') ? fallback(err) : fallback;
-  }
-}
-
-// ────────────────────────────────────────────────────────────────────────────
-// MAIN DATA FETCHING
-// ────────────────────────────────────────────────────────────────────────────
-
-// In AttendanceService.gs, update the fetchAllAttendanceRows function around line 100-150
-function fetchAllAttendanceRows() {
-  return rpc('fetchAllAttendanceRows', () => {
-    const CACHE_KEY = 'ATTENDANCE_ROWS_CACHE_FINAL_V4';
-
-    // Try cache first
-    try {
-      const cache = CacheService.getScriptCache();
-      const cached = readLargeCache(cache, CACHE_KEY);
-      if (cached && cached.timestamp && Array.isArray(cached.rows)) {
-        console.log('Using cached attendance data');
-        const mapped = cached.rows.map(row => {
-          const timestampMsRaw = typeof row.t === 'number' ? row.t : parseFloat(row.t);
-          const timestampMs = Number.isFinite(timestampMsRaw) ? timestampMsRaw : undefined;
-          const timestamp = typeof timestampMs === 'number' ? new Date(timestampMs) : null;
-          let dateMs = typeof row.dm === 'number' && Number.isFinite(row.dm) ? row.dm : undefined;
-          if (!Number.isFinite(dateMs) && timestamp instanceof Date && !isNaN(timestamp.getTime())) {
-            const fallbackDate = createDateInLocalTime(
-              timestamp.getFullYear(),
-              timestamp.getMonth() + 1,
-              timestamp.getDate(),
-              0,
-              0,
-              0
-            );
-            dateMs = (fallbackDate instanceof Date && !isNaN(fallbackDate.getTime())) ? fallbackDate.getTime() : undefined;
-          }
-          const durationSec = coerceDurationSeconds(row.d);
-          let dayOfWeek = typeof row.dow === 'number' && Number.isFinite(row.dow)
-            ? row.dow
-            : undefined;
-
-          const cachedDate = normalizeDateValue(row.ds);
-          if (!dayOfWeek && cachedDate) {
-            dayOfWeek = toIsoDayOfWeek(cachedDate);
-          }
-
-          const dateString = (typeof row.ds === 'string' && row.ds)
-            ? row.ds
-            : (cachedDate ? toIsoDateString(cachedDate) : '');
-
-          const isWeekend = typeof row.w === 'boolean'
-            ? row.w
-            : (typeof dayOfWeek === 'number' ? dayOfWeek >= 6 : undefined);
-
-          return {
-            timestamp,
-            timestampMs,
-            dateMs,
-            user: row.u,
-            state: row.s,
-            durationSec,
-            durationMin: durationSec / 60,
-            durationHours: durationSec / 3600,
-            dateString,
-            dayOfWeek,
-            isWeekend
-          };
-        });
-
-        mapped.sort((a, b) => ensureComparableMs(a) - ensureComparableMs(b));
-        return mapped;
-      }
-    } catch (e) {
-      console.warn('Cache read failed:', e);
-    }
-
-    const ss = resolveAttendanceSpreadsheet();
-    const sheet = ss.getSheetByName(ATTENDANCE_SHEET_NAME);
-    if (!sheet) {
-      console.warn(`Attendance sheet "${ATTENDANCE_SHEET_NAME}" not found in IBTR spreadsheet.`);
-      return [];
-    }
-
-    const values = sheet.getDataRange().getValues();
-    if (values.length < 2) return [];
-
-    const headers = values[0].map(h => h.toString().trim());
-    const timestampIdx = headers.indexOf('Timestamp');
-    const userIdx = headers.indexOf('User');
-    const stateIdx = headers.indexOf('State');
-    const durationIdx = headers.indexOf('DurationMin');
-    const dateIdx = headers.indexOf('Date');
-
-    if (timestampIdx < 0 || userIdx < 0 || stateIdx < 0 || durationIdx < 0) {
-      throw new Error('Required columns not found');
-    }
-
-    const out = [];
-    const startTime = Date.now();
-
-    for (let i = 1; i < values.length; i += CHUNK_SIZE) {
-      if (Date.now() - startTime > MAX_PROCESSING_TIME * 0.8) {
-        console.warn('Processing timeout approaching, stopping at row', i);
-        break;
-      }
-
-      const chunk = values.slice(i, Math.min(i + CHUNK_SIZE, values.length));
-
-      chunk.forEach((row, rowIndex) => {
-        try {
-          const timestampVal = row[timestampIdx];
-          const timestamp = normalizeDateValue(timestampVal);
-          if (!(timestamp instanceof Date) || isNaN(timestamp.getTime())) {
-            console.warn(`Row ${i + rowIndex}: Could not parse timestamp:`, timestampVal);
-            return;
-          }
-
-          const durationSeconds = coerceDurationSeconds(row[durationIdx]);
-          const user = String(row[userIdx] || '').trim();
-          const state = String(row[stateIdx] || '').trim();
-
-          if (!user || !state) {
-            console.warn(`Row ${i + rowIndex}: Missing user or state:`, { user, state });
-            return;
-          }
-
-          const timestampMs = timestamp.getTime();
-
-          let dateBasis = null;
-          if (dateIdx >= 0) {
-            dateBasis = normalizeDateValue(row[dateIdx]);
-          }
-          if (!(dateBasis instanceof Date) || isNaN(dateBasis.getTime())) {
-            dateBasis = new Date(timestampMs);
-          }
-
-          const dateString = toIsoDateString(dateBasis);
-          const dayOfWeek = toIsoDayOfWeek(dateBasis);
-          const isWeekend = typeof dayOfWeek === 'number' ? dayOfWeek >= 6 : undefined;
-          const dateStart = createDateInLocalTime(
-            dateBasis.getFullYear(),
-            dateBasis.getMonth() + 1,
-            dateBasis.getDate(),
-            0,
-            0,
-            0
-          );
-          const dateMs = (dateStart instanceof Date && !isNaN(dateStart.getTime())) ? dateStart.getTime() : undefined;
-
-          out.push({
-            timestamp,
-            timestampMs,
-            dateMs,
-            user,
-            state,
-            durationSec: durationSeconds,
-            durationMin: durationSeconds / 60,
-            durationHours: durationSeconds / 3600,
-            dateString,
-            dayOfWeek,
-            isWeekend
-          });
-        } catch (rowError) {
-          console.error(`Error processing row ${i + rowIndex}:`, rowError, row);
-        }
-      });
-    }
-
-    console.log(`Processed ${out.length} attendance records with enhanced timezone handling`);
-    
-    // Cache the results (serialize timestamps for storage)
-    try {
-      const cache = CacheService.getScriptCache();
-      const rowsForCache = out.map(row => ({
-        t: row.timestamp.getTime(),
-        u: row.user,
-        s: row.state,
-        d: row.durationSec,
-        ds: row.dateString,
-        dow: row.dayOfWeek,
-        w: typeof row.isWeekend === 'boolean' ? row.isWeekend : undefined,
-        dm: Number.isFinite(row.dateMs) ? row.dateMs : undefined
-      }));
-
-      writeLargeCache(cache, CACHE_KEY, {
-        timestamp: Date.now(),
-        rows: rowsForCache
-      }, CACHE_TTL_MEDIUM);
-    } catch (e) {
-      console.warn('Cache write failed:', e);
-    }
-
-    out.sort((a, b) => ensureComparableMs(a) - ensureComparableMs(b));
-
-    return out;
-  }, []);
-}
-
-function ensureTimestampMs(row) {
-  if (!row || typeof row !== 'object') {
-    return NaN;
-  }
-
-  if (typeof row.timestampMs === 'number' && !isNaN(row.timestampMs)) {
-    return row.timestampMs;
-  }
-
-  let timestamp = row.timestamp;
-  if (!(timestamp instanceof Date) || isNaN(timestamp.getTime())) {
-    timestamp = new Date(timestamp);
-  }
-
-  if (!(timestamp instanceof Date) || isNaN(timestamp.getTime())) {
-    return NaN;
-  }
-
-  const ms = timestamp.getTime();
-  row.timestamp = timestamp;
-  row.timestampMs = ms;
-  return ms;
-}
-
-function ensureDateMs(row) {
-  if (!row || typeof row !== 'object') {
-    return NaN;
-  }
-
-  if (typeof row.dateMs === 'number' && Number.isFinite(row.dateMs)) {
-    return row.dateMs;
-  }
-
-  const dateSource = row.dateString ? normalizeDateValue(row.dateString) : null;
-  if (!(dateSource instanceof Date) || isNaN(dateSource.getTime())) {
-    return NaN;
-  }
-
-  const localStart = createDateInLocalTime(
-    dateSource.getFullYear(),
-    dateSource.getMonth() + 1,
-    dateSource.getDate(),
-    0,
-    0,
-    0
-  );
-
-  if (!(localStart instanceof Date) || isNaN(localStart.getTime())) {
-    return NaN;
-  }
-
-  const ms = localStart.getTime();
-  row.dateMs = ms;
-  return ms;
-}
-
-function ensureComparableMs(row) {
-  const timestampMs = ensureTimestampMs(row);
-  if (Number.isFinite(timestampMs)) {
-    return timestampMs;
-  }
-
-  return ensureDateMs(row);
-}
-
-// ────────────────────────────────────────────────────────────────────────────
-// ANALYTICS ENGINE
-// ────────────────────────────────────────────────────────────────────────────
-
-function getAttendanceAnalyticsByPeriod(granularity, periodId, agentFilter, policyOptions) {
-  return rpc('getAttendanceAnalyticsByPeriod', () => {
-    const startTime = Date.now();
-    const TIME_BUDGET_MS = Math.min(MAX_PROCESSING_TIME - 2000, 20000);
-    console.log(`Analytics request: ${granularity}, ${periodId}, ${agentFilter || 'all'}`);
-
-    if (!periodId) {
-      throw new Error('Period ID is required');
-    }
-
-    const hourPolicy = normalizeHourPolicy(policyOptions);
-    const CACHE_KEY = `ANALYTICS_FINAL_${granularity}_${periodId}_${agentFilter || 'all'}_${hourPolicy.cacheKey}`;
-
-    // Try cache first
-    try {
-      const cached = CacheService.getScriptCache().get(CACHE_KEY);
-      if (cached) {
-        const data = JSON.parse(cached);
-        if (data.timestamp && (Date.now() - data.timestamp) < CACHE_TTL_SHORT * 1000) {
-          console.log('Using cached analytics');
-          return data.analytics;
-        }
-      }
-    } catch (e) {
-      console.warn('Analytics cache read failed:', e);
-    }
-
-    let periodStart, periodEnd;
-    try {
-      [periodStart, periodEnd] = derivePeriodBounds(granularity, periodId);
-    } catch (e) {
-      throw new Error(`Invalid period: ${granularity} ${periodId}`);
-    }
-
-    const periodStartMs = periodStart.getTime();
-    const periodEndMs = periodEnd.getTime();
-    const periodStartDate = createDateInLocalTime(
-      periodStart.getFullYear(),
-      periodStart.getMonth() + 1,
-      periodStart.getDate(),
-      0,
-      0,
-      0
-    );
-    const periodEndDate = createDateInLocalTime(
-      periodEnd.getFullYear(),
-      periodEnd.getMonth() + 1,
-      periodEnd.getDate(),
-      0,
-      0,
-      0
-    );
-    const periodStartDateMs = (periodStartDate instanceof Date && !isNaN(periodStartDate.getTime()))
-      ? periodStartDate.getTime()
-      : periodStartMs;
-    const periodEndDateMs = (periodEndDate instanceof Date && !isNaN(periodEndDate.getTime()))
-      ? periodEndDate.getTime()
-      : periodEndMs;
-
-    const allRows = fetchAllAttendanceRows();
-    const normalizedAgentFilter = agentFilter ? String(agentFilter).trim() : '';
-
-    const summary = {};
-    const stateDuration = {};
-    const seedStates = [...new Set([...BILLABLE_STATES, ...NON_PRODUCTIVE_STATES])];
-    seedStates.forEach(state => {
-      summary[state] = 0;
-      stateDuration[state] = 0;
-    });
-
-    const filteredRows = [];
-    const userComplianceMap = new Map();
-    const userDayMetrics = new Map();
-    const topSeconds = new Map();
-    const dailyMap = new Map();
-    const uniqueUsers = new Set();
-    const feedBuffer = [];
-    const FEED_LIMIT = 10;
-
-    let totalBillableSecs = 0;
-    let totalRowsConsidered = 0;
-
-    const managerDirectory = buildManagerDirectory_();
-
-    const registerFeedRow = (row, timestampMs) => {
-      if (!timestampMs) return;
-      if (feedBuffer.length < FEED_LIMIT) {
-        feedBuffer.push({ row, timestampMs });
-        feedBuffer.sort((a, b) => b.timestampMs - a.timestampMs);
-        return;
-      }
-
-      const last = feedBuffer[feedBuffer.length - 1];
-      if (last.timestampMs >= timestampMs) {
-        return;
-      }
-
-      feedBuffer[feedBuffer.length - 1] = { row, timestampMs };
-      feedBuffer.sort((a, b) => b.timestampMs - a.timestampMs);
-    };
-
-    let exceededTimeBudget = false;
-    let scannedRows = 0;
-
-    const loopStart = 0;
-    const loopEnd = allRows.length - 1;
-    const safePeriodStartMs = Number.isFinite(periodStartMs) ? periodStartMs : Number.POSITIVE_INFINITY;
-    const safePeriodDateStartMs = Number.isFinite(periodStartDateMs) ? periodStartDateMs : Number.POSITIVE_INFINITY;
-    const lowerBoundMs = Math.min(safePeriodStartMs, safePeriodDateStartMs);
-
-    for (let idx = loopEnd; idx >= loopStart; idx--) {
-      if (!exceededTimeBudget && scannedRows > 0 && (scannedRows % 250 === 0)) {
-        if ((Date.now() - startTime) > TIME_BUDGET_MS) {
-          console.warn('Analytics processing time budget exceeded after scanning', scannedRows, 'rows. Returning snapshot.');
-          exceededTimeBudget = true;
-          break;
-        }
-      }
-
-      const row = allRows[idx];
-      if (!row) continue;
-      scannedRows++;
-
-      const comparableMs = ensureComparableMs(row);
-      if (Number.isFinite(comparableMs) && comparableMs < lowerBoundMs) {
-        break;
-      }
-
-      const timestampMs = ensureTimestampMs(row);
-      const dateMs = ensureDateMs(row);
-
-      const hasTimestampMatch = Number.isFinite(timestampMs)
-        ? (timestampMs >= periodStartMs && timestampMs <= periodEndMs)
-        : false;
-      const hasDateMatch = Number.isFinite(dateMs)
-        ? (dateMs >= periodStartDateMs && dateMs <= periodEndDateMs)
-        : false;
-
-      if (!hasTimestampMatch && !hasDateMatch) {
-        continue;
-      }
-
-      const effectiveTimestampMs = Number.isFinite(timestampMs)
-        ? timestampMs
-        : (Number.isFinite(dateMs) ? dateMs : undefined);
-
-      const timestamp = row.timestamp instanceof Date
-        ? row.timestamp
-        : (Number.isFinite(effectiveTimestampMs) ? new Date(effectiveTimestampMs) : null);
-
-      if (!(timestamp instanceof Date) || isNaN(timestamp.getTime())) {
-        continue;
-      }
-
-      if (normalizedAgentFilter && row.user !== normalizedAgentFilter) {
-        continue;
-      }
-
-
-      totalRowsConsidered++;
-
-      const state = row.state || '';
-      const durationSec = typeof row.durationSec === 'number' ? row.durationSec : parseFloat(row.durationSec) || 0;
-
-      const dayOfWeek = (typeof row.dayOfWeek === 'number' && !isNaN(row.dayOfWeek))
-        ? row.dayOfWeek
-        : getAttendanceDayOfWeek(timestamp);
-      const dateKey = row.dateString || Utilities.formatDate(timestamp, ATTENDANCE_TIMEZONE, 'yyyy-MM-dd');
-      const isWeekend = typeof row.isWeekend === 'boolean' ? row.isWeekend : (dayOfWeek >= 6);
-
-      uniqueUsers.add(row.user);
-
-      summary[state] = (summary[state] || 0) + 1;
-      stateDuration[state] = (stateDuration[state] || 0) + durationSec;
-
-      const compliance = (() => {
-        if (!userComplianceMap.has(row.user)) {
-          userComplianceMap.set(row.user, {
-            weekdayBillableSecs: 0,
-            weekendBillableSecs: 0,
-            breakSecs: 0,
-            breakWeekdaySecs: 0,
-            breakWeekendSecs: 0,
-            lunchSecs: 0,
-            breakCreditSecs: 0,
-            breakCreditWeekdaySecs: 0,
-            breakCreditWeekendSecs: 0,
-            lunchAdjustmentSecs: 0,
-            lunchAdjustmentWeekdaySecs: 0,
-            lunchAdjustmentWeekendSecs: 0
-          });
-        }
-        return userComplianceMap.get(row.user);
-      })();
-
-      if (state === 'Break') {
-        compliance.breakSecs += durationSec;
-        if (isWeekend) {
-          compliance.breakWeekendSecs += durationSec;
-        } else {
-          compliance.breakWeekdaySecs += durationSec;
-        }
-      } else if (state === 'Lunch') {
-        compliance.lunchSecs += durationSec;
-      }
-
-      if (BILLABLE_STATES.includes(state)) {
-        if (dayOfWeek >= 1 && dayOfWeek <= 5) {
-          compliance.weekdayBillableSecs += durationSec;
-          topSeconds.set(row.user, (topSeconds.get(row.user) || 0) + durationSec);
-        } else {
-          compliance.weekendBillableSecs += durationSec;
-        }
-
-        totalBillableSecs += durationSec;
-
-        if (!dailyMap.has(dateKey)) {
-          dailyMap.set(dateKey, { onWorkSecs: 0, lateCount: 0 });
-        }
-        dailyMap.get(dateKey).onWorkSecs += durationSec;
-      }
-
-      const userDayKey = `${row.user || ''}|${dateKey}`;
-      if (!userDayMetrics.has(userDayKey)) {
-        userDayMetrics.set(userDayKey, {
-          user: row.user,
-          dateKey,
-          prod: 0,
-          break: 0,
-          lunch: 0,
-          isWeekend
-        });
-      }
-
-      const metrics = userDayMetrics.get(userDayKey);
-      if (metrics && typeof metrics.isWeekend !== 'boolean') {
-        metrics.isWeekend = isWeekend;
-      }
-      if (BILLABLE_STATES.includes(state)) {
-        metrics.prod += durationSec;
-      } else if (state === 'Break') {
-        metrics.break += durationSec;
-      } else if (state === 'Lunch') {
-        metrics.lunch += durationSec;
-      }
-
-      const sanitizedRow = {
-        timestampMs: effectiveTimestampMs,
-        user: row.user,
-        state,
-        durationSec,
-        dateString: dateKey
-      };
-      filteredRows.push(sanitizedRow);
-      if (!exceededTimeBudget) {
-        registerFeedRow(sanitizedRow, effectiveTimestampMs);
-      }
-    }
-
-    filteredRows.reverse();
-
-    console.log(`Filtered ${totalRowsConsidered} records from ${allRows.length} total (scanned ${scannedRows})`);
-
-    if (exceededTimeBudget) {
-      return createBasicAnalytics(filteredRows, granularity, periodId, agentFilter, periodStart, periodEnd, managerDirectory);
-    }
-
-    if (Date.now() - startTime > MAX_PROCESSING_TIME * 0.6) {
-      console.warn('Approaching timeout, returning basic analytics snapshot');
-      return createBasicAnalytics(filteredRows, granularity, periodId, agentFilter, periodStart, periodEnd, managerDirectory);
-    }
-
-    let violationDays = 0;
-    const userWeekdayCapped = new Map();
-    const userWeekendCapped = new Map();
-    const userTotalCapped = new Map();
-    const dailyCappedTotals = new Map();
-    let cappedBillableSecs = 0;
-    let totalOvertimeSecs = 0;
-    let totalBreakCreditSecs = 0;
-    let totalLunchAdjustmentSecs = 0;
-
-    userDayMetrics.forEach(metrics => {
-      const breakOver = calculateBreakOverageSecs(metrics.break);
-      const breakCredit = calculateBreakCreditSecs(metrics.break);
-      const lunchAdjustment = calculateLunchAdjustmentSecs(metrics.lunch);
-      const lunchOver = calculateLunchOverageSecs(metrics.lunch);
-
-      if (breakOver > 0 || lunchOver > 0) {
-        violationDays++;
-      }
-
-      const effectiveProd = Math.min(metrics.prod, hourPolicy.effectiveCapSeconds);
-      const overtime = Math.max(0, effectiveProd - (hourPolicy.baseCapHours * 3600));
-
-      cappedBillableSecs += effectiveProd;
-      totalOvertimeSecs += overtime;
-      totalBreakCreditSecs += breakCredit;
-      totalLunchAdjustmentSecs += lunchAdjustment;
-
-      const compliance = userComplianceMap.get(metrics.user);
-      if (compliance) {
-        compliance.breakCreditSecs += breakCredit;
-        compliance.lunchAdjustmentSecs += lunchAdjustment;
-        if (metrics.isWeekend) {
-          compliance.breakCreditWeekendSecs += breakCredit;
-          compliance.lunchAdjustmentWeekendSecs += lunchAdjustment;
-        } else {
-          compliance.breakCreditWeekdaySecs += breakCredit;
-          compliance.lunchAdjustmentWeekdaySecs += lunchAdjustment;
-        }
-      }
-
-      const userKey = metrics.user;
-      const targetMap = metrics.isWeekend ? userWeekendCapped : userWeekdayCapped;
-      targetMap.set(userKey, (targetMap.get(userKey) || 0) + effectiveProd);
-      userTotalCapped.set(userKey, (userTotalCapped.get(userKey) || 0) + effectiveProd);
-
-      dailyCappedTotals.set(metrics.dateKey, (dailyCappedTotals.get(metrics.dateKey) || 0) + effectiveProd);
-    });
-
-    dailyMap.forEach((metrics, dayKey) => {
-      metrics.onWorkSecs = dailyCappedTotals.get(dayKey) || 0;
-    });
-
-    const breakSecs = stateDuration['Break'] || 0;
-    const lunchSecs = stateDuration['Lunch'] || 0;
-    const rawBillableSecs = totalBillableSecs;
-    const effectiveBillableSecs = Math.min(cappedBillableSecs, rawBillableSecs);
-    const adjustedBillableSecs = Math.max(0, effectiveBillableSecs + totalBreakCreditSecs + totalLunchAdjustmentSecs);
-    const billableWithBreakSecs = adjustedBillableSecs;
-    const totalBillableHours = Math.round((adjustedBillableSecs / 3600) * 100) / 100;
-    const totalNonProductiveHours = Math.round(((breakSecs + lunchSecs) / 3600) * 100) / 100;
-
-    const billableBreakdown = buildHourBreakdown(BILLABLE_DISPLAY_STATES, stateDuration);
-    const nonProductiveBreakdown = buildHourBreakdown(NON_PRODUCTIVE_DISPLAY_STATES, stateDuration);
-
-    const userCompliance = Array.from(userComplianceMap.entries()).map(([user, stats]) => {
-      const weekdayBillable = userWeekdayCapped.get(user) || 0;
-      const weekendBillable = userWeekendCapped.get(user) || 0;
-      const breakCreditWeekday = stats.breakCreditWeekdaySecs || 0;
-      const breakCreditWeekend = stats.breakCreditWeekendSecs || 0;
-      const lunchAdjustmentWeekday = stats.lunchAdjustmentWeekdaySecs || 0;
-      const lunchAdjustmentWeekend = stats.lunchAdjustmentWeekendSecs || 0;
-      const availableWeekdaySecs = Math.max(0, weekdayBillable + breakCreditWeekday + lunchAdjustmentWeekday);
-      const availableWeekendSecs = Math.max(0, weekendBillable + breakCreditWeekend + lunchAdjustmentWeekend);
-<<<<<<< HEAD
-      const baseBillableSecs = Math.max(0, weekdayBillable + weekendBillable);
-      const breakCreditTotalSecs = Math.max(0, breakCreditWeekday + breakCreditWeekend);
-      const lunchAdjustmentTotalSecs = lunchAdjustmentWeekday + lunchAdjustmentWeekend;
-      const adjustedBillableSecs = Math.max(0, baseBillableSecs + breakCreditTotalSecs + lunchAdjustmentTotalSecs);
-=======
->>>>>>> e2005e64
-
-      return {
-        user,
-        availableSecsWeekday: availableWeekdaySecs,
-        availableLabelWeekday: formatSecsAsHhMm(availableWeekdaySecs),
-        weekendSecs: availableWeekendSecs,
-        weekendLabel: formatSecsAsHhMm(availableWeekendSecs),
-        baseBillableSecs,
-        breakCreditSecs: breakCreditTotalSecs,
-        lunchAdjustmentSecs: lunchAdjustmentTotalSecs,
-        adjustedBillableSecs,
-        breakSecs: stats.breakSecs,
-        breakLabel: formatSecsAsHhMm(stats.breakSecs),
-        lunchSecs: stats.lunchSecs,
-        lunchLabel: formatSecsAsHhMm(stats.lunchSecs),
-        exceededLunchDays: Math.floor(stats.lunchSecs / DAILY_LUNCH_SECS),
-        exceededBreakDays: Math.floor(stats.breakSecs / DAILY_BREAKS_SECS),
-        exceededWeeklyCount: 0
-      };
-    });
-
-    const weekdaysInPeriod = countWeekdaysInclusive(periodStart, periodEnd);
-    const expectedCapacitySecs = weekdaysInPeriod * DAILY_SHIFT_SECS;
-
-    const top5Attendance = Array.from(userTotalCapped.entries())
-      .map(([user, secs]) => ({
-        user,
-        percentage: expectedCapacitySecs > 0 ? Math.min(Math.round((secs / expectedCapacitySecs) * 100), 100) : 0
-      }))
-      .filter(entry => !isManagerPerson_(entry.user, managerDirectory))
-      .sort((a, b) => b.percentage - a.percentage)
-      .slice(0, 5);
-
-    const totalOvertimeHours = Math.round((totalOvertimeSecs / 3600) * 100) / 100;
-
-    const attendanceStats = [{
-      periodLabel: periodId,
-      OnWork: Math.round((billableWithBreakSecs / 3600) * 100) / 100,
-      OverTime: totalOvertimeHours,
-      Leave: 0,
-      EarlyEntry: 0,
-      Late: 0,
-      Absent: 0,
-      EarlyOut: 0
-    }];
-
-    const attendanceFeed = feedBuffer
-      .sort((a, b) => b.timestampMs - a.timestampMs)
-      .map(item => {
-        const ts = new Date(item.timestampMs);
-        return {
-          user: item.row.user,
-          action: item.row.state,
-          date: Utilities.formatDate(ts, ATTENDANCE_TIMEZONE, 'yyyy-MM-dd'),
-          time24: Utilities.formatDate(ts, ATTENDANCE_TIMEZONE, 'HH:mm:ss'),
-          time12: Utilities.formatDate(ts, ATTENDANCE_TIMEZONE, 'h:mm:ss a'),
-          dayOfWeek: Utilities.formatDate(ts, ATTENDANCE_TIMEZONE, 'EEEE'),
-          durationSec: item.row.durationSec,
-          durationHrs: Math.round(item.row.durationSec / 3600 * 100) / 100
-        };
-      });
-
-    const dailyMetrics = Array.from(dailyMap.entries())
-      .sort(([a], [b]) => a.localeCompare(b))
-      .map(([day, metrics]) => ({
-        date: day,
-        OnWorkHrs: Math.round((metrics.onWorkSecs / 3600) * 100) / 100,
-        LateCount: metrics.lateCount || 0
-      }));
-
-    const totalHours = totalBillableHours + totalNonProductiveHours;
-    const efficiencyRate = totalHours > 0 ? (totalBillableHours / totalHours) * 100 : 0;
-    const totalUserDays = userDayMetrics.size;
-    const complianceRate = totalUserDays > 0 ? ((totalUserDays - violationDays) / totalUserDays) * 100 : 100;
-
-    const executiveMetrics = {
-      overview: {
-        efficiencyRate,
-        complianceRate,
-        totalEmployees: uniqueUsers.size,
-        activeEmployees: uniqueUsers.size,
-        billableHours: totalBillableHours,
-        productiveHours: totalBillableHours,
-        nonProductiveHours: totalNonProductiveHours,
-        breakHours: Math.round((breakSecs / 3600) * 100) / 100,
-        lunchHours: Math.round((lunchSecs / 3600) * 100) / 100
-      },
-      violations: {
-        totalViolations: violationDays
-      },
-      timeBreakdown: {
-        billable: billableBreakdown,
-        nonProductive: nonProductiveBreakdown
-      }
-    };
-
-    const intelligence = generateAttendanceIntelligence(filteredRows, {
-      periodStart,
-      periodEnd,
-      billableBreakdown,
-      nonProductiveBreakdown,
-      stateDuration
-    }, managerDirectory);
-
-    const analytics = {
-      summary,
-      stateDuration,
-      totalBillableHours,
-      totalProductiveHours: totalBillableHours,
-      totalNonProductiveHours,
-      billableHoursBreakdown: billableBreakdown,
-      nonProductiveHoursBreakdown: nonProductiveBreakdown,
-      rawBillableHours: Math.round((Math.max(0, rawBillableSecs + totalBreakCreditSecs + totalLunchAdjustmentSecs) / 3600) * 100) / 100,
-      totalOvertimeHours,
-      hourPolicy,
-      rawBillableSecs,
-      effectiveBillableSecs,
-      breakCreditSecs: totalBreakCreditSecs,
-      lunchAdjustmentSecs: totalLunchAdjustmentSecs,
-      filteredRows,
-      filteredRowCount: filteredRows.length,
-      userCompliance,
-      top5Attendance,
-      attendanceStats,
-      attendanceFeed,
-      dailyMetrics,
-      shiftMetrics: {},
-      enhanced: true,
-      executiveMetrics,
-      intelligence,
-      periodInfo: {
-        granularity,
-        periodId,
-        startDateIso: periodStart.toISOString(),
-        endDateIso: periodEnd.toISOString(),
-        workingDays: weekdaysInPeriod,
-        timezone: ATTENDANCE_TIMEZONE,
-        timezoneLabel: ATTENDANCE_TIMEZONE_LABEL
-      }
-    };
-
-    // Cache results
-    try {
-      const cacheData = {
-        timestamp: Date.now(),
-        analytics
-      };
-      CacheService.getScriptCache().put(CACHE_KEY, JSON.stringify(cacheData), CACHE_TTL_SHORT);
-    } catch (e) {
-      console.warn('Analytics cache write failed:', e);
-    }
-
-    const elapsed = Date.now() - startTime;
-    console.log(`Analytics completed in ${elapsed}ms`);
-
-    return analytics;
-  }, () => createEmptyAnalytics(), MAX_PROCESSING_TIME);
-}
-
-// ────────────────────────────────────────────────────────────────────────────
-// CALCULATION FUNCTIONS
-// ────────────────────────────────────────────────────────────────────────────
-
-function getAttendanceDayOfWeek(timestamp) {
-  try {
-    // Ensure we have a proper Date object
-    const date = timestamp instanceof Date ? timestamp : new Date(timestamp);
-    
-    if (isNaN(date.getTime())) {
-      console.warn('Invalid timestamp provided to getAttendanceDayOfWeek:', timestamp);
-      return 0;
-    }
-
-    // Get the day of week for the configured timezone
-    const localizedDateString = Utilities.formatDate(date, ATTENDANCE_TIMEZONE, 'yyyy-MM-dd');
-    const localizedDate = new Date(localizedDateString + 'T12:00:00.000Z');
-    return localizedDate.getUTCDay();
-  } catch (error) {
-    console.error('Error in getAttendanceDayOfWeek:', error, 'timestamp:', timestamp);
-    return 0;
-  }
-}
-
-function generateDailyBreakdownData() {
-  try {
-    const dailyData = {};
-    const days = ['Monday', 'Tuesday', 'Wednesday', 'Thursday', 'Friday'];
-
-    days.forEach(day => {
-      dailyData[day] = {
-        lunch: { total: 0, count: 0, violations: 0, userViolations: {}, users: new Set() },
-        break: { total: 0, count: 0, violations: 0, userViolations: {}, users: new Set() }
-      };
-    });
-
-    if (this.currentData.filteredRows && Array.isArray(this.currentData.filteredRows)) {
-      const userDailyTotals = {};
-
-      // Process all records consistently
-      this.currentData.filteredRows.forEach(r => {
-        try {
-          const timestamp = new Date(r.timestampMs || r.timestamp);
-          
-          // Use consistent configured timezone date calculation
-          const timezoneDateString = timestamp.toLocaleDateString('en-CA', {
-            timeZone: ATTENDANCE_TIMEZONE
-          });
-          const timezoneDate = new Date(timezoneDateString + 'T12:00:00');
-          const dayOfWeek = timezoneDate.getDay();
-          
-          // Only process weekdays (1-5 = Monday-Friday)
-          if (dayOfWeek === 0 || dayOfWeek === 6) return;
-
-          const dayName = days[dayOfWeek - 1];
-          const duration = r.durationSec || 0;
-          const user = r.user;
-
-          if (!user || !dayName) return;
-
-          // Initialize user daily tracking
-          if (!userDailyTotals[user]) {
-            userDailyTotals[user] = {};
-          }
-          if (!userDailyTotals[user][dayName]) {
-            userDailyTotals[user][dayName] = { lunch: 0, break: 0 };
-          }
-
-          // Process lunch and break states
-          if (r.state === 'Lunch') {
-            dailyData[dayName].lunch.total += duration;
-            dailyData[dayName].lunch.count++;
-            dailyData[dayName].lunch.users.add(user);
-            userDailyTotals[user][dayName].lunch += duration;
-
-            // Check for violations (over 30 minutes = 1800 seconds)
-            if (userDailyTotals[user][dayName].lunch > 1800) {
-              if (!dailyData[dayName].lunch.userViolations[user]) {
-                dailyData[dayName].lunch.userViolations[user] = true;
-                dailyData[dayName].lunch.violations++;
-              }
-            }
-          } else if (r.state === 'Break') {
-            dailyData[dayName].break.total += duration;
-            dailyData[dayName].break.count++;
-            dailyData[dayName].break.users.add(user);
-            userDailyTotals[user][dayName].break += duration;
-
-            // Check for violations (over 30 minutes = 1800 seconds)
-            if (userDailyTotals[user][dayName].break > 1800) {
-              if (!dailyData[dayName].break.userViolations[user]) {
-                dailyData[dayName].break.userViolations[user] = true;
-                dailyData[dayName].break.violations++;
-              }
-            }
-          }
-        } catch (recordError) {
-          console.warn('Error processing record for daily breakdown:', recordError);
-        }
-      });
-
-      // Convert Sets to arrays for consistency
-      days.forEach(day => {
-        dailyData[day].lunch.users = Array.from(dailyData[day].lunch.users);
-        dailyData[day].break.users = Array.from(dailyData[day].break.users);
-      });
-
-      console.log('Daily breakdown data generated:', JSON.stringify(dailyData, null, 2));
-    }
-
-    return dailyData;
-  } catch (error) {
-    console.error('Error generating daily breakdown data:', error);
-    return {};
-  }
-}
-
-function calculateProductivityMetrics(filtered) {
-    const stateDuration = {};
-    const dayMetrics = new Map();
-
-    filtered.forEach(r => {
-        if (!r) return;
-        const durationSec = typeof r.durationSec === 'number' ? r.durationSec : parseFloat(r.durationSec) || 0;
-        const state = r.state || 'Unknown';
-        stateDuration[state] = (stateDuration[state] || 0) + durationSec;
-
-        const user = r.user || '';
-        let dateKey = r.dateString;
-        if (!dateKey) {
-            const ts = typeof r.timestampMs === 'number' ? r.timestampMs : Number(r.timestamp);
-            if (Number.isFinite(ts)) {
-                dateKey = new Date(ts).toISOString().split('T')[0];
-            }
-        }
-        if (!dateKey) {
-            dateKey = 'unknown';
-        }
-
-        const key = `${user}|${dateKey}`;
-        if (!dayMetrics.has(key)) {
-            dayMetrics.set(key, { break: 0, lunch: 0 });
-        }
-        const metrics = dayMetrics.get(key);
-        if (state === 'Break') {
-            metrics.break += durationSec;
-        } else if (state === 'Lunch') {
-            metrics.lunch += durationSec;
-        }
-    });
-
-    const breakSecs = stateDuration['Break'] || 0;
-    const lunchSecs = stateDuration['Lunch'] || 0;
-    const billableSecs = BILLABLE_STATES.reduce((sum, state) => sum + (stateDuration[state] || 0), 0);
-    let totalBreakCreditSecs = 0;
-    let totalLunchAdjustmentSecs = 0;
-    dayMetrics.forEach(metrics => {
-        totalBreakCreditSecs += calculateBreakCreditSecs(metrics.break);
-        totalLunchAdjustmentSecs += calculateLunchAdjustmentSecs(metrics.lunch);
-    });
-    const billableWithBreakSecs = Math.max(0, billableSecs + totalBreakCreditSecs + totalLunchAdjustmentSecs);
-
-    const totalBillableHours = Math.round((billableWithBreakSecs / 3600) * 100) / 100;
-    const totalNonProductiveHours = Math.round(((breakSecs + lunchSecs) / 3600) * 100) / 100;
-
-    return {
-        totalBillableHours,
-        totalProductiveHours: totalBillableHours,
-        totalNonProductiveHours,
-        billableHoursBreakdown: buildHourBreakdown(BILLABLE_DISPLAY_STATES, stateDuration),
-        nonProductiveHoursBreakdown: buildHourBreakdown(NON_PRODUCTIVE_DISPLAY_STATES, stateDuration)
-    };
-}
-
-function calculateUserCompliance(filtered) {
-    const userStats = new Map();
-    const dailyBuckets = new Map();
-
-    filtered.forEach(r => {
-        if (!userStats.has(r.user)) {
-            userStats.set(r.user, {
-                weekdayProdSecs: 0,
-                weekendProdSecs: 0,
-                breakSecs: 0,
-                lunchSecs: 0,
-                breakCreditWeekdaySecs: 0,
-                breakCreditWeekendSecs: 0,
-                lunchAdjustmentWeekdaySecs: 0,
-                lunchAdjustmentWeekendSecs: 0
-            });
-        }
-
-        const stats = userStats.get(r.user);
-        const secs = r.durationSec; // Already in seconds
-        
-        // Use precomputed day of week when available to avoid repeated timezone formatting
-        const attendanceDayOfWeek = (typeof r.dayOfWeek === 'number' && !isNaN(r.dayOfWeek) && r.dayOfWeek > 0)
-            ? r.dayOfWeek
-            : getAttendanceDayOfWeek(r.timestamp);
-
-        if (r.state === 'Break') stats.breakSecs += secs;
-        if (r.state === 'Lunch') stats.lunchSecs += secs;
-
-        const dateKey = r.dateString || (Number.isFinite(r.timestampMs)
-            ? new Date(r.timestampMs).toISOString().split('T')[0]
-            : 'unknown');
-        const bucketKey = `${r.user || ''}|${dateKey}`;
-        if (!dailyBuckets.has(bucketKey)) {
-            dailyBuckets.set(bucketKey, {
-                break: 0,
-                lunch: 0,
-                dayOfWeek: attendanceDayOfWeek
-            });
-        }
-        const bucket = dailyBuckets.get(bucketKey);
-        if (r.state === 'Break') bucket.break += secs;
-        if (r.state === 'Lunch') bucket.lunch += secs;
-        if (typeof bucket.dayOfWeek !== 'number' || isNaN(bucket.dayOfWeek)) {
-            bucket.dayOfWeek = attendanceDayOfWeek;
-        }
-
-        if (BILLABLE_STATES.includes(r.state)) {
-            if (attendanceDayOfWeek >= 1 && attendanceDayOfWeek <= 5) {
-                stats.weekdayProdSecs += secs;
-            } else {
-                stats.weekendProdSecs += secs;
-            }
-        }
-    });
-
-    dailyBuckets.forEach((bucket, key) => {
-        const [user] = key.split('|');
-        const stats = userStats.get(user);
-        if (!stats) return;
-        const breakCredit = calculateBreakCreditSecs(bucket.break);
-        const lunchAdjustment = calculateLunchAdjustmentSecs(bucket.lunch);
-        const isWeekend = bucket.dayOfWeek >= 6;
-
-        if (isWeekend) {
-            stats.breakCreditWeekendSecs += breakCredit;
-            stats.lunchAdjustmentWeekendSecs += lunchAdjustment;
-        } else {
-            stats.breakCreditWeekdaySecs += breakCredit;
-            stats.lunchAdjustmentWeekdaySecs += lunchAdjustment;
-        }
-    });
-
-    return Array.from(userStats.entries()).map(([user, stats]) => {
-        const availableWeekdaySecs = Math.max(0, stats.weekdayProdSecs + stats.breakCreditWeekdaySecs + stats.lunchAdjustmentWeekdaySecs);
-        const availableWeekendSecs = Math.max(0, stats.weekendProdSecs + stats.breakCreditWeekendSecs + stats.lunchAdjustmentWeekendSecs);
-<<<<<<< HEAD
-        const baseBillableSecs = Math.max(0, stats.weekdayProdSecs + stats.weekendProdSecs);
-        const breakCreditTotalSecs = Math.max(0, stats.breakCreditWeekdaySecs + stats.breakCreditWeekendSecs);
-        const lunchAdjustmentTotalSecs = stats.lunchAdjustmentWeekdaySecs + stats.lunchAdjustmentWeekendSecs;
-        const adjustedBillableSecs = Math.max(0, baseBillableSecs + breakCreditTotalSecs + lunchAdjustmentTotalSecs);
-=======
->>>>>>> e2005e64
-        return {
-            user,
-            availableSecsWeekday: availableWeekdaySecs,
-            availableLabelWeekday: formatSecsAsHhMm(availableWeekdaySecs),
-<<<<<<< HEAD
-            weekendSecs: availableWeekendSecs,
-            weekendLabel: formatSecsAsHhMm(availableWeekendSecs),
-            baseBillableSecs,
-            breakCreditSecs: breakCreditTotalSecs,
-            lunchAdjustmentSecs: lunchAdjustmentTotalSecs,
-            adjustedBillableSecs,
-=======
->>>>>>> e2005e64
-            breakSecs: stats.breakSecs,
-            breakLabel: formatSecsAsHhMm(stats.breakSecs),
-            lunchSecs: stats.lunchSecs,
-            lunchLabel: formatSecsAsHhMm(stats.lunchSecs),
-<<<<<<< HEAD
-=======
-            weekendSecs: availableWeekendSecs,
-            weekendLabel: formatSecsAsHhMm(availableWeekendSecs),
->>>>>>> e2005e64
-            exceededLunchDays: Math.floor(stats.lunchSecs / DAILY_LUNCH_SECS), // Number of 30-min periods
-            exceededBreakDays: Math.floor(stats.breakSecs / DAILY_BREAKS_SECS), // Number of 30-min periods
-            exceededWeeklyCount: 0
-        };
-    });
-}
-
-// ────────────────────────────────────────────────────────────────────────────
-// UTILITY FUNCTIONS
-// ────────────────────────────────────────────────────────────────────────────
-
-function formatSecsAsHhMm(secs) {
-  const hours = Math.floor(secs / 3600);
-  const minutes = Math.floor((secs % 3600) / 60);
-  return `${hours}h ${minutes}m`;
-}
-
-function calculateBreakOverageSecs(breakSeconds) {
-  const total = Number.isFinite(breakSeconds) ? breakSeconds : 0;
-  return Math.max(0, total - DAILY_BREAKS_SECS);
-}
-
-function calculateBreakCreditSecs(breakSeconds) {
-  const overage = calculateBreakOverageSecs(breakSeconds);
-  return Math.max(0, DAILY_BREAKS_SECS - overage);
-}
-
-function calculateLunchAdjustmentSecs(lunchSeconds) {
-  const total = Number.isFinite(lunchSeconds) ? lunchSeconds : 0;
-  return DAILY_LUNCH_SECS - total;
-}
-
-function calculateLunchOverageSecs(lunchSeconds) {
-  const total = Number.isFinite(lunchSeconds) ? lunchSeconds : 0;
-  return Math.max(0, total - DAILY_LUNCH_SECS);
-}
-
-function normalizeHourPolicy(options) {
-  const baseCapHours = 8;
-  const maxAllowanceHours = 5;
-  const parsedOptions = (options && typeof options === 'object') ? options : {};
-
-  const overtimeEnabled = Boolean(
-    parsedOptions.overtimeEnabled === true ||
-    parsedOptions.overtimeEnabled === 'true' ||
-    parsedOptions.overtimeEnabled === 1 ||
-    parsedOptions.overtimeEnabled === '1'
-  );
-
-  let allowance = 0;
-  if (overtimeEnabled) {
-    const rawAllowance = parseFloat(parsedOptions.overtimeAllowanceHours);
-    if (Number.isFinite(rawAllowance)) {
-      allowance = Math.round(Math.max(0, Math.min(rawAllowance, maxAllowanceHours)) * 2) / 2;
-    }
-    if (allowance <= 0) {
-      allowance = 0.5;
-    }
-  }
-
-  const effectiveCapHours = baseCapHours + (overtimeEnabled ? allowance : 0);
-  const effectiveCapSeconds = effectiveCapHours * 3600;
-  const cacheKey = overtimeEnabled ? `OT_${allowance.toFixed(1)}` : 'NO_OT';
-
-  return {
-    baseCapHours,
-    overtimeEnabled,
-    overtimeAllowanceHours: overtimeEnabled ? allowance : 0,
-    effectiveCapHours,
-    effectiveCapSeconds,
-    cacheKey
-  };
-}
-
-function buildHourBreakdown(stateList, durationMap) {
-  const breakdown = {};
-  if (!Array.isArray(stateList) || !durationMap) {
-    return breakdown;
-  }
-
-  stateList.forEach(state => {
-    const seconds = typeof durationMap[state] === 'number' ? durationMap[state] : 0;
-    breakdown[state] = Math.round((seconds / 3600) * 100) / 100;
-  });
-
-  return breakdown;
-}
-
-function resolveAnalyticsDateKey(row) {
-  if (!row) return null;
-
-  if (typeof row.dateString === 'string' && row.dateString) {
-    return row.dateString;
-  }
-
-  let timestampMs = null;
-  if (typeof row.timestampMs === 'number') {
-    timestampMs = row.timestampMs;
-  } else if (row.timestamp instanceof Date) {
-    timestampMs = row.timestamp.getTime();
-  } else if (typeof row.timestamp === 'number') {
-    timestampMs = row.timestamp;
-  }
-
-  if (!Number.isFinite(timestampMs)) {
-    return null;
-  }
-
-  try {
-    if (typeof Utilities !== 'undefined' && Utilities.formatDate) {
-      return Utilities.formatDate(new Date(timestampMs), ATTENDANCE_TIMEZONE, 'yyyy-MM-dd');
-    }
-  } catch (err) {
-    try {
-      console.warn('resolveAnalyticsDateKey timezone formatting failed:', err);
-    } catch (_) {}
-  }
-
-  const date = new Date(timestampMs);
-  if (Number.isNaN(date.getTime())) {
-    return null;
-  }
-  return date.toISOString().split('T')[0];
-}
-
-function generateAttendanceIntelligence(filteredRows, context, managerDirectory) {
-  try {
-    const rows = Array.isArray(filteredRows) ? filteredRows : [];
-    if (rows.length === 0) {
-      return { insights: [], employeeTrends: [] };
-    }
-
-    const directory = managerDirectory || buildManagerDirectory_();
-    const billableStates = new Set(BILLABLE_DISPLAY_STATES);
-    const nonProdStates = new Set(NON_PRODUCTIVE_DISPLAY_STATES);
-
-    const perUser = new Map();
-
-    rows.forEach(row => {
-      if (!row || !row.user) return;
-      if (isManagerPerson_(row.user, directory)) return;
-      const durationSec = typeof row.durationSec === 'number' ? row.durationSec : parseFloat(row.durationSec) || 0;
-      if (!Number.isFinite(durationSec) || durationSec <= 0) return;
-
-      if (!perUser.has(row.user)) {
-        perUser.set(row.user, {
-          total: 0,
-          billable: 0,
-          nonProd: 0,
-          breakSecs: 0,
-          lunchSecs: 0,
-          stateMap: Object.create(null),
-          days: new Set()
-        });
-      }
-
-      const stats = perUser.get(row.user);
-      const rawState = typeof row.state === 'string' ? row.state.trim() : '';
-      const normalizedState = rawState.toLowerCase();
-      const isEndOfShift = normalizedState === 'end of shift'
-        || normalizedState === 'end-of-shift'
-        || normalizedState === 'end shift';
-      if (isEndOfShift) {
-        return;
-      }
-
-      stats.total += durationSec;
-      if (rawState) {
-        stats.stateMap[rawState] = (stats.stateMap[rawState] || 0) + durationSec;
-      }
-      if (billableStates.has(rawState)) {
-        stats.billable += durationSec;
-      }
-      if (nonProdStates.has(rawState)) {
-        stats.nonProd += durationSec;
-      }
-      if (rawState === 'Break') {
-        stats.breakSecs += durationSec;
-      }
-      if (rawState === 'Lunch') {
-        stats.lunchSecs += durationSec;
-      }
-
-      const dateKey = resolveAnalyticsDateKey(row);
-      if (dateKey) {
-        stats.days.add(dateKey);
-      }
-    });
-
-    const toHours = (secs) => Math.round((secs / 3600) * 100) / 100;
-
-    const employeeTrends = Array.from(perUser.entries()).map(([user, stats]) => {
-      const daysActive = stats.days.size || 0;
-      const activeDays = daysActive > 0 ? daysActive : 1;
-      const billableHours = toHours(stats.billable);
-      const nonProdHours = toHours(stats.nonProd);
-      const efficiencyRate = (billableHours + nonProdHours) > 0
-        ? Math.round((billableHours / (billableHours + nonProdHours)) * 1000) / 10
-        : 0;
-
-      const averageBillablePerDay = Math.round((billableHours / activeDays) * 100) / 100;
-      const averageBreakPerDay = Math.round((toHours(stats.breakSecs) / activeDays) * 100) / 100;
-      const averageLunchPerDay = Math.round((toHours(stats.lunchSecs) / activeDays) * 100) / 100;
-
-      let trendDirection = 'stable';
-      if (averageBillablePerDay >= 7.5) {
-        trendDirection = 'up';
-      } else if (averageBillablePerDay <= 5) {
-        trendDirection = 'down';
-      }
-
-      const trendSummary = `${averageBillablePerDay.toFixed(2)}h billable / day, ${averageBreakPerDay.toFixed(2)}h break` +
-        `, ${averageLunchPerDay.toFixed(2)}h lunch`;
-
-      const sortedStates = Object.entries(stats.stateMap)
-        .sort((a, b) => (b[1] || 0) - (a[1] || 0));
-      const focusArea = sortedStates.length > 0 ? sortedStates[0][0] : null;
-
-      return {
-        user,
-        billableHours,
-        nonProductiveHours: nonProdHours,
-        efficiencyRate,
-        averageBillablePerDay,
-        averageBreakPerDay,
-        averageLunchPerDay,
-        daysActive,
-        focusArea,
-        trendDirection,
-        trendSummary
-      };
-    });
-
-    employeeTrends.sort((a, b) => (b.billableHours || 0) - (a.billableHours || 0));
-
-    const insights = [];
-
-    if (employeeTrends.length > 0) {
-      const topPerformer = [...employeeTrends].sort((a, b) => (b.averageBillablePerDay || 0) - (a.averageBillablePerDay || 0))[0];
-      if (topPerformer) {
-        insights.push({
-          priority: 'high',
-          title: 'Top Billable Performer',
-          description: `${topPerformer.user} averaged ${topPerformer.averageBillablePerDay.toFixed(2)} billable hours per active day (${topPerformer.billableHours.toFixed(2)}h total).`,
-          recommendation: 'Recognize this trend and consider sharing best practices with the wider team.'
-        });
-      }
-
-      const downtimeThreshold = 0.35;
-      const downtimeAlerts = employeeTrends
-        .map(trend => {
-          const total = trend.billableHours + trend.nonProductiveHours;
-          const ratio = total > 0 ? trend.nonProductiveHours / total : 0;
-          return { trend, ratio };
-        })
-        .filter(item => item.ratio > downtimeThreshold)
-        .sort((a, b) => b.ratio - a.ratio);
-
-      if (downtimeAlerts.length > 0) {
-        const names = downtimeAlerts.slice(0, 3).map(item => item.trend.user).join(', ');
-        const percentage = Math.round(downtimeAlerts[0].ratio * 100);
-        insights.push({
-          priority: 'critical',
-          title: 'Extended Non-Productive Time Detected',
-          description: `${downtimeAlerts.length} employee(s) spent over ${percentage}% of tracked time in lunch or break (${names}${downtimeAlerts.length > 3 ? ', …' : ''}).`,
-          recommendation: 'Review schedules and coaching plans to bring downtime back within policy thresholds.'
-        });
-      }
-
-      const breakOutliers = employeeTrends.filter(trend => trend.averageBreakPerDay > 1);
-      if (breakOutliers.length > 0) {
-        insights.push({
-          priority: 'medium',
-          title: 'High Daily Break Usage',
-          description: `${breakOutliers.length} employee(s) average more than 1.00 hour of breaks per day.`,
-          recommendation: 'Confirm coverage plans and reinforce standard break allocations.'
-        });
-      }
-
-      const teamAverageBillable = employeeTrends.reduce((sum, trend) => sum + (trend.averageBillablePerDay || 0), 0) / employeeTrends.length;
-      const topBillableState = context && context.billableBreakdown
-        ? Object.entries(context.billableBreakdown).sort((a, b) => (b[1] || 0) - (a[1] || 0))[0]
-        : null;
-
-      insights.push({
-        priority: 'medium',
-        title: 'Team Billable Average',
-        description: `Across ${employeeTrends.length} employees the team averages ${teamAverageBillable.toFixed(2)} billable hours per active day.`,
-        recommendation: 'Use this baseline to set goals for upcoming periods.'
-      });
-
-      if (topBillableState && topBillableState[1] > 0) {
-        insights.push({
-          priority: 'low',
-          title: 'Primary Billable Activity',
-          description: `${topBillableState[0]} contributed ${topBillableState[1].toFixed(2)} billable hours for the period.`,
-          recommendation: 'Ensure support resources remain aligned to this activity.'
-        });
-      }
-    }
-
-    return {
-      insights,
-      employeeTrends
-    };
-  } catch (error) {
-    try {
-      console.error('generateAttendanceIntelligence failed:', error);
-    } catch (_) {}
-    return { insights: [], employeeTrends: [] };
-  }
-}
-
-function generateTopPerformers(filtered, periodStart, periodEnd) {
-  const weekdaysInPeriod = countWeekdaysInclusive(periodStart, periodEnd);
-  const expectedCapacitySecs = weekdaysInPeriod * DAILY_SHIFT_SECS;
-
-  const userProdSecs = new Map();
-
-  filtered.forEach(r => {
-    const dow = (typeof r.dayOfWeek === 'number' && !isNaN(r.dayOfWeek) && r.dayOfWeek > 0)
-      ? r.dayOfWeek
-      : getAttendanceDayOfWeek(ensureTimestampMs(r));
-    if (dow >= 1 && dow <= 5 && BILLABLE_STATES.includes(r.state)) {
-      userProdSecs.set(r.user, (userProdSecs.get(r.user) || 0) + r.durationSec);
-    }
-  });
-
-  return Array.from(userProdSecs.entries())
-    .map(([user, secs]) => ({
-      user,
-      percentage: expectedCapacitySecs > 0 ?
-        Math.min(Math.round((secs / expectedCapacitySecs) * 100), 100) : 0
-    }))
-    .sort((a, b) => b.percentage - a.percentage)
-    .slice(0, 5);
-}
-
-function generateAttendanceStats(filtered, periodId) {
-  const totalWork = filtered
-    .filter(r => BILLABLE_STATES.includes(r.state))
-    .reduce((sum, r) => sum + r.durationSec, 0) / 3600; // Convert seconds to hours
-
-  return [{
-    periodLabel: periodId,
-    OnWork: Math.round(totalWork * 100) / 100,
-    OverTime: 0,
-    Leave: 0,
-    EarlyEntry: 0,
-    Late: 0,
-    Absent: 0,
-    EarlyOut: 0
-  }];
-}
-
-function generateAttendanceFeed(filtered) {
-  return filtered
-    .slice()
-    .map(row => {
-      const timestampMs = ensureTimestampMs(row);
-      if (!Number.isFinite(timestampMs)) {
-        return null;
-      }
-
-      const timestamp = new Date(timestampMs);
-      return {
-        user: row.user,
-        action: row.state,
-        date: Utilities.formatDate(timestamp, ATTENDANCE_TIMEZONE, 'yyyy-MM-dd'),
-        time24: Utilities.formatDate(timestamp, ATTENDANCE_TIMEZONE, 'HH:mm:ss'),
-        time12: Utilities.formatDate(timestamp, ATTENDANCE_TIMEZONE, 'h:mm:ss a'),
-        dayOfWeek: Utilities.formatDate(timestamp, ATTENDANCE_TIMEZONE, 'EEEE'),
-        durationSec: row.durationSec,
-        durationHrs: Math.round(row.durationSec / 3600 * 100) / 100,
-        timestampMs
-      };
-    })
-    .filter(Boolean)
-    .sort((a, b) => (b.timestampMs || 0) - (a.timestampMs || 0))
-    .slice(0, 10)
-    .map(item => ({
-      user: item.user,
-      action: item.action,
-      date: item.date,
-      time24: item.time24,
-      time12: item.time12,
-      dayOfWeek: item.dayOfWeek,
-      durationSec: item.durationSec,
-      durationHrs: item.durationHrs
-    }));
-}
-
-function generateDailyMetrics(filtered) {
-  const dailyMap = new Map();
-
-  filtered.forEach(r => {
-    if (BILLABLE_STATES.includes(r.state)) {
-      const timestampMs = ensureTimestampMs(r);
-      if (!Number.isFinite(timestampMs)) {
-        return;
-      }
-
-      const timezoneDateString = Utilities.formatDate(new Date(timestampMs), ATTENDANCE_TIMEZONE, 'yyyy-MM-dd');
-
-      if (!dailyMap.has(timezoneDateString)) {
-        dailyMap.set(timezoneDateString, { onWorkSecs: 0, lateCount: 0 });
-      }
-      dailyMap.get(timezoneDateString).onWorkSecs += r.durationSec;
-    }
-  });
-
-  return Array.from(dailyMap.entries())
-    .sort(([a], [b]) => a.localeCompare(b))
-    .map(([day, metrics]) => ({
-      date: day, // This will be in YYYY-MM-DD format in the configured timezone
-      OnWorkHrs: Math.round(metrics.onWorkSecs / 3600 * 100) / 100, // Convert seconds to decimal hours
-      LateCount: metrics.lateCount
-    }));
-}
-
-// ────────────────────────────────────────────────────────────────────────────
-// ENHANCED EXPORT FUNCTIONS
-// ────────────────────────────────────────────────────────────────────────────
-
-function clientExecuteDailyPivotExport(params) {
-  return rpc('clientExecuteDailyPivotExport', () => {
-    console.log('Daily pivot matrix export requested with params:', JSON.stringify(params));
-
-    const validation = validateEnhancedExportParams(params);
-    if (!validation.isValid) {
-      return { success: false, error: validation.errors.join(', ') };
-    }
-
-    try {
-      const result = generateEnhancedDailyPivotMatrix(params);
-      return { success: true, ...result };
-    } catch (error) {
-      console.error('Daily pivot matrix export failed:', error);
-      return { success: false, error: 'Daily pivot export failed: ' + error.message };
-    }
-  }, { success: false, error: 'Daily pivot export service unavailable' }, MAX_PROCESSING_TIME);
-}
-
-function generateEnhancedDailyPivotMatrix(params) {
-  try {
-    const { period, users, userSelection, dailyPivotOptions } = params;
-    const hourPolicyOptions = params.hourPolicy || (dailyPivotOptions && dailyPivotOptions.hourPolicy) || {};
-    let granularity, periodValue;
-
-    // Determine period
-    if (period.type === 'custom') {
-      granularity = 'Week';
-      periodValue = weekStringFromDate(new Date(period.start));
-    } else {
-      granularity = period.type;
-      periodValue = period.value;
-    }
-
-    // Get analytics data
-    let agentFilter = '';
-    if (userSelection === 'single' && users.length > 0) {
-      agentFilter = users[0];
-    }
-    
-    const analytics = getAttendanceAnalyticsByPeriod(granularity, periodValue, agentFilter, hourPolicyOptions);
-    
-    // Filter users if multiple selection
-    let filteredRows = analytics.filteredRows;
-    if (userSelection === 'multiple' && users.length > 0) {
-      filteredRows = analytics.filteredRows.filter(row => users.includes(row.user));
-    }
-    
-    // Generate enhanced daily pivot matrix
-    const pivotMatrix = generateDailyPivotMatrix(filteredRows, granularity, periodValue, {
-      ...dailyPivotOptions,
-      hourPolicy: hourPolicyOptions
-    });
-    
-    // Generate CSV in enhanced matrix format
-    const csv = generateEnhancedDailyPivotCSV(pivotMatrix, params);
-    
-    return {
-      success: true,
-      csvData: csv,
-      filename: `daily_matrix_${granularity}_${periodValue}_company.csv`,
-      type: 'daily_pivot_matrix',
-      users: pivotMatrix.users.length,
-      days: pivotMatrix.dateRange.length,
-      dateRange: pivotMatrix.dateRange.length > 0 ? 
-        `${pivotMatrix.dateRange[0].date} to ${pivotMatrix.dateRange[pivotMatrix.dateRange.length - 1].date}` : 'No data'
-    };
-
-  } catch (error) {
-    console.error('Enhanced daily pivot matrix generation failed:', error);
-    throw error;
-  }
-}
-
-function generateDateRangeForPeriod(granularity, periodValue) {
-  const dateRange = [];
-  const daysOfWeek = ['Sunday', 'Monday', 'Tuesday', 'Wednesday', 'Thursday', 'Friday', 'Saturday'];
-  
-  let startDate, endDate;
-  
-  try {
-    [startDate, endDate] = derivePeriodBounds(granularity, periodValue);
-  } catch (e) {
-    // Fallback to current week if period parsing fails
-    const today = new Date();
-    startDate = new Date(today);
-    startDate.setDate(today.getDate() - today.getDay()); // Start of week (Sunday)
-    endDate = new Date(startDate);
-    endDate.setDate(startDate.getDate() + 6); // End of week (Saturday)
-    console.warn('Period parsing failed, using current week:', e.message);
-  }
-  
-  const currentDate = new Date(startDate);
-  while (currentDate <= endDate) {
-    // Use configured timezone for consistent date formatting
-    const dateStr = Utilities.formatDate(currentDate, ATTENDANCE_TIMEZONE, 'yyyy-MM-dd');
-    const dayOfWeek = currentDate.getDay();
-    const isWeekend = dayOfWeek === 0 || dayOfWeek === 6;
-    
-    dateRange.push({
-      date: dateStr,
-      dayName: daysOfWeek[dayOfWeek],
-      dayOfWeek: dayOfWeek,
-      isWeekend: isWeekend,
-      formattedDate: Utilities.formatDate(currentDate, ATTENDANCE_TIMEZONE, 'M/d/yyyy')
-    });
-    
-    currentDate.setDate(currentDate.getDate() + 1);
-  }
-  
-  console.log(`Generated date range: ${startDate.toISOString().split('T')[0]} to ${endDate.toISOString().split('T')[0]} (${dateRange.length} days)`);
-  return dateRange;
-}
-
-function determineDailyPerformanceStatus(hours, isWeekend) {
-  if (isWeekend) {
-    return 'weekend';
-  }
-
-  if (!hours || hours <= 0) {
-    return 'empty';
-  }
-
-  const roundedHours = Math.round(hours * 100) / 100;
-  const diffFromTarget = Math.abs(roundedHours - 8);
-
-  if (diffFromTarget <= 0.001) {
-    return 'target';
-  }
-
-  if (roundedHours < 8) {
-    return 'under';
-  }
-
-  return 'over';
-}
-
-function generateDailyPivotMatrix(filteredRows, granularity, periodValue, options = {}) {
-  // Generate date range for the period with proper configured timezone handling
-  const dateRange = generateDateRangeForPeriod(granularity, periodValue);
-  const hourPolicy = normalizeHourPolicy(options.hourPolicy);
-  const capHours = hourPolicy.effectiveCapHours;
-  const baseTargetHours = hourPolicy.baseCapHours;
-
-  // Create user-date-hours mapping
-  const userDateHours = new Map();
-  const userDateBreakMinutes = new Map();
-  const userDateLunchMinutes = new Map();
-  
-  // Get all unique users and sort them
-  const allUsers = [...new Set(filteredRows.map(r => r.user))].sort((a, b) => a.localeCompare(b));
-  
-  // Initialize user data structure
-  allUsers.forEach(user => {
-    userDateHours.set(user, new Map());
-    userDateBreakMinutes.set(user, new Map());
-    userDateLunchMinutes.set(user, new Map());
-    
-    // Initialize all dates for this user
-    dateRange.forEach(dateInfo => {
-      userDateHours.get(user).set(dateInfo.date, 0);
-      userDateBreakMinutes.get(user).set(dateInfo.date, 0);
-      userDateLunchMinutes.get(user).set(dateInfo.date, 0);
-    });
-  });
-  
-  // Process attendance data with proper timezone handling
-  filteredRows.forEach(r => {
-    const timestampMs = ensureTimestampMs(r);
-    if (!Number.isFinite(timestampMs)) {
-      return;
-    }
-
-    const timestamp = new Date(timestampMs);
-    const dateStr = Utilities.formatDate(timestamp, ATTENDANCE_TIMEZONE, 'yyyy-MM-dd');
-    const user = r.user;
-
-    if (userDateHours.has(user) && userDateHours.get(user).has(dateStr)) {
-      const durationHours = r.durationSec / 3600; // Convert seconds to hours
-      const durationMinutes = r.durationSec / 60; // Convert seconds to minutes
-      
-      // Track productive hours
-      if (BILLABLE_STATES.includes(r.state)) {
-        const currentHours = userDateHours.get(user).get(dateStr) || 0;
-        userDateHours.get(user).set(dateStr, currentHours + durationHours);
-      }
-      
-      // Track break and lunch minutes for violations
-      if (r.state === 'Break') {
-        const currentBreakMin = userDateBreakMinutes.get(user).get(dateStr) || 0;
-        userDateBreakMinutes.get(user).set(dateStr, currentBreakMin + durationMinutes);
-      } else if (r.state === 'Lunch') {
-        const currentLunchMin = userDateLunchMinutes.get(user).get(dateStr) || 0;
-        userDateLunchMinutes.get(user).set(dateStr, currentLunchMin + durationMinutes);
-      }
-    }
-  });
-  
-  // Generate user data with enhanced metrics
-  const userData = allUsers.map(user => {
-    const userHours = userDateHours.get(user);
-    const userBreakMin = userDateBreakMinutes.get(user);
-    const userLunchMin = userDateLunchMinutes.get(user);
-    
-    let totalHours = 0;
-    let weekdayHours = 0;
-    let weekendHours = 0;
-    let discrepancyDays = 0;
-    let overtimeHours = 0;
-    let perfectAttendanceDays = 0;
-    let violationDays = 0;
-    
-    const dailyData = dateRange.map(dateInfo => {
-      const rawHours = userHours.get(dateInfo.date) || 0;
-      const breakMin = userBreakMin.get(dateInfo.date) || 0;
-      const lunchMin = userLunchMin.get(dateInfo.date) || 0;
-      const cappedHours = Math.min(rawHours, capHours);
-      const performanceStatus = determineDailyPerformanceStatus(cappedHours, dateInfo.isWeekend);
-      const effectiveHoursForOvertime = Math.min(rawHours, capHours);
-      const capApplied = rawHours - cappedHours > 0.001;
-
-      if (dateInfo.isWeekend) {
-        weekendHours += cappedHours;
-        if (!options.includeWeekends) {
-          return {
-            date: dateInfo.date,
-            value: 'OFF',
-            isStatus: true,
-            isWeekend: true,
-            performanceStatus: performanceStatus,
-            breakMin: 0,
-            lunchMin: 0,
-            rawValue: rawHours,
-            numericValue: 0,
-            hadCapApplied: false
-          };
-        }
-      } else {
-        // Weekday processing
-        weekdayHours += cappedHours;
-        totalHours += cappedHours;
-
-        if (performanceStatus === 'under') {
-          discrepancyDays++;
-        }
-
-        const hoursOverTarget = Math.max(0, effectiveHoursForOvertime - baseTargetHours);
-        overtimeHours += hoursOverTarget;
-
-        if (performanceStatus === 'target' && breakMin <= 30 && lunchMin <= 60) {
-          perfectAttendanceDays++;
-        }
-
-        if (breakMin > 30 || lunchMin > 60) {
-          violationDays++;
-        }
-      }
-
-      const formattedHours = cappedHours.toFixed(2);
-      const isLow = performanceStatus === 'under';
-
-      return {
-        date: dateInfo.date,
-        value: formattedHours,
-        numericValue: cappedHours,
-        rawValue: rawHours,
-        isStatus: false,
-        isLow: isLow,
-        isWeekend: dateInfo.isWeekend,
-        performanceStatus: performanceStatus,
-        breakMin: Math.round(breakMin),
-        lunchMin: Math.round(lunchMin),
-        hasViolations: (breakMin > 30 || lunchMin > 60),
-        hadCapApplied: capApplied
-      };
-    });
-    
-    // Calculate efficiency and compliance metrics
-    const expectedWeekdayHours = dateRange.filter(d => !d.isWeekend).length * 8;
-    const efficiency = expectedWeekdayHours > 0 ? (weekdayHours / expectedWeekdayHours * 100) : 0;
-    
-    return {
-      user: user,
-      dailyData: dailyData,
-      metrics: {
-        totalHours: totalHours.toFixed(2),
-        weekdayHours: weekdayHours.toFixed(2),
-        weekendHours: weekendHours.toFixed(2),
-        discrepancy: discrepancyDays,
-        overtime: overtimeHours.toFixed(2),
-        perfectDays: perfectAttendanceDays,
-        violationDays: violationDays,
-        efficiency: efficiency.toFixed(1),
-        daysWorked: dailyData.filter(d => !d.isStatus && d.numericValue > 0).length
-      }
-    };
-  });
-  
-  // Calculate daily totals for each column
-  const dailyTotals = dateRange.map(dateInfo => {
-    let dayTotal = 0;
-    let dayWorkers = 0;
-    
-    userData.forEach(user => {
-      const dayData = user.dailyData.find(d => d.date === dateInfo.date);
-      if (dayData && !dayData.isStatus && !isNaN(dayData.numericValue)) {
-        dayTotal += dayData.numericValue;
-        if (dayData.numericValue > 0) dayWorkers++;
-      }
-    });
-    
-    return {
-      total: dayTotal.toFixed(2),
-      workers: dayWorkers,
-      average: dayWorkers > 0 ? (dayTotal / dayWorkers).toFixed(2) : '0.00'
-    };
-  });
-  
-  // Calculate grand totals
-  const grandTotals = {
-    totalHours: userData.reduce((sum, user) => sum + parseFloat(user.metrics.totalHours), 0).toFixed(2),
-    totalDiscrepancies: userData.reduce((sum, user) => sum + user.metrics.discrepancy, 0),
-    totalOvertime: userData.reduce((sum, user) => sum + parseFloat(user.metrics.overtime), 0).toFixed(2),
-    averageEfficiency: userData.length > 0 ? (userData.reduce((sum, user) => sum + parseFloat(user.metrics.efficiency), 0) / userData.length).toFixed(1) : '0.0'
-  };
-  
-  return {
-    users: userData,
-    dateRange: dateRange,
-    dailyTotals: dailyTotals,
-    grandTotals: grandTotals,
-    metadata: {
-      totalUsers: userData.length,
-      totalDays: dateRange.length,
-      weekdays: dateRange.filter(d => !d.isWeekend).length,
-      weekends: dateRange.filter(d => d.isWeekend).length
-    }
-  };
-}
-
-function generateEnhancedDailyPivotCSV(pivotMatrix, params) {
-  const now = new Date();
-  const timestamp = Utilities.formatDate(now, ATTENDANCE_TIMEZONE, 'yyyy-MM-dd HH:mm:ss');
-  const options = params.dailyPivotOptions || {};
-  const performanceIcons = {
-    under: '🔴',
-    target: '🟢',
-    over: '🟣'
-  };
-
-  let csv = '';
-  
-  // Header section
-  csv += `Daily Attendance Matrix (Users × Days)\n`;
-  csv += `Generated: ${timestamp} (${ATTENDANCE_TIMEZONE_LABEL})\n`;
-  csv += `Period: ${params.period.type} ${params.period.value || 'Custom'}\n`;
-  csv += `Users: ${pivotMatrix.metadata.totalUsers}, Days: ${pivotMatrix.metadata.totalDays} (${pivotMatrix.metadata.weekdays} weekdays, ${pivotMatrix.metadata.weekends} weekends)\n`;
-  csv += `Data Format: Productive hours converted from seconds to decimal hours\n\n`;
-  
-  // Column headers - First row with day names
-  csv += `User Name`;
-  pivotMatrix.dateRange.forEach(dateInfo => {
-    if (!dateInfo.isWeekend || options.includeWeekends) {
-      csv += `,${dateInfo.dayName}`;
-    }
-  });
-  
-  // Summary columns
-  if (options.includeTotalHours) csv += `,Total Hours`;
-  if (options.includeDiscrepancy) csv += `,Low Days`;
-  if (options.includeOvertime) csv += `,Overtime`;
-  csv += `,Efficiency %,Days Worked`;
-  csv += `\n`;
-  
-  // Second header row with dates
-  csv += ``;
-  pivotMatrix.dateRange.forEach(dateInfo => {
-    if (!dateInfo.isWeekend || options.includeWeekends) {
-      csv += `,${dateInfo.formattedDate}`;
-    }
-  });
-  
-  // Summary column headers
-  if (options.includeTotalHours) csv += `,`;
-  if (options.includeDiscrepancy) csv += `,`;
-  if (options.includeOvertime) csv += `,`;
-  csv += `,,`;
-  csv += `\n`;
-  
-  // User data rows
-  pivotMatrix.users.forEach(userData => {
-    csv += `"${userData.user}"`;
-    
-    // Daily hours columns
-    userData.dailyData.forEach(dayData => {
-      if (!dayData.isWeekend || options.includeWeekends) {
-        let cellValue = dayData.value;
-
-        // Add markers for special conditions
-        if (options.highlightLowHours && !dayData.isStatus) {
-          const icon = performanceIcons[dayData.performanceStatus];
-          if (icon) {
-            cellValue = `${icon} ${cellValue}`;
-          }
-        }
-
-        // Show violations in parentheses if requested
-        if (dayData.hasViolations && !dayData.isStatus) {
-          cellValue += ` (B${dayData.breakMin}m L${dayData.lunchMin}m)`;
-        }
-        
-        csv += `,${cellValue}`;
-      }
-    });
-    
-    // Summary columns
-    if (options.includeTotalHours) {
-      csv += `,${userData.metrics.totalHours}`;
-    }
-    if (options.includeDiscrepancy) {
-      csv += `,${userData.metrics.discrepancy}`;
-    }
-    if (options.includeOvertime) {
-      csv += `,${userData.metrics.overtime}`;
-    }
-    
-    csv += `,${userData.metrics.efficiency}%,${userData.metrics.daysWorked}`;
-    csv += `\n`;
-  });
-  
-  // Totals row
-  if (options.includeTotalsRow) {
-    csv += `\nTOTALS`;
-    
-    // Daily totals
-    pivotMatrix.dailyTotals.forEach((dayTotal, index) => {
-      const dateInfo = pivotMatrix.dateRange[index];
-      if (!dateInfo.isWeekend || options.includeWeekends) {
-        csv += `,${dayTotal.total}`;
-      }
-    });
-    
-    // Summary totals
-    if (options.includeTotalHours) {
-      csv += `,${pivotMatrix.grandTotals.totalHours}`;
-    }
-    if (options.includeDiscrepancy) {
-      csv += `,${pivotMatrix.grandTotals.totalDiscrepancies}`;
-    }
-    if (options.includeOvertime) {
-      csv += `,${pivotMatrix.grandTotals.totalOvertime}`;
-    }
-    
-    csv += `,${pivotMatrix.grandTotals.averageEfficiency}%,`;
-    csv += `\n`;
-    
-    // Average row
-    csv += `AVERAGES`;
-    
-    // Daily averages
-    pivotMatrix.dailyTotals.forEach((dayTotal, index) => {
-      const dateInfo = pivotMatrix.dateRange[index];
-      if (!dateInfo.isWeekend || options.includeWeekends) {
-        csv += `,${dayTotal.average}`;
-      }
-    });
-    
-    // Summary averages
-    if (options.includeTotalHours) {
-      const avgTotal = pivotMatrix.users.length > 0 ? (parseFloat(pivotMatrix.grandTotals.totalHours) / pivotMatrix.users.length).toFixed(2) : '0.00';
-      csv += `,${avgTotal}`;
-    }
-    if (options.includeDiscrepancy) {
-      const avgDiscrepancy = pivotMatrix.users.length > 0 ? (pivotMatrix.grandTotals.totalDiscrepancies / pivotMatrix.users.length).toFixed(1) : '0.0';
-      csv += `,${avgDiscrepancy}`;
-    }
-    if (options.includeOvertime) {
-      const avgOvertime = pivotMatrix.users.length > 0 ? (parseFloat(pivotMatrix.grandTotals.totalOvertime) / pivotMatrix.users.length).toFixed(2) : '0.00';
-      csv += `,${avgOvertime}`;
-    }
-    
-    csv += `,${pivotMatrix.grandTotals.averageEfficiency}%,`;
-    csv += `\n`;
-  }
-  
-  // Footer with legend and notes
-  csv += `\n\nLEGEND AND NOTES:`;
-  csv += `\n"OFF" = Weekend or non-working day`;
-  csv += `\n"0.00" = No productive hours recorded`;
-  if (options.highlightLowHours) {
-    csv += `\n"🔴" = Weekday hours below 8.00 (attention)`;
-    csv += `\n"🟢" = Weekday hours meeting the 8.00 target`;
-    csv += `\n"🟣" = Weekday overtime above 8.00`;
-  }
-  csv += `\n"(B##m L##m)" = Break and lunch minutes if violations detected`;
-  csv += `\n"Low Days" = Number of weekdays with less than 8 hours`;
-  csv += `\n"Overtime" = Total hours over 8.00 per day`;
-  csv += `\n"Efficiency %" = Weekday hours / Expected hours (weekdays × 8)`;
-  csv += `\n\nDATA QUALITY NOTES:`;
-  csv += `\n- All duration values converted from seconds to decimal hours`;
-  csv += `\n- Times calculated in ${ATTENDANCE_TIMEZONE_LABEL} (${ATTENDANCE_TIMEZONE})`;
-  csv += `\n- Only productive states counted: ${BILLABLE_STATES.join(', ')}`;
-  csv += `\n- Break/lunch times tracked separately for violations`;
-  csv += `\n- Source: DurationMin column (contains seconds despite name)`;
-  
-  return csv;
-}
-
-// ────────────────────────────────────────────────────────────────────────────
-// STANDARD EXPORT FUNCTIONS
-// ────────────────────────────────────────────────────────────────────────────
-
-function exportAttendanceCsv(granularity, periodId, agentFilter, policyOptions) {
-  return rpc('exportAttendanceCsv', () => {
-    const analytics = getAttendanceAnalyticsByPeriod(granularity, periodId, agentFilter, policyOptions);
-
-    let csv = 'Employee,Billable Hours,Break Hours,Lunch Hours,Compliance Score\n';
-    csv += '# Note: All duration values converted from seconds to decimal hours\n';
-
-    analytics.userCompliance.forEach(user => {
-      const compliance = calculateComplianceScore(user);
-      const totalBillableSecs = Number.isFinite(user.adjustedBillableSecs)
-        ? user.adjustedBillableSecs
-        : (user.availableSecsWeekday || 0) + (user.weekendSecs || 0);
-      const billableHours = (totalBillableSecs / 3600).toFixed(2);
-      const breakHours = ((user.breakSecs || 0) / 3600).toFixed(2);
-      const lunchHours = ((user.lunchSecs || 0) / 3600).toFixed(2);
-
-      csv += `${user.user},${billableHours},${breakHours},${lunchHours},${compliance}\n`;
-    });
-
-    return csv;
-  }, '');
-}
-
-function calculateComplianceScore(user) {
-  let score = 100;
-  score -= user.exceededBreakDays * 2.5;
-  score -= user.exceededLunchDays * 2.5;
-  score -= user.exceededWeeklyCount * 10;
-  return Math.max(0, score);
-}
-
-// ────────────────────────────────────────────────────────────────────────────
-// IMPORT FUNCTION
-// ────────────────────────────────────────────────────────────────────────────
-
-function generateUniqueAttendanceId(existingIds, batchIds) {
-  if (!existingIds || typeof existingIds.has !== 'function') {
-    existingIds = new Set();
-  }
-  if (!batchIds || typeof batchIds.has !== 'function') {
-    batchIds = new Set();
-  }
-
-  let attempts = 0;
-  while (attempts < 5000) {
-    attempts += 1;
-    const candidate = Utilities.getUuid();
-    if (!existingIds.has(candidate) && !batchIds.has(candidate)) {
-      return candidate;
-    }
-  }
-
-  throw new Error('Unable to generate unique attendance ID after multiple attempts');
-}
-
-function importAttendance(rows) {
-  return rpc('importAttendance', () => {
-    const lock = LockService.getDocumentLock();
-    try {
-      if (!lock.tryLock(30000)) {
-        throw new Error('Could not acquire document lock within 30 seconds');
-      }
-
-      const ss = resolveAttendanceSpreadsheet();
-      const sheet = ss.getSheetByName(ATTENDANCE_SHEET_NAME);
-      if (!sheet) {
-        throw new Error(`Sheet "${ATTENDANCE_SHEET_NAME}" not found. Call setupCampaignSheets() first.`);
-      }
-
-      const now = new Date();
-      const lastRow = sheet.getLastRow();
-      const existingKeys = new Set();
-      const existingIds = new Set();
-
-      // Load existing data for deduplication
-      if (lastRow > 1) {
-        try {
-          const idRange = sheet.getRange(2, 1, lastRow - 1, 1).getValues();
-          idRange.forEach(row => {
-            const value = Array.isArray(row) ? row[0] : row;
-            if (value == null) {
-              return;
-            }
-
-            const id = String(value).trim();
-            if (id) {
-              existingIds.add(id);
-            }
-          });
-        } catch (idReadError) {
-          console.warn('Error reading existing attendance IDs:', idReadError);
-        }
-
-        try {
-          // Match actual database structure: ID, Timestamp, User, DurationMin, State, Date, UserID, CreatedAt, UpdatedAt
-          const dataRange = sheet.getRange(2, 2, lastRow - 1, 4).getValues(); // Timestamp, User, DurationMin, State
-          dataRange.forEach(r => {
-            const key = r.map(v => (v || '').toString().trim()).join("||");
-            existingKeys.add(key);
-          });
-        } catch (readError) {
-          console.warn('Error reading existing data for deduplication:', readError);
-        }
-      }
-
-      const batchKeysSeen = new Set();
-      const batchIds = new Set();
-      const toAppend = [];
-
-      // Process each row from the frontend
-      rows.forEach(r => {
-        try {
-          const rawTimestamp = (r["Time"] || r["Timestamp"] || "").toString();
-          let rawName = (r["Natterbox User: Name"] || r["User"] || "").toString().trim()
-            .replace(/\bVLBPO\b/gi, "").replace(/\s+/g, " ").trim();
-          const durationRaw = (r["Seconds In State"] || r["DurationMin"] || "").toString().trim();
-          const stateVal = (r["Availability State"] || r["State"] || "").toString().trim();
-
-          // Skip rows with missing critical data
-          if (!rawTimestamp || !rawName || !stateVal) {
-            console.warn('Skipping row with missing critical data:', r);
-            return;
-          }
-
-          // Parse duration - this should be in seconds
-          let durationInSeconds = 0;
-          if (typeof durationRaw === 'number') {
-            durationInSeconds = durationRaw;
-          } else if (typeof durationRaw === 'string') {
-            const parsed = parseFloat(durationRaw);
-            if (!isNaN(parsed)) {
-              durationInSeconds = parsed;
-            }
-          }
-
-          // Parse timestamp
-          let timestamp;
-          if (rawTimestamp instanceof Date) {
-            timestamp = rawTimestamp;
-          } else {
-            timestamp = new Date(rawTimestamp);
-          }
-          
-          if (isNaN(timestamp.getTime())) {
-            console.warn('Invalid timestamp:', rawTimestamp);
-            return;
-          }
-
-          // Create composite key for deduplication
-          const compositeKey = [timestamp.toISOString(), rawName, durationInSeconds, stateVal].join("||");
-
-          // Skip if already exists or already seen in this batch
-          if (existingKeys.has(compositeKey)) return;
-          if (batchKeysSeen.has(compositeKey)) return;
-
-          batchKeysSeen.add(compositeKey);
-
-          // Extract date for Date column (matching your database format "9/28/2023")
-          const dateOnly = Utilities.formatDate(timestamp, ATTENDANCE_TIMEZONE, 'M/d/yyyy');
-
-          // Prepare row for insertion matching your exact database structure:
-          // ID, Timestamp, User, DurationMin, State, Date, UserID, CreatedAt, UpdatedAt
-          const id = generateUniqueAttendanceId(existingIds, batchIds);
-          existingIds.add(id);
-          batchIds.add(id);
-
-          toAppend.push([
-            id, // ID
-            Utilities.formatDate(timestamp, ATTENDANCE_TIMEZONE, 'M/d/yyyy, h:mm:ss a'), // Timestamp (matching format "9/28/2023, 8:38 AM")
-            rawName, // User
-            durationInSeconds, // DurationMin (contains seconds despite name!)
-            stateVal, // State
-            dateOnly, // Date (date only in format "9/28/2023")
-            '', // UserID (can be populated later)
-            Utilities.formatDate(now, ATTENDANCE_TIMEZONE, 'M/d/yyyy'), // CreatedAt
-            Utilities.formatDate(now, ATTENDANCE_TIMEZONE, 'M/d/yyyy') // UpdatedAt
-          ]);
-
-          // Log for audit trail
-          logCampaignDirtyRow(ATTENDANCE_SHEET_NAME, timestamp.toISOString() + "_" + rawName, "CREATE");
-        } catch (rowError) {
-          console.error('Error processing row:', rowError, r);
-        }
-      });
-
-      // Insert new rows if any
-      if (toAppend.length) {
-        try {
-          const firstRow = sheet.getLastRow() + 1;
-          sheet.getRange(firstRow, 1, toAppend.length, toAppend[0].length).setValues(toAppend);
-          console.log(`Successfully imported ${toAppend.length} attendance rows (DurationMin contains seconds)`);
-        } catch (insertError) {
-          console.error('Error inserting rows:', insertError);
-          throw new Error('Failed to insert attendance data: ' + insertError.message);
-        }
-      }
-
-      // Flush audit logs
-      try {
-        flushCampaignDirtyRows();
-      } catch (flushError) {
-        console.warn('Error flushing audit rows:', flushError);
-      }
-
-      // Clear cache after successful import
-      try {
-        CacheService.getScriptCache().remove('ATTENDANCE_ROWS_CACHE_FINAL');
-      } catch (cacheError) {
-        console.warn('Could not clear attendance cache:', cacheError);
-      }
-
-      return {
-        imported: toAppend.length,
-        skipped: rows.length - toAppend.length,
-        total: rows.length,
-        note: 'Duration values stored as seconds in DurationMin column (despite column name)'
-      };
-
-    } catch (error) {
-      console.error('Import attendance error:', error);
-      throw error;
-    } finally {
-      try {
-        lock.releaseLock();
-      } catch (lockError) {
-        console.warn('Error releasing lock:', lockError);
-      }
-    }
-  }, { imported: 0, error: 'Import service unavailable' });
-}
-
-// ────────────────────────────────────────────────────────────────────────────
-// FALLBACK FUNCTIONS
-// ────────────────────────────────────────────────────────────────────────────
-
-function normalizePersonKey_(value) {
-  return String(value || '').trim().toLowerCase();
-}
-
-function buildManagerDirectory_() {
-  const directory = {
-    normalizedNames: new Set(),
-    normalizedEmails: new Set()
-  };
-
-  const normalizeUserId = value => {
-    if (value == null) {
-      return '';
-    }
-    const str = String(value).trim();
-    return str;
-  };
-
-  const addUserToDirectory = user => {
-    if (!user) return;
-
-    [
-      user.FullName,
-      user.fullName,
-      user.UserName,
-      user.userName,
-      user.name,
-      user.DisplayName,
-      user.displayName,
-      user.PreferredName,
-      user.preferredName
-    ].forEach(candidate => {
-      const key = normalizePersonKey_(candidate);
-      if (key) {
-        directory.normalizedNames.add(key);
-      }
-    });
-
-    [
-      user.Email,
-      user.email,
-      user.WorkEmail,
-      user.workEmail
-    ].forEach(candidate => {
-      const key = normalizePersonKey_(candidate);
-      if (key) {
-        directory.normalizedEmails.add(key);
-      }
-    });
-  };
-
-  try {
-    const managerPermissionLevels = new Set(['MANAGER', 'ADMIN', 'GUEST']);
-    const permissionUserIds = new Set();
-
-    try {
-      let permissions = [];
-      if (typeof readCampaignPermsSafely_ === 'function') {
-        permissions = readCampaignPermsSafely_() || [];
-      } else if (typeof readSheet === 'function') {
-        permissions = readSheet('CampaignUserPermissions') || [];
-      }
-
-      if (Array.isArray(permissions) && permissions.length) {
-        permissions.forEach(perm => {
-          if (!perm) return;
-          const level = String(perm.PermissionLevel || perm.permissionLevel || '').toUpperCase();
-          if (!managerPermissionLevels.has(level)) {
-            return;
-          }
-
-          const userId = [perm.UserID, perm.userId, perm.UserId]
-            .map(normalizeUserId)
-            .find(Boolean);
-          if (userId) {
-            permissionUserIds.add(userId);
-          }
-        });
-      }
-    } catch (permError) {
-      console.warn('buildManagerDirectory_ permissions fetch failed:', permError);
-    }
-
-    if (typeof getUsers === 'function') {
-      const users = getUsers() || [];
-      users.forEach(user => {
-        if (!user) return;
-
-        const roleCandidates = [];
-        if (Array.isArray(user.roleNames)) {
-          roleCandidates.push(...user.roleNames);
-        }
-        if (typeof user.Role !== 'undefined') {
-          roleCandidates.push(user.Role);
-        }
-        if (typeof user.role !== 'undefined') {
-          roleCandidates.push(user.role);
-        }
-
-        const hasManagerRole = roleCandidates
-          .map(roleName => normalizePersonKey_(roleName))
-          .filter(Boolean)
-          .some(roleName => roleName.includes('manager') || roleName.includes('supervisor'));
-
-        const userId = [user.ID, user.Id, user.id, user.UserID, user.userId]
-          .map(normalizeUserId)
-          .find(Boolean);
-        const hasPermission = userId ? permissionUserIds.has(userId) : false;
-
-        if (!hasManagerRole && !hasPermission) {
-          return;
-        }
-
-        addUserToDirectory(user);
-      });
-    }
-  } catch (error) {
-    console.warn('buildManagerDirectory_ failed:', error);
-  }
-
-  return directory;
-}
-
-function isManagerPerson_(name, directory) {
-  if (!directory) {
-    return false;
-  }
-
-  const normalized = normalizePersonKey_(name);
-  if (normalized && directory.normalizedNames && directory.normalizedNames.has(normalized)) {
-    return true;
-  }
-
-  if (normalized && directory.normalizedEmails && directory.normalizedEmails.has(normalized)) {
-    return true;
-  }
-
-  return false;
-}
-
-function createBasicAnalytics(filtered, granularity, periodId, agentFilter, periodStart, periodEnd, managerDirectory) {
-  console.log('Creating basic analytics fallback');
-
-  const rows = Array.isArray(filtered) ? filtered : [];
-  const summary = {};
-  const stateDuration = {};
-  const seedStates = [...new Set([...BILLABLE_STATES, ...NON_PRODUCTIVE_STATES])];
-  const fallbackDayMetrics = new Map();
-  seedStates.forEach(state => {
-    summary[state] = 0;
-    stateDuration[state] = 0;
-  });
-
-  rows.forEach(r => {
-    if (!r) return;
-    const state = r.state || '';
-    const durationSec = typeof r.durationSec === 'number' ? r.durationSec : parseFloat(r.durationSec) || 0;
-    summary[state] = (summary[state] || 0) + 1;
-    stateDuration[state] = (stateDuration[state] || 0) + durationSec;
-
-    const user = r.user || '';
-    let dateKey = r.dateString;
-    if (!dateKey) {
-      const ts = typeof r.timestampMs === 'number' ? r.timestampMs : Number(r.timestamp);
-      if (Number.isFinite(ts)) {
-        dateKey = new Date(ts).toISOString().split('T')[0];
-      }
-    }
-    if (!dateKey) {
-      dateKey = 'unknown';
-    }
-
-    const metricKey = `${user}|${dateKey}`;
-    if (!fallbackDayMetrics.has(metricKey)) {
-      fallbackDayMetrics.set(metricKey, { break: 0, lunch: 0 });
-    }
-    const metrics = fallbackDayMetrics.get(metricKey);
-    if (state === 'Break') {
-      metrics.break += durationSec;
-    } else if (state === 'Lunch') {
-      metrics.lunch += durationSec;
-    }
-  });
-
-  const breakSecs = stateDuration['Break'] || 0;
-  const lunchSecs = stateDuration['Lunch'] || 0;
-  const billableSecs = BILLABLE_STATES.reduce((sum, state) => sum + (stateDuration[state] || 0), 0);
-  let fallbackBreakCreditSecs = 0;
-  let fallbackLunchAdjustmentSecs = 0;
-  fallbackDayMetrics.forEach(dayMetrics => {
-    fallbackBreakCreditSecs += calculateBreakCreditSecs(dayMetrics.break);
-    fallbackLunchAdjustmentSecs += calculateLunchAdjustmentSecs(dayMetrics.lunch);
-  });
-  const billableWithBreakSecs = Math.max(0, billableSecs + fallbackBreakCreditSecs + fallbackLunchAdjustmentSecs);
-  const totalBillableHours = Math.round((billableWithBreakSecs / 3600) * 100) / 100;
-  const totalNonProductiveHours = Math.round(((breakSecs + lunchSecs) / 3600) * 100) / 100;
-
-  const billableBreakdown = buildHourBreakdown(BILLABLE_DISPLAY_STATES, stateDuration);
-  const nonProductiveBreakdown = buildHourBreakdown(NON_PRODUCTIVE_DISPLAY_STATES, stateDuration);
-
-  const workingDays = periodStart && periodEnd
-    ? countWeekdaysInclusive(periodStart, periodEnd)
-    : 5;
-
-  const periodInfo = {
-    granularity,
-    periodId,
-    workingDays,
-    timezone: ATTENDANCE_TIMEZONE,
-    timezoneLabel: ATTENDANCE_TIMEZONE_LABEL
-  };
-
-  if (periodStart instanceof Date && !isNaN(periodStart.getTime())) {
-    periodInfo.startDateIso = periodStart.toISOString();
-  }
-  if (periodEnd instanceof Date && !isNaN(periodEnd.getTime())) {
-    periodInfo.endDateIso = periodEnd.toISOString();
-  }
-
-  const totalHours = totalBillableHours + totalNonProductiveHours;
-  const efficiencyRate = totalHours > 0 ? (totalBillableHours / totalHours) * 100 : 0;
-  const complianceRate = 100; // Default compliance placeholder
-
-  const intelligence = generateAttendanceIntelligence(rows, {
-    periodStart,
-    periodEnd,
-    billableBreakdown,
-    nonProductiveBreakdown,
-    stateDuration
-  }, managerDirectory || buildManagerDirectory_());
-
-  return {
-    summary,
-    stateDuration,
-    totalBillableHours,
-    totalProductiveHours: totalBillableHours,
-    totalNonProductiveHours,
-    billableHoursBreakdown: billableBreakdown,
-    nonProductiveHoursBreakdown: nonProductiveBreakdown,
-    rawBillableHours: Math.round((Math.max(0, billableSecs + fallbackBreakCreditSecs + fallbackLunchAdjustmentSecs) / 3600) * 100) / 100,
-    filteredRows: rows.slice(0, 100).map(r => {
-      const timestampMs = (typeof r.timestampMs === 'number' && Number.isFinite(r.timestampMs))
-        ? r.timestampMs
-        : (r.timestamp instanceof Date ? r.timestamp.getTime() : Number(r.timestamp));
-
-      const safeTimestampMs = Number.isFinite(timestampMs) ? timestampMs : null;
-      const dateString = (typeof r.dateString === 'string' && r.dateString)
-        ? r.dateString
-        : (Number.isFinite(safeTimestampMs)
-          ? new Date(safeTimestampMs).toISOString().split('T')[0]
-          : '');
-
-      return {
-        timestampMs: safeTimestampMs,
-        user: r.user,
-        state: r.state,
-        durationSec: r.durationSec,
-        dateString
-      };
-    }),
-    filteredRowCount: rows.length,
-    userCompliance: [],
-    top5Attendance: [],
-    attendanceStats: [],
-    attendanceFeed: [],
-    dailyMetrics: [],
-    shiftMetrics: {},
-    enhanced: false,
-    executiveMetrics: {
-      overview: {
-        efficiencyRate,
-        complianceRate,
-        totalEmployees: new Set(rows.map(r => r.user)).size,
-        activeEmployees: new Set(rows.map(r => r.user)).size,
-        billableHours: totalBillableHours,
-        productiveHours: totalBillableHours,
-        nonProductiveHours: totalNonProductiveHours,
-        breakHours: Math.round((breakSecs / 3600) * 100) / 100,
-        lunchHours: Math.round((lunchSecs / 3600) * 100) / 100
-      },
-      violations: {
-        totalViolations: 0
-      },
-      timeBreakdown: {
-        billable: billableBreakdown,
-        nonProductive: nonProductiveBreakdown
-      }
-    },
-    intelligence,
-    periodInfo,
-    breakCreditSecs: fallbackBreakCreditSecs,
-    lunchAdjustmentSecs: fallbackLunchAdjustmentSecs
-  };
-}
-
-function createEmptyAnalytics() {
-  return {
-    summary: {
-      'Available': 0,
-      'Administrative Work': 0,
-      'Training': 0,
-      'Meeting': 0,
-      'Break': 0,
-      'Lunch': 0
-    },
-    stateDuration: {},
-    totalBillableHours: 0,
-    totalProductiveHours: 0,
-    totalNonProductiveHours: 0,
-    rawBillableHours: 0,
-    totalOvertimeHours: 0,
-    hourPolicy: normalizeHourPolicy({}),
-    rawBillableSecs: 0,
-    effectiveBillableSecs: 0,
-    billableHoursBreakdown: {},
-    nonProductiveHoursBreakdown: {},
-    top5Attendance: [],
-    attendanceStats: [],
-    attendanceFeed: [],
-    filteredRows: [],
-    filteredRowCount: 0,
-    userCompliance: [],
-    shiftMetrics: {},
-    dailyMetrics: [],
-    enhanced: false,
-    executiveMetrics: {
-      overview: {
-        efficiencyRate: 0,
-        complianceRate: 100,
-        totalEmployees: 0,
-        activeEmployees: 0,
-        billableHours: 0,
-        productiveHours: 0,
-        nonProductiveHours: 0,
-        breakHours: 0,
-        lunchHours: 0
-      },
-      violations: {
-        totalViolations: 0
-      },
-      timeBreakdown: {
-        billable: {},
-        nonProductive: {}
-      }
-    },
-    intelligence: { insights: [], employeeTrends: [] },
-    periodInfo: {
-      granularity: 'Week',
-      periodId: '',
-      workingDays: 5,
-      timezone: ATTENDANCE_TIMEZONE,
-      timezoneLabel: ATTENDANCE_TIMEZONE_LABEL,
-      startDateIso: new Date().toISOString(),
-      endDateIso: new Date().toISOString()
-    }
-  };
-}
-
-// ────────────────────────────────────────────────────────────────────────────
-// PERIOD CALCULATION UTILITIES
-// ────────────────────────────────────────────────────────────────────────────
-
-function derivePeriodBounds(granularity, id) {
-  function weekStartLocal(d) {
-    const day = d.getDay();
-    const diff = d.getDate() - day + (day === 0 ? -6 : 1);
-    return new Date(d.getFullYear(), d.getMonth(), diff, 0, 0, 0, 0);
-  }
-
-  if (granularity === 'Week') {
-    const [yStr, wStr] = id.split('-W');
-    const y = Number(yStr), w = Number(wStr);
-    const jan4 = new Date(y, 0, 4, 0, 0, 0, 0);
-    const isoWeek1Mon = weekStartLocal(jan4);
-    const start = new Date(isoWeek1Mon);
-    start.setDate(start.getDate() + (w - 1) * 7);
-    const end = new Date(start);
-    end.setDate(end.getDate() + 6);
-    end.setHours(23, 59, 59, 999);
-    return [start, end];
-  }
-
-  if (granularity === 'BiWeekly') {
-    const [yearStr, biStr] = id.split('-BW');
-    const year = Number(yearStr);
-    const biIndex = Number(biStr);
-    if (!Number.isFinite(year) || !Number.isFinite(biIndex) || biIndex < 1) {
-      throw new Error(`Invalid bi-week period: ${id}`);
-    }
-
-    const jan4 = new Date(year, 0, 4, 0, 0, 0, 0);
-    const isoWeek1Mon = weekStartLocal(jan4);
-    const start = new Date(isoWeek1Mon);
-    start.setDate(start.getDate() + (biIndex - 1) * 14);
-    const end = new Date(start);
-    end.setDate(end.getDate() + 13);
-    end.setHours(23, 59, 59, 999);
-    return [start, end];
-  }
-
-  if (granularity === 'Month') {
-    const [y, m] = id.split('-').map(Number);
-    const start = new Date(y, m - 1, 1, 0, 0, 0, 0);
-    const end = new Date(y, m, 0, 23, 59, 59, 999);
-    return [start, end];
-  }
-
-  if (granularity === 'Quarter') {
-    const [qStr, yStr] = id.split('-');
-    const q = Number(qStr.replace(/^Q/, ''));
-    const y = Number(yStr);
-    const start = new Date(y, (q - 1) * 3, 1, 0, 0, 0, 0);
-    const end = new Date(y, q * 3, 0, 23, 59, 59, 999);
-    return [start, end];
-  }
-
-  if (granularity === 'Year') {
-    const y = Number(id);
-    return [new Date(y, 0, 1, 0, 0, 0, 0), new Date(y, 11, 31, 23, 59, 59, 999)];
-  }
-
-  throw new Error(`Unknown granularity: ${granularity}`);
-}
-
-function countWeekdaysInclusive(start, end) {
-  let count = 0;
-  const current = new Date(start);
-  while (current <= end) {
-    const dow = current.getDay();
-    if (dow >= 1 && dow <= 5) count++;
-    current.setDate(current.getDate() + 1);
-  }
-  return count;
-}
-
-function weekStringFromDate(date) {
-  const d = new Date(date);
-  const dayNum = d.getUTCDay() || 7;
-  d.setUTCDate(d.getUTCDate() + 4 - dayNum);
-  const yearStart = new Date(Date.UTC(d.getUTCFullYear(), 0, 1));
-  const weekNo = Math.ceil(((d - yearStart) / 86400000 + 1) / 7);
-  return `${d.getUTCFullYear()}-W${weekNo.toString().padStart(2, '0')}`;
-}
-
-// Validation and other utility functions
-function validateEnhancedExportParams(params) {
-  const errors = [];
-  
-  if (!params.period) {
-    errors.push('Period is required');
-  }
-  
-  if (params.period && params.period.type === 'custom') {
-    if (!params.period.start || !params.period.end) {
-      errors.push('Start and end dates are required for custom period');
-    }
-  }
-  
-  return {
-    isValid: errors.length === 0,
-    errors: errors
-  };
-}
-
-// ────────────────────────────────────────────────────────────────────────────
-// USER LISTS BY MANAGER
-// ────────────────────────────────────────────────────────────────────────────
-
-function clientGetAttendanceUserNamesForManager(managerUserId, opts) {
-  return rpc('clientGetAttendanceUserNamesForManager', () => {
-    const options = opts || {};
-    const displayCol = (options.display || 'FullName');
-    const activeOnly = (options.activeOnly !== false); // default true
-    const includeSelf = !!options.includeSelf;
-
-    if (!managerUserId) return [];
-
-    let scopedUsers = [];
-    try {
-      if (typeof getUsersByManager === 'function') {
-        scopedUsers = getUsersByManager(String(managerUserId), {
-          includeManager: includeSelf,
-          fallbackToCampaign: true,
-          fallbackToAll: false
-        }) || [];
-      } else if (typeof getUsers === 'function') {
-        scopedUsers = getUsers() || [];
-      }
-    } catch (err) {
-      console.warn('clientGetAttendanceUserNamesForManager: getUsersByManager failed:', err);
-      scopedUsers = [];
-    }
-
-    if (!Array.isArray(scopedUsers) || scopedUsers.length === 0) {
-      return [];
-    }
-
-    const allowedStatuses = ['Active', 'Probation', 'Contractor', 'Intern'];
-    const normalizedManagerId = String(managerUserId);
-    const uniqueNames = new Set();
-
-    scopedUsers.forEach(user => {
-      if (!user) return;
-      const userId = String(user.ID || user.id || '');
-      if (!userId) return;
-
-      if (!includeSelf && userId === normalizedManagerId) return;
-
-      if (activeOnly) {
-        const status = String(user.EmploymentStatus || user.employmentStatus || '').trim();
-        if (status && !allowedStatuses.includes(status)) return;
-      }
-
-      const displayValue = String(
-        user[displayCol] ||
-        user.FullName ||
-        user.UserName ||
-        user.name ||
-        ''
-      ).trim();
-
-      if (displayValue) {
-        uniqueNames.add(displayValue);
-      }
-    });
-
-    return Array.from(uniqueNames).sort((a, b) => a.localeCompare(b));
-  }, []);
-}
-
-function clientGetAssignedAgentNames(managerUserId) {
-  return clientGetAttendanceUserNamesForManager(managerUserId, {
-    activeOnly: true,
-    includeSelf: false,
-    display: 'FullName'
-  });
-}
-
-// ────────────────────────────────────────────────────────────────────────────
-// TEST UTILITIES
-// ────────────────────────────────────────────────────────────────────────────
-
-function testManagerDirectoryCampaignPermissions() {
-  const originalGetUsers = GLOBAL_SCOPE.getUsers;
-  const originalReadCampaignPermsSafely = GLOBAL_SCOPE.readCampaignPermsSafely_;
-  const originalReadSheet = GLOBAL_SCOPE.readSheet;
-  const originalUtilities = GLOBAL_SCOPE.Utilities;
-  const originalGlobalGetUsers = (typeof globalThis !== 'undefined') ? globalThis.getUsers : undefined;
-  const originalGlobalReadCampaignPermsSafely = (typeof globalThis !== 'undefined') ? globalThis.readCampaignPermsSafely_ : undefined;
-  const originalGlobalReadSheet = (typeof globalThis !== 'undefined') ? globalThis.readSheet : undefined;
-
-  const stubUsers = [
-    {
-      ID: '1',
-      FullName: 'Alice Manager',
-      Email: 'alice.manager@example.com',
-      roleNames: []
-    },
-    {
-      ID: '2',
-      FullName: 'Bob Agent',
-      Email: 'bob.agent@example.com',
-      roleNames: []
-    }
-  ];
-
-  const stubPermissions = [
-    { UserID: '1', PermissionLevel: 'MANAGER' }
-  ];
-
-  try {
-    GLOBAL_SCOPE.getUsers = () => stubUsers;
-    GLOBAL_SCOPE.readCampaignPermsSafely_ = () => stubPermissions;
-    GLOBAL_SCOPE.readSheet = () => stubPermissions;
-    if (typeof globalThis !== 'undefined') {
-      globalThis.getUsers = GLOBAL_SCOPE.getUsers;
-      globalThis.readCampaignPermsSafely_ = GLOBAL_SCOPE.readCampaignPermsSafely_;
-      globalThis.readSheet = GLOBAL_SCOPE.readSheet;
-    }
-    GLOBAL_SCOPE.Utilities = GLOBAL_SCOPE.Utilities || {
-      formatDate: (date) => (date instanceof Date ? date.toISOString() : String(date))
-    };
-
-    const directory = buildManagerDirectory_();
-    const filteredTop = [
-      { user: 'Alice Manager', percentage: 99 },
-      { user: 'Bob Agent', percentage: 95 }
-    ].filter(entry => !isManagerPerson_(entry.user, directory));
-
-    const intelligence = generateAttendanceIntelligence([
-      { user: 'Alice Manager', state: 'Available', durationSec: 3600 },
-      { user: 'Bob Agent', state: 'Available', durationSec: 3600 }
-    ], {
-      periodStart: new Date(),
-      periodEnd: new Date()
-    }, directory);
-
-    const directoryIncludesManager = isManagerPerson_('Alice Manager', directory)
-      && isManagerPerson_('alice.manager@example.com', directory);
-    const topIncludesManager = filteredTop.some(entry => entry.user === 'Alice Manager');
-    const trendUsers = Array.isArray(intelligence.employeeTrends)
-      ? intelligence.employeeTrends.map(trend => trend.user)
-      : [];
-
-    return {
-      passed: directoryIncludesManager && !topIncludesManager && !trendUsers.includes('Alice Manager'),
-      directorySize: {
-        names: directory.normalizedNames.size,
-        emails: directory.normalizedEmails.size
-      },
-      filteredTop,
-      trendUsers
-    };
-  } catch (error) {
-    return { passed: false, error: error && error.message ? error.message : String(error) };
-  } finally {
-    if (typeof originalGetUsers === 'function') {
-      GLOBAL_SCOPE.getUsers = originalGetUsers;
-    } else {
-      delete GLOBAL_SCOPE.getUsers;
-    }
-
-    if (typeof originalReadCampaignPermsSafely === 'function') {
-      GLOBAL_SCOPE.readCampaignPermsSafely_ = originalReadCampaignPermsSafely;
-    } else {
-      delete GLOBAL_SCOPE.readCampaignPermsSafely_;
-    }
-
-    if (typeof originalReadSheet === 'function') {
-      GLOBAL_SCOPE.readSheet = originalReadSheet;
-    } else {
-      delete GLOBAL_SCOPE.readSheet;
-    }
-
-    if (typeof globalThis !== 'undefined') {
-      if (typeof originalGlobalGetUsers === 'function') {
-        globalThis.getUsers = originalGlobalGetUsers;
-      } else {
-        delete globalThis.getUsers;
-      }
-
-      if (typeof originalGlobalReadCampaignPermsSafely === 'function') {
-        globalThis.readCampaignPermsSafely_ = originalGlobalReadCampaignPermsSafely;
-      } else {
-        delete globalThis.readCampaignPermsSafely_;
-      }
-
-      if (typeof originalGlobalReadSheet === 'function') {
-        globalThis.readSheet = originalGlobalReadSheet;
-      } else {
-        delete globalThis.readSheet;
-      }
-    }
-
-    if (originalUtilities) {
-      GLOBAL_SCOPE.Utilities = originalUtilities;
-    } else {
-      delete GLOBAL_SCOPE.Utilities;
-    }
-  }
-}
-
-// ────────────────────────────────────────────────────────────────────────────
-// CONNECTION TESTING
-// ────────────────────────────────────────────────────────────────────────────
-
-function testConnection() {
-  return rpc('testConnection', () => ({
-    message: 'Connection successful! Data structure correctly identified.',
-    timestamp: Utilities.formatDate(new Date(), ATTENDANCE_TIMEZONE, 'yyyy-MM-dd HH:mm:ss') + ` (${ATTENDANCE_TIMEZONE_LABEL})`,
-    timezone: ATTENDANCE_TIMEZONE,
-    version: 'FINAL-1.0.0',
-    features: ['corrected-database-structure', 'seconds-handling', 'configured-timezone', 'daily-pivot-export'],
-    dataStructure: {
-      columns: ['ID', 'Timestamp', 'User', 'DurationMin', 'State', 'Date', 'UserID', 'CreatedAt', 'UpdatedAt'],
-      timestampFormat: 'M/d/yyyy, h:mm AM/PM',
-      dateFormat: 'M/d/yyyy',
-      durationUnit: 'seconds (in DurationMin column)',
-      note: 'DurationMin column contains seconds despite the name'
-    }
-  }), { message: 'Connection failed', error: true });
-}
-
-// ────────────────────────────────────────────────────────────────────────────
-// DEBUG AND VALIDATION FUNCTIONS
-// ────────────────────────────────────────────────────────────────────────────
-
-function debugDatabaseStructure() {
-  try {
-    const ss = resolveAttendanceSpreadsheet();
-    const sheet = ss.getSheetByName(ATTENDANCE_SHEET_NAME);
-    
-    if (!sheet) {
-      return { error: 'Attendance sheet not found' };
-    }
-
-    const values = sheet.getDataRange().getValues();
-    if (values.length === 0) {
-      return { error: 'No data in attendance sheet' };
-    }
-
-    const headers = values[0];
-    const sampleData = values.slice(1, 6); // First 5 data rows
-
-    console.log('Database Structure Analysis:');
-    console.log('Headers:', headers);
-    console.log('Sample data:', sampleData);
-
-    // Analyze DurationMin column values
-    const durationIdx = headers.indexOf('DurationMin');
-    if (durationIdx >= 0) {
-      const durations = sampleData.map(row => row[durationIdx]).filter(d => d);
-      console.log('Duration values analysis:', durations.map(d => ({
-        raw: d,
-        ifSeconds: `${(d/3600).toFixed(2)}h`,
-        ifMinutes: `${(d/60).toFixed(2)}h`
-      })));
-    }
-
-    return {
-      success: true,
-      headers: headers,
-      sampleData: sampleData.slice(0, 3),
-      totalRows: values.length - 1,
-      analysis: {
-        durationColumnIndex: durationIdx,
-        durationUnit: 'seconds (confirmed by value analysis)',
-        note: 'DurationMin column contains seconds despite the name'
-      }
-    };
-  } catch (error) {
-    console.error('Debug error:', error);
-    return { error: error.message };
-  }
-}
-
-function validateDataConsistency() {
-  try {
-    const allRows = fetchAllAttendanceRows();
-    
-    if (allRows.length === 0) {
-      return { error: 'No attendance data found' };
-    }
-
-    // Sample analysis
-    const sample = allRows.slice(0, 10);
-    const analysis = sample.map(r => ({
-      user: r.user,
-      state: r.state,
-      timestamp: Utilities.formatDate(r.timestamp, ATTENDANCE_TIMEZONE, 'M/d/yyyy, h:mm:ss a'),
-      durationSec: r.durationSec,
-      durationHours: r.durationHours.toFixed(2),
-      reasonableHours: r.durationHours > 0 && r.durationHours < 24
-    }));
-
-    const reasonableCount = analysis.filter(a => a.reasonableHours).length;
-    
-    return {
-      success: true,
-      totalRecords: allRows.length,
-      sampleAnalysis: analysis,
-      dataQuality: {
-        reasonableValues: `${reasonableCount}/${analysis.length}`,
-        percentage: Math.round((reasonableCount / analysis.length) * 100),
-        note: 'Duration values interpreted as seconds and converted to hours'
-      },
-      dateTimeFormat: {
-        expectedTimestampFormat: 'M/d/yyyy, h:mm AM/PM',
-        expectedDateFormat: 'M/d/yyyy',
-        timezone: ATTENDANCE_TIMEZONE,
-        note: 'Matches your database format exactly'
-      }
-    };
-  } catch (error) {
-    console.error('Validation error:', error);
-    return { error: error.message };
-  }
+/**
+ * AttendanceService.gs - Complete Production Version
+ * 
+ * ACTUAL DATABASE STRUCTURE:
+ * Columns: ID, Timestamp, User, DurationMin, State, Date, UserID, CreatedAt, UpdatedAt
+ * 
+ * CRITICAL: DurationMin column contains SECONDS despite the name!
+ * Examples from your data:
+ * - 5782 seconds = 1.6 hours (reasonable for a meeting)
+ * - 30534 seconds = 8.5 hours (reasonable for a full work day)
+ * - 3641 seconds = 1.0 hours (reasonable for available time)
+ * 
+ * Timestamp format: "9/28/2023, 8:38 AM"
+ * Date format: "9/28/2023"
+ * Timezone: Configurable via ATTENDANCE_TIMEZONE (defaults to script timezone)
+ */
+
+/** @OnlyCurrentDoc */
+
+// ────────────────────────────────────────────────────────────────────────────
+// CONFIGURATION & CONSTANTS
+// ────────────────────────────────────────────────────────────────────────────
+
+const BILLABLE_STATES = ['Available', 'Administrative Work', 'Training', 'Meeting'];
+const NON_PRODUCTIVE_STATES = ['Break', 'Lunch'];
+const BILLABLE_DISPLAY_STATES = [...BILLABLE_STATES, 'Break'];
+const NON_PRODUCTIVE_DISPLAY_STATES = [...new Set([...NON_PRODUCTIVE_STATES, 'Break'])];
+
+// Resolve a safe global scope reference for Apps Script V8
+var GLOBAL_SCOPE = (typeof GLOBAL_SCOPE !== 'undefined') ? GLOBAL_SCOPE
+  : (typeof globalThis === 'object' && globalThis)
+    ? globalThis
+    : (typeof this === 'object' && this)
+      ? this
+      : {};
+
+// Time constants (working in seconds, since DurationMin column contains seconds)
+const DAILY_SHIFT_SECS = 8 * 3600;       // 8 hours in seconds
+const DAILY_BREAKS_SECS = 30 * 60;       // 30 minutes in seconds
+const DAILY_LUNCH_SECS = 30 * 60;        // 30 minutes in seconds
+const WEEKLY_OVERTIME_SECS = 40 * 3600;  // 40 hours in seconds
+
+// Primary attendance timezone configuration (defaults to script timezone)
+const ATTENDANCE_TIMEZONE = (typeof GLOBAL_SCOPE.ATTENDANCE_TIMEZONE === 'string' && GLOBAL_SCOPE.ATTENDANCE_TIMEZONE)
+  ? GLOBAL_SCOPE.ATTENDANCE_TIMEZONE
+  : (typeof Session !== 'undefined' && Session.getScriptTimeZone ? Session.getScriptTimeZone() : 'America/Jamaica');
+const ATTENDANCE_TIMEZONE_LABEL = (typeof GLOBAL_SCOPE.ATTENDANCE_TIMEZONE_LABEL === 'string' && GLOBAL_SCOPE.ATTENDANCE_TIMEZONE_LABEL)
+  ? GLOBAL_SCOPE.ATTENDANCE_TIMEZONE_LABEL
+  : 'Company Time';
+const ATTENDANCE_SHEET_NAME = (typeof GLOBAL_SCOPE.ATTENDANCE === 'string' && GLOBAL_SCOPE.ATTENDANCE)
+  ? GLOBAL_SCOPE.ATTENDANCE
+  : 'AttendanceLog';
+
+// Performance optimization constants
+const MAX_PROCESSING_TIME = 25000; // 25 seconds max execution time
+const CHUNK_SIZE = 1000; // Process data in chunks
+const CACHE_TTL_SHORT = 60; // 1 minute cache
+const CACHE_TTL_MEDIUM = 300; // 5 minute cache
+const LARGE_CACHE_CHUNK_SIZE = 90000; // stay below 100k Apps Script cache limit per entry
+const ATTENDANCE_CACHE_VERSION = 'v4';
+
+function cloneDate(value) {
+  if (value instanceof Date && !isNaN(value.getTime())) {
+    return new Date(value.getTime());
+  }
+  if (typeof value === 'number' && Number.isFinite(value)) {
+    const dateFromNumber = new Date(value);
+    return isNaN(dateFromNumber.getTime()) ? null : dateFromNumber;
+  }
+  return null;
+}
+
+function createDateInLocalTime(year, month, day, hour, minute, second) {
+  if (!Number.isFinite(year) || !Number.isFinite(month) || !Number.isFinite(day)) {
+    return null;
+  }
+
+  const safeHour = Number.isFinite(hour) ? hour : 0;
+  const safeMinute = Number.isFinite(minute) ? minute : 0;
+  const safeSecond = Number.isFinite(second) ? second : 0;
+
+  const date = new Date(year, month - 1, day, safeHour, safeMinute, safeSecond, 0);
+  return isNaN(date.getTime()) ? null : date;
+}
+
+function normalizeDateValue(value) {
+  if (value == null) return null;
+
+  const cloned = cloneDate(value);
+  if (cloned) {
+    return cloned;
+  }
+
+  if (typeof value === 'string') {
+    const trimmed = value.trim();
+    if (!trimmed) {
+      return null;
+    }
+
+    const isoDateOnlyMatch = trimmed.match(/^([0-9]{4})-([0-9]{1,2})-([0-9]{1,2})$/);
+    if (isoDateOnlyMatch) {
+      const year = Number(isoDateOnlyMatch[1]);
+      const month = Number(isoDateOnlyMatch[2]);
+      const day = Number(isoDateOnlyMatch[3]);
+      const localDate = createDateInLocalTime(year, month, day, 0, 0, 0);
+      if (localDate) {
+        return localDate;
+      }
+    }
+
+    const isoDateTimeMatch = trimmed.match(/^([0-9]{4})-([0-9]{1,2})-([0-9]{1,2})[ T]([0-9]{1,2}):([0-9]{2})(?::([0-9]{2}))?$/);
+    if (isoDateTimeMatch) {
+      const year = Number(isoDateTimeMatch[1]);
+      const month = Number(isoDateTimeMatch[2]);
+      const day = Number(isoDateTimeMatch[3]);
+      const hour = Number(isoDateTimeMatch[4]);
+      const minute = Number(isoDateTimeMatch[5]);
+      const second = isoDateTimeMatch[6] ? Number(isoDateTimeMatch[6]) : 0;
+      const localDateTime = createDateInLocalTime(year, month, day, hour, minute, second);
+      if (localDateTime) {
+        return localDateTime;
+      }
+    }
+
+    const slashFormatMatch = trimmed.match(/^([0-9]{1,2})\/([0-9]{1,2})\/([0-9]{4})(?:[ ,T]+([0-9]{1,2}):([0-9]{2})(?::([0-9]{2}))?\s*(AM|PM)?)?$/i);
+    if (slashFormatMatch) {
+      const month = Number(slashFormatMatch[1]);
+      const day = Number(slashFormatMatch[2]);
+      const year = Number(slashFormatMatch[3]);
+      let hour = slashFormatMatch[4] ? Number(slashFormatMatch[4]) : 0;
+      const minute = slashFormatMatch[5] ? Number(slashFormatMatch[5]) : 0;
+      const second = slashFormatMatch[6] ? Number(slashFormatMatch[6]) : 0;
+      const meridiem = slashFormatMatch[7] ? slashFormatMatch[7].toUpperCase() : '';
+
+      if (meridiem === 'PM' && hour < 12) {
+        hour += 12;
+      }
+      if (meridiem === 'AM' && hour === 12) {
+        hour = 0;
+      }
+
+      const localFromSlash = createDateInLocalTime(year, month, day, hour, minute, second);
+      if (localFromSlash) {
+        return localFromSlash;
+      }
+    }
+
+    const parsed = Date.parse(trimmed);
+    if (!Number.isNaN(parsed)) {
+      const dateFromParse = new Date(parsed);
+      return isNaN(dateFromParse.getTime()) ? null : dateFromParse;
+    }
+
+    const cleaned = trimmed.replace(/,/g, '');
+    const parsedCleaned = Date.parse(cleaned);
+    if (!Number.isNaN(parsedCleaned)) {
+      const cleanedDate = new Date(parsedCleaned);
+      return isNaN(cleanedDate.getTime()) ? null : cleanedDate;
+    }
+  }
+
+  return null;
+}
+
+function toIsoDateString(date) {
+  if (!(date instanceof Date) || isNaN(date.getTime())) {
+    return '';
+  }
+
+  const year = date.getFullYear();
+  const month = String(date.getMonth() + 1).padStart(2, '0');
+  const day = String(date.getDate()).padStart(2, '0');
+  return `${year}-${month}-${day}`;
+}
+
+function toIsoDayOfWeek(date) {
+  if (!(date instanceof Date) || isNaN(date.getTime())) {
+    return undefined;
+  }
+
+  const jsDay = date.getDay();
+  return jsDay === 0 ? 7 : jsDay;
+}
+
+function coerceDurationSeconds(value) {
+  if (typeof value === 'number' && Number.isFinite(value)) {
+    return value;
+  }
+
+  if (typeof value === 'string') {
+    const parsed = parseFloat(value);
+    if (!Number.isNaN(parsed) && Number.isFinite(parsed)) {
+      return parsed;
+    }
+  }
+
+  return 0;
+}
+
+function readLargeCache(cache, baseKey) {
+  try {
+    const metaRaw = cache.get(`${baseKey}::meta`);
+    if (!metaRaw) return null;
+
+    const meta = JSON.parse(metaRaw);
+    if (!meta || meta.version !== ATTENDANCE_CACHE_VERSION || typeof meta.chunks !== 'number') {
+      return null;
+    }
+
+    if (typeof meta.timestamp === 'number' && (Date.now() - meta.timestamp) > CACHE_TTL_MEDIUM * 1000) {
+      return null;
+    }
+
+    const parts = [];
+    for (let i = 0; i < meta.chunks; i++) {
+      const part = cache.get(`${baseKey}::part::${i}`);
+      if (!part) {
+        return null;
+      }
+      parts.push(part);
+    }
+
+    const payload = parts.join('');
+    return JSON.parse(payload);
+  } catch (err) {
+    try {
+      console.warn('Large cache read failed:', err);
+    } catch (_) {}
+    return null;
+  }
+}
+
+function writeLargeCache(cache, baseKey, value, ttlSeconds) {
+  try {
+    const payload = JSON.stringify(value);
+    const chunks = [];
+    for (let offset = 0; offset < payload.length; offset += LARGE_CACHE_CHUNK_SIZE) {
+      chunks.push(payload.substring(offset, offset + LARGE_CACHE_CHUNK_SIZE));
+    }
+
+    const meta = JSON.stringify({
+      version: ATTENDANCE_CACHE_VERSION,
+      chunks: chunks.length,
+      timestamp: Date.now()
+    });
+
+    cache.put(`${baseKey}::meta`, meta, ttlSeconds);
+
+    chunks.forEach((chunk, index) => {
+      cache.put(`${baseKey}::part::${index}`, chunk, ttlSeconds);
+    });
+  } catch (err) {
+    try {
+      console.warn('Large cache write failed:', err);
+    } catch (_) {}
+  }
+}
+
+function resolveAttendanceSpreadsheet() {
+  if (typeof getIBTRSpreadsheet === 'function') {
+    try {
+      const ss = getIBTRSpreadsheet();
+      if (ss) {
+        return ss;
+      }
+    } catch (err) {
+      try {
+        console.warn('getIBTRSpreadsheet() failed, attempting SpreadsheetApp fallback', err);
+      } catch (_) {}
+    }
+  }
+
+  if (typeof SpreadsheetApp !== 'undefined') {
+    try {
+      if (typeof GLOBAL_SCOPE.CAMPAIGN_SPREADSHEET_ID === 'string' && GLOBAL_SCOPE.CAMPAIGN_SPREADSHEET_ID) {
+        return SpreadsheetApp.openById(GLOBAL_SCOPE.CAMPAIGN_SPREADSHEET_ID);
+      }
+    } catch (openErr) {
+      try {
+        console.warn('SpreadsheetApp.openById fallback failed:', openErr);
+      } catch (_) {}
+    }
+
+    if (typeof SpreadsheetApp.getActiveSpreadsheet === 'function') {
+      return SpreadsheetApp.getActiveSpreadsheet();
+    }
+  }
+
+  throw new Error('Unable to resolve attendance spreadsheet. Ensure IBTRUtilities is loaded.');
+}
+
+
+// ────────────────────────────────────────────────────────────────────────────
+// RPC WITH TIMEOUT PROTECTION
+// ────────────────────────────────────────────────────────────────────────────
+
+function rpc(label, fn, fallback, maxTime = 20000) {
+  const startTime = Date.now();
+
+  try {
+    if (Date.now() - startTime > maxTime * 0.8) {
+      console.warn(`${label}: Approaching timeout, using fallback`);
+      return (typeof fallback === 'function') ? fallback() : fallback;
+    }
+
+    const res = fn();
+    return res;
+  } catch (err) {
+    const elapsed = Date.now() - startTime;
+    if (elapsed > maxTime * 0.9) {
+      console.warn(`${label}: Timeout after ${elapsed}ms, using fallback`);
+    } else {
+      console.error(`${label} error:`, err);
+    }
+    return (typeof fallback === 'function') ? fallback(err) : fallback;
+  }
+}
+
+// ────────────────────────────────────────────────────────────────────────────
+// MAIN DATA FETCHING
+// ────────────────────────────────────────────────────────────────────────────
+
+// In AttendanceService.gs, update the fetchAllAttendanceRows function around line 100-150
+function fetchAllAttendanceRows() {
+  return rpc('fetchAllAttendanceRows', () => {
+    const CACHE_KEY = 'ATTENDANCE_ROWS_CACHE_FINAL_V4';
+
+    // Try cache first
+    try {
+      const cache = CacheService.getScriptCache();
+      const cached = readLargeCache(cache, CACHE_KEY);
+      if (cached && cached.timestamp && Array.isArray(cached.rows)) {
+        console.log('Using cached attendance data');
+        const mapped = cached.rows.map(row => {
+          const timestampMsRaw = typeof row.t === 'number' ? row.t : parseFloat(row.t);
+          const timestampMs = Number.isFinite(timestampMsRaw) ? timestampMsRaw : undefined;
+          const timestamp = typeof timestampMs === 'number' ? new Date(timestampMs) : null;
+          let dateMs = typeof row.dm === 'number' && Number.isFinite(row.dm) ? row.dm : undefined;
+          if (!Number.isFinite(dateMs) && timestamp instanceof Date && !isNaN(timestamp.getTime())) {
+            const fallbackDate = createDateInLocalTime(
+              timestamp.getFullYear(),
+              timestamp.getMonth() + 1,
+              timestamp.getDate(),
+              0,
+              0,
+              0
+            );
+            dateMs = (fallbackDate instanceof Date && !isNaN(fallbackDate.getTime())) ? fallbackDate.getTime() : undefined;
+          }
+          const durationSec = coerceDurationSeconds(row.d);
+          let dayOfWeek = typeof row.dow === 'number' && Number.isFinite(row.dow)
+            ? row.dow
+            : undefined;
+
+          const cachedDate = normalizeDateValue(row.ds);
+          if (!dayOfWeek && cachedDate) {
+            dayOfWeek = toIsoDayOfWeek(cachedDate);
+          }
+
+          const dateString = (typeof row.ds === 'string' && row.ds)
+            ? row.ds
+            : (cachedDate ? toIsoDateString(cachedDate) : '');
+
+          const isWeekend = typeof row.w === 'boolean'
+            ? row.w
+            : (typeof dayOfWeek === 'number' ? dayOfWeek >= 6 : undefined);
+
+          return {
+            timestamp,
+            timestampMs,
+            dateMs,
+            user: row.u,
+            state: row.s,
+            durationSec,
+            durationMin: durationSec / 60,
+            durationHours: durationSec / 3600,
+            dateString,
+            dayOfWeek,
+            isWeekend
+          };
+        });
+
+        mapped.sort((a, b) => ensureComparableMs(a) - ensureComparableMs(b));
+        return mapped;
+      }
+    } catch (e) {
+      console.warn('Cache read failed:', e);
+    }
+
+    const ss = resolveAttendanceSpreadsheet();
+    const sheet = ss.getSheetByName(ATTENDANCE_SHEET_NAME);
+    if (!sheet) {
+      console.warn(`Attendance sheet "${ATTENDANCE_SHEET_NAME}" not found in IBTR spreadsheet.`);
+      return [];
+    }
+
+    const values = sheet.getDataRange().getValues();
+    if (values.length < 2) return [];
+
+    const headers = values[0].map(h => h.toString().trim());
+    const timestampIdx = headers.indexOf('Timestamp');
+    const userIdx = headers.indexOf('User');
+    const stateIdx = headers.indexOf('State');
+    const durationIdx = headers.indexOf('DurationMin');
+    const dateIdx = headers.indexOf('Date');
+
+    if (timestampIdx < 0 || userIdx < 0 || stateIdx < 0 || durationIdx < 0) {
+      throw new Error('Required columns not found');
+    }
+
+    const out = [];
+    const startTime = Date.now();
+
+    for (let i = 1; i < values.length; i += CHUNK_SIZE) {
+      if (Date.now() - startTime > MAX_PROCESSING_TIME * 0.8) {
+        console.warn('Processing timeout approaching, stopping at row', i);
+        break;
+      }
+
+      const chunk = values.slice(i, Math.min(i + CHUNK_SIZE, values.length));
+
+      chunk.forEach((row, rowIndex) => {
+        try {
+          const timestampVal = row[timestampIdx];
+          const timestamp = normalizeDateValue(timestampVal);
+          if (!(timestamp instanceof Date) || isNaN(timestamp.getTime())) {
+            console.warn(`Row ${i + rowIndex}: Could not parse timestamp:`, timestampVal);
+            return;
+          }
+
+          const durationSeconds = coerceDurationSeconds(row[durationIdx]);
+          const user = String(row[userIdx] || '').trim();
+          const state = String(row[stateIdx] || '').trim();
+
+          if (!user || !state) {
+            console.warn(`Row ${i + rowIndex}: Missing user or state:`, { user, state });
+            return;
+          }
+
+          const timestampMs = timestamp.getTime();
+
+          let dateBasis = null;
+          if (dateIdx >= 0) {
+            dateBasis = normalizeDateValue(row[dateIdx]);
+          }
+          if (!(dateBasis instanceof Date) || isNaN(dateBasis.getTime())) {
+            dateBasis = new Date(timestampMs);
+          }
+
+          const dateString = toIsoDateString(dateBasis);
+          const dayOfWeek = toIsoDayOfWeek(dateBasis);
+          const isWeekend = typeof dayOfWeek === 'number' ? dayOfWeek >= 6 : undefined;
+          const dateStart = createDateInLocalTime(
+            dateBasis.getFullYear(),
+            dateBasis.getMonth() + 1,
+            dateBasis.getDate(),
+            0,
+            0,
+            0
+          );
+          const dateMs = (dateStart instanceof Date && !isNaN(dateStart.getTime())) ? dateStart.getTime() : undefined;
+
+          out.push({
+            timestamp,
+            timestampMs,
+            dateMs,
+            user,
+            state,
+            durationSec: durationSeconds,
+            durationMin: durationSeconds / 60,
+            durationHours: durationSeconds / 3600,
+            dateString,
+            dayOfWeek,
+            isWeekend
+          });
+        } catch (rowError) {
+          console.error(`Error processing row ${i + rowIndex}:`, rowError, row);
+        }
+      });
+    }
+
+    console.log(`Processed ${out.length} attendance records with enhanced timezone handling`);
+    
+    // Cache the results (serialize timestamps for storage)
+    try {
+      const cache = CacheService.getScriptCache();
+      const rowsForCache = out.map(row => ({
+        t: row.timestamp.getTime(),
+        u: row.user,
+        s: row.state,
+        d: row.durationSec,
+        ds: row.dateString,
+        dow: row.dayOfWeek,
+        w: typeof row.isWeekend === 'boolean' ? row.isWeekend : undefined,
+        dm: Number.isFinite(row.dateMs) ? row.dateMs : undefined
+      }));
+
+      writeLargeCache(cache, CACHE_KEY, {
+        timestamp: Date.now(),
+        rows: rowsForCache
+      }, CACHE_TTL_MEDIUM);
+    } catch (e) {
+      console.warn('Cache write failed:', e);
+    }
+
+    out.sort((a, b) => ensureComparableMs(a) - ensureComparableMs(b));
+
+    return out;
+  }, []);
+}
+
+function ensureTimestampMs(row) {
+  if (!row || typeof row !== 'object') {
+    return NaN;
+  }
+
+  if (typeof row.timestampMs === 'number' && !isNaN(row.timestampMs)) {
+    return row.timestampMs;
+  }
+
+  let timestamp = row.timestamp;
+  if (!(timestamp instanceof Date) || isNaN(timestamp.getTime())) {
+    timestamp = new Date(timestamp);
+  }
+
+  if (!(timestamp instanceof Date) || isNaN(timestamp.getTime())) {
+    return NaN;
+  }
+
+  const ms = timestamp.getTime();
+  row.timestamp = timestamp;
+  row.timestampMs = ms;
+  return ms;
+}
+
+function ensureDateMs(row) {
+  if (!row || typeof row !== 'object') {
+    return NaN;
+  }
+
+  if (typeof row.dateMs === 'number' && Number.isFinite(row.dateMs)) {
+    return row.dateMs;
+  }
+
+  const dateSource = row.dateString ? normalizeDateValue(row.dateString) : null;
+  if (!(dateSource instanceof Date) || isNaN(dateSource.getTime())) {
+    return NaN;
+  }
+
+  const localStart = createDateInLocalTime(
+    dateSource.getFullYear(),
+    dateSource.getMonth() + 1,
+    dateSource.getDate(),
+    0,
+    0,
+    0
+  );
+
+  if (!(localStart instanceof Date) || isNaN(localStart.getTime())) {
+    return NaN;
+  }
+
+  const ms = localStart.getTime();
+  row.dateMs = ms;
+  return ms;
+}
+
+function ensureComparableMs(row) {
+  const timestampMs = ensureTimestampMs(row);
+  if (Number.isFinite(timestampMs)) {
+    return timestampMs;
+  }
+
+  return ensureDateMs(row);
+}
+
+// ────────────────────────────────────────────────────────────────────────────
+// ANALYTICS ENGINE
+// ────────────────────────────────────────────────────────────────────────────
+
+function getAttendanceAnalyticsByPeriod(granularity, periodId, agentFilter, policyOptions) {
+  return rpc('getAttendanceAnalyticsByPeriod', () => {
+    const startTime = Date.now();
+    const TIME_BUDGET_MS = Math.min(MAX_PROCESSING_TIME - 2000, 20000);
+    console.log(`Analytics request: ${granularity}, ${periodId}, ${agentFilter || 'all'}`);
+
+    if (!periodId) {
+      throw new Error('Period ID is required');
+    }
+
+    const hourPolicy = normalizeHourPolicy(policyOptions);
+    const CACHE_KEY = `ANALYTICS_FINAL_${granularity}_${periodId}_${agentFilter || 'all'}_${hourPolicy.cacheKey}`;
+
+    // Try cache first
+    try {
+      const cached = CacheService.getScriptCache().get(CACHE_KEY);
+      if (cached) {
+        const data = JSON.parse(cached);
+        if (data.timestamp && (Date.now() - data.timestamp) < CACHE_TTL_SHORT * 1000) {
+          console.log('Using cached analytics');
+          return data.analytics;
+        }
+      }
+    } catch (e) {
+      console.warn('Analytics cache read failed:', e);
+    }
+
+    let periodStart, periodEnd;
+    try {
+      [periodStart, periodEnd] = derivePeriodBounds(granularity, periodId);
+    } catch (e) {
+      throw new Error(`Invalid period: ${granularity} ${periodId}`);
+    }
+
+    const periodStartMs = periodStart.getTime();
+    const periodEndMs = periodEnd.getTime();
+    const periodStartDate = createDateInLocalTime(
+      periodStart.getFullYear(),
+      periodStart.getMonth() + 1,
+      periodStart.getDate(),
+      0,
+      0,
+      0
+    );
+    const periodEndDate = createDateInLocalTime(
+      periodEnd.getFullYear(),
+      periodEnd.getMonth() + 1,
+      periodEnd.getDate(),
+      0,
+      0,
+      0
+    );
+    const periodStartDateMs = (periodStartDate instanceof Date && !isNaN(periodStartDate.getTime()))
+      ? periodStartDate.getTime()
+      : periodStartMs;
+    const periodEndDateMs = (periodEndDate instanceof Date && !isNaN(periodEndDate.getTime()))
+      ? periodEndDate.getTime()
+      : periodEndMs;
+
+    const allRows = fetchAllAttendanceRows();
+    const normalizedAgentFilter = agentFilter ? String(agentFilter).trim() : '';
+
+    const summary = {};
+    const stateDuration = {};
+    const seedStates = [...new Set([...BILLABLE_STATES, ...NON_PRODUCTIVE_STATES])];
+    seedStates.forEach(state => {
+      summary[state] = 0;
+      stateDuration[state] = 0;
+    });
+
+    const filteredRows = [];
+    const userComplianceMap = new Map();
+    const userDayMetrics = new Map();
+    const topSeconds = new Map();
+    const dailyMap = new Map();
+    const uniqueUsers = new Set();
+    const feedBuffer = [];
+    const FEED_LIMIT = 10;
+
+    let totalBillableSecs = 0;
+    let totalRowsConsidered = 0;
+
+    const managerDirectory = buildManagerDirectory_();
+
+    const registerFeedRow = (row, timestampMs) => {
+      if (!timestampMs) return;
+      if (feedBuffer.length < FEED_LIMIT) {
+        feedBuffer.push({ row, timestampMs });
+        feedBuffer.sort((a, b) => b.timestampMs - a.timestampMs);
+        return;
+      }
+
+      const last = feedBuffer[feedBuffer.length - 1];
+      if (last.timestampMs >= timestampMs) {
+        return;
+      }
+
+      feedBuffer[feedBuffer.length - 1] = { row, timestampMs };
+      feedBuffer.sort((a, b) => b.timestampMs - a.timestampMs);
+    };
+
+    let exceededTimeBudget = false;
+    let scannedRows = 0;
+
+    const loopStart = 0;
+    const loopEnd = allRows.length - 1;
+    const safePeriodStartMs = Number.isFinite(periodStartMs) ? periodStartMs : Number.POSITIVE_INFINITY;
+    const safePeriodDateStartMs = Number.isFinite(periodStartDateMs) ? periodStartDateMs : Number.POSITIVE_INFINITY;
+    const lowerBoundMs = Math.min(safePeriodStartMs, safePeriodDateStartMs);
+
+    for (let idx = loopEnd; idx >= loopStart; idx--) {
+      if (!exceededTimeBudget && scannedRows > 0 && (scannedRows % 250 === 0)) {
+        if ((Date.now() - startTime) > TIME_BUDGET_MS) {
+          console.warn('Analytics processing time budget exceeded after scanning', scannedRows, 'rows. Returning snapshot.');
+          exceededTimeBudget = true;
+          break;
+        }
+      }
+
+      const row = allRows[idx];
+      if (!row) continue;
+      scannedRows++;
+
+      const comparableMs = ensureComparableMs(row);
+      if (Number.isFinite(comparableMs) && comparableMs < lowerBoundMs) {
+        break;
+      }
+
+      const timestampMs = ensureTimestampMs(row);
+      const dateMs = ensureDateMs(row);
+
+      const hasTimestampMatch = Number.isFinite(timestampMs)
+        ? (timestampMs >= periodStartMs && timestampMs <= periodEndMs)
+        : false;
+      const hasDateMatch = Number.isFinite(dateMs)
+        ? (dateMs >= periodStartDateMs && dateMs <= periodEndDateMs)
+        : false;
+
+      if (!hasTimestampMatch && !hasDateMatch) {
+        continue;
+      }
+
+      const effectiveTimestampMs = Number.isFinite(timestampMs)
+        ? timestampMs
+        : (Number.isFinite(dateMs) ? dateMs : undefined);
+
+      const timestamp = row.timestamp instanceof Date
+        ? row.timestamp
+        : (Number.isFinite(effectiveTimestampMs) ? new Date(effectiveTimestampMs) : null);
+
+      if (!(timestamp instanceof Date) || isNaN(timestamp.getTime())) {
+        continue;
+      }
+
+      if (normalizedAgentFilter && row.user !== normalizedAgentFilter) {
+        continue;
+      }
+
+
+      totalRowsConsidered++;
+
+      const state = row.state || '';
+      const durationSec = typeof row.durationSec === 'number' ? row.durationSec : parseFloat(row.durationSec) || 0;
+
+      const dayOfWeek = (typeof row.dayOfWeek === 'number' && !isNaN(row.dayOfWeek))
+        ? row.dayOfWeek
+        : getAttendanceDayOfWeek(timestamp);
+      const dateKey = row.dateString || Utilities.formatDate(timestamp, ATTENDANCE_TIMEZONE, 'yyyy-MM-dd');
+      const isWeekend = typeof row.isWeekend === 'boolean' ? row.isWeekend : (dayOfWeek >= 6);
+
+      uniqueUsers.add(row.user);
+
+      summary[state] = (summary[state] || 0) + 1;
+      stateDuration[state] = (stateDuration[state] || 0) + durationSec;
+
+      const compliance = (() => {
+        if (!userComplianceMap.has(row.user)) {
+          userComplianceMap.set(row.user, {
+            weekdayBillableSecs: 0,
+            weekendBillableSecs: 0,
+            breakSecs: 0,
+            breakWeekdaySecs: 0,
+            breakWeekendSecs: 0,
+            lunchSecs: 0,
+            breakCreditSecs: 0,
+            breakCreditWeekdaySecs: 0,
+            breakCreditWeekendSecs: 0,
+            lunchAdjustmentSecs: 0,
+            lunchAdjustmentWeekdaySecs: 0,
+            lunchAdjustmentWeekendSecs: 0
+          });
+        }
+        return userComplianceMap.get(row.user);
+      })();
+
+      if (state === 'Break') {
+        compliance.breakSecs += durationSec;
+        if (isWeekend) {
+          compliance.breakWeekendSecs += durationSec;
+        } else {
+          compliance.breakWeekdaySecs += durationSec;
+        }
+      } else if (state === 'Lunch') {
+        compliance.lunchSecs += durationSec;
+      }
+
+      if (BILLABLE_STATES.includes(state)) {
+        if (dayOfWeek >= 1 && dayOfWeek <= 5) {
+          compliance.weekdayBillableSecs += durationSec;
+          topSeconds.set(row.user, (topSeconds.get(row.user) || 0) + durationSec);
+        } else {
+          compliance.weekendBillableSecs += durationSec;
+        }
+
+        totalBillableSecs += durationSec;
+
+        if (!dailyMap.has(dateKey)) {
+          dailyMap.set(dateKey, { onWorkSecs: 0, lateCount: 0 });
+        }
+        dailyMap.get(dateKey).onWorkSecs += durationSec;
+      }
+
+      const userDayKey = `${row.user || ''}|${dateKey}`;
+      if (!userDayMetrics.has(userDayKey)) {
+        userDayMetrics.set(userDayKey, {
+          user: row.user,
+          dateKey,
+          prod: 0,
+          break: 0,
+          lunch: 0,
+          isWeekend
+        });
+      }
+
+      const metrics = userDayMetrics.get(userDayKey);
+      if (metrics && typeof metrics.isWeekend !== 'boolean') {
+        metrics.isWeekend = isWeekend;
+      }
+      if (BILLABLE_STATES.includes(state)) {
+        metrics.prod += durationSec;
+      } else if (state === 'Break') {
+        metrics.break += durationSec;
+      } else if (state === 'Lunch') {
+        metrics.lunch += durationSec;
+      }
+
+      const sanitizedRow = {
+        timestampMs: effectiveTimestampMs,
+        user: row.user,
+        state,
+        durationSec,
+        dateString: dateKey
+      };
+      filteredRows.push(sanitizedRow);
+      if (!exceededTimeBudget) {
+        registerFeedRow(sanitizedRow, effectiveTimestampMs);
+      }
+    }
+
+    filteredRows.reverse();
+
+    console.log(`Filtered ${totalRowsConsidered} records from ${allRows.length} total (scanned ${scannedRows})`);
+
+    if (exceededTimeBudget) {
+      return createBasicAnalytics(filteredRows, granularity, periodId, agentFilter, periodStart, periodEnd, managerDirectory);
+    }
+
+    if (Date.now() - startTime > MAX_PROCESSING_TIME * 0.6) {
+      console.warn('Approaching timeout, returning basic analytics snapshot');
+      return createBasicAnalytics(filteredRows, granularity, periodId, agentFilter, periodStart, periodEnd, managerDirectory);
+    }
+
+    let violationDays = 0;
+    const userWeekdayCapped = new Map();
+    const userWeekendCapped = new Map();
+    const userTotalCapped = new Map();
+    const dailyCappedTotals = new Map();
+    let cappedBillableSecs = 0;
+    let totalOvertimeSecs = 0;
+    let totalBreakCreditSecs = 0;
+    let totalLunchAdjustmentSecs = 0;
+
+    userDayMetrics.forEach(metrics => {
+      const breakOver = calculateBreakOverageSecs(metrics.break);
+      const breakCredit = calculateBreakCreditSecs(metrics.break);
+      const lunchAdjustment = calculateLunchAdjustmentSecs(metrics.lunch);
+      const lunchOver = calculateLunchOverageSecs(metrics.lunch);
+
+      if (breakOver > 0 || lunchOver > 0) {
+        violationDays++;
+      }
+
+      const effectiveProd = Math.min(metrics.prod, hourPolicy.effectiveCapSeconds);
+      const overtime = Math.max(0, effectiveProd - (hourPolicy.baseCapHours * 3600));
+
+      cappedBillableSecs += effectiveProd;
+      totalOvertimeSecs += overtime;
+      totalBreakCreditSecs += breakCredit;
+      totalLunchAdjustmentSecs += lunchAdjustment;
+
+      const compliance = userComplianceMap.get(metrics.user);
+      if (compliance) {
+        compliance.breakCreditSecs += breakCredit;
+        compliance.lunchAdjustmentSecs += lunchAdjustment;
+        if (metrics.isWeekend) {
+          compliance.breakCreditWeekendSecs += breakCredit;
+          compliance.lunchAdjustmentWeekendSecs += lunchAdjustment;
+        } else {
+          compliance.breakCreditWeekdaySecs += breakCredit;
+          compliance.lunchAdjustmentWeekdaySecs += lunchAdjustment;
+        }
+      }
+
+      const userKey = metrics.user;
+      const targetMap = metrics.isWeekend ? userWeekendCapped : userWeekdayCapped;
+      targetMap.set(userKey, (targetMap.get(userKey) || 0) + effectiveProd);
+      userTotalCapped.set(userKey, (userTotalCapped.get(userKey) || 0) + effectiveProd);
+
+      dailyCappedTotals.set(metrics.dateKey, (dailyCappedTotals.get(metrics.dateKey) || 0) + effectiveProd);
+    });
+
+    dailyMap.forEach((metrics, dayKey) => {
+      metrics.onWorkSecs = dailyCappedTotals.get(dayKey) || 0;
+    });
+
+    const breakSecs = stateDuration['Break'] || 0;
+    const lunchSecs = stateDuration['Lunch'] || 0;
+    const rawBillableSecs = totalBillableSecs;
+    const effectiveBillableSecs = Math.min(cappedBillableSecs, rawBillableSecs);
+    const adjustedBillableSecs = Math.max(0, effectiveBillableSecs + totalBreakCreditSecs + totalLunchAdjustmentSecs);
+    const billableWithBreakSecs = adjustedBillableSecs;
+    const totalBillableHours = Math.round((adjustedBillableSecs / 3600) * 100) / 100;
+    const totalNonProductiveHours = Math.round(((breakSecs + lunchSecs) / 3600) * 100) / 100;
+
+    const billableBreakdown = buildHourBreakdown(BILLABLE_DISPLAY_STATES, stateDuration);
+    const nonProductiveBreakdown = buildHourBreakdown(NON_PRODUCTIVE_DISPLAY_STATES, stateDuration);
+
+    const userCompliance = Array.from(userComplianceMap.entries()).map(([user, stats]) => {
+      const weekdayBillable = userWeekdayCapped.get(user) || 0;
+      const weekendBillable = userWeekendCapped.get(user) || 0;
+      const breakCreditWeekday = stats.breakCreditWeekdaySecs || 0;
+      const breakCreditWeekend = stats.breakCreditWeekendSecs || 0;
+      const lunchAdjustmentWeekday = stats.lunchAdjustmentWeekdaySecs || 0;
+      const lunchAdjustmentWeekend = stats.lunchAdjustmentWeekendSecs || 0;
+      const availableWeekdaySecs = Math.max(0, weekdayBillable + breakCreditWeekday + lunchAdjustmentWeekday);
+      const availableWeekendSecs = Math.max(0, weekendBillable + breakCreditWeekend + lunchAdjustmentWeekend);
+      const baseBillableSecs = Math.max(0, weekdayBillable + weekendBillable);
+      const breakCreditTotalSecs = Math.max(0, breakCreditWeekday + breakCreditWeekend);
+      const lunchAdjustmentTotalSecs = lunchAdjustmentWeekday + lunchAdjustmentWeekend;
+      const adjustedBillableSecs = Math.max(0, baseBillableSecs + breakCreditTotalSecs + lunchAdjustmentTotalSecs);
+
+      return {
+        user,
+        availableSecsWeekday: availableWeekdaySecs,
+        availableLabelWeekday: formatSecsAsHhMm(availableWeekdaySecs),
+        weekendSecs: availableWeekendSecs,
+        weekendLabel: formatSecsAsHhMm(availableWeekendSecs),
+        baseBillableSecs,
+        breakCreditSecs: breakCreditTotalSecs,
+        lunchAdjustmentSecs: lunchAdjustmentTotalSecs,
+        adjustedBillableSecs,
+        breakSecs: stats.breakSecs,
+        breakLabel: formatSecsAsHhMm(stats.breakSecs),
+        lunchSecs: stats.lunchSecs,
+        lunchLabel: formatSecsAsHhMm(stats.lunchSecs),
+        exceededLunchDays: Math.floor(stats.lunchSecs / DAILY_LUNCH_SECS),
+        exceededBreakDays: Math.floor(stats.breakSecs / DAILY_BREAKS_SECS),
+        exceededWeeklyCount: 0
+      };
+    });
+
+    const weekdaysInPeriod = countWeekdaysInclusive(periodStart, periodEnd);
+    const expectedCapacitySecs = weekdaysInPeriod * DAILY_SHIFT_SECS;
+
+    const top5Attendance = Array.from(userTotalCapped.entries())
+      .map(([user, secs]) => ({
+        user,
+        percentage: expectedCapacitySecs > 0 ? Math.min(Math.round((secs / expectedCapacitySecs) * 100), 100) : 0
+      }))
+      .filter(entry => !isManagerPerson_(entry.user, managerDirectory))
+      .sort((a, b) => b.percentage - a.percentage)
+      .slice(0, 5);
+
+    const totalOvertimeHours = Math.round((totalOvertimeSecs / 3600) * 100) / 100;
+
+    const attendanceStats = [{
+      periodLabel: periodId,
+      OnWork: Math.round((billableWithBreakSecs / 3600) * 100) / 100,
+      OverTime: totalOvertimeHours,
+      Leave: 0,
+      EarlyEntry: 0,
+      Late: 0,
+      Absent: 0,
+      EarlyOut: 0
+    }];
+
+    const attendanceFeed = feedBuffer
+      .sort((a, b) => b.timestampMs - a.timestampMs)
+      .map(item => {
+        const ts = new Date(item.timestampMs);
+        return {
+          user: item.row.user,
+          action: item.row.state,
+          date: Utilities.formatDate(ts, ATTENDANCE_TIMEZONE, 'yyyy-MM-dd'),
+          time24: Utilities.formatDate(ts, ATTENDANCE_TIMEZONE, 'HH:mm:ss'),
+          time12: Utilities.formatDate(ts, ATTENDANCE_TIMEZONE, 'h:mm:ss a'),
+          dayOfWeek: Utilities.formatDate(ts, ATTENDANCE_TIMEZONE, 'EEEE'),
+          durationSec: item.row.durationSec,
+          durationHrs: Math.round(item.row.durationSec / 3600 * 100) / 100
+        };
+      });
+
+    const dailyMetrics = Array.from(dailyMap.entries())
+      .sort(([a], [b]) => a.localeCompare(b))
+      .map(([day, metrics]) => ({
+        date: day,
+        OnWorkHrs: Math.round((metrics.onWorkSecs / 3600) * 100) / 100,
+        LateCount: metrics.lateCount || 0
+      }));
+
+    const totalHours = totalBillableHours + totalNonProductiveHours;
+    const efficiencyRate = totalHours > 0 ? (totalBillableHours / totalHours) * 100 : 0;
+    const totalUserDays = userDayMetrics.size;
+    const complianceRate = totalUserDays > 0 ? ((totalUserDays - violationDays) / totalUserDays) * 100 : 100;
+
+    const executiveMetrics = {
+      overview: {
+        efficiencyRate,
+        complianceRate,
+        totalEmployees: uniqueUsers.size,
+        activeEmployees: uniqueUsers.size,
+        billableHours: totalBillableHours,
+        productiveHours: totalBillableHours,
+        nonProductiveHours: totalNonProductiveHours,
+        breakHours: Math.round((breakSecs / 3600) * 100) / 100,
+        lunchHours: Math.round((lunchSecs / 3600) * 100) / 100
+      },
+      violations: {
+        totalViolations: violationDays
+      },
+      timeBreakdown: {
+        billable: billableBreakdown,
+        nonProductive: nonProductiveBreakdown
+      }
+    };
+
+    const intelligence = generateAttendanceIntelligence(filteredRows, {
+      periodStart,
+      periodEnd,
+      billableBreakdown,
+      nonProductiveBreakdown,
+      stateDuration
+    }, managerDirectory);
+
+    const analytics = {
+      summary,
+      stateDuration,
+      totalBillableHours,
+      totalProductiveHours: totalBillableHours,
+      totalNonProductiveHours,
+      billableHoursBreakdown: billableBreakdown,
+      nonProductiveHoursBreakdown: nonProductiveBreakdown,
+      rawBillableHours: Math.round((Math.max(0, rawBillableSecs + totalBreakCreditSecs + totalLunchAdjustmentSecs) / 3600) * 100) / 100,
+      totalOvertimeHours,
+      hourPolicy,
+      rawBillableSecs,
+      effectiveBillableSecs,
+      breakCreditSecs: totalBreakCreditSecs,
+      lunchAdjustmentSecs: totalLunchAdjustmentSecs,
+      filteredRows,
+      filteredRowCount: filteredRows.length,
+      userCompliance,
+      top5Attendance,
+      attendanceStats,
+      attendanceFeed,
+      dailyMetrics,
+      shiftMetrics: {},
+      enhanced: true,
+      executiveMetrics,
+      intelligence,
+      periodInfo: {
+        granularity,
+        periodId,
+        startDateIso: periodStart.toISOString(),
+        endDateIso: periodEnd.toISOString(),
+        workingDays: weekdaysInPeriod,
+        timezone: ATTENDANCE_TIMEZONE,
+        timezoneLabel: ATTENDANCE_TIMEZONE_LABEL
+      }
+    };
+
+    // Cache results
+    try {
+      const cacheData = {
+        timestamp: Date.now(),
+        analytics
+      };
+      CacheService.getScriptCache().put(CACHE_KEY, JSON.stringify(cacheData), CACHE_TTL_SHORT);
+    } catch (e) {
+      console.warn('Analytics cache write failed:', e);
+    }
+
+    const elapsed = Date.now() - startTime;
+    console.log(`Analytics completed in ${elapsed}ms`);
+
+    return analytics;
+  }, () => createEmptyAnalytics(), MAX_PROCESSING_TIME);
+}
+
+// ────────────────────────────────────────────────────────────────────────────
+// CALCULATION FUNCTIONS
+// ────────────────────────────────────────────────────────────────────────────
+
+function getAttendanceDayOfWeek(timestamp) {
+  try {
+    // Ensure we have a proper Date object
+    const date = timestamp instanceof Date ? timestamp : new Date(timestamp);
+    
+    if (isNaN(date.getTime())) {
+      console.warn('Invalid timestamp provided to getAttendanceDayOfWeek:', timestamp);
+      return 0;
+    }
+
+    // Get the day of week for the configured timezone
+    const localizedDateString = Utilities.formatDate(date, ATTENDANCE_TIMEZONE, 'yyyy-MM-dd');
+    const localizedDate = new Date(localizedDateString + 'T12:00:00.000Z');
+    return localizedDate.getUTCDay();
+  } catch (error) {
+    console.error('Error in getAttendanceDayOfWeek:', error, 'timestamp:', timestamp);
+    return 0;
+  }
+}
+
+function generateDailyBreakdownData() {
+  try {
+    const dailyData = {};
+    const days = ['Monday', 'Tuesday', 'Wednesday', 'Thursday', 'Friday'];
+
+    days.forEach(day => {
+      dailyData[day] = {
+        lunch: { total: 0, count: 0, violations: 0, userViolations: {}, users: new Set() },
+        break: { total: 0, count: 0, violations: 0, userViolations: {}, users: new Set() }
+      };
+    });
+
+    if (this.currentData.filteredRows && Array.isArray(this.currentData.filteredRows)) {
+      const userDailyTotals = {};
+
+      // Process all records consistently
+      this.currentData.filteredRows.forEach(r => {
+        try {
+          const timestamp = new Date(r.timestampMs || r.timestamp);
+          
+          // Use consistent configured timezone date calculation
+          const timezoneDateString = timestamp.toLocaleDateString('en-CA', {
+            timeZone: ATTENDANCE_TIMEZONE
+          });
+          const timezoneDate = new Date(timezoneDateString + 'T12:00:00');
+          const dayOfWeek = timezoneDate.getDay();
+          
+          // Only process weekdays (1-5 = Monday-Friday)
+          if (dayOfWeek === 0 || dayOfWeek === 6) return;
+
+          const dayName = days[dayOfWeek - 1];
+          const duration = r.durationSec || 0;
+          const user = r.user;
+
+          if (!user || !dayName) return;
+
+          // Initialize user daily tracking
+          if (!userDailyTotals[user]) {
+            userDailyTotals[user] = {};
+          }
+          if (!userDailyTotals[user][dayName]) {
+            userDailyTotals[user][dayName] = { lunch: 0, break: 0 };
+          }
+
+          // Process lunch and break states
+          if (r.state === 'Lunch') {
+            dailyData[dayName].lunch.total += duration;
+            dailyData[dayName].lunch.count++;
+            dailyData[dayName].lunch.users.add(user);
+            userDailyTotals[user][dayName].lunch += duration;
+
+            // Check for violations (over 30 minutes = 1800 seconds)
+            if (userDailyTotals[user][dayName].lunch > 1800) {
+              if (!dailyData[dayName].lunch.userViolations[user]) {
+                dailyData[dayName].lunch.userViolations[user] = true;
+                dailyData[dayName].lunch.violations++;
+              }
+            }
+          } else if (r.state === 'Break') {
+            dailyData[dayName].break.total += duration;
+            dailyData[dayName].break.count++;
+            dailyData[dayName].break.users.add(user);
+            userDailyTotals[user][dayName].break += duration;
+
+            // Check for violations (over 30 minutes = 1800 seconds)
+            if (userDailyTotals[user][dayName].break > 1800) {
+              if (!dailyData[dayName].break.userViolations[user]) {
+                dailyData[dayName].break.userViolations[user] = true;
+                dailyData[dayName].break.violations++;
+              }
+            }
+          }
+        } catch (recordError) {
+          console.warn('Error processing record for daily breakdown:', recordError);
+        }
+      });
+
+      // Convert Sets to arrays for consistency
+      days.forEach(day => {
+        dailyData[day].lunch.users = Array.from(dailyData[day].lunch.users);
+        dailyData[day].break.users = Array.from(dailyData[day].break.users);
+      });
+
+      console.log('Daily breakdown data generated:', JSON.stringify(dailyData, null, 2));
+    }
+
+    return dailyData;
+  } catch (error) {
+    console.error('Error generating daily breakdown data:', error);
+    return {};
+  }
+}
+
+function calculateProductivityMetrics(filtered) {
+    const stateDuration = {};
+    const dayMetrics = new Map();
+
+    filtered.forEach(r => {
+        if (!r) return;
+        const durationSec = typeof r.durationSec === 'number' ? r.durationSec : parseFloat(r.durationSec) || 0;
+        const state = r.state || 'Unknown';
+        stateDuration[state] = (stateDuration[state] || 0) + durationSec;
+
+        const user = r.user || '';
+        let dateKey = r.dateString;
+        if (!dateKey) {
+            const ts = typeof r.timestampMs === 'number' ? r.timestampMs : Number(r.timestamp);
+            if (Number.isFinite(ts)) {
+                dateKey = new Date(ts).toISOString().split('T')[0];
+            }
+        }
+        if (!dateKey) {
+            dateKey = 'unknown';
+        }
+
+        const key = `${user}|${dateKey}`;
+        if (!dayMetrics.has(key)) {
+            dayMetrics.set(key, { break: 0, lunch: 0 });
+        }
+        const metrics = dayMetrics.get(key);
+        if (state === 'Break') {
+            metrics.break += durationSec;
+        } else if (state === 'Lunch') {
+            metrics.lunch += durationSec;
+        }
+    });
+
+    const breakSecs = stateDuration['Break'] || 0;
+    const lunchSecs = stateDuration['Lunch'] || 0;
+    const billableSecs = BILLABLE_STATES.reduce((sum, state) => sum + (stateDuration[state] || 0), 0);
+    let totalBreakCreditSecs = 0;
+    let totalLunchAdjustmentSecs = 0;
+    dayMetrics.forEach(metrics => {
+        totalBreakCreditSecs += calculateBreakCreditSecs(metrics.break);
+        totalLunchAdjustmentSecs += calculateLunchAdjustmentSecs(metrics.lunch);
+    });
+    const billableWithBreakSecs = Math.max(0, billableSecs + totalBreakCreditSecs + totalLunchAdjustmentSecs);
+
+    const totalBillableHours = Math.round((billableWithBreakSecs / 3600) * 100) / 100;
+    const totalNonProductiveHours = Math.round(((breakSecs + lunchSecs) / 3600) * 100) / 100;
+
+    return {
+        totalBillableHours,
+        totalProductiveHours: totalBillableHours,
+        totalNonProductiveHours,
+        billableHoursBreakdown: buildHourBreakdown(BILLABLE_DISPLAY_STATES, stateDuration),
+        nonProductiveHoursBreakdown: buildHourBreakdown(NON_PRODUCTIVE_DISPLAY_STATES, stateDuration)
+    };
+}
+
+function calculateUserCompliance(filtered) {
+    const userStats = new Map();
+    const dailyBuckets = new Map();
+
+    filtered.forEach(r => {
+        if (!userStats.has(r.user)) {
+            userStats.set(r.user, {
+                weekdayProdSecs: 0,
+                weekendProdSecs: 0,
+                breakSecs: 0,
+                lunchSecs: 0,
+                breakCreditWeekdaySecs: 0,
+                breakCreditWeekendSecs: 0,
+                lunchAdjustmentWeekdaySecs: 0,
+                lunchAdjustmentWeekendSecs: 0
+            });
+        }
+
+        const stats = userStats.get(r.user);
+        const secs = r.durationSec; // Already in seconds
+        
+        // Use precomputed day of week when available to avoid repeated timezone formatting
+        const attendanceDayOfWeek = (typeof r.dayOfWeek === 'number' && !isNaN(r.dayOfWeek) && r.dayOfWeek > 0)
+            ? r.dayOfWeek
+            : getAttendanceDayOfWeek(r.timestamp);
+
+        if (r.state === 'Break') stats.breakSecs += secs;
+        if (r.state === 'Lunch') stats.lunchSecs += secs;
+
+        const dateKey = r.dateString || (Number.isFinite(r.timestampMs)
+            ? new Date(r.timestampMs).toISOString().split('T')[0]
+            : 'unknown');
+        const bucketKey = `${r.user || ''}|${dateKey}`;
+        if (!dailyBuckets.has(bucketKey)) {
+            dailyBuckets.set(bucketKey, {
+                break: 0,
+                lunch: 0,
+                dayOfWeek: attendanceDayOfWeek
+            });
+        }
+        const bucket = dailyBuckets.get(bucketKey);
+        if (r.state === 'Break') bucket.break += secs;
+        if (r.state === 'Lunch') bucket.lunch += secs;
+        if (typeof bucket.dayOfWeek !== 'number' || isNaN(bucket.dayOfWeek)) {
+            bucket.dayOfWeek = attendanceDayOfWeek;
+        }
+
+        if (BILLABLE_STATES.includes(r.state)) {
+            if (attendanceDayOfWeek >= 1 && attendanceDayOfWeek <= 5) {
+                stats.weekdayProdSecs += secs;
+            } else {
+                stats.weekendProdSecs += secs;
+            }
+        }
+    });
+
+    dailyBuckets.forEach((bucket, key) => {
+        const [user] = key.split('|');
+        const stats = userStats.get(user);
+        if (!stats) return;
+        const breakCredit = calculateBreakCreditSecs(bucket.break);
+        const lunchAdjustment = calculateLunchAdjustmentSecs(bucket.lunch);
+        const isWeekend = bucket.dayOfWeek >= 6;
+
+        if (isWeekend) {
+            stats.breakCreditWeekendSecs += breakCredit;
+            stats.lunchAdjustmentWeekendSecs += lunchAdjustment;
+        } else {
+            stats.breakCreditWeekdaySecs += breakCredit;
+            stats.lunchAdjustmentWeekdaySecs += lunchAdjustment;
+        }
+    });
+
+    return Array.from(userStats.entries()).map(([user, stats]) => {
+        const availableWeekdaySecs = Math.max(0, stats.weekdayProdSecs + stats.breakCreditWeekdaySecs + stats.lunchAdjustmentWeekdaySecs);
+        const availableWeekendSecs = Math.max(0, stats.weekendProdSecs + stats.breakCreditWeekendSecs + stats.lunchAdjustmentWeekendSecs);
+        const baseBillableSecs = Math.max(0, stats.weekdayProdSecs + stats.weekendProdSecs);
+        const breakCreditTotalSecs = Math.max(0, stats.breakCreditWeekdaySecs + stats.breakCreditWeekendSecs);
+        const lunchAdjustmentTotalSecs = stats.lunchAdjustmentWeekdaySecs + stats.lunchAdjustmentWeekendSecs;
+        const adjustedBillableSecs = Math.max(0, baseBillableSecs + breakCreditTotalSecs + lunchAdjustmentTotalSecs);
+        return {
+            user,
+            availableSecsWeekday: availableWeekdaySecs,
+            availableLabelWeekday: formatSecsAsHhMm(availableWeekdaySecs),
+            weekendSecs: availableWeekendSecs,
+            weekendLabel: formatSecsAsHhMm(availableWeekendSecs),
+            baseBillableSecs,
+            breakCreditSecs: breakCreditTotalSecs,
+            lunchAdjustmentSecs: lunchAdjustmentTotalSecs,
+            adjustedBillableSecs,
+            breakSecs: stats.breakSecs,
+            breakLabel: formatSecsAsHhMm(stats.breakSecs),
+            lunchSecs: stats.lunchSecs,
+            lunchLabel: formatSecsAsHhMm(stats.lunchSecs),
+            exceededLunchDays: Math.floor(stats.lunchSecs / DAILY_LUNCH_SECS), // Number of 30-min periods
+            exceededBreakDays: Math.floor(stats.breakSecs / DAILY_BREAKS_SECS), // Number of 30-min periods
+            exceededWeeklyCount: 0
+        };
+    });
+}
+
+// ────────────────────────────────────────────────────────────────────────────
+// UTILITY FUNCTIONS
+// ────────────────────────────────────────────────────────────────────────────
+
+function formatSecsAsHhMm(secs) {
+  const hours = Math.floor(secs / 3600);
+  const minutes = Math.floor((secs % 3600) / 60);
+  return `${hours}h ${minutes}m`;
+}
+
+function calculateBreakOverageSecs(breakSeconds) {
+  const total = Number.isFinite(breakSeconds) ? breakSeconds : 0;
+  return Math.max(0, total - DAILY_BREAKS_SECS);
+}
+
+function calculateBreakCreditSecs(breakSeconds) {
+  const overage = calculateBreakOverageSecs(breakSeconds);
+  return Math.max(0, DAILY_BREAKS_SECS - overage);
+}
+
+function calculateLunchAdjustmentSecs(lunchSeconds) {
+  const total = Number.isFinite(lunchSeconds) ? lunchSeconds : 0;
+  return DAILY_LUNCH_SECS - total;
+}
+
+function calculateLunchOverageSecs(lunchSeconds) {
+  const total = Number.isFinite(lunchSeconds) ? lunchSeconds : 0;
+  return Math.max(0, total - DAILY_LUNCH_SECS);
+}
+
+function normalizeHourPolicy(options) {
+  const baseCapHours = 8;
+  const maxAllowanceHours = 5;
+  const parsedOptions = (options && typeof options === 'object') ? options : {};
+
+  const overtimeEnabled = Boolean(
+    parsedOptions.overtimeEnabled === true ||
+    parsedOptions.overtimeEnabled === 'true' ||
+    parsedOptions.overtimeEnabled === 1 ||
+    parsedOptions.overtimeEnabled === '1'
+  );
+
+  let allowance = 0;
+  if (overtimeEnabled) {
+    const rawAllowance = parseFloat(parsedOptions.overtimeAllowanceHours);
+    if (Number.isFinite(rawAllowance)) {
+      allowance = Math.round(Math.max(0, Math.min(rawAllowance, maxAllowanceHours)) * 2) / 2;
+    }
+    if (allowance <= 0) {
+      allowance = 0.5;
+    }
+  }
+
+  const effectiveCapHours = baseCapHours + (overtimeEnabled ? allowance : 0);
+  const effectiveCapSeconds = effectiveCapHours * 3600;
+  const cacheKey = overtimeEnabled ? `OT_${allowance.toFixed(1)}` : 'NO_OT';
+
+  return {
+    baseCapHours,
+    overtimeEnabled,
+    overtimeAllowanceHours: overtimeEnabled ? allowance : 0,
+    effectiveCapHours,
+    effectiveCapSeconds,
+    cacheKey
+  };
+}
+
+function buildHourBreakdown(stateList, durationMap) {
+  const breakdown = {};
+  if (!Array.isArray(stateList) || !durationMap) {
+    return breakdown;
+  }
+
+  stateList.forEach(state => {
+    const seconds = typeof durationMap[state] === 'number' ? durationMap[state] : 0;
+    breakdown[state] = Math.round((seconds / 3600) * 100) / 100;
+  });
+
+  return breakdown;
+}
+
+function resolveAnalyticsDateKey(row) {
+  if (!row) return null;
+
+  if (typeof row.dateString === 'string' && row.dateString) {
+    return row.dateString;
+  }
+
+  let timestampMs = null;
+  if (typeof row.timestampMs === 'number') {
+    timestampMs = row.timestampMs;
+  } else if (row.timestamp instanceof Date) {
+    timestampMs = row.timestamp.getTime();
+  } else if (typeof row.timestamp === 'number') {
+    timestampMs = row.timestamp;
+  }
+
+  if (!Number.isFinite(timestampMs)) {
+    return null;
+  }
+
+  try {
+    if (typeof Utilities !== 'undefined' && Utilities.formatDate) {
+      return Utilities.formatDate(new Date(timestampMs), ATTENDANCE_TIMEZONE, 'yyyy-MM-dd');
+    }
+  } catch (err) {
+    try {
+      console.warn('resolveAnalyticsDateKey timezone formatting failed:', err);
+    } catch (_) {}
+  }
+
+  const date = new Date(timestampMs);
+  if (Number.isNaN(date.getTime())) {
+    return null;
+  }
+  return date.toISOString().split('T')[0];
+}
+
+function generateAttendanceIntelligence(filteredRows, context, managerDirectory) {
+  try {
+    const rows = Array.isArray(filteredRows) ? filteredRows : [];
+    if (rows.length === 0) {
+      return { insights: [], employeeTrends: [] };
+    }
+
+    const directory = managerDirectory || buildManagerDirectory_();
+    const billableStates = new Set(BILLABLE_DISPLAY_STATES);
+    const nonProdStates = new Set(NON_PRODUCTIVE_DISPLAY_STATES);
+
+    const perUser = new Map();
+
+    rows.forEach(row => {
+      if (!row || !row.user) return;
+      if (isManagerPerson_(row.user, directory)) return;
+      const durationSec = typeof row.durationSec === 'number' ? row.durationSec : parseFloat(row.durationSec) || 0;
+      if (!Number.isFinite(durationSec) || durationSec <= 0) return;
+
+      if (!perUser.has(row.user)) {
+        perUser.set(row.user, {
+          total: 0,
+          billable: 0,
+          nonProd: 0,
+          breakSecs: 0,
+          lunchSecs: 0,
+          stateMap: Object.create(null),
+          days: new Set()
+        });
+      }
+
+      const stats = perUser.get(row.user);
+      const rawState = typeof row.state === 'string' ? row.state.trim() : '';
+      const normalizedState = rawState.toLowerCase();
+      const isEndOfShift = normalizedState === 'end of shift'
+        || normalizedState === 'end-of-shift'
+        || normalizedState === 'end shift';
+      if (isEndOfShift) {
+        return;
+      }
+
+      stats.total += durationSec;
+      if (rawState) {
+        stats.stateMap[rawState] = (stats.stateMap[rawState] || 0) + durationSec;
+      }
+      if (billableStates.has(rawState)) {
+        stats.billable += durationSec;
+      }
+      if (nonProdStates.has(rawState)) {
+        stats.nonProd += durationSec;
+      }
+      if (rawState === 'Break') {
+        stats.breakSecs += durationSec;
+      }
+      if (rawState === 'Lunch') {
+        stats.lunchSecs += durationSec;
+      }
+
+      const dateKey = resolveAnalyticsDateKey(row);
+      if (dateKey) {
+        stats.days.add(dateKey);
+      }
+    });
+
+    const toHours = (secs) => Math.round((secs / 3600) * 100) / 100;
+
+    const employeeTrends = Array.from(perUser.entries()).map(([user, stats]) => {
+      const daysActive = stats.days.size || 0;
+      const activeDays = daysActive > 0 ? daysActive : 1;
+      const billableHours = toHours(stats.billable);
+      const nonProdHours = toHours(stats.nonProd);
+      const efficiencyRate = (billableHours + nonProdHours) > 0
+        ? Math.round((billableHours / (billableHours + nonProdHours)) * 1000) / 10
+        : 0;
+
+      const averageBillablePerDay = Math.round((billableHours / activeDays) * 100) / 100;
+      const averageBreakPerDay = Math.round((toHours(stats.breakSecs) / activeDays) * 100) / 100;
+      const averageLunchPerDay = Math.round((toHours(stats.lunchSecs) / activeDays) * 100) / 100;
+
+      let trendDirection = 'stable';
+      if (averageBillablePerDay >= 7.5) {
+        trendDirection = 'up';
+      } else if (averageBillablePerDay <= 5) {
+        trendDirection = 'down';
+      }
+
+      const trendSummary = `${averageBillablePerDay.toFixed(2)}h billable / day, ${averageBreakPerDay.toFixed(2)}h break` +
+        `, ${averageLunchPerDay.toFixed(2)}h lunch`;
+
+      const sortedStates = Object.entries(stats.stateMap)
+        .sort((a, b) => (b[1] || 0) - (a[1] || 0));
+      const focusArea = sortedStates.length > 0 ? sortedStates[0][0] : null;
+
+      return {
+        user,
+        billableHours,
+        nonProductiveHours: nonProdHours,
+        efficiencyRate,
+        averageBillablePerDay,
+        averageBreakPerDay,
+        averageLunchPerDay,
+        daysActive,
+        focusArea,
+        trendDirection,
+        trendSummary
+      };
+    });
+
+    employeeTrends.sort((a, b) => (b.billableHours || 0) - (a.billableHours || 0));
+
+    const insights = [];
+
+    if (employeeTrends.length > 0) {
+      const topPerformer = [...employeeTrends].sort((a, b) => (b.averageBillablePerDay || 0) - (a.averageBillablePerDay || 0))[0];
+      if (topPerformer) {
+        insights.push({
+          priority: 'high',
+          title: 'Top Billable Performer',
+          description: `${topPerformer.user} averaged ${topPerformer.averageBillablePerDay.toFixed(2)} billable hours per active day (${topPerformer.billableHours.toFixed(2)}h total).`,
+          recommendation: 'Recognize this trend and consider sharing best practices with the wider team.'
+        });
+      }
+
+      const downtimeThreshold = 0.35;
+      const downtimeAlerts = employeeTrends
+        .map(trend => {
+          const total = trend.billableHours + trend.nonProductiveHours;
+          const ratio = total > 0 ? trend.nonProductiveHours / total : 0;
+          return { trend, ratio };
+        })
+        .filter(item => item.ratio > downtimeThreshold)
+        .sort((a, b) => b.ratio - a.ratio);
+
+      if (downtimeAlerts.length > 0) {
+        const names = downtimeAlerts.slice(0, 3).map(item => item.trend.user).join(', ');
+        const percentage = Math.round(downtimeAlerts[0].ratio * 100);
+        insights.push({
+          priority: 'critical',
+          title: 'Extended Non-Productive Time Detected',
+          description: `${downtimeAlerts.length} employee(s) spent over ${percentage}% of tracked time in lunch or break (${names}${downtimeAlerts.length > 3 ? ', …' : ''}).`,
+          recommendation: 'Review schedules and coaching plans to bring downtime back within policy thresholds.'
+        });
+      }
+
+      const breakOutliers = employeeTrends.filter(trend => trend.averageBreakPerDay > 1);
+      if (breakOutliers.length > 0) {
+        insights.push({
+          priority: 'medium',
+          title: 'High Daily Break Usage',
+          description: `${breakOutliers.length} employee(s) average more than 1.00 hour of breaks per day.`,
+          recommendation: 'Confirm coverage plans and reinforce standard break allocations.'
+        });
+      }
+
+      const teamAverageBillable = employeeTrends.reduce((sum, trend) => sum + (trend.averageBillablePerDay || 0), 0) / employeeTrends.length;
+      const topBillableState = context && context.billableBreakdown
+        ? Object.entries(context.billableBreakdown).sort((a, b) => (b[1] || 0) - (a[1] || 0))[0]
+        : null;
+
+      insights.push({
+        priority: 'medium',
+        title: 'Team Billable Average',
+        description: `Across ${employeeTrends.length} employees the team averages ${teamAverageBillable.toFixed(2)} billable hours per active day.`,
+        recommendation: 'Use this baseline to set goals for upcoming periods.'
+      });
+
+      if (topBillableState && topBillableState[1] > 0) {
+        insights.push({
+          priority: 'low',
+          title: 'Primary Billable Activity',
+          description: `${topBillableState[0]} contributed ${topBillableState[1].toFixed(2)} billable hours for the period.`,
+          recommendation: 'Ensure support resources remain aligned to this activity.'
+        });
+      }
+    }
+
+    return {
+      insights,
+      employeeTrends
+    };
+  } catch (error) {
+    try {
+      console.error('generateAttendanceIntelligence failed:', error);
+    } catch (_) {}
+    return { insights: [], employeeTrends: [] };
+  }
+}
+
+function generateTopPerformers(filtered, periodStart, periodEnd) {
+  const weekdaysInPeriod = countWeekdaysInclusive(periodStart, periodEnd);
+  const expectedCapacitySecs = weekdaysInPeriod * DAILY_SHIFT_SECS;
+
+  const userProdSecs = new Map();
+
+  filtered.forEach(r => {
+    const dow = (typeof r.dayOfWeek === 'number' && !isNaN(r.dayOfWeek) && r.dayOfWeek > 0)
+      ? r.dayOfWeek
+      : getAttendanceDayOfWeek(ensureTimestampMs(r));
+    if (dow >= 1 && dow <= 5 && BILLABLE_STATES.includes(r.state)) {
+      userProdSecs.set(r.user, (userProdSecs.get(r.user) || 0) + r.durationSec);
+    }
+  });
+
+  return Array.from(userProdSecs.entries())
+    .map(([user, secs]) => ({
+      user,
+      percentage: expectedCapacitySecs > 0 ?
+        Math.min(Math.round((secs / expectedCapacitySecs) * 100), 100) : 0
+    }))
+    .sort((a, b) => b.percentage - a.percentage)
+    .slice(0, 5);
+}
+
+function generateAttendanceStats(filtered, periodId) {
+  const totalWork = filtered
+    .filter(r => BILLABLE_STATES.includes(r.state))
+    .reduce((sum, r) => sum + r.durationSec, 0) / 3600; // Convert seconds to hours
+
+  return [{
+    periodLabel: periodId,
+    OnWork: Math.round(totalWork * 100) / 100,
+    OverTime: 0,
+    Leave: 0,
+    EarlyEntry: 0,
+    Late: 0,
+    Absent: 0,
+    EarlyOut: 0
+  }];
+}
+
+function generateAttendanceFeed(filtered) {
+  return filtered
+    .slice()
+    .map(row => {
+      const timestampMs = ensureTimestampMs(row);
+      if (!Number.isFinite(timestampMs)) {
+        return null;
+      }
+
+      const timestamp = new Date(timestampMs);
+      return {
+        user: row.user,
+        action: row.state,
+        date: Utilities.formatDate(timestamp, ATTENDANCE_TIMEZONE, 'yyyy-MM-dd'),
+        time24: Utilities.formatDate(timestamp, ATTENDANCE_TIMEZONE, 'HH:mm:ss'),
+        time12: Utilities.formatDate(timestamp, ATTENDANCE_TIMEZONE, 'h:mm:ss a'),
+        dayOfWeek: Utilities.formatDate(timestamp, ATTENDANCE_TIMEZONE, 'EEEE'),
+        durationSec: row.durationSec,
+        durationHrs: Math.round(row.durationSec / 3600 * 100) / 100,
+        timestampMs
+      };
+    })
+    .filter(Boolean)
+    .sort((a, b) => (b.timestampMs || 0) - (a.timestampMs || 0))
+    .slice(0, 10)
+    .map(item => ({
+      user: item.user,
+      action: item.action,
+      date: item.date,
+      time24: item.time24,
+      time12: item.time12,
+      dayOfWeek: item.dayOfWeek,
+      durationSec: item.durationSec,
+      durationHrs: item.durationHrs
+    }));
+}
+
+function generateDailyMetrics(filtered) {
+  const dailyMap = new Map();
+
+  filtered.forEach(r => {
+    if (BILLABLE_STATES.includes(r.state)) {
+      const timestampMs = ensureTimestampMs(r);
+      if (!Number.isFinite(timestampMs)) {
+        return;
+      }
+
+      const timezoneDateString = Utilities.formatDate(new Date(timestampMs), ATTENDANCE_TIMEZONE, 'yyyy-MM-dd');
+
+      if (!dailyMap.has(timezoneDateString)) {
+        dailyMap.set(timezoneDateString, { onWorkSecs: 0, lateCount: 0 });
+      }
+      dailyMap.get(timezoneDateString).onWorkSecs += r.durationSec;
+    }
+  });
+
+  return Array.from(dailyMap.entries())
+    .sort(([a], [b]) => a.localeCompare(b))
+    .map(([day, metrics]) => ({
+      date: day, // This will be in YYYY-MM-DD format in the configured timezone
+      OnWorkHrs: Math.round(metrics.onWorkSecs / 3600 * 100) / 100, // Convert seconds to decimal hours
+      LateCount: metrics.lateCount
+    }));
+}
+
+// ────────────────────────────────────────────────────────────────────────────
+// ENHANCED EXPORT FUNCTIONS
+// ────────────────────────────────────────────────────────────────────────────
+
+function clientExecuteDailyPivotExport(params) {
+  return rpc('clientExecuteDailyPivotExport', () => {
+    console.log('Daily pivot matrix export requested with params:', JSON.stringify(params));
+
+    const validation = validateEnhancedExportParams(params);
+    if (!validation.isValid) {
+      return { success: false, error: validation.errors.join(', ') };
+    }
+
+    try {
+      const result = generateEnhancedDailyPivotMatrix(params);
+      return { success: true, ...result };
+    } catch (error) {
+      console.error('Daily pivot matrix export failed:', error);
+      return { success: false, error: 'Daily pivot export failed: ' + error.message };
+    }
+  }, { success: false, error: 'Daily pivot export service unavailable' }, MAX_PROCESSING_TIME);
+}
+
+function generateEnhancedDailyPivotMatrix(params) {
+  try {
+    const { period, users, userSelection, dailyPivotOptions } = params;
+    const hourPolicyOptions = params.hourPolicy || (dailyPivotOptions && dailyPivotOptions.hourPolicy) || {};
+    let granularity, periodValue;
+
+    // Determine period
+    if (period.type === 'custom') {
+      granularity = 'Week';
+      periodValue = weekStringFromDate(new Date(period.start));
+    } else {
+      granularity = period.type;
+      periodValue = period.value;
+    }
+
+    // Get analytics data
+    let agentFilter = '';
+    if (userSelection === 'single' && users.length > 0) {
+      agentFilter = users[0];
+    }
+    
+    const analytics = getAttendanceAnalyticsByPeriod(granularity, periodValue, agentFilter, hourPolicyOptions);
+    
+    // Filter users if multiple selection
+    let filteredRows = analytics.filteredRows;
+    if (userSelection === 'multiple' && users.length > 0) {
+      filteredRows = analytics.filteredRows.filter(row => users.includes(row.user));
+    }
+    
+    // Generate enhanced daily pivot matrix
+    const pivotMatrix = generateDailyPivotMatrix(filteredRows, granularity, periodValue, {
+      ...dailyPivotOptions,
+      hourPolicy: hourPolicyOptions
+    });
+    
+    // Generate CSV in enhanced matrix format
+    const csv = generateEnhancedDailyPivotCSV(pivotMatrix, params);
+    
+    return {
+      success: true,
+      csvData: csv,
+      filename: `daily_matrix_${granularity}_${periodValue}_company.csv`,
+      type: 'daily_pivot_matrix',
+      users: pivotMatrix.users.length,
+      days: pivotMatrix.dateRange.length,
+      dateRange: pivotMatrix.dateRange.length > 0 ? 
+        `${pivotMatrix.dateRange[0].date} to ${pivotMatrix.dateRange[pivotMatrix.dateRange.length - 1].date}` : 'No data'
+    };
+
+  } catch (error) {
+    console.error('Enhanced daily pivot matrix generation failed:', error);
+    throw error;
+  }
+}
+
+function generateDateRangeForPeriod(granularity, periodValue) {
+  const dateRange = [];
+  const daysOfWeek = ['Sunday', 'Monday', 'Tuesday', 'Wednesday', 'Thursday', 'Friday', 'Saturday'];
+  
+  let startDate, endDate;
+  
+  try {
+    [startDate, endDate] = derivePeriodBounds(granularity, periodValue);
+  } catch (e) {
+    // Fallback to current week if period parsing fails
+    const today = new Date();
+    startDate = new Date(today);
+    startDate.setDate(today.getDate() - today.getDay()); // Start of week (Sunday)
+    endDate = new Date(startDate);
+    endDate.setDate(startDate.getDate() + 6); // End of week (Saturday)
+    console.warn('Period parsing failed, using current week:', e.message);
+  }
+  
+  const currentDate = new Date(startDate);
+  while (currentDate <= endDate) {
+    // Use configured timezone for consistent date formatting
+    const dateStr = Utilities.formatDate(currentDate, ATTENDANCE_TIMEZONE, 'yyyy-MM-dd');
+    const dayOfWeek = currentDate.getDay();
+    const isWeekend = dayOfWeek === 0 || dayOfWeek === 6;
+    
+    dateRange.push({
+      date: dateStr,
+      dayName: daysOfWeek[dayOfWeek],
+      dayOfWeek: dayOfWeek,
+      isWeekend: isWeekend,
+      formattedDate: Utilities.formatDate(currentDate, ATTENDANCE_TIMEZONE, 'M/d/yyyy')
+    });
+    
+    currentDate.setDate(currentDate.getDate() + 1);
+  }
+  
+  console.log(`Generated date range: ${startDate.toISOString().split('T')[0]} to ${endDate.toISOString().split('T')[0]} (${dateRange.length} days)`);
+  return dateRange;
+}
+
+function determineDailyPerformanceStatus(hours, isWeekend) {
+  if (isWeekend) {
+    return 'weekend';
+  }
+
+  if (!hours || hours <= 0) {
+    return 'empty';
+  }
+
+  const roundedHours = Math.round(hours * 100) / 100;
+  const diffFromTarget = Math.abs(roundedHours - 8);
+
+  if (diffFromTarget <= 0.001) {
+    return 'target';
+  }
+
+  if (roundedHours < 8) {
+    return 'under';
+  }
+
+  return 'over';
+}
+
+function generateDailyPivotMatrix(filteredRows, granularity, periodValue, options = {}) {
+  // Generate date range for the period with proper configured timezone handling
+  const dateRange = generateDateRangeForPeriod(granularity, periodValue);
+  const hourPolicy = normalizeHourPolicy(options.hourPolicy);
+  const capHours = hourPolicy.effectiveCapHours;
+  const baseTargetHours = hourPolicy.baseCapHours;
+
+  // Create user-date-hours mapping
+  const userDateHours = new Map();
+  const userDateBreakMinutes = new Map();
+  const userDateLunchMinutes = new Map();
+  
+  // Get all unique users and sort them
+  const allUsers = [...new Set(filteredRows.map(r => r.user))].sort((a, b) => a.localeCompare(b));
+  
+  // Initialize user data structure
+  allUsers.forEach(user => {
+    userDateHours.set(user, new Map());
+    userDateBreakMinutes.set(user, new Map());
+    userDateLunchMinutes.set(user, new Map());
+    
+    // Initialize all dates for this user
+    dateRange.forEach(dateInfo => {
+      userDateHours.get(user).set(dateInfo.date, 0);
+      userDateBreakMinutes.get(user).set(dateInfo.date, 0);
+      userDateLunchMinutes.get(user).set(dateInfo.date, 0);
+    });
+  });
+  
+  // Process attendance data with proper timezone handling
+  filteredRows.forEach(r => {
+    const timestampMs = ensureTimestampMs(r);
+    if (!Number.isFinite(timestampMs)) {
+      return;
+    }
+
+    const timestamp = new Date(timestampMs);
+    const dateStr = Utilities.formatDate(timestamp, ATTENDANCE_TIMEZONE, 'yyyy-MM-dd');
+    const user = r.user;
+
+    if (userDateHours.has(user) && userDateHours.get(user).has(dateStr)) {
+      const durationHours = r.durationSec / 3600; // Convert seconds to hours
+      const durationMinutes = r.durationSec / 60; // Convert seconds to minutes
+      
+      // Track productive hours
+      if (BILLABLE_STATES.includes(r.state)) {
+        const currentHours = userDateHours.get(user).get(dateStr) || 0;
+        userDateHours.get(user).set(dateStr, currentHours + durationHours);
+      }
+      
+      // Track break and lunch minutes for violations
+      if (r.state === 'Break') {
+        const currentBreakMin = userDateBreakMinutes.get(user).get(dateStr) || 0;
+        userDateBreakMinutes.get(user).set(dateStr, currentBreakMin + durationMinutes);
+      } else if (r.state === 'Lunch') {
+        const currentLunchMin = userDateLunchMinutes.get(user).get(dateStr) || 0;
+        userDateLunchMinutes.get(user).set(dateStr, currentLunchMin + durationMinutes);
+      }
+    }
+  });
+  
+  // Generate user data with enhanced metrics
+  const userData = allUsers.map(user => {
+    const userHours = userDateHours.get(user);
+    const userBreakMin = userDateBreakMinutes.get(user);
+    const userLunchMin = userDateLunchMinutes.get(user);
+    
+    let totalHours = 0;
+    let weekdayHours = 0;
+    let weekendHours = 0;
+    let discrepancyDays = 0;
+    let overtimeHours = 0;
+    let perfectAttendanceDays = 0;
+    let violationDays = 0;
+    
+    const dailyData = dateRange.map(dateInfo => {
+      const rawHours = userHours.get(dateInfo.date) || 0;
+      const breakMin = userBreakMin.get(dateInfo.date) || 0;
+      const lunchMin = userLunchMin.get(dateInfo.date) || 0;
+      const cappedHours = Math.min(rawHours, capHours);
+      const performanceStatus = determineDailyPerformanceStatus(cappedHours, dateInfo.isWeekend);
+      const effectiveHoursForOvertime = Math.min(rawHours, capHours);
+      const capApplied = rawHours - cappedHours > 0.001;
+
+      if (dateInfo.isWeekend) {
+        weekendHours += cappedHours;
+        if (!options.includeWeekends) {
+          return {
+            date: dateInfo.date,
+            value: 'OFF',
+            isStatus: true,
+            isWeekend: true,
+            performanceStatus: performanceStatus,
+            breakMin: 0,
+            lunchMin: 0,
+            rawValue: rawHours,
+            numericValue: 0,
+            hadCapApplied: false
+          };
+        }
+      } else {
+        // Weekday processing
+        weekdayHours += cappedHours;
+        totalHours += cappedHours;
+
+        if (performanceStatus === 'under') {
+          discrepancyDays++;
+        }
+
+        const hoursOverTarget = Math.max(0, effectiveHoursForOvertime - baseTargetHours);
+        overtimeHours += hoursOverTarget;
+
+        if (performanceStatus === 'target' && breakMin <= 30 && lunchMin <= 60) {
+          perfectAttendanceDays++;
+        }
+
+        if (breakMin > 30 || lunchMin > 60) {
+          violationDays++;
+        }
+      }
+
+      const formattedHours = cappedHours.toFixed(2);
+      const isLow = performanceStatus === 'under';
+
+      return {
+        date: dateInfo.date,
+        value: formattedHours,
+        numericValue: cappedHours,
+        rawValue: rawHours,
+        isStatus: false,
+        isLow: isLow,
+        isWeekend: dateInfo.isWeekend,
+        performanceStatus: performanceStatus,
+        breakMin: Math.round(breakMin),
+        lunchMin: Math.round(lunchMin),
+        hasViolations: (breakMin > 30 || lunchMin > 60),
+        hadCapApplied: capApplied
+      };
+    });
+    
+    // Calculate efficiency and compliance metrics
+    const expectedWeekdayHours = dateRange.filter(d => !d.isWeekend).length * 8;
+    const efficiency = expectedWeekdayHours > 0 ? (weekdayHours / expectedWeekdayHours * 100) : 0;
+    
+    return {
+      user: user,
+      dailyData: dailyData,
+      metrics: {
+        totalHours: totalHours.toFixed(2),
+        weekdayHours: weekdayHours.toFixed(2),
+        weekendHours: weekendHours.toFixed(2),
+        discrepancy: discrepancyDays,
+        overtime: overtimeHours.toFixed(2),
+        perfectDays: perfectAttendanceDays,
+        violationDays: violationDays,
+        efficiency: efficiency.toFixed(1),
+        daysWorked: dailyData.filter(d => !d.isStatus && d.numericValue > 0).length
+      }
+    };
+  });
+  
+  // Calculate daily totals for each column
+  const dailyTotals = dateRange.map(dateInfo => {
+    let dayTotal = 0;
+    let dayWorkers = 0;
+    
+    userData.forEach(user => {
+      const dayData = user.dailyData.find(d => d.date === dateInfo.date);
+      if (dayData && !dayData.isStatus && !isNaN(dayData.numericValue)) {
+        dayTotal += dayData.numericValue;
+        if (dayData.numericValue > 0) dayWorkers++;
+      }
+    });
+    
+    return {
+      total: dayTotal.toFixed(2),
+      workers: dayWorkers,
+      average: dayWorkers > 0 ? (dayTotal / dayWorkers).toFixed(2) : '0.00'
+    };
+  });
+  
+  // Calculate grand totals
+  const grandTotals = {
+    totalHours: userData.reduce((sum, user) => sum + parseFloat(user.metrics.totalHours), 0).toFixed(2),
+    totalDiscrepancies: userData.reduce((sum, user) => sum + user.metrics.discrepancy, 0),
+    totalOvertime: userData.reduce((sum, user) => sum + parseFloat(user.metrics.overtime), 0).toFixed(2),
+    averageEfficiency: userData.length > 0 ? (userData.reduce((sum, user) => sum + parseFloat(user.metrics.efficiency), 0) / userData.length).toFixed(1) : '0.0'
+  };
+  
+  return {
+    users: userData,
+    dateRange: dateRange,
+    dailyTotals: dailyTotals,
+    grandTotals: grandTotals,
+    metadata: {
+      totalUsers: userData.length,
+      totalDays: dateRange.length,
+      weekdays: dateRange.filter(d => !d.isWeekend).length,
+      weekends: dateRange.filter(d => d.isWeekend).length
+    }
+  };
+}
+
+function generateEnhancedDailyPivotCSV(pivotMatrix, params) {
+  const now = new Date();
+  const timestamp = Utilities.formatDate(now, ATTENDANCE_TIMEZONE, 'yyyy-MM-dd HH:mm:ss');
+  const options = params.dailyPivotOptions || {};
+  const performanceIcons = {
+    under: '🔴',
+    target: '🟢',
+    over: '🟣'
+  };
+
+  let csv = '';
+  
+  // Header section
+  csv += `Daily Attendance Matrix (Users × Days)\n`;
+  csv += `Generated: ${timestamp} (${ATTENDANCE_TIMEZONE_LABEL})\n`;
+  csv += `Period: ${params.period.type} ${params.period.value || 'Custom'}\n`;
+  csv += `Users: ${pivotMatrix.metadata.totalUsers}, Days: ${pivotMatrix.metadata.totalDays} (${pivotMatrix.metadata.weekdays} weekdays, ${pivotMatrix.metadata.weekends} weekends)\n`;
+  csv += `Data Format: Productive hours converted from seconds to decimal hours\n\n`;
+  
+  // Column headers - First row with day names
+  csv += `User Name`;
+  pivotMatrix.dateRange.forEach(dateInfo => {
+    if (!dateInfo.isWeekend || options.includeWeekends) {
+      csv += `,${dateInfo.dayName}`;
+    }
+  });
+  
+  // Summary columns
+  if (options.includeTotalHours) csv += `,Total Hours`;
+  if (options.includeDiscrepancy) csv += `,Low Days`;
+  if (options.includeOvertime) csv += `,Overtime`;
+  csv += `,Efficiency %,Days Worked`;
+  csv += `\n`;
+  
+  // Second header row with dates
+  csv += ``;
+  pivotMatrix.dateRange.forEach(dateInfo => {
+    if (!dateInfo.isWeekend || options.includeWeekends) {
+      csv += `,${dateInfo.formattedDate}`;
+    }
+  });
+  
+  // Summary column headers
+  if (options.includeTotalHours) csv += `,`;
+  if (options.includeDiscrepancy) csv += `,`;
+  if (options.includeOvertime) csv += `,`;
+  csv += `,,`;
+  csv += `\n`;
+  
+  // User data rows
+  pivotMatrix.users.forEach(userData => {
+    csv += `"${userData.user}"`;
+    
+    // Daily hours columns
+    userData.dailyData.forEach(dayData => {
+      if (!dayData.isWeekend || options.includeWeekends) {
+        let cellValue = dayData.value;
+
+        // Add markers for special conditions
+        if (options.highlightLowHours && !dayData.isStatus) {
+          const icon = performanceIcons[dayData.performanceStatus];
+          if (icon) {
+            cellValue = `${icon} ${cellValue}`;
+          }
+        }
+
+        // Show violations in parentheses if requested
+        if (dayData.hasViolations && !dayData.isStatus) {
+          cellValue += ` (B${dayData.breakMin}m L${dayData.lunchMin}m)`;
+        }
+        
+        csv += `,${cellValue}`;
+      }
+    });
+    
+    // Summary columns
+    if (options.includeTotalHours) {
+      csv += `,${userData.metrics.totalHours}`;
+    }
+    if (options.includeDiscrepancy) {
+      csv += `,${userData.metrics.discrepancy}`;
+    }
+    if (options.includeOvertime) {
+      csv += `,${userData.metrics.overtime}`;
+    }
+    
+    csv += `,${userData.metrics.efficiency}%,${userData.metrics.daysWorked}`;
+    csv += `\n`;
+  });
+  
+  // Totals row
+  if (options.includeTotalsRow) {
+    csv += `\nTOTALS`;
+    
+    // Daily totals
+    pivotMatrix.dailyTotals.forEach((dayTotal, index) => {
+      const dateInfo = pivotMatrix.dateRange[index];
+      if (!dateInfo.isWeekend || options.includeWeekends) {
+        csv += `,${dayTotal.total}`;
+      }
+    });
+    
+    // Summary totals
+    if (options.includeTotalHours) {
+      csv += `,${pivotMatrix.grandTotals.totalHours}`;
+    }
+    if (options.includeDiscrepancy) {
+      csv += `,${pivotMatrix.grandTotals.totalDiscrepancies}`;
+    }
+    if (options.includeOvertime) {
+      csv += `,${pivotMatrix.grandTotals.totalOvertime}`;
+    }
+    
+    csv += `,${pivotMatrix.grandTotals.averageEfficiency}%,`;
+    csv += `\n`;
+    
+    // Average row
+    csv += `AVERAGES`;
+    
+    // Daily averages
+    pivotMatrix.dailyTotals.forEach((dayTotal, index) => {
+      const dateInfo = pivotMatrix.dateRange[index];
+      if (!dateInfo.isWeekend || options.includeWeekends) {
+        csv += `,${dayTotal.average}`;
+      }
+    });
+    
+    // Summary averages
+    if (options.includeTotalHours) {
+      const avgTotal = pivotMatrix.users.length > 0 ? (parseFloat(pivotMatrix.grandTotals.totalHours) / pivotMatrix.users.length).toFixed(2) : '0.00';
+      csv += `,${avgTotal}`;
+    }
+    if (options.includeDiscrepancy) {
+      const avgDiscrepancy = pivotMatrix.users.length > 0 ? (pivotMatrix.grandTotals.totalDiscrepancies / pivotMatrix.users.length).toFixed(1) : '0.0';
+      csv += `,${avgDiscrepancy}`;
+    }
+    if (options.includeOvertime) {
+      const avgOvertime = pivotMatrix.users.length > 0 ? (parseFloat(pivotMatrix.grandTotals.totalOvertime) / pivotMatrix.users.length).toFixed(2) : '0.00';
+      csv += `,${avgOvertime}`;
+    }
+    
+    csv += `,${pivotMatrix.grandTotals.averageEfficiency}%,`;
+    csv += `\n`;
+  }
+  
+  // Footer with legend and notes
+  csv += `\n\nLEGEND AND NOTES:`;
+  csv += `\n"OFF" = Weekend or non-working day`;
+  csv += `\n"0.00" = No productive hours recorded`;
+  if (options.highlightLowHours) {
+    csv += `\n"🔴" = Weekday hours below 8.00 (attention)`;
+    csv += `\n"🟢" = Weekday hours meeting the 8.00 target`;
+    csv += `\n"🟣" = Weekday overtime above 8.00`;
+  }
+  csv += `\n"(B##m L##m)" = Break and lunch minutes if violations detected`;
+  csv += `\n"Low Days" = Number of weekdays with less than 8 hours`;
+  csv += `\n"Overtime" = Total hours over 8.00 per day`;
+  csv += `\n"Efficiency %" = Weekday hours / Expected hours (weekdays × 8)`;
+  csv += `\n\nDATA QUALITY NOTES:`;
+  csv += `\n- All duration values converted from seconds to decimal hours`;
+  csv += `\n- Times calculated in ${ATTENDANCE_TIMEZONE_LABEL} (${ATTENDANCE_TIMEZONE})`;
+  csv += `\n- Only productive states counted: ${BILLABLE_STATES.join(', ')}`;
+  csv += `\n- Break/lunch times tracked separately for violations`;
+  csv += `\n- Source: DurationMin column (contains seconds despite name)`;
+  
+  return csv;
+}
+
+// ────────────────────────────────────────────────────────────────────────────
+// STANDARD EXPORT FUNCTIONS
+// ────────────────────────────────────────────────────────────────────────────
+
+function exportAttendanceCsv(granularity, periodId, agentFilter, policyOptions) {
+  return rpc('exportAttendanceCsv', () => {
+    const analytics = getAttendanceAnalyticsByPeriod(granularity, periodId, agentFilter, policyOptions);
+
+    let csv = 'Employee,Billable Hours,Break Hours,Lunch Hours,Compliance Score\n';
+    csv += '# Note: All duration values converted from seconds to decimal hours\n';
+
+    analytics.userCompliance.forEach(user => {
+      const compliance = calculateComplianceScore(user);
+      const totalBillableSecs = Number.isFinite(user.adjustedBillableSecs)
+        ? user.adjustedBillableSecs
+        : (user.availableSecsWeekday || 0) + (user.weekendSecs || 0);
+      const billableHours = (totalBillableSecs / 3600).toFixed(2);
+      const breakHours = ((user.breakSecs || 0) / 3600).toFixed(2);
+      const lunchHours = ((user.lunchSecs || 0) / 3600).toFixed(2);
+
+      csv += `${user.user},${billableHours},${breakHours},${lunchHours},${compliance}\n`;
+    });
+
+    return csv;
+  }, '');
+}
+
+function calculateComplianceScore(user) {
+  let score = 100;
+  score -= user.exceededBreakDays * 2.5;
+  score -= user.exceededLunchDays * 2.5;
+  score -= user.exceededWeeklyCount * 10;
+  return Math.max(0, score);
+}
+
+// ────────────────────────────────────────────────────────────────────────────
+// IMPORT FUNCTION
+// ────────────────────────────────────────────────────────────────────────────
+
+function generateUniqueAttendanceId(existingIds, batchIds) {
+  if (!existingIds || typeof existingIds.has !== 'function') {
+    existingIds = new Set();
+  }
+  if (!batchIds || typeof batchIds.has !== 'function') {
+    batchIds = new Set();
+  }
+
+  let attempts = 0;
+  while (attempts < 5000) {
+    attempts += 1;
+    const candidate = Utilities.getUuid();
+    if (!existingIds.has(candidate) && !batchIds.has(candidate)) {
+      return candidate;
+    }
+  }
+
+  throw new Error('Unable to generate unique attendance ID after multiple attempts');
+}
+
+function importAttendance(rows) {
+  return rpc('importAttendance', () => {
+    const lock = LockService.getDocumentLock();
+    try {
+      if (!lock.tryLock(30000)) {
+        throw new Error('Could not acquire document lock within 30 seconds');
+      }
+
+      const ss = resolveAttendanceSpreadsheet();
+      const sheet = ss.getSheetByName(ATTENDANCE_SHEET_NAME);
+      if (!sheet) {
+        throw new Error(`Sheet "${ATTENDANCE_SHEET_NAME}" not found. Call setupCampaignSheets() first.`);
+      }
+
+      const now = new Date();
+      const lastRow = sheet.getLastRow();
+      const existingKeys = new Set();
+      const existingIds = new Set();
+
+      // Load existing data for deduplication
+      if (lastRow > 1) {
+        try {
+          const idRange = sheet.getRange(2, 1, lastRow - 1, 1).getValues();
+          idRange.forEach(row => {
+            const value = Array.isArray(row) ? row[0] : row;
+            if (value == null) {
+              return;
+            }
+
+            const id = String(value).trim();
+            if (id) {
+              existingIds.add(id);
+            }
+          });
+        } catch (idReadError) {
+          console.warn('Error reading existing attendance IDs:', idReadError);
+        }
+
+        try {
+          // Match actual database structure: ID, Timestamp, User, DurationMin, State, Date, UserID, CreatedAt, UpdatedAt
+          const dataRange = sheet.getRange(2, 2, lastRow - 1, 4).getValues(); // Timestamp, User, DurationMin, State
+          dataRange.forEach(r => {
+            const key = r.map(v => (v || '').toString().trim()).join("||");
+            existingKeys.add(key);
+          });
+        } catch (readError) {
+          console.warn('Error reading existing data for deduplication:', readError);
+        }
+      }
+
+      const batchKeysSeen = new Set();
+      const batchIds = new Set();
+      const toAppend = [];
+
+      // Process each row from the frontend
+      rows.forEach(r => {
+        try {
+          const rawTimestamp = (r["Time"] || r["Timestamp"] || "").toString();
+          let rawName = (r["Natterbox User: Name"] || r["User"] || "").toString().trim()
+            .replace(/\bVLBPO\b/gi, "").replace(/\s+/g, " ").trim();
+          const durationRaw = (r["Seconds In State"] || r["DurationMin"] || "").toString().trim();
+          const stateVal = (r["Availability State"] || r["State"] || "").toString().trim();
+
+          // Skip rows with missing critical data
+          if (!rawTimestamp || !rawName || !stateVal) {
+            console.warn('Skipping row with missing critical data:', r);
+            return;
+          }
+
+          // Parse duration - this should be in seconds
+          let durationInSeconds = 0;
+          if (typeof durationRaw === 'number') {
+            durationInSeconds = durationRaw;
+          } else if (typeof durationRaw === 'string') {
+            const parsed = parseFloat(durationRaw);
+            if (!isNaN(parsed)) {
+              durationInSeconds = parsed;
+            }
+          }
+
+          // Parse timestamp
+          let timestamp;
+          if (rawTimestamp instanceof Date) {
+            timestamp = rawTimestamp;
+          } else {
+            timestamp = new Date(rawTimestamp);
+          }
+          
+          if (isNaN(timestamp.getTime())) {
+            console.warn('Invalid timestamp:', rawTimestamp);
+            return;
+          }
+
+          // Create composite key for deduplication
+          const compositeKey = [timestamp.toISOString(), rawName, durationInSeconds, stateVal].join("||");
+
+          // Skip if already exists or already seen in this batch
+          if (existingKeys.has(compositeKey)) return;
+          if (batchKeysSeen.has(compositeKey)) return;
+
+          batchKeysSeen.add(compositeKey);
+
+          // Extract date for Date column (matching your database format "9/28/2023")
+          const dateOnly = Utilities.formatDate(timestamp, ATTENDANCE_TIMEZONE, 'M/d/yyyy');
+
+          // Prepare row for insertion matching your exact database structure:
+          // ID, Timestamp, User, DurationMin, State, Date, UserID, CreatedAt, UpdatedAt
+          const id = generateUniqueAttendanceId(existingIds, batchIds);
+          existingIds.add(id);
+          batchIds.add(id);
+
+          toAppend.push([
+            id, // ID
+            Utilities.formatDate(timestamp, ATTENDANCE_TIMEZONE, 'M/d/yyyy, h:mm:ss a'), // Timestamp (matching format "9/28/2023, 8:38 AM")
+            rawName, // User
+            durationInSeconds, // DurationMin (contains seconds despite name!)
+            stateVal, // State
+            dateOnly, // Date (date only in format "9/28/2023")
+            '', // UserID (can be populated later)
+            Utilities.formatDate(now, ATTENDANCE_TIMEZONE, 'M/d/yyyy'), // CreatedAt
+            Utilities.formatDate(now, ATTENDANCE_TIMEZONE, 'M/d/yyyy') // UpdatedAt
+          ]);
+
+          // Log for audit trail
+          logCampaignDirtyRow(ATTENDANCE_SHEET_NAME, timestamp.toISOString() + "_" + rawName, "CREATE");
+        } catch (rowError) {
+          console.error('Error processing row:', rowError, r);
+        }
+      });
+
+      // Insert new rows if any
+      if (toAppend.length) {
+        try {
+          const firstRow = sheet.getLastRow() + 1;
+          sheet.getRange(firstRow, 1, toAppend.length, toAppend[0].length).setValues(toAppend);
+          console.log(`Successfully imported ${toAppend.length} attendance rows (DurationMin contains seconds)`);
+        } catch (insertError) {
+          console.error('Error inserting rows:', insertError);
+          throw new Error('Failed to insert attendance data: ' + insertError.message);
+        }
+      }
+
+      // Flush audit logs
+      try {
+        flushCampaignDirtyRows();
+      } catch (flushError) {
+        console.warn('Error flushing audit rows:', flushError);
+      }
+
+      // Clear cache after successful import
+      try {
+        CacheService.getScriptCache().remove('ATTENDANCE_ROWS_CACHE_FINAL');
+      } catch (cacheError) {
+        console.warn('Could not clear attendance cache:', cacheError);
+      }
+
+      return {
+        imported: toAppend.length,
+        skipped: rows.length - toAppend.length,
+        total: rows.length,
+        note: 'Duration values stored as seconds in DurationMin column (despite column name)'
+      };
+
+    } catch (error) {
+      console.error('Import attendance error:', error);
+      throw error;
+    } finally {
+      try {
+        lock.releaseLock();
+      } catch (lockError) {
+        console.warn('Error releasing lock:', lockError);
+      }
+    }
+  }, { imported: 0, error: 'Import service unavailable' });
+}
+
+// ────────────────────────────────────────────────────────────────────────────
+// FALLBACK FUNCTIONS
+// ────────────────────────────────────────────────────────────────────────────
+
+function normalizePersonKey_(value) {
+  return String(value || '').trim().toLowerCase();
+}
+
+function buildManagerDirectory_() {
+  const directory = {
+    normalizedNames: new Set(),
+    normalizedEmails: new Set()
+  };
+
+  const normalizeUserId = value => {
+    if (value == null) {
+      return '';
+    }
+    const str = String(value).trim();
+    return str;
+  };
+
+  const addUserToDirectory = user => {
+    if (!user) return;
+
+    [
+      user.FullName,
+      user.fullName,
+      user.UserName,
+      user.userName,
+      user.name,
+      user.DisplayName,
+      user.displayName,
+      user.PreferredName,
+      user.preferredName
+    ].forEach(candidate => {
+      const key = normalizePersonKey_(candidate);
+      if (key) {
+        directory.normalizedNames.add(key);
+      }
+    });
+
+    [
+      user.Email,
+      user.email,
+      user.WorkEmail,
+      user.workEmail
+    ].forEach(candidate => {
+      const key = normalizePersonKey_(candidate);
+      if (key) {
+        directory.normalizedEmails.add(key);
+      }
+    });
+  };
+
+  try {
+    const managerPermissionLevels = new Set(['MANAGER', 'ADMIN', 'GUEST']);
+    const permissionUserIds = new Set();
+
+    try {
+      let permissions = [];
+      if (typeof readCampaignPermsSafely_ === 'function') {
+        permissions = readCampaignPermsSafely_() || [];
+      } else if (typeof readSheet === 'function') {
+        permissions = readSheet('CampaignUserPermissions') || [];
+      }
+
+      if (Array.isArray(permissions) && permissions.length) {
+        permissions.forEach(perm => {
+          if (!perm) return;
+          const level = String(perm.PermissionLevel || perm.permissionLevel || '').toUpperCase();
+          if (!managerPermissionLevels.has(level)) {
+            return;
+          }
+
+          const userId = [perm.UserID, perm.userId, perm.UserId]
+            .map(normalizeUserId)
+            .find(Boolean);
+          if (userId) {
+            permissionUserIds.add(userId);
+          }
+        });
+      }
+    } catch (permError) {
+      console.warn('buildManagerDirectory_ permissions fetch failed:', permError);
+    }
+
+    if (typeof getUsers === 'function') {
+      const users = getUsers() || [];
+      users.forEach(user => {
+        if (!user) return;
+
+        const roleCandidates = [];
+        if (Array.isArray(user.roleNames)) {
+          roleCandidates.push(...user.roleNames);
+        }
+        if (typeof user.Role !== 'undefined') {
+          roleCandidates.push(user.Role);
+        }
+        if (typeof user.role !== 'undefined') {
+          roleCandidates.push(user.role);
+        }
+
+        const hasManagerRole = roleCandidates
+          .map(roleName => normalizePersonKey_(roleName))
+          .filter(Boolean)
+          .some(roleName => roleName.includes('manager') || roleName.includes('supervisor'));
+
+        const userId = [user.ID, user.Id, user.id, user.UserID, user.userId]
+          .map(normalizeUserId)
+          .find(Boolean);
+        const hasPermission = userId ? permissionUserIds.has(userId) : false;
+
+        if (!hasManagerRole && !hasPermission) {
+          return;
+        }
+
+        addUserToDirectory(user);
+      });
+    }
+  } catch (error) {
+    console.warn('buildManagerDirectory_ failed:', error);
+  }
+
+  return directory;
+}
+
+function isManagerPerson_(name, directory) {
+  if (!directory) {
+    return false;
+  }
+
+  const normalized = normalizePersonKey_(name);
+  if (normalized && directory.normalizedNames && directory.normalizedNames.has(normalized)) {
+    return true;
+  }
+
+  if (normalized && directory.normalizedEmails && directory.normalizedEmails.has(normalized)) {
+    return true;
+  }
+
+  return false;
+}
+
+function createBasicAnalytics(filtered, granularity, periodId, agentFilter, periodStart, periodEnd, managerDirectory) {
+  console.log('Creating basic analytics fallback');
+
+  const rows = Array.isArray(filtered) ? filtered : [];
+  const summary = {};
+  const stateDuration = {};
+  const seedStates = [...new Set([...BILLABLE_STATES, ...NON_PRODUCTIVE_STATES])];
+  const fallbackDayMetrics = new Map();
+  seedStates.forEach(state => {
+    summary[state] = 0;
+    stateDuration[state] = 0;
+  });
+
+  rows.forEach(r => {
+    if (!r) return;
+    const state = r.state || '';
+    const durationSec = typeof r.durationSec === 'number' ? r.durationSec : parseFloat(r.durationSec) || 0;
+    summary[state] = (summary[state] || 0) + 1;
+    stateDuration[state] = (stateDuration[state] || 0) + durationSec;
+
+    const user = r.user || '';
+    let dateKey = r.dateString;
+    if (!dateKey) {
+      const ts = typeof r.timestampMs === 'number' ? r.timestampMs : Number(r.timestamp);
+      if (Number.isFinite(ts)) {
+        dateKey = new Date(ts).toISOString().split('T')[0];
+      }
+    }
+    if (!dateKey) {
+      dateKey = 'unknown';
+    }
+
+    const metricKey = `${user}|${dateKey}`;
+    if (!fallbackDayMetrics.has(metricKey)) {
+      fallbackDayMetrics.set(metricKey, { break: 0, lunch: 0 });
+    }
+    const metrics = fallbackDayMetrics.get(metricKey);
+    if (state === 'Break') {
+      metrics.break += durationSec;
+    } else if (state === 'Lunch') {
+      metrics.lunch += durationSec;
+    }
+  });
+
+  const breakSecs = stateDuration['Break'] || 0;
+  const lunchSecs = stateDuration['Lunch'] || 0;
+  const billableSecs = BILLABLE_STATES.reduce((sum, state) => sum + (stateDuration[state] || 0), 0);
+  let fallbackBreakCreditSecs = 0;
+  let fallbackLunchAdjustmentSecs = 0;
+  fallbackDayMetrics.forEach(dayMetrics => {
+    fallbackBreakCreditSecs += calculateBreakCreditSecs(dayMetrics.break);
+    fallbackLunchAdjustmentSecs += calculateLunchAdjustmentSecs(dayMetrics.lunch);
+  });
+  const billableWithBreakSecs = Math.max(0, billableSecs + fallbackBreakCreditSecs + fallbackLunchAdjustmentSecs);
+  const totalBillableHours = Math.round((billableWithBreakSecs / 3600) * 100) / 100;
+  const totalNonProductiveHours = Math.round(((breakSecs + lunchSecs) / 3600) * 100) / 100;
+
+  const billableBreakdown = buildHourBreakdown(BILLABLE_DISPLAY_STATES, stateDuration);
+  const nonProductiveBreakdown = buildHourBreakdown(NON_PRODUCTIVE_DISPLAY_STATES, stateDuration);
+
+  const workingDays = periodStart && periodEnd
+    ? countWeekdaysInclusive(periodStart, periodEnd)
+    : 5;
+
+  const periodInfo = {
+    granularity,
+    periodId,
+    workingDays,
+    timezone: ATTENDANCE_TIMEZONE,
+    timezoneLabel: ATTENDANCE_TIMEZONE_LABEL
+  };
+
+  if (periodStart instanceof Date && !isNaN(periodStart.getTime())) {
+    periodInfo.startDateIso = periodStart.toISOString();
+  }
+  if (periodEnd instanceof Date && !isNaN(periodEnd.getTime())) {
+    periodInfo.endDateIso = periodEnd.toISOString();
+  }
+
+  const totalHours = totalBillableHours + totalNonProductiveHours;
+  const efficiencyRate = totalHours > 0 ? (totalBillableHours / totalHours) * 100 : 0;
+  const complianceRate = 100; // Default compliance placeholder
+
+  const intelligence = generateAttendanceIntelligence(rows, {
+    periodStart,
+    periodEnd,
+    billableBreakdown,
+    nonProductiveBreakdown,
+    stateDuration
+  }, managerDirectory || buildManagerDirectory_());
+
+  return {
+    summary,
+    stateDuration,
+    totalBillableHours,
+    totalProductiveHours: totalBillableHours,
+    totalNonProductiveHours,
+    billableHoursBreakdown: billableBreakdown,
+    nonProductiveHoursBreakdown: nonProductiveBreakdown,
+    rawBillableHours: Math.round((Math.max(0, billableSecs + fallbackBreakCreditSecs + fallbackLunchAdjustmentSecs) / 3600) * 100) / 100,
+    filteredRows: rows.slice(0, 100).map(r => {
+      const timestampMs = (typeof r.timestampMs === 'number' && Number.isFinite(r.timestampMs))
+        ? r.timestampMs
+        : (r.timestamp instanceof Date ? r.timestamp.getTime() : Number(r.timestamp));
+
+      const safeTimestampMs = Number.isFinite(timestampMs) ? timestampMs : null;
+      const dateString = (typeof r.dateString === 'string' && r.dateString)
+        ? r.dateString
+        : (Number.isFinite(safeTimestampMs)
+          ? new Date(safeTimestampMs).toISOString().split('T')[0]
+          : '');
+
+      return {
+        timestampMs: safeTimestampMs,
+        user: r.user,
+        state: r.state,
+        durationSec: r.durationSec,
+        dateString
+      };
+    }),
+    filteredRowCount: rows.length,
+    userCompliance: [],
+    top5Attendance: [],
+    attendanceStats: [],
+    attendanceFeed: [],
+    dailyMetrics: [],
+    shiftMetrics: {},
+    enhanced: false,
+    executiveMetrics: {
+      overview: {
+        efficiencyRate,
+        complianceRate,
+        totalEmployees: new Set(rows.map(r => r.user)).size,
+        activeEmployees: new Set(rows.map(r => r.user)).size,
+        billableHours: totalBillableHours,
+        productiveHours: totalBillableHours,
+        nonProductiveHours: totalNonProductiveHours,
+        breakHours: Math.round((breakSecs / 3600) * 100) / 100,
+        lunchHours: Math.round((lunchSecs / 3600) * 100) / 100
+      },
+      violations: {
+        totalViolations: 0
+      },
+      timeBreakdown: {
+        billable: billableBreakdown,
+        nonProductive: nonProductiveBreakdown
+      }
+    },
+    intelligence,
+    periodInfo,
+    breakCreditSecs: fallbackBreakCreditSecs,
+    lunchAdjustmentSecs: fallbackLunchAdjustmentSecs
+  };
+}
+
+function createEmptyAnalytics() {
+  return {
+    summary: {
+      'Available': 0,
+      'Administrative Work': 0,
+      'Training': 0,
+      'Meeting': 0,
+      'Break': 0,
+      'Lunch': 0
+    },
+    stateDuration: {},
+    totalBillableHours: 0,
+    totalProductiveHours: 0,
+    totalNonProductiveHours: 0,
+    rawBillableHours: 0,
+    totalOvertimeHours: 0,
+    hourPolicy: normalizeHourPolicy({}),
+    rawBillableSecs: 0,
+    effectiveBillableSecs: 0,
+    billableHoursBreakdown: {},
+    nonProductiveHoursBreakdown: {},
+    top5Attendance: [],
+    attendanceStats: [],
+    attendanceFeed: [],
+    filteredRows: [],
+    filteredRowCount: 0,
+    userCompliance: [],
+    shiftMetrics: {},
+    dailyMetrics: [],
+    enhanced: false,
+    executiveMetrics: {
+      overview: {
+        efficiencyRate: 0,
+        complianceRate: 100,
+        totalEmployees: 0,
+        activeEmployees: 0,
+        billableHours: 0,
+        productiveHours: 0,
+        nonProductiveHours: 0,
+        breakHours: 0,
+        lunchHours: 0
+      },
+      violations: {
+        totalViolations: 0
+      },
+      timeBreakdown: {
+        billable: {},
+        nonProductive: {}
+      }
+    },
+    intelligence: { insights: [], employeeTrends: [] },
+    periodInfo: {
+      granularity: 'Week',
+      periodId: '',
+      workingDays: 5,
+      timezone: ATTENDANCE_TIMEZONE,
+      timezoneLabel: ATTENDANCE_TIMEZONE_LABEL,
+      startDateIso: new Date().toISOString(),
+      endDateIso: new Date().toISOString()
+    }
+  };
+}
+
+// ────────────────────────────────────────────────────────────────────────────
+// PERIOD CALCULATION UTILITIES
+// ────────────────────────────────────────────────────────────────────────────
+
+function derivePeriodBounds(granularity, id) {
+  function weekStartLocal(d) {
+    const day = d.getDay();
+    const diff = d.getDate() - day + (day === 0 ? -6 : 1);
+    return new Date(d.getFullYear(), d.getMonth(), diff, 0, 0, 0, 0);
+  }
+
+  if (granularity === 'Week') {
+    const [yStr, wStr] = id.split('-W');
+    const y = Number(yStr), w = Number(wStr);
+    const jan4 = new Date(y, 0, 4, 0, 0, 0, 0);
+    const isoWeek1Mon = weekStartLocal(jan4);
+    const start = new Date(isoWeek1Mon);
+    start.setDate(start.getDate() + (w - 1) * 7);
+    const end = new Date(start);
+    end.setDate(end.getDate() + 6);
+    end.setHours(23, 59, 59, 999);
+    return [start, end];
+  }
+
+  if (granularity === 'BiWeekly') {
+    const [yearStr, biStr] = id.split('-BW');
+    const year = Number(yearStr);
+    const biIndex = Number(biStr);
+    if (!Number.isFinite(year) || !Number.isFinite(biIndex) || biIndex < 1) {
+      throw new Error(`Invalid bi-week period: ${id}`);
+    }
+
+    const jan4 = new Date(year, 0, 4, 0, 0, 0, 0);
+    const isoWeek1Mon = weekStartLocal(jan4);
+    const start = new Date(isoWeek1Mon);
+    start.setDate(start.getDate() + (biIndex - 1) * 14);
+    const end = new Date(start);
+    end.setDate(end.getDate() + 13);
+    end.setHours(23, 59, 59, 999);
+    return [start, end];
+  }
+
+  if (granularity === 'Month') {
+    const [y, m] = id.split('-').map(Number);
+    const start = new Date(y, m - 1, 1, 0, 0, 0, 0);
+    const end = new Date(y, m, 0, 23, 59, 59, 999);
+    return [start, end];
+  }
+
+  if (granularity === 'Quarter') {
+    const [qStr, yStr] = id.split('-');
+    const q = Number(qStr.replace(/^Q/, ''));
+    const y = Number(yStr);
+    const start = new Date(y, (q - 1) * 3, 1, 0, 0, 0, 0);
+    const end = new Date(y, q * 3, 0, 23, 59, 59, 999);
+    return [start, end];
+  }
+
+  if (granularity === 'Year') {
+    const y = Number(id);
+    return [new Date(y, 0, 1, 0, 0, 0, 0), new Date(y, 11, 31, 23, 59, 59, 999)];
+  }
+
+  throw new Error(`Unknown granularity: ${granularity}`);
+}
+
+function countWeekdaysInclusive(start, end) {
+  let count = 0;
+  const current = new Date(start);
+  while (current <= end) {
+    const dow = current.getDay();
+    if (dow >= 1 && dow <= 5) count++;
+    current.setDate(current.getDate() + 1);
+  }
+  return count;
+}
+
+function weekStringFromDate(date) {
+  const d = new Date(date);
+  const dayNum = d.getUTCDay() || 7;
+  d.setUTCDate(d.getUTCDate() + 4 - dayNum);
+  const yearStart = new Date(Date.UTC(d.getUTCFullYear(), 0, 1));
+  const weekNo = Math.ceil(((d - yearStart) / 86400000 + 1) / 7);
+  return `${d.getUTCFullYear()}-W${weekNo.toString().padStart(2, '0')}`;
+}
+
+// Validation and other utility functions
+function validateEnhancedExportParams(params) {
+  const errors = [];
+  
+  if (!params.period) {
+    errors.push('Period is required');
+  }
+  
+  if (params.period && params.period.type === 'custom') {
+    if (!params.period.start || !params.period.end) {
+      errors.push('Start and end dates are required for custom period');
+    }
+  }
+  
+  return {
+    isValid: errors.length === 0,
+    errors: errors
+  };
+}
+
+// ────────────────────────────────────────────────────────────────────────────
+// USER LISTS BY MANAGER
+// ────────────────────────────────────────────────────────────────────────────
+
+function clientGetAttendanceUserNamesForManager(managerUserId, opts) {
+  return rpc('clientGetAttendanceUserNamesForManager', () => {
+    const options = opts || {};
+    const displayCol = (options.display || 'FullName');
+    const activeOnly = (options.activeOnly !== false); // default true
+    const includeSelf = !!options.includeSelf;
+
+    if (!managerUserId) return [];
+
+    let scopedUsers = [];
+    try {
+      if (typeof getUsersByManager === 'function') {
+        scopedUsers = getUsersByManager(String(managerUserId), {
+          includeManager: includeSelf,
+          fallbackToCampaign: true,
+          fallbackToAll: false
+        }) || [];
+      } else if (typeof getUsers === 'function') {
+        scopedUsers = getUsers() || [];
+      }
+    } catch (err) {
+      console.warn('clientGetAttendanceUserNamesForManager: getUsersByManager failed:', err);
+      scopedUsers = [];
+    }
+
+    if (!Array.isArray(scopedUsers) || scopedUsers.length === 0) {
+      return [];
+    }
+
+    const allowedStatuses = ['Active', 'Probation', 'Contractor', 'Intern'];
+    const normalizedManagerId = String(managerUserId);
+    const uniqueNames = new Set();
+
+    scopedUsers.forEach(user => {
+      if (!user) return;
+      const userId = String(user.ID || user.id || '');
+      if (!userId) return;
+
+      if (!includeSelf && userId === normalizedManagerId) return;
+
+      if (activeOnly) {
+        const status = String(user.EmploymentStatus || user.employmentStatus || '').trim();
+        if (status && !allowedStatuses.includes(status)) return;
+      }
+
+      const displayValue = String(
+        user[displayCol] ||
+        user.FullName ||
+        user.UserName ||
+        user.name ||
+        ''
+      ).trim();
+
+      if (displayValue) {
+        uniqueNames.add(displayValue);
+      }
+    });
+
+    return Array.from(uniqueNames).sort((a, b) => a.localeCompare(b));
+  }, []);
+}
+
+function clientGetAssignedAgentNames(managerUserId) {
+  return clientGetAttendanceUserNamesForManager(managerUserId, {
+    activeOnly: true,
+    includeSelf: false,
+    display: 'FullName'
+  });
+}
+
+// ────────────────────────────────────────────────────────────────────────────
+// TEST UTILITIES
+// ────────────────────────────────────────────────────────────────────────────
+
+function testManagerDirectoryCampaignPermissions() {
+  const originalGetUsers = GLOBAL_SCOPE.getUsers;
+  const originalReadCampaignPermsSafely = GLOBAL_SCOPE.readCampaignPermsSafely_;
+  const originalReadSheet = GLOBAL_SCOPE.readSheet;
+  const originalUtilities = GLOBAL_SCOPE.Utilities;
+  const originalGlobalGetUsers = (typeof globalThis !== 'undefined') ? globalThis.getUsers : undefined;
+  const originalGlobalReadCampaignPermsSafely = (typeof globalThis !== 'undefined') ? globalThis.readCampaignPermsSafely_ : undefined;
+  const originalGlobalReadSheet = (typeof globalThis !== 'undefined') ? globalThis.readSheet : undefined;
+
+  const stubUsers = [
+    {
+      ID: '1',
+      FullName: 'Alice Manager',
+      Email: 'alice.manager@example.com',
+      roleNames: []
+    },
+    {
+      ID: '2',
+      FullName: 'Bob Agent',
+      Email: 'bob.agent@example.com',
+      roleNames: []
+    }
+  ];
+
+  const stubPermissions = [
+    { UserID: '1', PermissionLevel: 'MANAGER' }
+  ];
+
+  try {
+    GLOBAL_SCOPE.getUsers = () => stubUsers;
+    GLOBAL_SCOPE.readCampaignPermsSafely_ = () => stubPermissions;
+    GLOBAL_SCOPE.readSheet = () => stubPermissions;
+    if (typeof globalThis !== 'undefined') {
+      globalThis.getUsers = GLOBAL_SCOPE.getUsers;
+      globalThis.readCampaignPermsSafely_ = GLOBAL_SCOPE.readCampaignPermsSafely_;
+      globalThis.readSheet = GLOBAL_SCOPE.readSheet;
+    }
+    GLOBAL_SCOPE.Utilities = GLOBAL_SCOPE.Utilities || {
+      formatDate: (date) => (date instanceof Date ? date.toISOString() : String(date))
+    };
+
+    const directory = buildManagerDirectory_();
+    const filteredTop = [
+      { user: 'Alice Manager', percentage: 99 },
+      { user: 'Bob Agent', percentage: 95 }
+    ].filter(entry => !isManagerPerson_(entry.user, directory));
+
+    const intelligence = generateAttendanceIntelligence([
+      { user: 'Alice Manager', state: 'Available', durationSec: 3600 },
+      { user: 'Bob Agent', state: 'Available', durationSec: 3600 }
+    ], {
+      periodStart: new Date(),
+      periodEnd: new Date()
+    }, directory);
+
+    const directoryIncludesManager = isManagerPerson_('Alice Manager', directory)
+      && isManagerPerson_('alice.manager@example.com', directory);
+    const topIncludesManager = filteredTop.some(entry => entry.user === 'Alice Manager');
+    const trendUsers = Array.isArray(intelligence.employeeTrends)
+      ? intelligence.employeeTrends.map(trend => trend.user)
+      : [];
+
+    return {
+      passed: directoryIncludesManager && !topIncludesManager && !trendUsers.includes('Alice Manager'),
+      directorySize: {
+        names: directory.normalizedNames.size,
+        emails: directory.normalizedEmails.size
+      },
+      filteredTop,
+      trendUsers
+    };
+  } catch (error) {
+    return { passed: false, error: error && error.message ? error.message : String(error) };
+  } finally {
+    if (typeof originalGetUsers === 'function') {
+      GLOBAL_SCOPE.getUsers = originalGetUsers;
+    } else {
+      delete GLOBAL_SCOPE.getUsers;
+    }
+
+    if (typeof originalReadCampaignPermsSafely === 'function') {
+      GLOBAL_SCOPE.readCampaignPermsSafely_ = originalReadCampaignPermsSafely;
+    } else {
+      delete GLOBAL_SCOPE.readCampaignPermsSafely_;
+    }
+
+    if (typeof originalReadSheet === 'function') {
+      GLOBAL_SCOPE.readSheet = originalReadSheet;
+    } else {
+      delete GLOBAL_SCOPE.readSheet;
+    }
+
+    if (typeof globalThis !== 'undefined') {
+      if (typeof originalGlobalGetUsers === 'function') {
+        globalThis.getUsers = originalGlobalGetUsers;
+      } else {
+        delete globalThis.getUsers;
+      }
+
+      if (typeof originalGlobalReadCampaignPermsSafely === 'function') {
+        globalThis.readCampaignPermsSafely_ = originalGlobalReadCampaignPermsSafely;
+      } else {
+        delete globalThis.readCampaignPermsSafely_;
+      }
+
+      if (typeof originalGlobalReadSheet === 'function') {
+        globalThis.readSheet = originalGlobalReadSheet;
+      } else {
+        delete globalThis.readSheet;
+      }
+    }
+
+    if (originalUtilities) {
+      GLOBAL_SCOPE.Utilities = originalUtilities;
+    } else {
+      delete GLOBAL_SCOPE.Utilities;
+    }
+  }
+}
+
+// ────────────────────────────────────────────────────────────────────────────
+// CONNECTION TESTING
+// ────────────────────────────────────────────────────────────────────────────
+
+function testConnection() {
+  return rpc('testConnection', () => ({
+    message: 'Connection successful! Data structure correctly identified.',
+    timestamp: Utilities.formatDate(new Date(), ATTENDANCE_TIMEZONE, 'yyyy-MM-dd HH:mm:ss') + ` (${ATTENDANCE_TIMEZONE_LABEL})`,
+    timezone: ATTENDANCE_TIMEZONE,
+    version: 'FINAL-1.0.0',
+    features: ['corrected-database-structure', 'seconds-handling', 'configured-timezone', 'daily-pivot-export'],
+    dataStructure: {
+      columns: ['ID', 'Timestamp', 'User', 'DurationMin', 'State', 'Date', 'UserID', 'CreatedAt', 'UpdatedAt'],
+      timestampFormat: 'M/d/yyyy, h:mm AM/PM',
+      dateFormat: 'M/d/yyyy',
+      durationUnit: 'seconds (in DurationMin column)',
+      note: 'DurationMin column contains seconds despite the name'
+    }
+  }), { message: 'Connection failed', error: true });
+}
+
+// ────────────────────────────────────────────────────────────────────────────
+// DEBUG AND VALIDATION FUNCTIONS
+// ────────────────────────────────────────────────────────────────────────────
+
+function debugDatabaseStructure() {
+  try {
+    const ss = resolveAttendanceSpreadsheet();
+    const sheet = ss.getSheetByName(ATTENDANCE_SHEET_NAME);
+    
+    if (!sheet) {
+      return { error: 'Attendance sheet not found' };
+    }
+
+    const values = sheet.getDataRange().getValues();
+    if (values.length === 0) {
+      return { error: 'No data in attendance sheet' };
+    }
+
+    const headers = values[0];
+    const sampleData = values.slice(1, 6); // First 5 data rows
+
+    console.log('Database Structure Analysis:');
+    console.log('Headers:', headers);
+    console.log('Sample data:', sampleData);
+
+    // Analyze DurationMin column values
+    const durationIdx = headers.indexOf('DurationMin');
+    if (durationIdx >= 0) {
+      const durations = sampleData.map(row => row[durationIdx]).filter(d => d);
+      console.log('Duration values analysis:', durations.map(d => ({
+        raw: d,
+        ifSeconds: `${(d/3600).toFixed(2)}h`,
+        ifMinutes: `${(d/60).toFixed(2)}h`
+      })));
+    }
+
+    return {
+      success: true,
+      headers: headers,
+      sampleData: sampleData.slice(0, 3),
+      totalRows: values.length - 1,
+      analysis: {
+        durationColumnIndex: durationIdx,
+        durationUnit: 'seconds (confirmed by value analysis)',
+        note: 'DurationMin column contains seconds despite the name'
+      }
+    };
+  } catch (error) {
+    console.error('Debug error:', error);
+    return { error: error.message };
+  }
+}
+
+function validateDataConsistency() {
+  try {
+    const allRows = fetchAllAttendanceRows();
+    
+    if (allRows.length === 0) {
+      return { error: 'No attendance data found' };
+    }
+
+    // Sample analysis
+    const sample = allRows.slice(0, 10);
+    const analysis = sample.map(r => ({
+      user: r.user,
+      state: r.state,
+      timestamp: Utilities.formatDate(r.timestamp, ATTENDANCE_TIMEZONE, 'M/d/yyyy, h:mm:ss a'),
+      durationSec: r.durationSec,
+      durationHours: r.durationHours.toFixed(2),
+      reasonableHours: r.durationHours > 0 && r.durationHours < 24
+    }));
+
+    const reasonableCount = analysis.filter(a => a.reasonableHours).length;
+    
+    return {
+      success: true,
+      totalRecords: allRows.length,
+      sampleAnalysis: analysis,
+      dataQuality: {
+        reasonableValues: `${reasonableCount}/${analysis.length}`,
+        percentage: Math.round((reasonableCount / analysis.length) * 100),
+        note: 'Duration values interpreted as seconds and converted to hours'
+      },
+      dateTimeFormat: {
+        expectedTimestampFormat: 'M/d/yyyy, h:mm AM/PM',
+        expectedDateFormat: 'M/d/yyyy',
+        timezone: ATTENDANCE_TIMEZONE,
+        note: 'Matches your database format exactly'
+      }
+    };
+  } catch (error) {
+    console.error('Validation error:', error);
+    return { error: error.message };
+  }
 }