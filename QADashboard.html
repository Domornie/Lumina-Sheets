<!-- QA Dashboard -->

<?!= include('layout', {
      baseUrl: baseUrl,
      scriptUrl: scriptUrl,
      currentPage: currentPage || 'qadashboard',
      userList: userList,
      granularity: granularity,
      periodValue: periodValue,
      selectedAgent: selectedAgent,
      user: user,
      campaignId: campaignId,
      campaignName: campaignName
    }) ?>

<style>
  :root {
    /* Brand Color Palette */
    --navy-primary: #003177;
    --cyan-accent: #00BFFF;
    --gold-highlight: #FFB800;
    --fire-red: #FF4000;

    /* Modern UI Colors */
    --primary-gradient: linear-gradient(135deg, var(--navy-primary) 0%, #004ba0 100%);
    --info-gradient: linear-gradient(135deg, var(--cyan-accent) 0%, #0099cc 100%);
    --success-gradient: linear-gradient(135deg, #10b981 0%, #059669 100%);
    --warning-gradient: linear-gradient(135deg, var(--gold-highlight) 0%, #d97706 100%);
    --danger-gradient: linear-gradient(135deg, var(--fire-red) 0%, #dc2626 100%);
    --surface-gradient: linear-gradient(135deg, #fdfbfb 0%, #ebedee 100%);
    --card-shadow: 0 10px 30px rgba(0, 0, 0, 0.1);
    --card-shadow-hover: 0 20px 60px rgba(0, 0, 0, 0.15);
    --glass-bg: rgba(255, 255, 255, 0.25);
    --glass-border: rgba(255, 255, 255, 0.18);
    --backdrop-blur: blur(10px);
    --border-radius-lg: 16px;
    --border-radius-xl: 24px;
    --transition-smooth: all 0.4s cubic-bezier(0.4, 0, 0.2, 1);
  }

  /* Modern Page Header with Live Status */
  .modern-page-header {
    background: var(--primary-gradient);
    border-radius: var(--border-radius-xl);
    padding: 2rem;
    margin-bottom: 2rem;
    color: white;
    position: relative;
    overflow: hidden;
  }

  .modern-page-header::before {
    content: '';
    position: absolute;
    top: 0;
    right: 0;
    width: 200px;
    height: 200px;
    background: rgba(255, 255, 255, 0.1);
    border-radius: 50%;
    transform: translate(50%, -50%);
  }

  .modern-page-header h1 {
    font-size: 2.5rem;
    font-weight: 700;
    margin: 0;
    position: relative;
    z-index: 2;
    display: flex;
    align-items: center;
    gap: 1rem;
  }

  .modern-page-header p {
    font-size: 1.1rem;
    opacity: 0.9;
    margin: 0.5rem 0 0 0;
    position: relative;
    z-index: 2;
  }

  .live-header {
    display: flex;
    justify-content: space-between;
    align-items: center;
    background: rgba(255, 255, 255, 0.15);
    padding: 1rem 1.5rem;
    border-radius: 12px;
    margin-top: 1.5rem;
    font-size: 1rem;
    position: relative;
    z-index: 2;
    border: 1px solid rgba(255, 255, 255, 0.2);
    backdrop-filter: blur(10px);
  }

  .live-status {
    display: flex;
    align-items: center;
    gap: 0.75rem;
    font-weight: 600;
  }

  .live-indicator {
    width: 14px;
    height: 14px;
    border-radius: 50%;
    background: #10b981;
    animation: pulse-live 2s infinite;
    box-shadow: 0 0 15px rgba(16, 185, 129, 0.6);
    position: relative;
  }

  .live-indicator::before {
    content: '';
    position: absolute;
    top: -2px;
    left: -2px;
    right: -2px;
    bottom: -2px;
    border-radius: 50%;
    border: 2px solid rgba(16, 185, 129, 0.3);
    animation: ripple 2s infinite;
  }

  .datetime-display {
    font-family: 'Courier New', monospace;
    font-weight: 600;
    letter-spacing: 0.5px;
    font-size: 1rem;
    padding: 0.5rem 1rem;
    background: rgba(0, 0, 0, 0.1);
    border-radius: 8px;
    border: 1px solid rgba(255, 255, 255, 0.2);
  }

  .status-text {
    display: flex;
    align-items: center;
    gap: 0.5rem;
  }

  .status-text i {
    color: #10b981;
    font-size: 1.1rem;
  }

  @keyframes pulse-live {
    0%, 100% {
      opacity: 1;
      transform: scale(1);
      box-shadow: 0 0 15px rgba(16, 185, 129, 0.6);
    }
    50% {
      opacity: 0.7;
      transform: scale(1.3);
      box-shadow: 0 0 25px rgba(16, 185, 129, 0.8);
    }
  }

  @keyframes ripple {
    0% {
      transform: scale(1);
      opacity: 1;
    }
    100% {
      transform: scale(2);
      opacity: 0;
    }
  }

  /* Modern Control Panel */
  .modern-controls {
    background: white;
    border-radius: var(--border-radius-lg);
    padding: 1.5rem;
    margin-bottom: 2rem;
    box-shadow: var(--card-shadow);
    border: 1px solid rgba(255, 255, 255, 0.2);
  }

  .modern-controls .control-section {
    display: flex;
    align-items: center;
    gap: 1rem;
    flex-wrap: wrap;
  }

  .modern-controls .control-group {
    display: flex;
    flex-direction: column;
    gap: 0.5rem;
  }

  .modern-controls label {
    font-size: 0.875rem;
    font-weight: 600;
    color: #64748b;
    text-transform: uppercase;
    letter-spacing: 0.5px;
  }

  .modern-controls select,
  .modern-controls input {
    border: 2px solid #e2e8f0;
    border-radius: 12px;
    padding: 0.75rem 1rem;
    font-size: 0.9rem;
    transition: var(--transition-smooth);
    background: white;
    min-width: 140px;
  }

  .modern-controls select:focus,
  .modern-controls input:focus {
    border-color: #667eea;
    box-shadow: 0 0 0 3px rgba(102, 126, 234, 0.1);
    outline: none;
  }

  /* Modern Action Buttons */
  .modern-actions {
    display: flex;
    gap: 1rem;
    align-items: center;
    flex-wrap: wrap;
    margin-bottom: 2rem;
  }

  .modern-btn {
    display: inline-flex;
    align-items: center;
    gap: 0.5rem;
    padding: 0.875rem 1.5rem;
    border: none;
    border-radius: 12px;
    font-weight: 600;
    font-size: 0.9rem;
    text-decoration: none;
    transition: var(--transition-smooth);
    position: relative;
    overflow: hidden;
  }

  .modern-btn::before {
    content: '';
    position: absolute;
    top: 0;
    left: -100%;
    width: 100%;
    height: 100%;
    background: linear-gradient(90deg, transparent, rgba(255, 255, 255, 0.2), transparent);
    transition: left 0.5s;
  }

  .modern-btn:hover::before {
    left: 100%;
  }

  .modern-btn-primary {
    background: var(--primary-gradient);
    color: white;
    box-shadow: 0 4px 15px rgba(102, 126, 234, 0.3);
  }

  .modern-btn-primary:hover {
    transform: translateY(-2px);
    box-shadow: 0 8px 25px rgba(102, 126, 234, 0.4);
    color: white;
  }

  .modern-btn-secondary {
    background: #f8fafc;
    color: #475569;
    border: 2px solid #e2e8f0;
  }

  .modern-btn-secondary:hover {
    background: #f1f5f9;
    transform: translateY(-2px);
    color: #475569;
  }

  .modern-btn-success {
    background: var(--success-gradient);
    color: white;
    box-shadow: 0 4px 15px rgba(17, 153, 142, 0.3);
  }

  .modern-btn-success:hover {
    transform: translateY(-2px);
    box-shadow: 0 8px 25px rgba(17, 153, 142, 0.4);
    color: white;
  }

  /* Modern KPI Cards */
  .modern-kpi-grid {
    display: grid;
    grid-template-columns: repeat(auto-fit, minmax(280px, 1fr));
    gap: 1.5rem;
    margin-bottom: 2rem;
  }

  .modern-kpi-card {
    background: white;
    border-radius: var(--border-radius-lg);
    padding: 2rem;
    box-shadow: var(--card-shadow);
    border: 1px solid rgba(255, 255, 255, 0.2);
    transition: var(--transition-smooth);
    position: relative;
    overflow: hidden;
  }

  .modern-kpi-card::before {
    content: '';
    position: absolute;
    top: 0;
    left: 0;
    right: 0;
    height: 4px;
    background: var(--primary-gradient);
    transform: scaleX(0);
    transition: transform 0.3s ease;
  }

  .modern-kpi-card:hover {
    transform: translateY(-8px);
    box-shadow: var(--card-shadow-hover);
  }

  .modern-kpi-card:hover::before {
    transform: scaleX(1);
  }

  .modern-kpi-card .kpi-icon {
    width: 60px;
    height: 60px;
    border-radius: 16px;
    background: var(--primary-gradient);
    display: flex;
    align-items: center;
    justify-content: center;
    margin-bottom: 1.5rem;
    color: white;
    font-size: 1.5rem;
  }

  .modern-kpi-card .kpi-value {
    font-size: 2.5rem;
    font-weight: 800;
    background: var(--primary-gradient);
    -webkit-background-clip: text;
    -webkit-text-fill-color: transparent;
    background-clip: text;
    margin: 0;
    line-height: 1;
  }

  .modern-kpi-card .kpi-label {
    font-size: 0.9rem;
    color: #64748b;
    font-weight: 600;
    margin-top: 0.5rem;
    text-transform: uppercase;
    letter-spacing: 0.5px;
  }

  .modern-kpi-card .kpi-trend {
    display: flex;
    align-items: center;
    gap: 0.5rem;
    margin-top: 1rem;
    font-size: 0.85rem;
    font-weight: 600;
  }

  .modern-kpi-card .kpi-trend.positive {
    color: #10b981;
  }

  .modern-kpi-card .kpi-trend.negative {
    color: #ef4444;
  }

  /* Modern Category KPIs */
  .category-kpis-grid {
    display: grid;
    grid-template-columns: repeat(auto-fit, minmax(240px, 1fr));
    gap: 1rem;
    margin-bottom: 2rem;
  }

  .category-kpi-card {
    background: white;
    border-radius: var(--border-radius-lg);
    padding: 1.5rem;
    box-shadow: var(--card-shadow);
    border: 1px solid rgba(255, 255, 255, 0.2);
    transition: var(--transition-smooth);
    text-align: center;
  }

  .category-kpi-card:hover {
    transform: translateY(-4px);
    box-shadow: var(--card-shadow-hover);
  }

  .category-kpi-card h6 {
    font-size: 0.9rem;
    color: #475569;
    font-weight: 600;
    margin-bottom: 1rem;
    text-transform: uppercase;
    letter-spacing: 0.5px;
  }

  .category-metrics {
    display: flex;
    justify-content: space-between;
    align-items: center;
  }

  .category-metric {
    text-align: center;
  }

  .category-metric .value {
    font-size: 1.5rem;
    font-weight: 700;
    color: #1e293b;
  }

  .category-metric .label {
    font-size: 0.75rem;
    color: #64748b;
    text-transform: uppercase;
    font-weight: 600;
    letter-spacing: 0.5px;
  }

  /* Modern Chart Cards */
  .modern-chart-grid {
    display: grid;
    grid-template-columns: repeat(auto-fit, minmax(400px, 1fr));
    gap: 2rem;
    margin-bottom: 2rem;
  }

  .modern-chart-card {
    background: white;
    border-radius: var(--border-radius-lg);
    padding: 2rem;
    box-shadow: var(--card-shadow);
    border: 1px solid rgba(255, 255, 255, 0.2);
    transition: var(--transition-smooth);
  }

  .modern-chart-card:hover {
    transform: translateY(-4px);
    box-shadow: var(--card-shadow-hover);
  }

  .modern-chart-card h6 {
    font-size: 1.1rem;
    font-weight: 700;
    color: #1e293b;
    margin-bottom: 1.5rem;
    display: flex;
    align-items: center;
    gap: 0.5rem;
  }

  .modern-chart-card h6::before {
    content: '';
    width: 4px;
    height: 20px;
    background: var(--primary-gradient);
    border-radius: 2px;
  }

  /* Chart Container Constraints */
  .chart-container {
    position: relative;
    height: 300px;
    width: 100%;
    margin-bottom: 1rem;
  }

  .chart-container.small {
    height: 200px;
  }

  .chart-container canvas {
    max-height: 100% !important;
    max-width: 100% !important;
  }

  /* Full width chart container */
  .full-width-chart {
    position: relative;
    height: 250px;
    width: 100%;
    margin-bottom: 1rem;
  }

  /* Modern Tables */
  .modern-table-card {
    background: white;
    border-radius: var(--border-radius-lg);
    padding: 2rem;
    box-shadow: var(--card-shadow);
    border: 1px solid rgba(255, 255, 255, 0.2);
    margin-bottom: 2rem;
    overflow: hidden;
  }

  /* AI Intelligence Cards */
  .ai-intel-grid {
    display: grid;
    grid-template-columns: repeat(auto-fit, minmax(320px, 1fr));
    gap: 1.5rem;
    margin: 2rem 0;
  }

  .ai-intel-card {
    background: white;
    border-radius: var(--border-radius-lg);
    padding: 1.75rem;
    box-shadow: var(--card-shadow);
    border: 1px solid rgba(226, 232, 240, 0.6);
    position: relative;
    overflow: hidden;
  }

  .ai-intel-card::after {
    content: '';
    position: absolute;
    inset: 0;
    background: linear-gradient(135deg, rgba(102, 126, 234, 0.08), rgba(118, 75, 162, 0.05));
    opacity: 0.75;
    pointer-events: none;
  }

  .ai-card-header {
    display: flex;
    align-items: center;
    gap: 0.75rem;
    font-weight: 700;
    font-size: 1.1rem;
    margin-bottom: 1rem;
    position: relative;
    z-index: 2;
  }

  .ai-card-header i {
    color: #667eea;
    font-size: 1.25rem;
  }

  .ai-header-meta {
    margin-left: auto;
    display: flex;
    align-items: center;
    gap: 0.5rem;
  }

  .ai-confidence-badge,
  .ai-source-chip {
    font-size: 0.75rem;
    font-weight: 600;
    text-transform: uppercase;
    letter-spacing: 0.5px;
    padding: 0.35rem 0.6rem;
    border-radius: 999px;
    background: rgba(102, 126, 234, 0.12);
    color: #4338ca;
  }

  .ai-source-chip {
    background: rgba(79, 70, 229, 0.08);
    color: #3730a3;
  }

  .ai-source-chip.server {
    background: rgba(16, 185, 129, 0.12);
    color: #047857;
  }

  .ai-source-chip.client {
    background: rgba(59, 130, 246, 0.12);
    color: #1d4ed8;
  }

  .ai-automation-state {
    margin-left: auto;
    font-size: 0.75rem;
    font-weight: 600;
    text-transform: uppercase;
    letter-spacing: 0.5px;
    padding: 0.35rem 0.6rem;
    border-radius: 999px;
    background: rgba(102, 126, 234, 0.12);
    color: #4338ca;
  }

  .ai-automation-state.active {
    background: rgba(245, 158, 11, 0.15);
    color: #b45309;
  }

  .ai-trend-health {
    margin-left: auto;
    font-size: 0.75rem;
    font-weight: 600;
    text-transform: uppercase;
    letter-spacing: 0.5px;
    padding: 0.35rem 0.6rem;
    border-radius: 999px;
    background: rgba(59, 130, 246, 0.12);
    color: #1d4ed8;
  }

  .ai-trend-health.improving {
    background: rgba(16, 185, 129, 0.18);
    color: #047857;
  }

  .ai-trend-health.risk {
    background: rgba(248, 113, 113, 0.18);
    color: #b91c1c;
  }

  .ai-insights-summary,
  .ai-automation-summary {
    position: relative;
    z-index: 2;
    color: #475569;
    font-size: 0.95rem;
    line-height: 1.6;
    margin-bottom: 1.25rem;
  }

  .ai-insights-list,
  .ai-actions-list {
    list-style: none;
    margin: 0;
    padding: 0;
    display: flex;
    flex-direction: column;
    gap: 0.85rem;
    position: relative;
    z-index: 2;
  }

  .ai-insight-item,
  .ai-action-item {
    display: flex;
    gap: 0.85rem;
    align-items: flex-start;
    border-radius: 14px;
    padding: 0.85rem 1rem;
    background: rgba(102, 126, 234, 0.08);
    border: 1px solid rgba(226, 232, 240, 0.6);
    backdrop-filter: blur(6px);
  }

  .ai-insight-item.negative,
  .ai-action-item.urgent {
    background: rgba(248, 113, 113, 0.12);
    border-color: rgba(248, 113, 113, 0.3);
  }

  .ai-insight-item.positive {
    background: rgba(16, 185, 129, 0.12);
    border-color: rgba(16, 185, 129, 0.25);
  }

  .ai-icon {
    width: 32px;
    height: 32px;
    border-radius: 10px;
    display: grid;
    place-items: center;
    flex-shrink: 0;
    background: white;
    color: #4338ca;
    box-shadow: 0 6px 15px rgba(102, 126, 234, 0.18);
  }

  .ai-insight-item.negative .ai-icon,
  .ai-action-item.urgent .ai-icon {
    color: #b91c1c;
    box-shadow: 0 6px 15px rgba(248, 113, 113, 0.25);
  }

  .ai-insight-item.positive .ai-icon {
    color: #059669;
    box-shadow: 0 6px 15px rgba(16, 185, 129, 0.25);
  }

  .ai-insight-content strong,
  .ai-action-content strong {
    display: block;
    font-size: 0.95rem;
    margin-bottom: 0.25rem;
  }

  .ai-insight-content span,
  .ai-action-content span {
    font-size: 0.9rem;
    color: #475569;
    line-height: 1.5;
  }

  .ai-next-best-action {
    margin-top: 1.5rem;
    padding: 1rem 1.2rem;
    border-radius: 14px;
    background: rgba(59, 130, 246, 0.1);
    border: 1px dashed rgba(59, 130, 246, 0.3);
    position: relative;
    z-index: 2;
    font-size: 0.9rem;
    color: #1d4ed8;
    display: flex;
    gap: 0.75rem;
    align-items: flex-start;
  }

  .ai-next-best-action i {
    font-size: 1.1rem;
    margin-top: 0.1rem;
  }

  .ai-next-best-action strong {
    display: block;
    font-size: 0.95rem;
  }

  .ai-trend-summary {
    position: relative;
    z-index: 2;
    color: #475569;
    font-size: 0.95rem;
    line-height: 1.6;
    margin-bottom: 1.25rem;
  }

  .ai-trend-visual {
    position: relative;
    z-index: 2;
    background: rgba(102, 126, 234, 0.06);
    border: 1px solid rgba(226, 232, 240, 0.6);
    border-radius: 14px;
    padding: 1rem;
    margin-bottom: 1.25rem;
  }

  .ai-trend-visual canvas {
    width: 100% !important;
    height: 180px !important;
  }

  .ai-trend-forecast {
    margin-top: 0.75rem;
    font-size: 0.85rem;
    color: #334155;
    display: flex;
    gap: 0.75rem;
    flex-wrap: wrap;
  }

  .ai-trend-forecast span {
    display: inline-flex;
    align-items: center;
    gap: 0.35rem;
    padding: 0.25rem 0.6rem;
    border-radius: 999px;
    background: rgba(15, 118, 110, 0.12);
    color: #0f766e;
    font-weight: 600;
  }

  @media (max-width: 992px) {
    .ai-intel-grid {
      grid-template-columns: 1fr;
    }
  }

  /* AI Intelligence Cards */
  .ai-intel-grid {
    display: grid;
    grid-template-columns: repeat(auto-fit, minmax(320px, 1fr));
    gap: 1.5rem;
    margin: 2rem 0;
  }

  .ai-intel-card {
    background: white;
    border-radius: var(--border-radius-lg);
    padding: 1.75rem;
    box-shadow: var(--card-shadow);
    border: 1px solid rgba(226, 232, 240, 0.6);
    position: relative;
    overflow: hidden;
  }

  .ai-intel-card::after {
    content: '';
    position: absolute;
    inset: 0;
    background: linear-gradient(135deg, rgba(102, 126, 234, 0.08), rgba(118, 75, 162, 0.05));
    opacity: 0.75;
    pointer-events: none;
  }

  .ai-card-header {
    display: flex;
    align-items: center;
    gap: 0.75rem;
    font-weight: 700;
    font-size: 1.1rem;
    margin-bottom: 1rem;
    position: relative;
    z-index: 2;
  }

  .ai-card-header i {
    color: #667eea;
    font-size: 1.25rem;
  }

  .ai-header-meta {
    margin-left: auto;
    display: flex;
    align-items: center;
    gap: 0.5rem;
  }

  .ai-confidence-badge,
  .ai-source-chip {
    font-size: 0.75rem;
    font-weight: 600;
    text-transform: uppercase;
    letter-spacing: 0.5px;
    padding: 0.35rem 0.6rem;
    border-radius: 999px;
    background: rgba(102, 126, 234, 0.12);
    color: #4338ca;
  }

  .ai-source-chip {
    background: rgba(79, 70, 229, 0.08);
    color: #3730a3;
  }

  .ai-source-chip.server {
    background: rgba(16, 185, 129, 0.12);
    color: #047857;
  }

  .ai-source-chip.client {
    background: rgba(59, 130, 246, 0.12);
    color: #1d4ed8;
  }

  .ai-automation-state {
    margin-left: auto;
    font-size: 0.75rem;
    font-weight: 600;
    text-transform: uppercase;
    letter-spacing: 0.5px;
    padding: 0.35rem 0.6rem;
    border-radius: 999px;
    background: rgba(102, 126, 234, 0.12);
    color: #4338ca;
  }

  .ai-automation-state.active {
    background: rgba(245, 158, 11, 0.15);
    color: #b45309;
  }

  .ai-trend-health {
    margin-left: auto;
    font-size: 0.75rem;
    font-weight: 600;
    text-transform: uppercase;
    letter-spacing: 0.5px;
    padding: 0.35rem 0.6rem;
    border-radius: 999px;
    background: rgba(59, 130, 246, 0.12);
    color: #1d4ed8;
  }

  .ai-trend-health.improving {
    background: rgba(16, 185, 129, 0.18);
    color: #047857;
  }

  .ai-trend-health.risk {
    background: rgba(248, 113, 113, 0.18);
    color: #b91c1c;
  }

  .ai-insights-summary,
  .ai-automation-summary {
    position: relative;
    z-index: 2;
    color: #475569;
    font-size: 0.95rem;
    line-height: 1.6;
    margin-bottom: 1.25rem;
  }

  .ai-insights-list,
  .ai-actions-list {
    list-style: none;
    margin: 0;
    padding: 0;
    display: flex;
    flex-direction: column;
    gap: 0.85rem;
    position: relative;
    z-index: 2;
  }

  .ai-insight-item,
  .ai-action-item {
    display: flex;
    gap: 0.85rem;
    align-items: flex-start;
    border-radius: 14px;
    padding: 0.85rem 1rem;
    background: rgba(102, 126, 234, 0.08);
    border: 1px solid rgba(226, 232, 240, 0.6);
    backdrop-filter: blur(6px);
  }

  .ai-insight-item.negative,
  .ai-action-item.urgent {
    background: rgba(248, 113, 113, 0.12);
    border-color: rgba(248, 113, 113, 0.3);
  }

  .ai-insight-item.positive {
    background: rgba(16, 185, 129, 0.12);
    border-color: rgba(16, 185, 129, 0.25);
  }

  .ai-icon {
    width: 32px;
    height: 32px;
    border-radius: 10px;
    display: grid;
    place-items: center;
    flex-shrink: 0;
    background: white;
    color: #4338ca;
    box-shadow: 0 6px 15px rgba(102, 126, 234, 0.18);
  }

  .ai-insight-item.negative .ai-icon,
  .ai-action-item.urgent .ai-icon {
    color: #b91c1c;
    box-shadow: 0 6px 15px rgba(248, 113, 113, 0.25);
  }

  .ai-insight-item.positive .ai-icon {
    color: #059669;
    box-shadow: 0 6px 15px rgba(16, 185, 129, 0.25);
  }

  .ai-insight-content strong,
  .ai-action-content strong {
    display: block;
    font-size: 0.95rem;
    margin-bottom: 0.25rem;
  }

  .ai-insight-content span,
  .ai-action-content span {
    font-size: 0.9rem;
    color: #475569;
    line-height: 1.5;
  }

  .ai-next-best-action {
    margin-top: 1.5rem;
    padding: 1rem 1.2rem;
    border-radius: 14px;
    background: rgba(59, 130, 246, 0.1);
    border: 1px dashed rgba(59, 130, 246, 0.3);
    position: relative;
    z-index: 2;
    font-size: 0.9rem;
    color: #1d4ed8;
    display: flex;
    gap: 0.75rem;
    align-items: flex-start;
  }

  .ai-next-best-action i {
    font-size: 1.1rem;
    margin-top: 0.1rem;
  }

  .ai-next-best-action strong {
    display: block;
    font-size: 0.95rem;
  }

  .ai-trend-summary {
    position: relative;
    z-index: 2;
    color: #475569;
    font-size: 0.95rem;
    line-height: 1.6;
    margin-bottom: 1.25rem;
  }

  .ai-trend-visual {
    position: relative;
    z-index: 2;
    background: rgba(102, 126, 234, 0.06);
    border: 1px solid rgba(226, 232, 240, 0.6);
    border-radius: 14px;
    padding: 1rem;
    margin-bottom: 1.25rem;
  }

  .ai-trend-visual canvas {
    width: 100% !important;
    height: 180px !important;
  }

  .ai-trend-forecast {
    margin-top: 0.75rem;
    font-size: 0.85rem;
    color: #334155;
    display: flex;
    gap: 0.75rem;
    flex-wrap: wrap;
  }

  .ai-trend-forecast span {
    display: inline-flex;
    align-items: center;
    gap: 0.35rem;
    padding: 0.25rem 0.6rem;
    border-radius: 999px;
    background: rgba(15, 118, 110, 0.12);
    color: #0f766e;
    font-weight: 600;
  }

  @media (max-width: 992px) {
    .ai-intel-grid {
      grid-template-columns: 1fr;
    }
  }

  /* AI Intelligence Cards */
  .ai-intel-grid {
    display: grid;
    grid-template-columns: repeat(auto-fit, minmax(320px, 1fr));
    gap: 1.5rem;
    margin: 2rem 0;
  }

  .ai-intel-card {
    background: white;
    border-radius: var(--border-radius-lg);
    padding: 1.75rem;
    box-shadow: var(--card-shadow);
    border: 1px solid rgba(226, 232, 240, 0.6);
    position: relative;
    overflow: hidden;
  }

  .ai-intel-card::after {
    content: '';
    position: absolute;
    inset: 0;
    background: linear-gradient(135deg, rgba(102, 126, 234, 0.08), rgba(118, 75, 162, 0.05));
    opacity: 0.75;
    pointer-events: none;
  }

  .ai-card-header {
    display: flex;
    align-items: center;
    gap: 0.75rem;
    font-weight: 700;
    font-size: 1.1rem;
    margin-bottom: 1rem;
    position: relative;
    z-index: 2;
  }

  .ai-card-header i {
    color: #667eea;
    font-size: 1.25rem;
  }

  .ai-header-meta {
    margin-left: auto;
    display: flex;
    align-items: center;
    gap: 0.5rem;
  }

  .ai-confidence-badge,
  .ai-source-chip {
    font-size: 0.75rem;
    font-weight: 600;
    text-transform: uppercase;
    letter-spacing: 0.5px;
    padding: 0.35rem 0.6rem;
    border-radius: 999px;
    background: rgba(102, 126, 234, 0.12);
    color: #4338ca;
  }

  .ai-source-chip {
    background: rgba(79, 70, 229, 0.08);
    color: #3730a3;
  }

  .ai-source-chip.server {
    background: rgba(16, 185, 129, 0.12);
    color: #047857;
  }

  .ai-source-chip.client {
    background: rgba(59, 130, 246, 0.12);
    color: #1d4ed8;
  }

  .ai-automation-state {
    margin-left: auto;
    font-size: 0.75rem;
    font-weight: 600;
    text-transform: uppercase;
    letter-spacing: 0.5px;
    padding: 0.35rem 0.6rem;
    border-radius: 999px;
    background: rgba(102, 126, 234, 0.12);
    color: #4338ca;
  }

  .ai-automation-state.active {
    background: rgba(245, 158, 11, 0.15);
    color: #b45309;
  }

  .ai-trend-health {
    margin-left: auto;
    font-size: 0.75rem;
    font-weight: 600;
    text-transform: uppercase;
    letter-spacing: 0.5px;
    padding: 0.35rem 0.6rem;
    border-radius: 999px;
    background: rgba(59, 130, 246, 0.12);
    color: #1d4ed8;
  }

  .ai-trend-health.improving {
    background: rgba(16, 185, 129, 0.18);
    color: #047857;
  }

  .ai-trend-health.risk {
    background: rgba(248, 113, 113, 0.18);
    color: #b91c1c;
  }

  .ai-insights-summary,
  .ai-automation-summary {
    position: relative;
    z-index: 2;
    color: #475569;
    font-size: 0.95rem;
    line-height: 1.6;
    margin-bottom: 1.25rem;
  }

  .ai-insights-list,
  .ai-actions-list {
    list-style: none;
    margin: 0;
    padding: 0;
    display: flex;
    flex-direction: column;
    gap: 0.85rem;
    position: relative;
    z-index: 2;
  }

  .ai-insight-item,
  .ai-action-item {
    display: flex;
    gap: 0.85rem;
    align-items: flex-start;
    border-radius: 14px;
    padding: 0.85rem 1rem;
    background: rgba(102, 126, 234, 0.08);
    border: 1px solid rgba(226, 232, 240, 0.6);
    backdrop-filter: blur(6px);
  }

  .ai-insight-item.negative,
  .ai-action-item.urgent {
    background: rgba(248, 113, 113, 0.12);
    border-color: rgba(248, 113, 113, 0.3);
  }

  .ai-insight-item.positive {
    background: rgba(16, 185, 129, 0.12);
    border-color: rgba(16, 185, 129, 0.25);
  }

  .ai-icon {
    width: 32px;
    height: 32px;
    border-radius: 10px;
    display: grid;
    place-items: center;
    flex-shrink: 0;
    background: white;
    color: #4338ca;
    box-shadow: 0 6px 15px rgba(102, 126, 234, 0.18);
  }

  .ai-insight-item.negative .ai-icon,
  .ai-action-item.urgent .ai-icon {
    color: #b91c1c;
    box-shadow: 0 6px 15px rgba(248, 113, 113, 0.25);
  }

  .ai-insight-item.positive .ai-icon {
    color: #059669;
    box-shadow: 0 6px 15px rgba(16, 185, 129, 0.25);
  }

  .ai-insight-content strong,
  .ai-action-content strong {
    display: block;
    font-size: 0.95rem;
    margin-bottom: 0.25rem;
  }

  .ai-insight-content span,
  .ai-action-content span {
    font-size: 0.9rem;
    color: #475569;
    line-height: 1.5;
  }

  .ai-next-best-action {
    margin-top: 1.5rem;
    padding: 1rem 1.2rem;
    border-radius: 14px;
    background: rgba(59, 130, 246, 0.1);
    border: 1px dashed rgba(59, 130, 246, 0.3);
    position: relative;
    z-index: 2;
    font-size: 0.9rem;
    color: #1d4ed8;
    display: flex;
    gap: 0.75rem;
    align-items: flex-start;
  }

  .ai-next-best-action i {
    font-size: 1.1rem;
    margin-top: 0.1rem;
  }

  .ai-next-best-action strong {
    display: block;
    font-size: 0.95rem;
  }

  .ai-trend-summary {
    position: relative;
    z-index: 2;
    color: #475569;
    font-size: 0.95rem;
    line-height: 1.6;
    margin-bottom: 1.25rem;
  }

  .ai-trend-visual {
    position: relative;
    z-index: 2;
    background: rgba(102, 126, 234, 0.06);
    border: 1px solid rgba(226, 232, 240, 0.6);
    border-radius: 14px;
    padding: 1rem;
    margin-bottom: 1.25rem;
  }

  .ai-trend-visual canvas {
    width: 100% !important;
    height: 180px !important;
  }

  .ai-trend-forecast {
    margin-top: 0.75rem;
    font-size: 0.85rem;
    color: #334155;
    display: flex;
    gap: 0.75rem;
    flex-wrap: wrap;
  }

  .ai-trend-forecast span {
    display: inline-flex;
    align-items: center;
    gap: 0.35rem;
    padding: 0.25rem 0.6rem;
    border-radius: 999px;
    background: rgba(15, 118, 110, 0.12);
    color: #0f766e;
    font-weight: 600;
  }

  @media (max-width: 992px) {
    .ai-intel-grid {
      grid-template-columns: 1fr;
    }
  }

  .modern-table-card h6 {
    font-size: 1.1rem;
    font-weight: 700;
    color: #1e293b;
    margin-bottom: 1.5rem;
    display: flex;
    align-items: center;
    gap: 0.5rem;
  }

  .modern-table-card h6::before {
    content: '';
    width: 4px;
    height: 20px;
    background: var(--success-gradient);
    border-radius: 2px;
  }

  .modern-table {
    width: 100%;
    border-collapse: collapse;
    font-size: 0.9rem;
  }

  .modern-table th {
    background: #f8fafc;
    color: #475569;
    font-weight: 600;
    padding: 1rem;
    text-align: left;
    border-bottom: 2px solid #e2e8f0;
    text-transform: uppercase;
    font-size: 0.8rem;
    letter-spacing: 0.5px;
  }

  .modern-table td {
    padding: 1rem;
    border-bottom: 1px solid #f1f5f9;
    color: #334155;
  }

  .modern-table tbody tr {
    transition: background-color 0.2s ease;
  }

  .modern-table tbody tr:hover {
    background: #f8fafc;
  }

  /* Badge styles for agent table */
  .status-badge {
    display: inline-flex;
    align-items: center;
    gap: 0.25rem;
    padding: 0.25rem 0.75rem;
    border-radius: 20px;
    font-size: 0.75rem;
    font-weight: 600;
    text-transform: uppercase;
    letter-spacing: 0.5px;
  }

  .status-badge.excellent {
    background: rgba(16, 185, 129, 0.1);
    color: #10b981;
    border: 1px solid rgba(16, 185, 129, 0.2);
  }

  .status-badge.good {
    background: rgba(59, 130, 246, 0.1);
    color: #3b82f6;
    border: 1px solid rgba(59, 130, 246, 0.2);
  }

  .status-badge.needs-improvement {
    background: rgba(245, 158, 11, 0.1);
    color: #f59e0b;
    border: 1px solid rgba(245, 158, 11, 0.2);
  }

  .status-badge .badge-dot {
    width: 6px;
    height: 6px;
    border-radius: 50%;
    background: currentColor;
  }

  /* Responsive Design */
  @media (max-width: 768px) {
    .modern-page-header {
      padding: 1.5rem;
      text-align: center;
    }

    .modern-page-header h1 {
      font-size: 2rem;
      justify-content: center;
    }

    .live-header {
      flex-direction: column;
      gap: 1rem;
      text-align: center;
    }

    .datetime-display {
      font-size: 0.9rem;
    }

    .modern-controls .control-section {
      flex-direction: column;
      align-items: stretch;
    }

    .modern-controls select,
    .modern-controls input {
      min-width: auto;
    }

    .modern-chart-grid {
      grid-template-columns: 1fr;
    }

    .chart-container {
      height: 250px;
    }

    .full-width-chart {
      height: 200px;
    }

    .modern-kpi-grid {
      grid-template-columns: repeat(auto-fit, minmax(250px, 1fr));
    }

    .modern-actions {
      justify-content: center;
    }

    .modern-btn {
      font-size: 0.8rem;
      padding: 0.75rem 1.25rem;
    }
  }

  /* Animation Enhancements */
  .fade-in {
    animation: fadeInUp 0.6s cubic-bezier(0.4, 0, 0.2, 1) forwards;
  }

  @keyframes fadeInUp {
    from {
      opacity: 0;
      transform: translateY(30px);
    }

    to {
      opacity: 1;
      transform: translateY(0);
    }
  }

  .stagger-animation>* {
    opacity: 0;
    animation: fadeInUp 0.6s cubic-bezier(0.4, 0, 0.2, 1) forwards;
  }

  .stagger-animation>*:nth-child(1) {
    animation-delay: 0.1s;
  }

  .stagger-animation>*:nth-child(2) {
    animation-delay: 0.2s;
  }

  .stagger-animation>*:nth-child(3) {
    animation-delay: 0.3s;
  }

  .stagger-animation>*:nth-child(4) {
    animation-delay: 0.4s;
  }

  .stagger-animation>*:nth-child(5) {
    animation-delay: 0.5s;
  }

  .stagger-animation>*:nth-child(6) {
    animation-delay: 0.6s;
  }
</style>

<!-- Modern Page Header with Live Status -->
<div class="modern-page-header fade-in">
  <p>
    Monitor performance metrics and quality assurance
    <? if (typeof campaignName !== 'undefined' && campaignName) { ?>
    for <strong><?= campaignName ?></strong> campaign
    <? } else { ?>
    across all agents
    <? } ?>
  </p>
  
  <div class="live-header">
    <div class="live-status">
      <div class="live-indicator"></div>
    </div>
  </div>
</div>

<!-- Modern Control Panel -->
<div class="modern-controls fade-in">
  <div class="row">
    <div class="col-md-8">
      <div class="control-section">
        <div class="control-group">
          <label>Report Type</label>
          <select id="reportTypeSelect" class="form-select">
                <option value="dashboard" <?= currentPage==="Dashboard" ? "selected":"" ?>>Dashboard</option>
                <option value="callreports" <?= currentPage==="CallReports" ? "selected":"" ?>>Call Reports</option>
                <option value="attendancereports" <?= currentPage==="AttendanceReports" ? "selected":"" ?>>Attendance Reports</option>
                <option value="ibtrqualityreports" <?= currentPage==="QualityReports" ? "selected":"" ?>>Quality Report</option>
                <option value="incentives" <?= currentPage==="Incentives" ? "selected":"" ?>>Incentives</option>
              </select>
        </div>

        <div class="control-group">
          <label>Time Period</label>
          <select class="form-select" id="granularitySelect">
                <option value="Week" selected>Week</option>
                <option value="Month">Month</option>
                <option value="Quarter">Quarter</option>
                <option value="Year">Year</option>
              </select>
        </div>

        <div class="control-group">
          <label>Agent Filter</label>
          <select class="form-select" id="agentSelect">
                <option value="">
                    All Agents
                </option>
                <? userList.forEach(function(u) { ?>
                  <option value="<?= u ?>" <?= u === selectedAgent ? "selected" : "" ?>>
                    <?= u ?>
                  </option>
                <? }); ?>
              </select>
        </div>

        <!-- Period Pickers -->
        <div class="control-group" id="weekPicker" style="display: none;">
          <label>Week</label>
          <input type="week" class="form-control" id="weekInput" />
        </div>
        <div class="control-group" id="monthPicker" style="display: none;">
          <label>Month</label>
          <input type="month" class="form-control" id="monthInput" />
        </div>
        <div class="control-group" id="quarterPicker" style="display: none;">
          <label>Quarter</label>
          <div class="d-flex gap-2">
            <select class="form-select" id="quarterSelect">
                  <option value="Q1">Q1</option>
                  <option value="Q2">Q2</option>
                  <option value="Q3">Q3</option>
                  <option value="Q4">Q4</option>
                </select>
            <input type="number" class="form-control" id="quarterYearInput" placeholder="YYYY" min="2000" max="2100" style="width: 100px;" />
          </div>
        </div>
        <div class="control-group" id="yearPicker" style="display: none;">
          <label>Year</label>
          <input type="number" class="form-control" id="yearInput" placeholder="YYYY" min="2000" max="2100"/>
        </div>
      </div>
    </div>
  </div>
</div>

<!-- Modern Action Buttons -->
<div class="modern-actions fade-in">
  <? 
        // Build clean URLs without exposing campaign context
        function buildUrl(page) {
          return baseUrl + '?page=' + page;
        }
      ?>
  <a href="<?= buildUrl('qualityform') ?>" class="modern-btn modern-btn-primary">
    <i class="fas fa-clipboard-check"></i> New Quality
  </a>
  <a href="<?= buildUrl('qualitylist') ?>" class="modern-btn modern-btn-secondary">
    <i class="fas fa-list"></i> Quality List
  </a>
  <button id="exportCsvBtn" class="modern-btn modern-btn-success">
        <i class="fas fa-file-csv"></i> Export CSV
      </button>
  <a href="<?= buildUrl('coachinglist') ?>" class="modern-btn modern-btn-secondary">
    <i class="fas fa-chalkboard-teacher"></i> Coaching
  </a>
  <a href="<?= buildUrl('qualityform') ?>" class="modern-btn modern-btn-primary">
    <i class="fas fa-users"></i> New Collab Quality
  </a>
  <a href="<?= buildUrl('qacollablist') ?>" class="modern-btn modern-btn-secondary">
    <i class="fas fa-list-check"></i> Quality Collab List
  </a>
</div>

<!-- Modern KPI Cards -->
<div class="modern-kpi-grid stagger-animation">
  <div class="modern-kpi-card">
    <div class="kpi-icon">
      <i class="fas fa-chart-line"></i>
    </div>
    <div class="kpi-value" id="kpiAvgScore">0%</div>
    <div class="kpi-label">Average Score</div>
    <div class="kpi-trend" id="kpiAvgScoreTrend">
      <i class="fas fa-arrow-up"></i>
      <span>0% vs last period</span>
    </div>
  </div>

  <div class="modern-kpi-card">
    <div class="kpi-icon" style="background: var(--success-gradient);">
      <i class="fas fa-check-circle"></i>
    </div>
    <div class="kpi-value" id="kpiPassRate">0%</div>
    <div class="kpi-label">Pass Rate</div>
    <div class="kpi-trend" id="kpiPassRateTrend">
      <i class="fas fa-arrow-up"></i>
      <span>0% vs last period</span>
    </div>
  </div>

  <div class="modern-kpi-card">
    <div class="kpi-icon" style="background: var(--info-gradient);">
      <i class="fas fa-users"></i>
    </div>
    <div class="kpi-value" id="kpiAgentsEval">0%</div>
    <div class="kpi-label">Agents Evaluated</div>
    <div class="kpi-trend" id="kpiAgentsEvalTrend">
      <i class="fas fa-arrow-up"></i>
      <span>0% vs last period</span>
    </div>
  </div>

  <div class="modern-kpi-card">
    <div class="kpi-icon" style="background: var(--warning-gradient);">
      <i class="fas fa-tasks"></i>
    </div>
    <div class="kpi-value" id="kpiEvalsDone">0%</div>
    <div class="kpi-label">Evaluations Completed</div>
    <div class="kpi-trend" id="kpiEvalsDoneTrend">
      <i class="fas fa-arrow-up"></i>
      <span>0% vs last period</span>
    </div>
  </div>
</div>

<!-- Category KPIs -->
<div class="category-kpis-grid stagger-animation" id="categoryKpis">
  <!-- Dynamically populated by JavaScript -->
</div>

<!-- AI Intelligence Layer -->
<div class="ai-intel-grid fade-in">
  <div class="ai-intel-card">
    <div class="ai-card-header">
      <i class="fas fa-robot"></i>
      <span>Lumina QA Copilot</span>
      <div class="ai-header-meta">
        <span class="ai-source-chip client" id="aiInsightSource" title="Intelligence generated in-browser">Local AI</span>
        <span class="ai-confidence-badge" id="aiConfidenceBadge">Confidence 0%</span>
      </div>
    </div>
    <p class="ai-insights-summary" id="aiInsightsSummary">AI insights will appear once data loads.</p>
    <ul class="ai-insights-list" id="aiInsightsList"></ul>
  </div>

  <div class="ai-intel-card">
    <div class="ai-card-header">
      <i class="fas fa-bolt"></i>
      <span>Automation Playbook</span>
      <span class="ai-automation-state" id="aiAutomationState">Monitoring</span>
    </div>
    <p class="ai-automation-summary" id="aiAutomationSummary">AI recommendations will populate after analysis.</p>
    <ul class="ai-actions-list" id="aiRecommendationsList"></ul>
    <div class="ai-next-best-action" id="aiNextBestAction" style="display: none;">
      <i class="fas fa-magic"></i>
      <div>
        <strong>Next best automation</strong>
        <span id="aiNextBestActionText"></span>
      </div>
    </div>
  </div>
  <div class="ai-intel-card">
    <div class="ai-card-header">
      <i class="fas fa-chart-line"></i>
      <span>AI Trend Radar</span>
      <span class="ai-trend-health" id="aiTrendHealth">Monitoring</span>
    </div>
    <p class="ai-trend-summary" id="aiTrendSummary">Trend intelligence will populate after analysis.</p>
    <div class="ai-trend-visual" id="aiTrendVisual" style="display: none;">
      <canvas id="aiTrendSparkline"></canvas>
      <div class="ai-trend-forecast" id="aiTrendForecast"></div>
    </div>
    <ul class="ai-insights-list" id="aiTrendList"></ul>
  </div>
</div>

<!-- Modern Charts -->
<div class="modern-chart-grid stagger-animation">
  <div class="modern-chart-card">
    <h6><i class="fas fa-calendar-day me-2"></i>Daily Performance</h6>
    <div class="chart-container">
      <canvas id="dailyChart"></canvas>
    </div>
  </div>

  <div class="modern-chart-card">
    <h6><i class="fas fa-user-friends me-2"></i>Agent Activity</h6>
    <div class="chart-container">
      <canvas id="agentChart"></canvas>
    </div>
  </div>
</div>

<!-- Category Comparison Chart -->
<div class="modern-chart-card fade-in">
  <h6><i class="fas fa-chart-bar me-2"></i>Category Comparison</h6>
  <div class="full-width-chart">
    <canvas id="categoryChart"></canvas>
  </div>
</div>

<!-- Modern Tables -->
<div class="row">
  <div class="col-lg-6 mb-4 mt-4">
    <div class="modern-table-card fade-in">
      <h6><i class="fas fa-layer-group me-2"></i>Performance by Category</h6>
      <div class="table-responsive">
        <table class="modern-table" id="categoryTable">
          <thead>
            <tr>
              <th>Category</th>
              <th>Avg Score</th>
              <th>Pass Rate</th>
            </tr>
          </thead>
          <tbody></tbody>
        </table>
      </div>
    </div>
  </div>

  <div class="col-lg-6 mb-4 mt-4">
    <div class="modern-table-card fade-in">
      <h6><i class="fas fa-users-cog me-2"></i>Agent Performance</h6>
      <div class="table-responsive">
        <table class="modern-table" id="agentTable">
          <thead>
            <tr>
              <th>Agent</th>
              <th>Evals %</th>
              <th>Avg Score</th>
              <th>Pass Rate</th>
              <th>Recent</th>
            </tr>
          </thead>
          <tbody></tbody>
        </table>
      </div>
    </div>
  </div>
</div>

<!-- Chart.js -->
<script src="https://cdn.jsdelivr.net/npm/chart.js"></script>
<script>
  const campaignId = '<?= typeof campaignId !== "undefined" ? campaignId : "" ?>';
      const campaignName = '<?= typeof campaignName !== "undefined" ? campaignName : "" ?>';

      let lastFilteredData = [];

      const PASS_MARK = 0.95;
      const PASS_SCORE_THRESHOLD = PASS_MARK * 100;

      const rawQA = JSON.parse('<?= qaRecords ?>');
      let currentGran = '<?= granularity ?>';
      let currentPeriod = '<?= periodValue ?>';
      let currentAgent = '<?= selectedAgent ?>';
      let userList = <?!= JSON.stringify(userList || []) ?>;
      let qaIntelligenceRequestToken = 0;

      const weightsMap = { Q1:5,Q2:5,Q3:8,Q4:10,Q5:5,Q6:5,Q7:5,Q8:10,Q9:10,Q10:5,Q11:5,Q12:5,Q13:8,Q14:5,Q15:2,Q16:1,Q17:1,Q18:5 };
      const categories = {
        'Courtesy & Communication':['Q1','Q2','Q3','Q4','Q5'],
        'Resolution':['Q6','Q7','Q8','Q9'],
        'Case Documentation':['Q10','Q11','Q12','Q13','Q14'],
        'Process Compliance':['Q15','Q16','Q17','Q18']
      };

      rawQA.forEach((record, index) => {
        rawQA[index] = normalizeClientQaRecord(record, index);
      });

      // Live datetime display function
      function updateLiveDatetime() {
        const now = new Date();
        
        const options = {
          weekday: 'short',
          year: 'numeric',
          month: 'short',
          day: '2-digit',
          hour: '2-digit',
          minute: '2-digit',
          second: '2-digit',
          hour12: true,
          timeZoneName: 'short'
        };
        
        const formatted = now.toLocaleDateString('en-US', options);
        const datetimeDisplay = document.getElementById('liveDatetime');
        
        if (datetimeDisplay) {
          datetimeDisplay.textContent = formatted;
        }
      }

      function safeToDate(value) {
        return coerceDateValue(value);
      }

      function safeToISOString(dateValue) {
          const date = safeToDate(dateValue);
          return date ? date.toISOString() : null;
      }

      function normalizeKeyName(key) {
        return String(key || '')
          .toLowerCase()
          .replace(/[^a-z0-9]/g, '');
      }

      function getRecordField(record, candidates) {
        if (!record || typeof record !== 'object') {
          return null;
        }

        const lookup = {};
        Object.keys(record).forEach(existingKey => {
          const normalized = normalizeKeyName(existingKey);
          if (!(normalized in lookup)) {
            lookup[normalized] = existingKey;
          }
        });

        for (let i = 0; i < candidates.length; i += 1) {
          const normalizedKey = normalizeKeyName(candidates[i]);
          const actualKey = lookup[normalizedKey];
          if (actualKey && record[actualKey] !== undefined && record[actualKey] !== null && record[actualKey] !== '') {
            return record[actualKey];
          }
        }

        return null;
      }

      function clamp01(value) {
        if (!isFinite(value)) {
          return 0;
        }
        if (value < 0) return 0;
        if (value > 1) return 1;
        return value;
      }

      function parsePercentageValue(value) {
        if (value === null || value === undefined || value === '') {
          return 0;
        }

        if (typeof value === 'number' && isFinite(value)) {
          const normalized = value > 1.0001 ? value / 100 : value;
          return clamp01(normalized);
        }

        const numeric = parseFloat(String(value).replace(/[^0-9.\-]/g, ''));
        if (!isFinite(numeric)) {
          return 0;
        }

        const normalized = numeric > 1.0001 ? numeric / 100 : numeric;
        return clamp01(normalized);
      }

      function excelSerialToDate(serial) {
        if (typeof serial !== 'number' || !isFinite(serial)) {
          return null;
        }

        if (serial <= 60) {
          return null;
        }

        const utcDays = Math.floor(serial - 25569);
        const utcMilliseconds = utcDays * 86400000;
        const remainder = serial - Math.floor(serial);
        const remainderMs = Math.round(remainder * 86400000);
        const date = new Date(utcMilliseconds + remainderMs);
        return isNaN(date.getTime()) ? null : date;
      }

      function parseFlexibleDateString(raw) {
        if (!raw) {
          return null;
        }

        const value = String(raw).trim();
        if (!value) {
          return null;
        }

        if (/^\d+(\.\d+)?$/.test(value)) {
          const asNumber = parseFloat(value);
          const excelDate = excelSerialToDate(asNumber);
          if (excelDate) {
            return excelDate;
          }
        }

        if (/^\d{8}$/.test(value)) {
          const year = Number(value.slice(0, 4));
          const month = Number(value.slice(4, 6)) - 1;
          const day = Number(value.slice(6, 8));
          const ymdDate = new Date(year, month, day);
          if (!isNaN(ymdDate.getTime())) {
            return ymdDate;
          }
        }

        let parsed = new Date(value);
        if (!isNaN(parsed.getTime())) {
          return parsed;
        }

        if (value.includes(' ') && !value.includes('T')) {
          parsed = new Date(value.replace(' ', 'T'));
          if (!isNaN(parsed.getTime())) {
            return parsed;
          }
        }

        const parts = value.split(/[\/\-]/).map(part => part.trim());
        if (parts.length === 3 && parts.every(part => /^\d+$/.test(part))) {
          let [p1, p2, p3] = parts.map(Number);
          if (p3 < 100) {
            p3 = p3 < 50 ? 2000 + p3 : 1900 + p3;
          }

          let month;
          let day;
          let year;

          if (p1 > 12 && p2 <= 12) {
            day = p1;
            month = p2;
            year = p3;
          } else if (p2 > 12 && p1 <= 12) {
            month = p1;
            day = p2;
            year = p3;
          } else {
            month = p1;
            day = p2;
            year = p3;
          }

          const manualDate = new Date(year, month - 1, day);
          if (!isNaN(manualDate.getTime())) {
            return manualDate;
          }
        }

        return null;
      }

      function coerceDateValue(value) {
        if (value === null || value === undefined || value === '') {
          return null;
        }

        if (value instanceof Date) {
          return isNaN(value.getTime()) ? null : value;
        }

        if (typeof value === 'number' && isFinite(value)) {
          const excelDate = excelSerialToDate(value);
          if (excelDate) {
            return excelDate;
          }

          const numericDate = new Date(value);
          return isNaN(numericDate.getTime()) ? null : numericDate;
        }

        return parseFlexibleDateString(value);
      }

      function normalizeClientQaRecord(record, index) {
        const normalized = { ...record };

        const agentValue = getRecordField(record, ['AgentName', 'Agent Name', 'Agent', 'AgentEmail', 'Agent Email', 'Associate']);
        const campaignValue = getRecordField(record, ['Campaign', 'Campaign Name', 'Program', 'Program Name', 'Line Of Business', 'LineOfBusiness', 'LOB']);
        const percentageValue = getRecordField(record, ['Percentage', 'QA Score', 'QA%', 'QA %', 'Final Score', 'FinalScore', 'Score', 'Overall Score']);
        const callDateValue = getRecordField(record, ['CallDate', 'Call Date', 'CallTime', 'Call Time', 'EvaluationDate', 'Evaluation Date', 'QA Date', 'Date', 'Timestamp']);

        const agentName = agentValue ? String(agentValue).trim() : '';
        const campaign = campaignValue ? String(campaignValue).trim() : '';
        const callDate = coerceDateValue(callDateValue);
        const percentage = parsePercentageValue(percentageValue);

        if (agentName) {
          normalized.AgentName = agentName;
        } else if (!normalized.AgentName) {
          normalized.AgentName = 'Unassigned';
        }

        if (campaign) {
          normalized.Campaign = campaign;
        }

        normalized.Percentage = percentage;
        normalized.callDateObj = callDate;
        normalized.CallDate = callDate instanceof Date ? callDate.toISOString() : null;
        normalized.__recordIndex = index;

        return normalized;
      }

      function isValidDate(dateValue) {
          return safeToDate(dateValue) !== null;
      }
      
      let dailyChart, agentChart, categoryChart, trendSparklineChart;

      function showLoader(detail = 'Loading QA metrics…') {
        const loaderApi = window.LuminaLoader;
        loaderApi?.show({
          title: 'Refreshing QA Dashboard',
          detail,
          tip: 'Crunching performance metrics…',
          progress: 25
        });
      }

      function hideLoader(delay = 250) {
        window.LuminaLoader?.hide(delay);
      }

      function toISOWeek(d){
        d=new Date(Date.UTC(d.getFullYear(),d.getMonth(),d.getDate()));
        const day=d.getUTCDay()||7; d.setUTCDate(d.getUTCDate()+4-day);
        const ys=new Date(Date.UTC(d.getUTCFullYear(),0,1));
        const w=Math.ceil((((d-ys)/86400000)+1)/7);
        return `${d.getUTCFullYear()}-W${String(w).padStart(2,'0')}`;
      }
      function getQuarter(d){ return 'Q'+(Math.floor(d.getMonth()/3)+1); }

      function getPreviousPeriod(granularity, period){
        if(!period) return '';
        switch(granularity){
          case 'Week':{ const [y,w]=period.split('-W'); const n=parseInt(w,10); return (n<=1)?`${parseInt(y,10)-1}-W52`:`${y}-W${String(n-1).padStart(2,'0')}`; }
          case 'Month':{ const [y,m]=period.split('-').map(Number); const date=new Date(y,m-1); date.setMonth(date.getMonth()-1); return `${date.getFullYear()}-${String(date.getMonth()+1).padStart(2,'0')}`; }
          case 'Quarter':{ const [q,y]=period.split('-'); const n=parseInt(q.replace('Q',''),10); return (n<=1)?`Q4-${parseInt(y,10)-1}`:`Q${n-1}-${y}`; }
          case 'Year': return String(parseInt(period,10)-1);
          default: return '';
        }
      }

      function computeCategoryMetrics(data){
        const out={};
        Object.entries(categories).forEach(([cat,keys])=>{
          const scores=[], passes=[];
          data.forEach(r=>{
            const ans=keys.map(k=>(r[k]||'').toString().toLowerCase()==='yes');
            const earned=keys.reduce((s,k,i)=> s + (ans[i]?weightsMap[k]:0),0);
            const totalW=keys.reduce((s,k)=> s + weightsMap[k],0);
            scores.push(totalW? Math.round(earned/totalW*100):0);
            passes.push(ans.every(Boolean)?1:0);
          });
          const avgScore=scores.length? Math.round(scores.reduce((a,b)=>a+b,0)/scores.length):0;
          const passPct=passes.length? Math.round(passes.reduce((a,b)=>a+b,0)/passes.length*100):0;
          out[cat]={ avgScore, passPct };
        });
        return out;
      }

      function formatPeriodLabel(granularity, period) {
        if (!period) return 'Period';
        switch (granularity) {
          case 'Week':
            return period.replace(/^[0-9]{4}-/, '');
          case 'Month': {
            const [y, m] = period.split('-');
            const date = new Date(Number(y), Number(m) - 1, 1);
            return date.toLocaleDateString('en-US', { month: 'short', year: '2-digit' });
          }
          case 'Quarter':
            return period.replace('-', ' ');
          case 'Year':
            return period;
          default:
            return period;
        }
      }

      function filterRecordsByPeriod(data, granularity, periodValue) {
        if (!periodValue) return [];
        return data.filter(record => {
          const dt = record.callDateObj;
          if (!dt) return false;
          try {
            switch (granularity) {
              case 'Week':
                return toISOWeek(dt) === periodValue;
              case 'Month':
                return dt.toISOString().slice(0, 7) === periodValue;
              case 'Quarter':
                return `${getQuarter(dt)}-${dt.getFullYear()}` === periodValue;
              case 'Year':
                return String(dt.getFullYear()) === periodValue;
              default:
                return true;
            }
          } catch (err) {
            console.warn('filterRecordsByPeriod error', record, err);
            return false;
          }
        });
      }

      function buildTrendSeries(granularity, currentPeriod, data, depth = 4) {
        const series = [];
        let cursor = currentPeriod;
        let steps = 0;
        const visited = new Set();

        while (cursor && steps < depth && !visited.has(cursor)) {
          visited.add(cursor);
          const bucket = filterRecordsByPeriod(data, granularity, cursor);
          const evalCount = bucket.length;
          const agentCount = new Set(bucket.map(r => r.AgentName)).size;
          const avgScore = evalCount ? Math.round(bucket.reduce((sum, r) => sum + (r.Percentage || 0), 0) / evalCount * 100) : 0;
          const passRate = safePercentage(bucket.filter(r => r.Percentage >= PASS_MARK).length, evalCount);
          const coverage = userList.length ? safePercentage(agentCount, userList.length) : (agentCount > 0 ? 100 : 0);

          series.push({
            period: cursor,
            label: formatPeriodLabel(granularity, cursor),
            avgScore,
            passRate,
            evalCount,
            agentCount,
            coverage
          });

          cursor = getPreviousPeriod(granularity, cursor);
          steps += 1;
        }

        return series.reverse();
      }

      function linearRegression(points) {
        if (!points || !points.length) {
          return { slope: 0, intercept: 0 };
        }

        if (points.length === 1) {
          return { slope: 0, intercept: points[0].y };
        }

        const n = points.length;
        let sumX = 0;
        let sumY = 0;
        let sumXY = 0;
        let sumXX = 0;

        points.forEach(point => {
          sumX += point.x;
          sumY += point.y;
          sumXY += point.x * point.y;
          sumXX += point.x * point.x;
        });

        const denominator = (n * sumXX) - (sumX * sumX);
        if (denominator === 0) {
          return { slope: 0, intercept: sumY / n };
        }

        const slope = ((n * sumXY) - (sumX * sumY)) / denominator;
        const intercept = (sumY - slope * sumX) / n;
        return { slope, intercept };
      }

      function clampPercent(value) {
        if (Number.isNaN(value)) return 0;
        return Math.max(0, Math.min(100, Math.round(value)));
      }

      function analyzeTrendSeries(series, context = {}) {
        const { granularity = 'Period' } = context;
        const lowerGran = granularity.toLowerCase();

        if (!series || !series.length) {
          return {
            summary: `Lumina AI is waiting for enough history to analyze ${lowerGran} trends.`,
            points: [],
            health: 'monitoring',
            forecast: { avg: 0, pass: 0 },
            nextLabel: `next ${lowerGran}`
          };
        }

        const first = series[0];
        const last = series[series.length - 1];

        const avgPoints = series.map((point, index) => ({ x: index, y: point.avgScore }));
        const passPoints = series.map((point, index) => ({ x: index, y: point.passRate }));
        const avgReg = linearRegression(avgPoints);
        const passReg = linearRegression(passPoints);

        const avgDelta = last.avgScore - first.avgScore;
        const passDelta = last.passRate - first.passRate;
        const volumeDelta = last.evalCount - first.evalCount;

        const slopeAvg = avgReg.slope;
        const slopePass = passReg.slope;

        const improving = slopeAvg > 0.5 || slopePass > 0.5;
        const declining = slopeAvg < -0.5 || slopePass < -0.5;

        let health = 'stable';
        if (improving) health = 'improving';
        if (declining) health = 'risk';

        const summaryParts = [];
        summaryParts.push(`Average quality is ${avgDelta >= 0 ? 'up' : 'down'} ${Math.abs(avgDelta).toFixed(1)} pts`);
        summaryParts.push(`pass rate ${passDelta >= 0 ? 'gained' : 'slid'} ${Math.abs(passDelta).toFixed(1)} pts`);
        summaryParts.push(`${last.evalCount} evaluations this ${lowerGran}`);

        const points = [];

        points.push({
          icon: improving ? 'fa-arrow-up' : declining ? 'fa-arrow-down' : 'fa-arrows-alt-h',
          tone: improving ? 'positive' : declining ? 'negative' : '',
          title: `Average score ${improving ? 'rising' : declining ? 'dropping' : 'steady'}`,
          text: `${first.avgScore}% → ${last.avgScore}% across the last ${series.length} ${series.length === 1 ? lowerGran : lowerGran + 's'}.`
        });

        points.push({
          icon: passDelta >= 0 ? 'fa-shield-alt' : 'fa-exclamation-triangle',
          tone: passDelta >= 0 ? 'positive' : 'negative',
          title: `Pass rate ${passDelta >= 0 ? 'improving' : 'at risk'}`,
          text: `${first.passRate}% → ${last.passRate}% (${passDelta >= 0 ? '+' : ''}${passDelta.toFixed(1)} pts).`
        });

        if (Math.abs(volumeDelta) > 0) {
          points.push({
            icon: volumeDelta >= 0 ? 'fa-users' : 'fa-user-slash',
            tone: volumeDelta >= 0 ? 'positive' : 'negative',
            title: `Evaluation volume ${volumeDelta >= 0 ? 'growing' : 'contracting'}`,
            text: `${first.evalCount} → ${last.evalCount} evaluations (${volumeDelta >= 0 ? '+' : ''}${volumeDelta}).`
          });
        } else {
          points.push({
            icon: 'fa-stopwatch',
            tone: '',
            title: 'Volume steady',
            text: `Evaluation count steady at ${last.evalCount} per ${lowerGran}.`
          });
        }

        if (last.coverage < 80) {
          points.push({
            icon: 'fa-user-shield',
            tone: 'negative',
            title: 'Coverage gap detected',
            text: `Only ${last.coverage}% of agents covered in the latest ${lowerGran}.`
          });
        }

        const avgForecast = clampPercent(avgReg.intercept + avgReg.slope * avgPoints.length);
        const passForecast = clampPercent(passReg.intercept + passReg.slope * passPoints.length);

        const summary = `${summaryParts.join(', ')}.`;

        return {
          summary,
          points,
          health,
          forecast: { avg: avgForecast, pass: passForecast },
          nextLabel: `next ${lowerGran}`
        };
      }

      function renderTrendSparkline(series, granularity) {
        const visual = document.getElementById('aiTrendVisual');
        const canvas = document.getElementById('aiTrendSparkline');

        if (!visual || !canvas) {
          return;
        }

        if (!series || !series.length) {
          visual.style.display = 'none';
          if (trendSparklineChart) {
            trendSparklineChart.destroy();
            trendSparklineChart = null;
          }
          return;
        }

        visual.style.display = '';

        if (trendSparklineChart) {
          trendSparklineChart.destroy();
          trendSparklineChart = null;
        }

        const labels = series.map(point => point.label || formatPeriodLabel(granularity, point.period));
        const avgData = series.map(point => point.avgScore);
        const passData = series.map(point => point.passRate);

        trendSparklineChart = new Chart(canvas, {
          type: 'line',
          data: {
            labels,
            datasets: [
              {
                label: 'Avg Score',
                data: avgData,
                borderColor: '#6366f1',
                backgroundColor: 'rgba(99,102,241,0.15)',
                tension: 0.4,
                pointRadius: 4,
                pointBackgroundColor: '#6366f1',
                fill: true
              },
              {
                label: 'Pass Rate',
                data: passData,
                borderColor: '#10b981',
                backgroundColor: 'rgba(16,185,129,0.12)',
                tension: 0.4,
                pointRadius: 4,
                pointBackgroundColor: '#10b981',
                fill: true
              }
            ]
          },
          options: {
            responsive: true,
            maintainAspectRatio: false,
            plugins: {
              legend: {
                display: true,
                labels: {
                  usePointStyle: true,
                  font: {
                    family: "'Google Sans', sans-serif",
                    size: 11
                  }
                }
              },
              tooltip: {
                backgroundColor: 'rgba(15,23,42,0.9)',
                titleColor: '#fff',
                bodyColor: '#e2e8f0',
                cornerRadius: 10,
                padding: 10
              }
            },
            scales: {
              y: {
                beginAtZero: true,
                max: 100,
                grid: { color: 'rgba(15,23,42,0.05)' },
                ticks: { font: { family: "'Google Sans', sans-serif" } }
              },
              x: {
                grid: { display: false },
                ticks: { font: { family: "'Google Sans', sans-serif" } }
              }
            }
          }
        });
      }

      function updateAITrendPanel({ series, granularity }, analysisOverride = null) {
        const summaryEl = document.getElementById('aiTrendSummary');
        const listEl = document.getElementById('aiTrendList');
        const forecastEl = document.getElementById('aiTrendForecast');
        const healthEl = document.getElementById('aiTrendHealth');

        if (!summaryEl || !listEl) {
          return;
        }

        const analysis = analysisOverride || analyzeTrendSeries(series, { granularity });

        summaryEl.textContent = analysis.summary;
        listEl.innerHTML = '';

        if (analysis.points.length) {
          listEl.innerHTML = analysis.points.map(point => {
            const tone = point.tone ? ` ${point.tone}` : '';
            return `<li class="ai-insight-item${tone}"><div class="ai-icon"><i class="fas ${point.icon}"></i></div><div class="ai-insight-content"><strong>${point.title}</strong><span>${point.text}</span></div></li>`;
          }).join('');
        } else {
          listEl.innerHTML = '<li class="ai-insight-item"><div class="ai-icon"><i class="fas fa-info-circle"></i></div><div class="ai-insight-content"><strong>No trend data yet</strong><span>Capture a few periods of QA to unlock longitudinal intelligence.</span></div></li>';
        }

        if (forecastEl) {
          if (analysis.forecast && (analysis.forecast.avg || analysis.forecast.pass)) {
            forecastEl.innerHTML = `
              <span><i class="fas fa-forward"></i>${analysis.nextLabel}: ${analysis.forecast.avg}% avg</span>
              <span><i class="fas fa-shield-alt"></i>${analysis.forecast.pass}% pass</span>
            `;
          } else {
            forecastEl.innerHTML = '';
          }
        }

        if (healthEl) {
          healthEl.textContent = analysis.health === 'improving' ? 'Improving' : analysis.health === 'risk' ? 'At Risk' : analysis.health === 'monitoring' ? 'Monitoring' : 'Stable';
          healthEl.classList.remove('improving', 'risk');
          if (analysis.health === 'improving') {
            healthEl.classList.add('improving');
          } else if (analysis.health === 'risk') {
            healthEl.classList.add('risk');
          }
        }

        renderTrendSparkline(series, granularity);
      }

      function formatPeriodLabel(granularity, period) {
        if (!period) return 'Period';
        switch (granularity) {
          case 'Week':
            return period.replace(/^[0-9]{4}-/, '');
          case 'Month': {
            const [y, m] = period.split('-');
            const date = new Date(Number(y), Number(m) - 1, 1);
            return date.toLocaleDateString('en-US', { month: 'short', year: '2-digit' });
          }
          case 'Quarter':
            return period.replace('-', ' ');
          case 'Year':
            return period;
          default:
            return period;
        }
      }

<<<<<<< HEAD
<!-- Category KPIs -->
<div class="category-kpis-grid stagger-animation" id="categoryKpis">
  <!-- Dynamically populated by JavaScript -->
</div>

<!-- AI Intelligence Layer -->
<div class="ai-intel-grid fade-in">
  <div class="ai-intel-card">
    <div class="ai-card-header">
      <i class="fas fa-robot"></i>
      <span>Lumina QA Copilot</span>
      <div class="ai-header-meta">
        <span class="ai-source-chip client" id="aiInsightSource" title="Intelligence generated in-browser">Local AI</span>
        <span class="ai-confidence-badge" id="aiConfidenceBadge">Confidence 0%</span>
      </div>
    </div>
    <p class="ai-insights-summary" id="aiInsightsSummary">AI insights will appear once data loads.</p>
    <ul class="ai-insights-list" id="aiInsightsList"></ul>
  </div>

  <div class="ai-intel-card">
    <div class="ai-card-header">
      <i class="fas fa-bolt"></i>
      <span>Automation Playbook</span>
      <span class="ai-automation-state" id="aiAutomationState">Monitoring</span>
    </div>
    <p class="ai-automation-summary" id="aiAutomationSummary">AI recommendations will populate after analysis.</p>
    <ul class="ai-actions-list" id="aiRecommendationsList"></ul>
    <div class="ai-next-best-action" id="aiNextBestAction" style="display: none;">
      <i class="fas fa-magic"></i>
      <div>
        <strong>Next best automation</strong>
        <span id="aiNextBestActionText"></span>
      </div>
    </div>
  </div>
  <div class="ai-intel-card">
    <div class="ai-card-header">
      <i class="fas fa-chart-line"></i>
      <span>AI Trend Radar</span>
      <span class="ai-trend-health" id="aiTrendHealth">Monitoring</span>
    </div>
    <p class="ai-trend-summary" id="aiTrendSummary">Trend intelligence will populate after analysis.</p>
    <div class="ai-trend-visual" id="aiTrendVisual" style="display: none;">
      <canvas id="aiTrendSparkline"></canvas>
      <div class="ai-trend-forecast" id="aiTrendForecast"></div>
    </div>
    <ul class="ai-insights-list" id="aiTrendList"></ul>
  </div>
</div>

<!-- Modern Charts -->
<div class="modern-chart-grid stagger-animation">
  <div class="modern-chart-card">
    <h6><i class="fas fa-calendar-day me-2"></i>Daily Performance</h6>
    <div class="chart-container">
      <canvas id="dailyChart"></canvas>
    </div>
  </div>
=======
      function filterRecordsByPeriod(data, granularity, periodValue) {
        if (!periodValue) return [];
        return data.filter(record => {
          const dt = record.callDateObj;
          if (!dt) return false;
          try {
            switch (granularity) {
              case 'Week':
                return toISOWeek(dt) === periodValue;
              case 'Month':
                return dt.toISOString().slice(0, 7) === periodValue;
              case 'Quarter':
                return `${getQuarter(dt)}-${dt.getFullYear()}` === periodValue;
              case 'Year':
                return String(dt.getFullYear()) === periodValue;
              default:
                return true;
            }
          } catch (err) {
            console.warn('filterRecordsByPeriod error', record, err);
            return false;
          }
        });
      }

      function buildTrendSeries(granularity, currentPeriod, data, depth = 4) {
        const series = [];
        let cursor = currentPeriod;
        let steps = 0;
        const visited = new Set();

        while (cursor && steps < depth && !visited.has(cursor)) {
          visited.add(cursor);
          const bucket = filterRecordsByPeriod(data, granularity, cursor);
          const evalCount = bucket.length;
          const agentCount = new Set(bucket.map(r => r.AgentName)).size;
          const avgScore = evalCount ? Math.round(bucket.reduce((sum, r) => sum + (r.Percentage || 0), 0) / evalCount * 100) : 0;
          const passRate = safePercentage(bucket.filter(r => r.Percentage >= PASS_MARK).length, evalCount);
          const coverage = userList.length ? safePercentage(agentCount, userList.length) : (agentCount > 0 ? 100 : 0);

          series.push({
            period: cursor,
            label: formatPeriodLabel(granularity, cursor),
            avgScore,
            passRate,
            evalCount,
            agentCount,
            coverage
          });
>>>>>>> 100dadb0

          cursor = getPreviousPeriod(granularity, cursor);
          steps += 1;
        }

        return series.reverse();
      }

      function linearRegression(points) {
        if (!points || !points.length) {
          return { slope: 0, intercept: 0 };
        }

        if (points.length === 1) {
          return { slope: 0, intercept: points[0].y };
        }

        const n = points.length;
        let sumX = 0;
        let sumY = 0;
        let sumXY = 0;
        let sumXX = 0;

        points.forEach(point => {
          sumX += point.x;
          sumY += point.y;
          sumXY += point.x * point.y;
          sumXX += point.x * point.x;
        });

        const denominator = (n * sumXX) - (sumX * sumX);
        if (denominator === 0) {
          return { slope: 0, intercept: sumY / n };
        }

        const slope = ((n * sumXY) - (sumX * sumY)) / denominator;
        const intercept = (sumY - slope * sumX) / n;
        return { slope, intercept };
      }

<<<<<<< HEAD
      const rawQA = JSON.parse('<?= qaRecords ?>');
      let currentGran = '<?= granularity ?>';
      let currentPeriod = '<?= periodValue ?>';
      let currentAgent = '<?= selectedAgent ?>';
      let userList = <?!= JSON.stringify(userList || []) ?>;
      let qaIntelligenceRequestToken = 0;
      let latestAIIntelligence = null;

      const weightsMap = { Q1:5,Q2:5,Q3:8,Q4:10,Q5:5,Q6:5,Q7:5,Q8:10,Q9:10,Q10:5,Q11:5,Q12:5,Q13:8,Q14:5,Q15:2,Q16:1,Q17:1,Q18:5 };
      const categories = {
        'Courtesy & Communication':['Q1','Q2','Q3','Q4','Q5'],
        'Resolution':['Q6','Q7','Q8','Q9'],
        'Case Documentation':['Q10','Q11','Q12','Q13','Q14'],
        'Process Compliance':['Q15','Q16','Q17','Q18']
      };

      rawQA.forEach((record, index) => {
        rawQA[index] = normalizeClientQaRecord(record, index);
      });
=======
      function clampPercent(value) {
        if (Number.isNaN(value)) return 0;
        return Math.max(0, Math.min(100, Math.round(value)));
      }

      function analyzeTrendSeries(series, context = {}) {
        const { granularity = 'Period' } = context;
        const lowerGran = granularity.toLowerCase();

        if (!series || !series.length) {
          return {
            summary: `Lumina AI is waiting for enough history to analyze ${lowerGran} trends.`,
            points: [],
            health: 'monitoring',
            forecast: { avg: 0, pass: 0 },
            nextLabel: `next ${lowerGran}`
          };
        }

        const first = series[0];
        const last = series[series.length - 1];

        const avgPoints = series.map((point, index) => ({ x: index, y: point.avgScore }));
        const passPoints = series.map((point, index) => ({ x: index, y: point.passRate }));
        const avgReg = linearRegression(avgPoints);
        const passReg = linearRegression(passPoints);

        const avgDelta = last.avgScore - first.avgScore;
        const passDelta = last.passRate - first.passRate;
        const volumeDelta = last.evalCount - first.evalCount;

        const slopeAvg = avgReg.slope;
        const slopePass = passReg.slope;

        const improving = slopeAvg > 0.5 || slopePass > 0.5;
        const declining = slopeAvg < -0.5 || slopePass < -0.5;

        let health = 'stable';
        if (improving) health = 'improving';
        if (declining) health = 'risk';

        const summaryParts = [];
        summaryParts.push(`Average quality is ${avgDelta >= 0 ? 'up' : 'down'} ${Math.abs(avgDelta).toFixed(1)} pts`);
        summaryParts.push(`pass rate ${passDelta >= 0 ? 'gained' : 'slid'} ${Math.abs(passDelta).toFixed(1)} pts`);
        summaryParts.push(`${last.evalCount} evaluations this ${lowerGran}`);

        const points = [];

        points.push({
          icon: improving ? 'fa-arrow-up' : declining ? 'fa-arrow-down' : 'fa-arrows-alt-h',
          tone: improving ? 'positive' : declining ? 'negative' : '',
          title: `Average score ${improving ? 'rising' : declining ? 'dropping' : 'steady'}`,
          text: `${first.avgScore}% → ${last.avgScore}% across the last ${series.length} ${series.length === 1 ? lowerGran : lowerGran + 's'}.`
        });

        points.push({
          icon: passDelta >= 0 ? 'fa-shield-alt' : 'fa-exclamation-triangle',
          tone: passDelta >= 0 ? 'positive' : 'negative',
          title: `Pass rate ${passDelta >= 0 ? 'improving' : 'at risk'}`,
          text: `${first.passRate}% → ${last.passRate}% (${passDelta >= 0 ? '+' : ''}${passDelta.toFixed(1)} pts).`
        });

        if (Math.abs(volumeDelta) > 0) {
          points.push({
            icon: volumeDelta >= 0 ? 'fa-users' : 'fa-user-slash',
            tone: volumeDelta >= 0 ? 'positive' : 'negative',
            title: `Evaluation volume ${volumeDelta >= 0 ? 'growing' : 'contracting'}`,
            text: `${first.evalCount} → ${last.evalCount} evaluations (${volumeDelta >= 0 ? '+' : ''}${volumeDelta}).`
          });
        } else {
          points.push({
            icon: 'fa-stopwatch',
            tone: '',
            title: 'Volume steady',
            text: `Evaluation count steady at ${last.evalCount} per ${lowerGran}.`
          });
        }

        if (last.coverage < 80) {
          points.push({
            icon: 'fa-user-shield',
            tone: 'negative',
            title: 'Coverage gap detected',
            text: `Only ${last.coverage}% of agents covered in the latest ${lowerGran}.`
          });
        }

        const avgForecast = clampPercent(avgReg.intercept + avgReg.slope * avgPoints.length);
        const passForecast = clampPercent(passReg.intercept + passReg.slope * passPoints.length);

        const summary = `${summaryParts.join(', ')}.`;
>>>>>>> 100dadb0

        return {
          summary,
          points,
          health,
          forecast: { avg: avgForecast, pass: passForecast },
          nextLabel: `next ${lowerGran}`
        };
      }

<<<<<<< HEAD
      function safeToDate(value) {
        return coerceDateValue(value);
      }

      function safeToISOString(dateValue) {
          const date = safeToDate(dateValue);
          return date ? date.toISOString() : null;
      }

      function normalizeKeyName(key) {
        return String(key || '')
          .toLowerCase()
          .replace(/[^a-z0-9]/g, '');
      }

      function getRecordField(record, candidates) {
        if (!record || typeof record !== 'object') {
          return null;
        }

        const lookup = {};
        Object.keys(record).forEach(existingKey => {
          const normalized = normalizeKeyName(existingKey);
          if (!(normalized in lookup)) {
            lookup[normalized] = existingKey;
          }
        });

        for (let i = 0; i < candidates.length; i += 1) {
          const normalizedKey = normalizeKeyName(candidates[i]);
          const actualKey = lookup[normalizedKey];
          if (actualKey && record[actualKey] !== undefined && record[actualKey] !== null && record[actualKey] !== '') {
            return record[actualKey];
          }
        }

        return null;
      }

      function clamp01(value) {
        if (!isFinite(value)) {
          return 0;
        }
        if (value < 0) return 0;
        if (value > 1) return 1;
        return value;
      }

      function parsePercentageValue(value) {
        if (value === null || value === undefined || value === '') {
          return 0;
        }

        if (typeof value === 'number' && isFinite(value)) {
          const normalized = value > 1.0001 ? value / 100 : value;
          return clamp01(normalized);
        }

        const numeric = parseFloat(String(value).replace(/[^0-9.\-]/g, ''));
        if (!isFinite(numeric)) {
          return 0;
        }

        const normalized = numeric > 1.0001 ? numeric / 100 : numeric;
        return clamp01(normalized);
      }

      function excelSerialToDate(serial) {
        if (typeof serial !== 'number' || !isFinite(serial)) {
          return null;
        }

        if (serial <= 60) {
          return null;
        }

        const utcDays = Math.floor(serial - 25569);
        const utcMilliseconds = utcDays * 86400000;
        const remainder = serial - Math.floor(serial);
        const remainderMs = Math.round(remainder * 86400000);
        const date = new Date(utcMilliseconds + remainderMs);
        return isNaN(date.getTime()) ? null : date;
      }

      function parseFlexibleDateString(raw) {
        if (!raw) {
          return null;
        }

        const value = String(raw).trim();
        if (!value) {
          return null;
        }

        if (/^\d+(\.\d+)?$/.test(value)) {
          const asNumber = parseFloat(value);
          const excelDate = excelSerialToDate(asNumber);
          if (excelDate) {
            return excelDate;
          }
        }

        if (/^\d{8}$/.test(value)) {
          const year = Number(value.slice(0, 4));
          const month = Number(value.slice(4, 6)) - 1;
          const day = Number(value.slice(6, 8));
          const ymdDate = new Date(year, month, day);
          if (!isNaN(ymdDate.getTime())) {
            return ymdDate;
          }
        }

        let parsed = new Date(value);
        if (!isNaN(parsed.getTime())) {
          return parsed;
        }

        if (value.includes(' ') && !value.includes('T')) {
          parsed = new Date(value.replace(' ', 'T'));
          if (!isNaN(parsed.getTime())) {
            return parsed;
          }
        }

        const parts = value.split(/[\/\-]/).map(part => part.trim());
        if (parts.length === 3 && parts.every(part => /^\d+$/.test(part))) {
          let [p1, p2, p3] = parts.map(Number);
          if (p3 < 100) {
            p3 = p3 < 50 ? 2000 + p3 : 1900 + p3;
          }

          let month;
          let day;
          let year;

          if (p1 > 12 && p2 <= 12) {
            day = p1;
            month = p2;
            year = p3;
          } else if (p2 > 12 && p1 <= 12) {
            month = p1;
            day = p2;
            year = p3;
          } else {
            month = p1;
            day = p2;
            year = p3;
          }

          const manualDate = new Date(year, month - 1, day);
          if (!isNaN(manualDate.getTime())) {
            return manualDate;
          }
        }

        return null;
      }

      function coerceDateValue(value) {
        if (value === null || value === undefined || value === '') {
          return null;
        }

        if (value instanceof Date) {
          return isNaN(value.getTime()) ? null : value;
        }

        if (typeof value === 'number' && isFinite(value)) {
          const excelDate = excelSerialToDate(value);
          if (excelDate) {
            return excelDate;
          }

          const numericDate = new Date(value);
          return isNaN(numericDate.getTime()) ? null : numericDate;
        }

        return parseFlexibleDateString(value);
      }

      function normalizeClientQaRecord(record, index) {
        const normalized = { ...record };

        const agentValue = getRecordField(record, ['AgentName', 'Agent Name', 'Agent', 'AgentEmail', 'Agent Email', 'Associate']);
        const campaignValue = getRecordField(record, ['Campaign', 'Campaign Name', 'Program', 'Program Name', 'Line Of Business', 'LineOfBusiness', 'LOB']);
        const percentageValue = getRecordField(record, ['Percentage', 'QA Score', 'QA%', 'QA %', 'Final Score', 'FinalScore', 'Score', 'Overall Score']);
        const callDateValue = getRecordField(record, ['CallDate', 'Call Date', 'CallTime', 'Call Time', 'EvaluationDate', 'Evaluation Date', 'QA Date', 'Date', 'Timestamp']);

        const agentName = agentValue ? String(agentValue).trim() : '';
        const campaign = campaignValue ? String(campaignValue).trim() : '';
        const callDate = coerceDateValue(callDateValue);
        const percentage = parsePercentageValue(percentageValue);

        if (agentName) {
          normalized.AgentName = agentName;
        } else if (!normalized.AgentName) {
          normalized.AgentName = 'Unassigned';
        }

        if (campaign) {
          normalized.Campaign = campaign;
        }

        normalized.Percentage = percentage;
        normalized.callDateObj = callDate;
        normalized.CallDate = callDate instanceof Date ? callDate.toISOString() : null;
        normalized.__recordIndex = index;

        return normalized;
      }

      function isValidDate(dateValue) {
          return safeToDate(dateValue) !== null;
      }
      
      let dailyChart, agentChart, categoryChart, trendSparklineChart;
=======
      function renderTrendSparkline(series, granularity) {
        const visual = document.getElementById('aiTrendVisual');
        const canvas = document.getElementById('aiTrendSparkline');

        if (!visual || !canvas) {
          return;
        }

        if (!series || !series.length) {
          visual.style.display = 'none';
          if (trendSparklineChart) {
            trendSparklineChart.destroy();
            trendSparklineChart = null;
          }
          return;
        }

        visual.style.display = '';

        if (trendSparklineChart) {
          trendSparklineChart.destroy();
          trendSparklineChart = null;
        }
>>>>>>> 100dadb0

        const labels = series.map(point => point.label || formatPeriodLabel(granularity, point.period));
        const avgData = series.map(point => point.avgScore);
        const passData = series.map(point => point.passRate);

        trendSparklineChart = new Chart(canvas, {
          type: 'line',
          data: {
            labels,
            datasets: [
              {
                label: 'Avg Score',
                data: avgData,
                borderColor: '#6366f1',
                backgroundColor: 'rgba(99,102,241,0.15)',
                tension: 0.4,
                pointRadius: 4,
                pointBackgroundColor: '#6366f1',
                fill: true
              },
              {
                label: 'Pass Rate',
                data: passData,
                borderColor: '#10b981',
                backgroundColor: 'rgba(16,185,129,0.12)',
                tension: 0.4,
                pointRadius: 4,
                pointBackgroundColor: '#10b981',
                fill: true
              }
            ]
          },
          options: {
            responsive: true,
            maintainAspectRatio: false,
            plugins: {
              legend: {
                display: true,
                labels: {
                  usePointStyle: true,
                  font: {
                    family: "'Google Sans', sans-serif",
                    size: 11
                  }
                }
              },
              tooltip: {
                backgroundColor: 'rgba(15,23,42,0.9)',
                titleColor: '#fff',
                bodyColor: '#e2e8f0',
                cornerRadius: 10,
                padding: 10
              }
            },
            scales: {
              y: {
                beginAtZero: true,
                max: 100,
                grid: { color: 'rgba(15,23,42,0.05)' },
                ticks: { font: { family: "'Google Sans', sans-serif" } }
              },
              x: {
                grid: { display: false },
                ticks: { font: { family: "'Google Sans', sans-serif" } }
              }
            }
          }
        });
      }

      function updateAITrendPanel({ series, granularity }, analysisOverride = null) {
        const summaryEl = document.getElementById('aiTrendSummary');
        const listEl = document.getElementById('aiTrendList');
        const forecastEl = document.getElementById('aiTrendForecast');
        const healthEl = document.getElementById('aiTrendHealth');

        if (!summaryEl || !listEl) {
          return;
        }

        const analysis = analysisOverride || analyzeTrendSeries(series, { granularity });

        summaryEl.textContent = analysis.summary;
        listEl.innerHTML = '';

        if (analysis.points.length) {
          listEl.innerHTML = analysis.points.map(point => {
            const tone = point.tone ? ` ${point.tone}` : '';
            return `<li class="ai-insight-item${tone}"><div class="ai-icon"><i class="fas ${point.icon}"></i></div><div class="ai-insight-content"><strong>${point.title}</strong><span>${point.text}</span></div></li>`;
          }).join('');
        } else {
          listEl.innerHTML = '<li class="ai-insight-item"><div class="ai-icon"><i class="fas fa-info-circle"></i></div><div class="ai-insight-content"><strong>No trend data yet</strong><span>Capture a few periods of QA to unlock longitudinal intelligence.</span></div></li>';
        }

<<<<<<< HEAD
      function computeCategoryMetrics(data){
        const out={};
        Object.entries(categories).forEach(([cat,keys])=>{
          const scores=[], passes=[];
          data.forEach(r=>{
            const ans=keys.map(k=>(r[k]||'').toString().toLowerCase()==='yes');
            const earned=keys.reduce((s,k,i)=> s + (ans[i]?weightsMap[k]:0),0);
            const totalW=keys.reduce((s,k)=> s + weightsMap[k],0);
            scores.push(totalW? Math.round(earned/totalW*100):0);
            passes.push(ans.every(Boolean)?1:0);
          });
          const avgScore=scores.length? Math.round(scores.reduce((a,b)=>a+b,0)/scores.length):0;
          const passPct=passes.length? Math.round(passes.reduce((a,b)=>a+b,0)/passes.length*100):0;
          out[cat]={ avgScore, passPct };
        });
        return out;
      }

      function formatPeriodLabel(granularity, period) {
        if (!period) return 'Period';
        switch (granularity) {
          case 'Week':
            return period.replace(/^[0-9]{4}-/, '');
          case 'Month': {
            const [y, m] = period.split('-');
            const date = new Date(Number(y), Number(m) - 1, 1);
            return date.toLocaleDateString('en-US', { month: 'short', year: '2-digit' });
          }
          case 'Quarter':
            return period.replace('-', ' ');
          case 'Year':
            return period;
          default:
            return period;
        }
      }

      function filterRecordsByPeriod(data, granularity, periodValue) {
        if (!periodValue) return [];
        return data.filter(record => {
          const dt = record.callDateObj;
          if (!dt) return false;
          try {
            switch (granularity) {
              case 'Week':
                return toISOWeek(dt) === periodValue;
              case 'Month':
                return dt.toISOString().slice(0, 7) === periodValue;
              case 'Quarter':
                return `${getQuarter(dt)}-${dt.getFullYear()}` === periodValue;
              case 'Year':
                return String(dt.getFullYear()) === periodValue;
              default:
                return true;
            }
          } catch (err) {
            console.warn('filterRecordsByPeriod error', record, err);
            return false;
          }
        });
      }

      function buildTrendSeries(granularity, currentPeriod, data, depth = 4) {
        const series = [];
        let cursor = currentPeriod;
        let steps = 0;
        const visited = new Set();

        while (cursor && steps < depth && !visited.has(cursor)) {
          visited.add(cursor);
          const bucket = filterRecordsByPeriod(data, granularity, cursor);
          const evalCount = bucket.length;
          const agentCount = new Set(bucket.map(r => r.AgentName)).size;
          const avgScore = evalCount ? Math.round(bucket.reduce((sum, r) => sum + (r.Percentage || 0), 0) / evalCount * 100) : 0;
          const passRate = safePercentage(bucket.filter(r => r.Percentage >= PASS_MARK).length, evalCount);
          const coverage = userList.length ? safePercentage(agentCount, userList.length) : (agentCount > 0 ? 100 : 0);

          series.push({
            period: cursor,
            label: formatPeriodLabel(granularity, cursor),
            avgScore,
            passRate,
            evalCount,
            agentCount,
            coverage
          });

          cursor = getPreviousPeriod(granularity, cursor);
          steps += 1;
        }

        return series.reverse();
      }

      function linearRegression(points) {
        if (!points || !points.length) {
          return { slope: 0, intercept: 0 };
        }

        if (points.length === 1) {
          return { slope: 0, intercept: points[0].y };
        }

        const n = points.length;
        let sumX = 0;
        let sumY = 0;
        let sumXY = 0;
        let sumXX = 0;

        points.forEach(point => {
          sumX += point.x;
          sumY += point.y;
          sumXY += point.x * point.y;
          sumXX += point.x * point.x;
        });

        const denominator = (n * sumXX) - (sumX * sumX);
        if (denominator === 0) {
          return { slope: 0, intercept: sumY / n };
        }

        const slope = ((n * sumXY) - (sumX * sumY)) / denominator;
        const intercept = (sumY - slope * sumX) / n;
        return { slope, intercept };
      }

      function clampPercent(value) {
        if (Number.isNaN(value)) return 0;
        return Math.max(0, Math.min(100, Math.round(value)));
      }

      function analyzeTrendSeries(series, context = {}) {
        const { granularity = 'Period' } = context;
        const lowerGran = granularity.toLowerCase();

        if (!series || !series.length) {
          return {
            summary: `Lumina AI is waiting for enough history to analyze ${lowerGran} trends.`,
            points: [],
            health: 'monitoring',
            forecast: { avg: 0, pass: 0 },
            nextLabel: `next ${lowerGran}`
          };
        }

        const first = series[0];
        const last = series[series.length - 1];

        const avgPoints = series.map((point, index) => ({ x: index, y: point.avgScore }));
        const passPoints = series.map((point, index) => ({ x: index, y: point.passRate }));
        const avgReg = linearRegression(avgPoints);
        const passReg = linearRegression(passPoints);

        const avgDelta = last.avgScore - first.avgScore;
        const passDelta = last.passRate - first.passRate;
        const volumeDelta = last.evalCount - first.evalCount;

        const slopeAvg = avgReg.slope;
        const slopePass = passReg.slope;

        const improving = slopeAvg > 0.5 || slopePass > 0.5;
        const declining = slopeAvg < -0.5 || slopePass < -0.5;

        let health = 'stable';
        if (improving) health = 'improving';
        if (declining) health = 'risk';

        const summaryParts = [];
        summaryParts.push(`Average quality is ${avgDelta >= 0 ? 'up' : 'down'} ${Math.abs(avgDelta).toFixed(1)} pts`);
        summaryParts.push(`pass rate ${passDelta >= 0 ? 'gained' : 'slid'} ${Math.abs(passDelta).toFixed(1)} pts`);
        summaryParts.push(`${last.evalCount} evaluations this ${lowerGran}`);

        const points = [];

        points.push({
          icon: improving ? 'fa-arrow-up' : declining ? 'fa-arrow-down' : 'fa-arrows-alt-h',
          tone: improving ? 'positive' : declining ? 'negative' : '',
          title: `Average score ${improving ? 'rising' : declining ? 'dropping' : 'steady'}`,
          text: `${first.avgScore}% → ${last.avgScore}% across the last ${series.length} ${series.length === 1 ? lowerGran : lowerGran + 's'}.`
        });

        points.push({
          icon: passDelta >= 0 ? 'fa-shield-alt' : 'fa-exclamation-triangle',
          tone: passDelta >= 0 ? 'positive' : 'negative',
          title: `Pass rate ${passDelta >= 0 ? 'improving' : 'at risk'}`,
          text: `${first.passRate}% → ${last.passRate}% (${passDelta >= 0 ? '+' : ''}${passDelta.toFixed(1)} pts).`
        });

        if (Math.abs(volumeDelta) > 0) {
          points.push({
            icon: volumeDelta >= 0 ? 'fa-users' : 'fa-user-slash',
            tone: volumeDelta >= 0 ? 'positive' : 'negative',
            title: `Evaluation volume ${volumeDelta >= 0 ? 'growing' : 'contracting'}`,
            text: `${first.evalCount} → ${last.evalCount} evaluations (${volumeDelta >= 0 ? '+' : ''}${volumeDelta}).`
          });
        } else {
          points.push({
            icon: 'fa-stopwatch',
            tone: '',
            title: 'Volume steady',
            text: `Evaluation count steady at ${last.evalCount} per ${lowerGran}.`
          });
        }

        if (last.coverage < 80) {
          points.push({
            icon: 'fa-user-shield',
            tone: 'negative',
            title: 'Coverage gap detected',
            text: `Only ${last.coverage}% of agents covered in the latest ${lowerGran}.`
          });
        }

        const avgForecast = clampPercent(avgReg.intercept + avgReg.slope * avgPoints.length);
        const passForecast = clampPercent(passReg.intercept + passReg.slope * passPoints.length);

        const summary = `${summaryParts.join(', ')}.`;

        return {
          summary,
          points,
          health,
          forecast: { avg: avgForecast, pass: passForecast },
          nextLabel: `next ${lowerGran}`
        };
      }

      function renderTrendSparkline(series, granularity) {
        const visual = document.getElementById('aiTrendVisual');
        const canvas = document.getElementById('aiTrendSparkline');

        if (!visual || !canvas) {
          return;
        }

        if (!series || !series.length) {
          visual.style.display = 'none';
          if (trendSparklineChart) {
            trendSparklineChart.destroy();
            trendSparklineChart = null;
          }
          return;
        }

        visual.style.display = '';

        if (trendSparklineChart) {
          trendSparklineChart.destroy();
          trendSparklineChart = null;
        }

        const labels = series.map(point => point.label || formatPeriodLabel(granularity, point.period));
        const avgData = series.map(point => point.avgScore);
        const passData = series.map(point => point.passRate);

        trendSparklineChart = new Chart(canvas, {
          type: 'line',
          data: {
            labels,
            datasets: [
              {
                label: 'Avg Score',
                data: avgData,
                borderColor: '#6366f1',
                backgroundColor: 'rgba(99,102,241,0.15)',
                tension: 0.4,
                pointRadius: 4,
                pointBackgroundColor: '#6366f1',
                fill: true
              },
              {
                label: 'Pass Rate',
                data: passData,
                borderColor: '#10b981',
                backgroundColor: 'rgba(16,185,129,0.12)',
                tension: 0.4,
                pointRadius: 4,
                pointBackgroundColor: '#10b981',
                fill: true
              }
            ]
          },
          options: {
            responsive: true,
            maintainAspectRatio: false,
            plugins: {
              legend: {
                display: true,
                labels: {
                  usePointStyle: true,
                  font: {
                    family: "'Google Sans', sans-serif",
                    size: 11
                  }
                }
              },
              tooltip: {
                backgroundColor: 'rgba(15,23,42,0.9)',
                titleColor: '#fff',
                bodyColor: '#e2e8f0',
                cornerRadius: 10,
                padding: 10
              }
            },
            scales: {
              y: {
                beginAtZero: true,
                max: 100,
                grid: { color: 'rgba(15,23,42,0.05)' },
                ticks: { font: { family: "'Google Sans', sans-serif" } }
              },
              x: {
                grid: { display: false },
                ticks: { font: { family: "'Google Sans', sans-serif" } }
              }
            }
          }
        });
      }

      function updateAITrendPanel({ series, granularity }, analysisOverride = null) {
        const summaryEl = document.getElementById('aiTrendSummary');
        const listEl = document.getElementById('aiTrendList');
        const forecastEl = document.getElementById('aiTrendForecast');
        const healthEl = document.getElementById('aiTrendHealth');

        if (!summaryEl || !listEl) {
          return;
        }

        const analysis = analysisOverride || analyzeTrendSeries(series, { granularity });

        summaryEl.textContent = analysis.summary;
        listEl.innerHTML = '';

        if (analysis.points.length) {
          listEl.innerHTML = analysis.points.map(point => {
            const tone = point.tone ? ` ${point.tone}` : '';
            return `<li class="ai-insight-item${tone}"><div class="ai-icon"><i class="fas ${point.icon}"></i></div><div class="ai-insight-content"><strong>${point.title}</strong><span>${point.text}</span></div></li>`;
          }).join('');
        } else {
          listEl.innerHTML = '<li class="ai-insight-item"><div class="ai-icon"><i class="fas fa-info-circle"></i></div><div class="ai-insight-content"><strong>No trend data yet</strong><span>Capture a few periods of QA to unlock longitudinal intelligence.</span></div></li>';
        }

        if (forecastEl) {
          if (analysis.forecast && (analysis.forecast.avg || analysis.forecast.pass)) {
            forecastEl.innerHTML = `
              <span><i class="fas fa-forward"></i>${analysis.nextLabel}: ${analysis.forecast.avg}% avg</span>
              <span><i class="fas fa-shield-alt"></i>${analysis.forecast.pass}% pass</span>
            `;
          } else {
            forecastEl.innerHTML = '';
          }
        }

        if (healthEl) {
          healthEl.textContent = analysis.health === 'improving' ? 'Improving' : analysis.health === 'risk' ? 'At Risk' : analysis.health === 'monitoring' ? 'Monitoring' : 'Stable';
          healthEl.classList.remove('improving', 'risk');
          if (analysis.health === 'improving') {
            healthEl.classList.add('improving');
          } else if (analysis.health === 'risk') {
            healthEl.classList.add('risk');
          }
        }

        renderTrendSparkline(series, granularity);
      }
=======
        if (forecastEl) {
          if (analysis.forecast && (analysis.forecast.avg || analysis.forecast.pass)) {
            forecastEl.innerHTML = `
              <span><i class="fas fa-forward"></i>${analysis.nextLabel}: ${analysis.forecast.avg}% avg</span>
              <span><i class="fas fa-shield-alt"></i>${analysis.forecast.pass}% pass</span>
            `;
          } else {
            forecastEl.innerHTML = '';
          }
        }

        if (healthEl) {
          healthEl.textContent = analysis.health === 'improving' ? 'Improving' : analysis.health === 'risk' ? 'At Risk' : analysis.health === 'monitoring' ? 'Monitoring' : 'Stable';
          healthEl.classList.remove('improving', 'risk');
          if (analysis.health === 'improving') {
            healthEl.classList.add('improving');
          } else if (analysis.health === 'risk') {
            healthEl.classList.add('risk');
          }
        }

        renderTrendSparkline(series, granularity);
      }
>>>>>>> 100dadb0

      // CHANGED: uses PASS_SCORE_THRESHOLD / no undefined class access
      function renderCategoryTable(metrics){
        const tbody=document.querySelector('#categoryTable tbody'); tbody.innerHTML='';
        Object.entries(metrics).forEach(([cat,m])=>{
          const passScore=PASS_SCORE_THRESHOLD;
          const goodScore=Math.round(passScore*0.8);
          const avgClass = m.avgScore>=passScore ? 'excellent' : m.avgScore>=goodScore ? 'good':'needs-improvement';
          const passClass= m.passPct >=passScore ? 'excellent' : m.passPct >=goodScore ? 'good':'needs-improvement';
          const row=document.createElement('tr');
          row.innerHTML=`
            <td><strong>${cat}</strong></td>
            <td><span class="status-badge ${avgClass}"><span class="badge-dot"></span>${m.avgScore}%</span></td>
            <td><span class="status-badge ${passClass}"><span class="badge-dot"></span>${m.passPct}%</span></td>`;
          tbody.appendChild(row);
        });
      }

      function renderCategoryChart(metrics){
        const labels=Object.keys(metrics);
        const data=labels.map(l=>metrics[l].avgScore);
        if(categoryChart){ categoryChart.destroy(); categoryChart=null; }
        const ctx=document.getElementById('categoryChart'); if(!ctx) return;
        categoryChart=new Chart(ctx,{type:'bar',data:{labels,datasets:[{label:'Average Score %',data,backgroundColor:'rgba(102,126,234,.1)',borderColor:'#667eea',borderWidth:2,borderRadius:8,borderSkipped:false}]},options:{...chartConfig,plugins:{...chartConfig.plugins,legend:{display:false}}}});
      }

      // CHANGED: weekday-only + correct thresholds
      function renderDailyChart(data) {
          const days = ['Mon', 'Tue', 'Wed', 'Thu', 'Fri'];
          const cnt = {}, sums = {}, ps = {};
          days.forEach(d => { cnt[d] = 0; sums[d] = 0; ps[d] = 0; });
          
          data.forEach(r => {
              // Use the cleaned date object
              const dt = r.callDateObj || safeToDate(r.CallDate);
              if (!dt) {
                  console.warn('Skipping record with invalid date in renderDailyChart:', r);
                  return;
              }
              
              const idx = (dt.getDay() + 6) % 7; 
              if (idx > 4) return; // skip Sat/Sun
              
              const day = days[idx];
              cnt[day]++; 
              sums[day] += r.recordScore;
              if (r.recordScore >= PASS_SCORE_THRESHOLD) ps[day]++;
          });
          
          const tot = data.length;
          const evalPct = days.map(d => tot ? Math.round(cnt[d] / tot * 100) : 0);
          const avgData = days.map(d => cnt[d] ? Math.round(sums[d] / cnt[d]) : 0);
          const passPct = days.map(d => cnt[d] ? Math.round(ps[d] / cnt[d] * 100) : 0);

          if (dailyChart) { dailyChart.destroy(); dailyChart = null; }
          const ctx = document.getElementById('dailyChart'); 
          if (!ctx) return;
          
          dailyChart = new Chart(ctx, {
              data: {
                  labels: days, 
                  datasets: [
                      { type: 'bar', label: 'Evaluations %', data: evalPct, backgroundColor: 'rgba(102,126,234,.1)', borderColor: '#667eea', borderWidth: 2, borderRadius: 6 },
                      { type: 'line', label: 'Average Score', data: avgData, yAxisID: 'y1', tension: .4, borderColor: '#10b981', backgroundColor: 'rgba(16,185,129,.1)', pointBackgroundColor: '#10b981', pointBorderColor: '#fff', pointBorderWidth: 2, pointRadius: 5 },
                      { type: 'line', label: 'Pass Rate', data: passPct, yAxisID: 'y1', tension: .4, borderColor: '#f59e0b', backgroundColor: 'rgba(245,158,11,.1)', pointBackgroundColor: '#f59e0b', pointBorderColor: '#fff', pointBorderWidth: 2, pointRadius: 5 }
                  ]
              },
              options: { ...chartConfig, scales: { y: chartConfig.scales.y, y1: { ...chartConfig.scales.y, position: 'right', grid: { drawOnChartArea: false } }, x: chartConfig.scales.x } }
          });
      }

<<<<<<< HEAD
      function renderAgentTable(data) {
          const tbody = document.querySelector('#agentTable tbody');
          if (!tbody) return;
          tbody.innerHTML = '';

          const { profiles } = calculateAgentProfiles(data);

          profiles.forEach(profile => {
              const recentDateFormatted = profile.recentDate ? profile.recentDate.toLocaleDateString() : 'N/A';
              const row = document.createElement('tr');
              row.innerHTML = `
                  <td><strong>${profile.name}</strong></td>
                  <td>${profile.evaluationShare}%</td>
                  <td><span class="status-badge ${profile.avgScore >= 95 ? 'excellent' : profile.avgScore >= 80 ? 'good' : 'needs-improvement'}"><span class="badge-dot"></span>${profile.avgScore}%</span></td>
                  <td><span class="status-badge ${profile.passRate >= 95 ? 'excellent' : profile.passRate >= 80 ? 'good' : 'needs-improvement'}"><span class="badge-dot"></span>${profile.passRate}%</span></td>
                  <td>${recentDateFormatted}</td>`;
              tbody.appendChild(row);
          });
      }

      function debugInvalidDates() {
          console.log('=== QA Data Date Debug ===');
          let invalidCount = 0;

          rawQA.forEach((record, index) => {
              if (!(record.callDateObj instanceof Date) || isNaN(record.callDateObj.getTime())) {
                  console.log(`Invalid date at index ${index}:`, {
                      CallDate: record.CallDate,
                      CallDateSource: getRecordField(record, ['CallDate', 'Call Date', 'CallTime', 'Call Time', 'EvaluationDate', 'Evaluation Date', 'QA Date', 'Date', 'Timestamp']),
                      AgentName: record.AgentName,
                      RecordIndex: record.__recordIndex,
                      record: record
                  });
                  invalidCount++;
              }
          });

          console.log(`Found ${invalidCount} records with invalid dates out of ${rawQA.length} total records`);
          return invalidCount;
      }

      function renderAgentChart(data){
        const { profiles } = calculateAgentProfiles(data);
        const agents = profiles.map(p => p.name);
        const evalPct = profiles.map(p => p.evaluationShare);
        const avgScore = profiles.map(p => p.avgScore);
        const passPct = profiles.map(p => p.passRate);

        if(agentChart){ agentChart.destroy(); agentChart=null; }
        const ctx=document.getElementById('agentChart'); if(!ctx) return;
        agentChart=new Chart(ctx,{type:'bar',data:{labels:agents,datasets:[
          {label:'Evaluations %',data:evalPct,backgroundColor:'rgba(102,126,234,.1)',borderColor:'#667eea',borderWidth:2,borderRadius:6},
          {label:'Average Score',data:avgScore,backgroundColor:'rgba(16,185,129,.1)',borderColor:'#10b981',borderWidth:2,borderRadius:6},
          {label:'Pass Rate',data:passPct,backgroundColor:'rgba(245,158,11,.1)',borderColor:'#f59e0b',borderWidth:2,borderRadius:6}]},
          options:chartConfig});
      }
=======
      function renderAgentTable(data) {
          const tbody = document.querySelector('#agentTable tbody');
          if (!tbody) return;
          tbody.innerHTML = '';

          const { profiles } = calculateAgentProfiles(data);

          profiles.forEach(profile => {
              const recentDateFormatted = profile.recentDate ? profile.recentDate.toLocaleDateString() : 'N/A';
              const row = document.createElement('tr');
              row.innerHTML = `
                  <td><strong>${profile.name}</strong></td>
                  <td>${profile.evaluationShare}%</td>
                  <td><span class="status-badge ${profile.avgScore >= 95 ? 'excellent' : profile.avgScore >= 80 ? 'good' : 'needs-improvement'}"><span class="badge-dot"></span>${profile.avgScore}%</span></td>
                  <td><span class="status-badge ${profile.passRate >= 95 ? 'excellent' : profile.passRate >= 80 ? 'good' : 'needs-improvement'}"><span class="badge-dot"></span>${profile.passRate}%</span></td>
                  <td>${recentDateFormatted}</td>`;
              tbody.appendChild(row);
          });
      }

      function debugInvalidDates() {
          console.log('=== QA Data Date Debug ===');
          let invalidCount = 0;

          rawQA.forEach((record, index) => {
              if (!(record.callDateObj instanceof Date) || isNaN(record.callDateObj.getTime())) {
                  console.log(`Invalid date at index ${index}:`, {
                      CallDate: record.CallDate,
                      CallDateSource: getRecordField(record, ['CallDate', 'Call Date', 'CallTime', 'Call Time', 'EvaluationDate', 'Evaluation Date', 'QA Date', 'Date', 'Timestamp']),
                      AgentName: record.AgentName,
                      RecordIndex: record.__recordIndex,
                      record: record
                  });
                  invalidCount++;
              }
          });

          console.log(`Found ${invalidCount} records with invalid dates out of ${rawQA.length} total records`);
          return invalidCount;
      }

      function renderAgentChart(data){
        const { profiles } = calculateAgentProfiles(data);
        const agents = profiles.map(p => p.name);
        const evalPct = profiles.map(p => p.evaluationShare);
        const avgScore = profiles.map(p => p.avgScore);
        const passPct = profiles.map(p => p.passRate);

        if(agentChart){ agentChart.destroy(); agentChart=null; }
        const ctx=document.getElementById('agentChart'); if(!ctx) return;
        agentChart=new Chart(ctx,{type:'bar',data:{labels:agents,datasets:[
          {label:'Evaluations %',data:evalPct,backgroundColor:'rgba(102,126,234,.1)',borderColor:'#667eea',borderWidth:2,borderRadius:6},
          {label:'Average Score',data:avgScore,backgroundColor:'rgba(16,185,129,.1)',borderColor:'#10b981',borderWidth:2,borderRadius:6},
          {label:'Pass Rate',data:passPct,backgroundColor:'rgba(245,158,11,.1)',borderColor:'#f59e0b',borderWidth:2,borderRadius:6}]},
          options:chartConfig});
      }
>>>>>>> 100dadb0

      function renderCategoryKpis(metrics){
        const container=document.getElementById('categoryKpis'); container.innerHTML='';
        Object.entries(metrics).forEach(([cat,m])=>{
          const card=document.createElement('div'); card.className='category-kpi-card';
          card.innerHTML=`<h6>${cat}</h6>
            <div class="category-metrics">
              <div class="category-metric"><div class="value">${m.avgScore}%</div><div class="label">Avg Score</div></div>
              <div class="category-metric"><div class="value">${m.passPct}%</div><div class="label">Pass Rate</div></div>
            </div>`;
          container.appendChild(card);
        });
      }

      const chartConfig={responsive:true,maintainAspectRatio:false,interaction:{intersect:false,mode:'index'},plugins:{legend:{labels:{usePointStyle:true,padding:20,font:{family:"'Google Sans', sans-serif",size:12,weight:'500'}}},tooltip:{backgroundColor:'rgba(0,0,0,.8)',titleColor:'#fff',bodyColor:'#fff',borderColor:'#667eea',borderWidth:1,cornerRadius:8,padding:12}},scales:{y:{beginAtZero:true,max:100,grid:{color:'rgba(0,0,0,.05)'},ticks:{font:{family:"'Google Sans', sans-serif"}}},x:{grid:{display:false},ticks:{font:{family:"'Google Sans', sans-serif"}}}},layout:{padding:{top:10,bottom:10}}};

<<<<<<< HEAD
      function safePercentage(numerator, denominator, maxCap = 100, debugLabel = '') {
        if (debugLabel) {
          console.log(`${debugLabel}: ${numerator}/${denominator}`);
        }
        if (!denominator || denominator <= 0) return 0;
        const result = Math.round((numerator / denominator) * 100);
        return Math.min(result, maxCap);
      }

      function calculateAgentProfiles(data) {
          const totalEvaluations = data.length;
          const aggregates = {};

          data.forEach(record => {
              const agentName = record.AgentName || 'Unassigned';
              if (!aggregates[agentName]) {
                  aggregates[agentName] = {
                      count: 0,
                      scoreSum: 0,
                      passCount: 0,
                      recent: null
                  };
              }

              const bucket = aggregates[agentName];
              bucket.count += 1;
              bucket.scoreSum += record.recordScore || 0;
              if (record.Percentage >= PASS_MARK) {
                  bucket.passCount += 1;
              }

              const callDate = safeToDate(record.CallDate);
              if (callDate) {
                  if (!bucket.recent || callDate > bucket.recent) {
                      bucket.recent = callDate;
                  }
              }
          });

          const profiles = Object.entries(aggregates).map(([name, stats]) => {
              const avgScore = stats.count ? Math.round(stats.scoreSum / stats.count) : 0;
              const passRate = stats.count ? Math.round(stats.passCount / stats.count * 100) : 0;
              const evaluationShare = totalEvaluations ? Math.round(stats.count / totalEvaluations * 100) : 0;

              return {
                  name,
                  evaluations: stats.count,
                  avgScore,
                  passRate,
                  evaluationShare,
                  recentDate: stats.recent || null
              };
          }).sort((a, b) => b.avgScore - a.avgScore);

          return { totalEvaluations, profiles };
      }

      function summarizeCategoryChange(currentMetrics, previousMetrics = {}) {
          const details = Object.entries(currentMetrics).map(([category, metrics]) => {
              const prev = previousMetrics[category];
              const delta = prev ? Math.round((metrics.avgScore - prev.avgScore) * 10) / 10 : null;
              return {
                  category,
                  avgScore: metrics.avgScore,
                  passPct: metrics.passPct,
                  delta
              };
          });

          details.sort((a, b) => b.avgScore - a.avgScore);
          return details;
      }

      function buildAIIntelligenceAnalysis({ filtered, prevFiltered, catMetrics, prevCatMetrics, kpis }) {
          const { totalEvaluations, profiles } = calculateAgentProfiles(filtered || []);
          const { profiles: prevProfiles } = calculateAgentProfiles(prevFiltered || []);
          const categorySummary = summarizeCategoryChange(catMetrics || {}, prevCatMetrics || {});

          const metrics = kpis || {};
          const avgScore = Math.round(Math.min(metrics.avg ?? 0, 100));
          const passRate = Math.round(Math.min(metrics.pass ?? 0, 100));
          const coverage = Math.round(Math.min(metrics.coverage ?? 0, 100));
          const completion = Math.round(Math.min(metrics.completion ?? 0, 100));
          const confidenceScore = Math.max(5, Math.min(100, Math.round((coverage * 0.4) + (passRate * 0.3) + (avgScore * 0.3))));

          const base = {
              summary: '',
              automationSummary: '',
              confidence: confidenceScore,
              automationState: 'Monitoring',
              insights: [],
              actions: [],
              nextBest: null,
              meta: {
                  totalEvaluations,
                  totalAgents: profiles.length,
                  periodLabel: currentGran ? currentGran.toLowerCase() : 'period',
                  source: 'local',
                  generatedAt: new Date().toISOString(),
                  cache: 'miss'
              }
          };

          if (!totalEvaluations) {
              base.summary = 'Lumina AI is monitoring for new evaluations. Adjust your filters or capture fresh QA reviews to generate insights.';
              base.automationSummary = 'No automation required yet. Log additional evaluations to unlock targeted recommendations.';
              return base;
          }

          const totalAgents = profiles.length;
          const evaluationsWord = totalEvaluations === 1 ? 'evaluation' : 'evaluations';
          const agentWord = totalAgents === 1 ? 'agent' : 'agents';
          const periodLabel = base.meta.periodLabel;

          base.summary = `AI reviewed ${totalEvaluations} ${evaluationsWord} across ${totalAgents} ${agentWord} for this ${periodLabel}, spotlighting performance opportunities instantly.`;
          base.automationSummary = `Coverage at ${coverage}% and completion at ${completion}% give AI enough signal to trigger proactive workflows.`;

          if (profiles.length) {
              const topAgent = profiles[0];
              base.insights.push({
                  icon: 'fa-star',
                  tone: 'positive',
                  title: `${topAgent.name} is leading`,
                  text: `${topAgent.name} is averaging ${topAgent.avgScore}% quality with a ${topAgent.passRate}% pass rate.`
              });

              const bottomAgent = profiles[profiles.length - 1];
              if (bottomAgent && bottomAgent.avgScore < PASS_SCORE_THRESHOLD) {
                  base.insights.push({
                      icon: 'fa-life-ring',
                      tone: 'negative',
                      title: `${bottomAgent.name} needs attention`,
                      text: `${bottomAgent.name} is trending at ${bottomAgent.avgScore}% with ${bottomAgent.passRate}% pass rate.`
                  });
                  base.actions.push({
                      icon: 'fa-user-graduate',
                      tone: 'urgent',
                      title: `Launch coaching for ${bottomAgent.name}`,
                      text: `Auto-create a coaching session to lift ${bottomAgent.name}'s quality score back above ${PASS_SCORE_THRESHOLD}%.`
                  });
              }

              const prevProfileMap = Object.fromEntries(prevProfiles.map(p => [p.name, p]));
              let strongestImprovement = null;
              let largestRegression = null;

              profiles.forEach(profile => {
                  const prev = prevProfileMap[profile.name];
                  if (!prev) return;
                  const delta = profile.avgScore - prev.avgScore;
                  if (strongestImprovement === null || delta > strongestImprovement.delta) {
                      strongestImprovement = { ...profile, delta };
                  }
                  if (largestRegression === null || delta < largestRegression.delta) {
                      largestRegression = { ...profile, delta };
                  }
              });

              if (strongestImprovement && strongestImprovement.delta > 2) {
                  base.insights.push({
                      icon: 'fa-rocket',
                      tone: 'positive',
                      title: `${strongestImprovement.name} is improving`,
                      text: `Up ${strongestImprovement.delta.toFixed(1)} pts vs last period.`
                  });
              }

              if (largestRegression && largestRegression.delta < -2) {
                  base.actions.push({
                      icon: 'fa-reply',
                      tone: 'urgent',
                      title: `Check-in with ${largestRegression.name}`,
                      text: `${largestRegression.name} dropped ${Math.abs(largestRegression.delta).toFixed(1)} pts period-over-period.`
                  });
              }
          }

          if (categorySummary.length) {
              const bestCategory = categorySummary[0];
              base.insights.push({
                  icon: 'fa-thumbs-up',
                  tone: 'positive',
                  title: `${bestCategory.category} excels`,
                  text: `${bestCategory.category} is averaging ${bestCategory.avgScore}% quality.`
              });

              const weakestCategory = categorySummary[categorySummary.length - 1];
              if (weakestCategory && weakestCategory.avgScore < PASS_SCORE_THRESHOLD) {
                  base.actions.push({
                      icon: 'fa-sitemap',
                      tone: 'urgent',
                      title: `Reinforce ${weakestCategory.category}`,
                      text: `Automate a calibration focused on ${weakestCategory.category} where scores average ${weakestCategory.avgScore}%.`
                  });
              }

              const largestDelta = categorySummary.reduce((acc, entry) => {
                  if (entry.delta === null) return acc;
                  if (!acc || entry.delta < acc.delta) return entry;
                  return acc;
              }, null);

              if (largestDelta && largestDelta.delta < -3) {
                  base.actions.push({
                      icon: 'fa-exclamation-circle',
                      tone: 'urgent',
                      title: `Reverse slide in ${largestDelta.category}`,
                      text: `${largestDelta.category} fell ${Math.abs(largestDelta.delta).toFixed(1)} pts from the previous period.`
                  });
              }
          }

          if (passRate < 90) {
              base.actions.push({
                  icon: 'fa-headset',
                  tone: 'urgent',
                  title: 'Boost pass rate',
                  text: `Configure an automated refresher for agents with pass rates below 90%. Current pass rate is ${passRate}%.`
              });
          }

          if (coverage < 85) {
              base.actions.push({
                  icon: 'fa-user-check',
                  tone: 'urgent',
                  title: 'Increase agent coverage',
                  text: `Auto-assign additional evaluations to reach at least 90% agent coverage. Currently at ${coverage}%.`
              });
          }

          if (!base.insights.length) {
              base.insights.push({
                  icon: 'fa-lightbulb',
                  tone: 'positive',
                  title: 'All clear',
                  text: 'No critical anomalies detected. AI will notify if trends change.'
              });
          }

          base.automationState = base.actions.length ? 'Action Required' : 'Monitoring';
          base.nextBest = base.actions.length ? base.actions[0] : null;
          return base;
      }

      function normalizeAIIntelligenceAnalysis(analysis) {
          const previous = latestAIIntelligence;
          const meta = analysis && analysis.meta ? { ...analysis.meta } : {};
          const normalized = {
              summary: analysis && typeof analysis.summary === 'string' ? analysis.summary : '',
              automationSummary: analysis && typeof analysis.automationSummary === 'string' ? analysis.automationSummary : '',
              confidence: analysis && typeof analysis.confidence === 'number' ? analysis.confidence : null,
              automationState: analysis && typeof analysis.automationState === 'string' ? analysis.automationState : 'Monitoring',
              insights: Array.isArray(analysis && analysis.insights) ? analysis.insights.filter(Boolean).map(item => ({ ...item })) : [],
              actions: Array.isArray(analysis && analysis.actions) ? analysis.actions.filter(Boolean).map(item => ({ ...item })) : [],
              nextBest: analysis && analysis.nextBest ? { ...analysis.nextBest } : null,
              meta
          };

          const hasServerSource = (meta.source || '').toLowerCase() === 'server';
          if (hasServerSource && previous) {
              if (!normalized.insights.length && Array.isArray(previous.insights) && previous.insights.length) {
                  normalized.insights = previous.insights.map(item => ({ ...item }));
              }
              if (!normalized.actions.length && Array.isArray(previous.actions) && previous.actions.length) {
                  normalized.actions = previous.actions.map(item => ({ ...item }));
                  normalized.automationState = previous.automationState || normalized.automationState;
                  normalized.nextBest = previous.nextBest ? { ...previous.nextBest } : normalized.nextBest;
              }
              if (!normalized.summary && previous.summary) {
                  normalized.summary = previous.summary;
              }
              if (!normalized.automationSummary && previous.automationSummary) {
                  normalized.automationSummary = previous.automationSummary;
              }
              if (normalized.confidence === null && typeof previous.confidence === 'number') {
                  normalized.confidence = previous.confidence;
              }
          }

          return normalized;
      }

      function renderAIIntelligence(analysis) {
          const summaryEl = document.getElementById('aiInsightsSummary');
          const automationSummaryEl = document.getElementById('aiAutomationSummary');
          const confidenceEl = document.getElementById('aiConfidenceBadge');
          const sourceEl = document.getElementById('aiInsightSource');
          const automationStateEl = document.getElementById('aiAutomationState');
          const nextBestWrapper = document.getElementById('aiNextBestAction');
          const nextBestText = document.getElementById('aiNextBestActionText');
          const insightsList = document.getElementById('aiInsightsList');
          const recommendationsList = document.getElementById('aiRecommendationsList');

          if (!insightsList || !recommendationsList) {
              return;
          }

          const normalized = normalizeAIIntelligenceAnalysis(analysis || {});
          const {
              summary,
              automationSummary,
              confidence,
              automationState,
              insights,
              actions,
              nextBest,
              meta
          } = normalized;

          if (confidenceEl && confidence !== null) {
              confidenceEl.textContent = `Confidence ${Math.round(confidence)}%`;
          }

          if (sourceEl) {
              const source = (meta && meta.source ? meta.source : 'local').toLowerCase();
              sourceEl.classList.remove('server', 'client');

              let label = 'Local AI';
              const tooltipParts = [];
              if (source === 'server') {
                  label = 'QA Service';
                  sourceEl.classList.add('server');
                  tooltipParts.push('Intelligence generated by the QA service');
              } else {
                  sourceEl.classList.add('client');
                  tooltipParts.push('Intelligence generated in-browser');
              }

              sourceEl.textContent = label;

              if (meta && meta.generatedAt) {
                  try {
                      const generated = new Date(meta.generatedAt);
                      if (!Number.isNaN(generated.getTime())) {
                          tooltipParts.push(generated.toLocaleString());
                      }
                  } catch (dateError) {
                      console.warn('Unable to format AI intelligence timestamp:', dateError);
                  }
              }

              if (meta && meta.cache === 'hit') {
                  tooltipParts.push('Served from cache');
              } else if (meta && meta.cache === 'miss') {
                  tooltipParts.push('Fresh analysis');
              }

              sourceEl.title = tooltipParts.join(' • ');
          }

          if (summaryEl) {
              summaryEl.textContent = summary || 'Lumina AI is processing your QA signals.';
          }

          if (automationSummaryEl) {
              automationSummaryEl.textContent = automationSummary || 'AI recommendations will populate after analysis.';
          }

          insightsList.innerHTML = insights.length
              ? insights.map(item => {
                  const toneClass = item.tone ? ` ${item.tone}` : '';
                  return `<li class="ai-insight-item${toneClass}"><div class="ai-icon"><i class="fas ${item.icon}"></i></div><div class="ai-insight-content"><strong>${item.title}</strong><span>${item.text}</span></div></li>`;
              }).join('')
              : '<li class="ai-insight-item"><div class="ai-icon"><i class="fas fa-info-circle"></i></div><div class="ai-insight-content"><strong>Insights pending</strong><span>Collect more QA evaluations to surface intelligence.</span></div></li>';

          if (actions.length) {
              recommendationsList.innerHTML = actions.map(action => {
                  const toneClass = action.tone === 'urgent' ? ' urgent' : '';
                  return `<li class="ai-action-item${toneClass}"><div class="ai-icon"><i class="fas ${action.icon}"></i></div><div class="ai-action-content"><strong>${action.title}</strong><span>${action.text}</span></div></li>`;
              }).join('');
          } else {
              recommendationsList.innerHTML = `<li class="ai-action-item"><div class="ai-icon"><i class="fas fa-shield-alt"></i></div><div class="ai-action-content"><strong>Automations standing by</strong><span>All monitored metrics are stable. Lumina AI will trigger playbooks if trends shift.</span></div></li>`;
          }

          if (automationStateEl) {
              automationStateEl.textContent = automationState;
              if (automationState === 'Action Required') {
                  automationStateEl.classList.add('active');
              } else {
                  automationStateEl.classList.remove('active');
              }
          }

          if (nextBestWrapper) {
              if (nextBest && nextBestText) {
                  nextBestWrapper.style.display = '';
                  nextBestText.textContent = nextBest.text || '';
              } else {
                  nextBestWrapper.style.display = 'none';
                  if (nextBestText) {
                      nextBestText.textContent = '';
                  }
              }
          }

          latestAIIntelligence = normalized;
      }

      function updateAIIntelligencePanel(context, analysisOverride = null) {
          if (analysisOverride) {
              renderAIIntelligence(analysisOverride);
              return;
          }

          if (!context) {
              return;
          }

          const analysis = buildAIIntelligenceAnalysis(context);
          renderAIIntelligence(analysis);
      }

      function fetchServerQAIntelligence(context = {}, requestToken = null) {
          if (!context) {
              return Promise.resolve({ token: requestToken, result: null });
          }

          if (!(window.google && google.script && google.script.run)) {
              return Promise.resolve({ token: requestToken, result: null });
          }

          return new Promise(resolve => {
              try {
                  google.script.run
                      .withSuccessHandler(result => resolve({ token: requestToken, result: result || null }))
                      .withFailureHandler(error => {
                          console.warn('clientGetQAIntelligence failed:', error);
                          resolve({ token: requestToken, result: null });
                      })
                      .clientGetQAIntelligence(context);
              } catch (error) {
                  console.warn('Unable to request QA intelligence from service:', error);
                  resolve({ token: requestToken, result: null });
              }
          });
      }

      function applyFilters(){
          showLoader('Preparing filtered results…');
          setTimeout(()=>{
              // STEP 1: Clean and validate the raw QA data first
              const cleanedQA = rawQA.filter(r => {
                  const valid = r.callDateObj instanceof Date && !isNaN(r.callDateObj.getTime());
                  if (!valid) {
                      console.warn('Invalid CallDate found in record:', r);
                  }
                  return valid;
              });
=======
      function safePercentage(numerator, denominator, maxCap = 100, debugLabel = '') {
        if (debugLabel) {
          console.log(`${debugLabel}: ${numerator}/${denominator}`);
        }
        if (!denominator || denominator <= 0) return 0;
        const result = Math.round((numerator / denominator) * 100);
        return Math.min(result, maxCap);
      }

      function calculateAgentProfiles(data) {
          const totalEvaluations = data.length;
          const aggregates = {};

          data.forEach(record => {
              const agentName = record.AgentName || 'Unassigned';
              if (!aggregates[agentName]) {
                  aggregates[agentName] = {
                      count: 0,
                      scoreSum: 0,
                      passCount: 0,
                      recent: null
                  };
              }

              const bucket = aggregates[agentName];
              bucket.count += 1;
              bucket.scoreSum += record.recordScore || 0;
              if (record.Percentage >= PASS_MARK) {
                  bucket.passCount += 1;
              }

              const callDate = safeToDate(record.CallDate);
              if (callDate) {
                  if (!bucket.recent || callDate > bucket.recent) {
                      bucket.recent = callDate;
                  }
              }
          });

          const profiles = Object.entries(aggregates).map(([name, stats]) => {
              const avgScore = stats.count ? Math.round(stats.scoreSum / stats.count) : 0;
              const passRate = stats.count ? Math.round(stats.passCount / stats.count * 100) : 0;
              const evaluationShare = totalEvaluations ? Math.round(stats.count / totalEvaluations * 100) : 0;

              return {
                  name,
                  evaluations: stats.count,
                  avgScore,
                  passRate,
                  evaluationShare,
                  recentDate: stats.recent || null
              };
          }).sort((a, b) => b.avgScore - a.avgScore);

          return { totalEvaluations, profiles };
      }

      function summarizeCategoryChange(currentMetrics, previousMetrics = {}) {
          const details = Object.entries(currentMetrics).map(([category, metrics]) => {
              const prev = previousMetrics[category];
              const delta = prev ? Math.round((metrics.avgScore - prev.avgScore) * 10) / 10 : null;
              return {
                  category,
                  avgScore: metrics.avgScore,
                  passPct: metrics.passPct,
                  delta
              };
          });

          details.sort((a, b) => b.avgScore - a.avgScore);
          return details;
      }

      function buildAIIntelligenceAnalysis({ filtered, prevFiltered, catMetrics, prevCatMetrics, kpis }) {
          const { totalEvaluations, profiles } = calculateAgentProfiles(filtered || []);
          const { profiles: prevProfiles } = calculateAgentProfiles(prevFiltered || []);
          const categorySummary = summarizeCategoryChange(catMetrics || {}, prevCatMetrics || {});

          const metrics = kpis || {};
          const avgScore = Math.round(Math.min(metrics.avg ?? 0, 100));
          const passRate = Math.round(Math.min(metrics.pass ?? 0, 100));
          const coverage = Math.round(Math.min(metrics.coverage ?? 0, 100));
          const completion = Math.round(Math.min(metrics.completion ?? 0, 100));
          const confidenceScore = Math.max(5, Math.min(100, Math.round((coverage * 0.4) + (passRate * 0.3) + (avgScore * 0.3))));

          const base = {
              summary: '',
              automationSummary: '',
              confidence: confidenceScore,
              automationState: 'Monitoring',
              insights: [],
              actions: [],
              nextBest: null,
              meta: {
                  totalEvaluations,
                  totalAgents: profiles.length,
                  periodLabel: currentGran ? currentGran.toLowerCase() : 'period',
                  source: 'local',
                  generatedAt: new Date().toISOString(),
                  cache: 'miss'
              }
          };

          if (!totalEvaluations) {
              base.summary = 'Lumina AI is monitoring for new evaluations. Adjust your filters or capture fresh QA reviews to generate insights.';
              base.automationSummary = 'No automation required yet. Log additional evaluations to unlock targeted recommendations.';
              return base;
          }

          const totalAgents = profiles.length;
          const evaluationsWord = totalEvaluations === 1 ? 'evaluation' : 'evaluations';
          const agentWord = totalAgents === 1 ? 'agent' : 'agents';
          const periodLabel = base.meta.periodLabel;

          base.summary = `AI reviewed ${totalEvaluations} ${evaluationsWord} across ${totalAgents} ${agentWord} for this ${periodLabel}, spotlighting performance opportunities instantly.`;
          base.automationSummary = `Coverage at ${coverage}% and completion at ${completion}% give AI enough signal to trigger proactive workflows.`;

          if (profiles.length) {
              const topAgent = profiles[0];
              base.insights.push({
                  icon: 'fa-star',
                  tone: 'positive',
                  title: `${topAgent.name} is leading`,
                  text: `${topAgent.name} is averaging ${topAgent.avgScore}% quality with a ${topAgent.passRate}% pass rate.`
              });

              const bottomAgent = profiles[profiles.length - 1];
              if (bottomAgent && bottomAgent.avgScore < PASS_SCORE_THRESHOLD) {
                  base.insights.push({
                      icon: 'fa-life-ring',
                      tone: 'negative',
                      title: `${bottomAgent.name} needs attention`,
                      text: `${bottomAgent.name} is trending at ${bottomAgent.avgScore}% with ${bottomAgent.passRate}% pass rate.`
                  });
                  base.actions.push({
                      icon: 'fa-user-graduate',
                      tone: 'urgent',
                      title: `Launch coaching for ${bottomAgent.name}`,
                      text: `Auto-create a coaching session to lift ${bottomAgent.name}'s quality score back above ${PASS_SCORE_THRESHOLD}%.`
                  });
              }

              const prevProfileMap = Object.fromEntries(prevProfiles.map(p => [p.name, p]));
              let strongestImprovement = null;
              let largestRegression = null;

              profiles.forEach(profile => {
                  const prev = prevProfileMap[profile.name];
                  if (!prev) return;
                  const delta = profile.avgScore - prev.avgScore;
                  if (strongestImprovement === null || delta > strongestImprovement.delta) {
                      strongestImprovement = { ...profile, delta };
                  }
                  if (largestRegression === null || delta < largestRegression.delta) {
                      largestRegression = { ...profile, delta };
                  }
              });

              if (strongestImprovement && strongestImprovement.delta > 2) {
                  base.insights.push({
                      icon: 'fa-rocket',
                      tone: 'positive',
                      title: `${strongestImprovement.name} is improving`,
                      text: `Up ${strongestImprovement.delta.toFixed(1)} pts vs last period.`
                  });
              }

              if (largestRegression && largestRegression.delta < -2) {
                  base.actions.push({
                      icon: 'fa-reply',
                      tone: 'urgent',
                      title: `Check-in with ${largestRegression.name}`,
                      text: `${largestRegression.name} dropped ${Math.abs(largestRegression.delta).toFixed(1)} pts period-over-period.`
                  });
              }
          }

          if (categorySummary.length) {
              const bestCategory = categorySummary[0];
              base.insights.push({
                  icon: 'fa-thumbs-up',
                  tone: 'positive',
                  title: `${bestCategory.category} excels`,
                  text: `${bestCategory.category} is averaging ${bestCategory.avgScore}% quality.`
              });

              const weakestCategory = categorySummary[categorySummary.length - 1];
              if (weakestCategory && weakestCategory.avgScore < PASS_SCORE_THRESHOLD) {
                  base.actions.push({
                      icon: 'fa-sitemap',
                      tone: 'urgent',
                      title: `Reinforce ${weakestCategory.category}`,
                      text: `Automate a calibration focused on ${weakestCategory.category} where scores average ${weakestCategory.avgScore}%.`
                  });
              }

              const largestDelta = categorySummary.reduce((acc, entry) => {
                  if (entry.delta === null) return acc;
                  if (!acc || entry.delta < acc.delta) return entry;
                  return acc;
              }, null);

              if (largestDelta && largestDelta.delta < -3) {
                  base.actions.push({
                      icon: 'fa-exclamation-circle',
                      tone: 'urgent',
                      title: `Reverse slide in ${largestDelta.category}`,
                      text: `${largestDelta.category} fell ${Math.abs(largestDelta.delta).toFixed(1)} pts from the previous period.`
                  });
              }
          }

          if (passRate < 90) {
              base.actions.push({
                  icon: 'fa-headset',
                  tone: 'urgent',
                  title: 'Boost pass rate',
                  text: `Configure an automated refresher for agents with pass rates below 90%. Current pass rate is ${passRate}%.`
              });
          }

          if (coverage < 85) {
              base.actions.push({
                  icon: 'fa-user-check',
                  tone: 'urgent',
                  title: 'Increase agent coverage',
                  text: `Auto-assign additional evaluations to reach at least 90% agent coverage. Currently at ${coverage}%.`
              });
          }

          if (!base.insights.length) {
              base.insights.push({
                  icon: 'fa-lightbulb',
                  tone: 'positive',
                  title: 'All clear',
                  text: 'No critical anomalies detected. AI will notify if trends change.'
              });
          }

          base.automationState = base.actions.length ? 'Action Required' : 'Monitoring';
          base.nextBest = base.actions.length ? base.actions[0] : null;
          return base;
      }

      function renderAIIntelligence(analysis) {
          const summaryEl = document.getElementById('aiInsightsSummary');
          const automationSummaryEl = document.getElementById('aiAutomationSummary');
          const confidenceEl = document.getElementById('aiConfidenceBadge');
          const sourceEl = document.getElementById('aiInsightSource');
          const automationStateEl = document.getElementById('aiAutomationState');
          const nextBestWrapper = document.getElementById('aiNextBestAction');
          const nextBestText = document.getElementById('aiNextBestActionText');
          const insightsList = document.getElementById('aiInsightsList');
          const recommendationsList = document.getElementById('aiRecommendationsList');

          if (!insightsList || !recommendationsList) {
              return;
          }

          const {
              summary = '',
              automationSummary = '',
              confidence = null,
              automationState = 'Monitoring',
              insights = [],
              actions = [],
              nextBest = null
          } = analysis || {};

          if (confidenceEl && confidence !== null) {
              confidenceEl.textContent = `Confidence ${Math.round(confidence)}%`;
          }

          if (sourceEl) {
              const meta = analysis && analysis.meta ? analysis.meta : {};
              const source = (meta.source || 'local').toLowerCase();
              sourceEl.classList.remove('server', 'client');

              let label = 'Local AI';
              const tooltipParts = [];
              if (source === 'server') {
                  label = 'QA Service';
                  sourceEl.classList.add('server');
                  tooltipParts.push('Intelligence generated by the QA service');
              } else {
                  sourceEl.classList.add('client');
                  tooltipParts.push('Intelligence generated in-browser');
              }

              sourceEl.textContent = label;

              if (meta.generatedAt) {
                  try {
                      const generated = new Date(meta.generatedAt);
                      if (!Number.isNaN(generated.getTime())) {
                          tooltipParts.push(generated.toLocaleString());
                      }
                  } catch (dateError) {
                      console.warn('Unable to format AI intelligence timestamp:', dateError);
                  }
              }

              if (meta.cache === 'hit') {
                  tooltipParts.push('Served from cache');
              } else if (meta.cache === 'miss') {
                  tooltipParts.push('Fresh analysis');
              }

              sourceEl.title = tooltipParts.join(' • ');
          }

          if (summaryEl) {
              summaryEl.textContent = summary || 'Lumina AI is processing your QA signals.';
          }

          if (automationSummaryEl) {
              automationSummaryEl.textContent = automationSummary || 'AI recommendations will populate after analysis.';
          }

          insightsList.innerHTML = insights.length
              ? insights.map(item => {
                  const toneClass = item.tone ? ` ${item.tone}` : '';
                  return `<li class="ai-insight-item${toneClass}"><div class="ai-icon"><i class="fas ${item.icon}"></i></div><div class="ai-insight-content"><strong>${item.title}</strong><span>${item.text}</span></div></li>`;
              }).join('')
              : '<li class="ai-insight-item"><div class="ai-icon"><i class="fas fa-info-circle"></i></div><div class="ai-insight-content"><strong>Insights pending</strong><span>Collect more QA evaluations to surface intelligence.</span></div></li>';

          if (actions.length) {
              recommendationsList.innerHTML = actions.map(action => {
                  const toneClass = action.tone === 'urgent' ? ' urgent' : '';
                  return `<li class="ai-action-item${toneClass}"><div class="ai-icon"><i class="fas ${action.icon}"></i></div><div class="ai-action-content"><strong>${action.title}</strong><span>${action.text}</span></div></li>`;
              }).join('');
          } else {
              recommendationsList.innerHTML = `<li class="ai-action-item"><div class="ai-icon"><i class="fas fa-shield-alt"></i></div><div class="ai-action-content"><strong>Automations standing by</strong><span>All monitored metrics are stable. Lumina AI will trigger playbooks if trends shift.</span></div></li>`;
          }

          if (automationStateEl) {
              automationStateEl.textContent = automationState;
              if (automationState === 'Action Required') {
                  automationStateEl.classList.add('active');
              } else {
                  automationStateEl.classList.remove('active');
              }
          }

          if (nextBestWrapper) {
              if (nextBest && nextBestText) {
                  nextBestWrapper.style.display = '';
                  nextBestText.textContent = nextBest.text || '';
              } else {
                  nextBestWrapper.style.display = 'none';
                  if (nextBestText) {
                      nextBestText.textContent = '';
                  }
              }
          }
      }

      function updateAIIntelligencePanel(context, analysisOverride = null) {
          if (analysisOverride) {
              renderAIIntelligence(analysisOverride);
              return;
          }

          if (!context) {
              return;
          }

          const analysis = buildAIIntelligenceAnalysis(context);
          renderAIIntelligence(analysis);
      }

      function fetchServerQAIntelligence(context = {}, requestToken = null) {
          if (!context) {
              return Promise.resolve({ token: requestToken, result: null });
          }

          if (!(window.google && google.script && google.script.run)) {
              return Promise.resolve({ token: requestToken, result: null });
          }

          return new Promise(resolve => {
              try {
                  google.script.run
                      .withSuccessHandler(result => resolve({ token: requestToken, result: result || null }))
                      .withFailureHandler(error => {
                          console.warn('clientGetQAIntelligence failed:', error);
                          resolve({ token: requestToken, result: null });
                      })
                      .clientGetQAIntelligence(context);
              } catch (error) {
                  console.warn('Unable to request QA intelligence from service:', error);
                  resolve({ token: requestToken, result: null });
              }
          });
      }

      function applyFilters(){
          showLoader('Preparing filtered results…');
          setTimeout(()=>{
              // STEP 1: Clean and validate the raw QA data first
              const cleanedQA = rawQA.filter(r => {
                  const valid = r.callDateObj instanceof Date && !isNaN(r.callDateObj.getTime());
                  if (!valid) {
                      console.warn('Invalid CallDate found in record:', r);
                  }
                  return valid;
              });
>>>>>>> 100dadb0

              // STEP 2: Calculate scores safely
              const scored = cleanedQA.map(r => {
                  let s = 0; 
                  Object.entries(weightsMap).forEach(([q, w]) => { 
                      if ((r[q] || '').toString().toLowerCase() === 'yes') s += w; 
                  });
                  return { ...r, recordScore: s };
              });

              // STEP 3: Apply period and agent filters safely
              const filtered = scored.filter(r => {
                  // Agent filter
                  if (currentAgent && r.AgentName !== currentAgent) return false;
                  
                  // Use the cleaned Date object for period filtering
                  const dt = r.callDateObj;
                  
                  try {
                      switch (currentGran) {
                          case 'Week': 
                              return toISOWeek(dt) === currentPeriod;
                          case 'Month': 
                              return dt.toISOString().slice(0, 7) === currentPeriod;
                          case 'Quarter': 
                              return `${getQuarter(dt)}-${dt.getFullYear()}` === currentPeriod;
                          case 'Year': 
                              return String(dt.getFullYear()) === currentPeriod;
                          default: 
                              return true;
                      }
                  } catch (error) {
                      console.warn('Error filtering record by period:', r, error);
                      return false; // Exclude problematic records
                  }
              });

              lastFilteredData = filtered;

              const tot = filtered.length;
              const agentsInPeriod = new Set(filtered.map(r => r.AgentName)).size;
              const uniqueAgentsInData = Array.from(new Set(filtered.map(r => r.AgentName)));

              console.log('=== Agents Evaluated Debug ===');
              console.log('Total evaluations:', tot);
              console.log('Agents in current period:', agentsInPeriod);
              console.log('Agent names in period:', uniqueAgentsInData);
              console.log('userList length:', userList.length);
              console.log('userList:', userList);

              // Calculate KPIs with enhanced Agents Evaluated logic
              const avgPct = tot ? Math.round(filtered.reduce((s, r) => s + (r.Percentage || 0), 0) / tot * 100) : 0;
              const passPct = safePercentage(filtered.filter(r => r.Percentage >= PASS_MARK).length, tot);
              
              // Agents Evaluated: percentage of total agents that have evaluations
              let agentsEvalPct = 0;
              if (userList.length > 0) {
                  // Primary method: percentage of known agents that have evaluations
                  agentsEvalPct = safePercentage(agentsInPeriod, userList.length, 100, 'Agents Evaluated (primary)');
              } else {
                  // Fallback method: if userList is empty, use a different approach
                  // Get all unique agents from the entire QA dataset as the universe
                  const allAgentsInQA = new Set(rawQA.map(r => r.AgentName).filter(Boolean)).size;
                  if (allAgentsInQA > 0) {
                      agentsEvalPct = safePercentage(agentsInPeriod, allAgentsInQA, 100, 'Agents Evaluated (fallback)');
                      console.log('Using fallback: agents in period vs all agents in QA data');
                  } else {
                      // Last resort: show 100% if there are any evaluations
                      agentsEvalPct = agentsInPeriod > 0 ? 100 : 0;
                      console.log('Using last resort: 100% if any evaluations exist');
                  }
              }
              
              // Evaluations Completed: average evaluations per agent (capped at 100%)
              const evalsCompletedPct = agentsInPeriod > 0 ? 
                  Math.min(Math.round(tot / agentsInPeriod * 10), 100) : 0;

              console.log('Final agentsEvalPct:', agentsEvalPct);
              console.log('Final evalsCompletedPct:', evalsCompletedPct);

              // Previous period calculations...
              const prevPeriod = getPreviousPeriod(currentGran, currentPeriod);
              const prevFiltered = scored.filter(r => {
                  if (currentAgent && r.AgentName !== currentAgent) return false;
                  
                  const dt = r.callDateObj;
                  
                  try {
                      switch (currentGran) {
                          case 'Week': 
                              return toISOWeek(dt) === prevPeriod;
                          case 'Month': 
                              return dt.toISOString().slice(0, 7) === prevPeriod;
                          case 'Quarter': 
                              return `${getQuarter(dt)}-${dt.getFullYear()}` === prevPeriod;
                          case 'Year': 
                              return String(dt.getFullYear()) === prevPeriod;
                          default: 
                              return false;
                      }
                  } catch (error) {
                      console.warn('Error filtering previous period record:', r, error);
                      return false;
                  }
              });

              const prevTot = prevFiltered.length;
              const prevAgentsInPeriod = new Set(prevFiltered.map(r => r.AgentName)).size;
              
              // Previous period KPIs with same logic
              const prevAvgPct = prevTot ? Math.round(prevFiltered.reduce((s, r) => s + (r.Percentage || 0), 0) / prevTot * 100) : 0;
              const prevPassPct = safePercentage(prevFiltered.filter(r => r.Percentage >= PASS_MARK).length, prevTot);
              
              let prevAgentsEvalPct = 0;
              if (userList.length > 0) {
                  prevAgentsEvalPct = safePercentage(prevAgentsInPeriod, userList.length);
              } else {
                  const allAgentsInQA = new Set(rawQA.map(r => r.AgentName).filter(Boolean)).size;
                  if (allAgentsInQA > 0) {
                      prevAgentsEvalPct = safePercentage(prevAgentsInPeriod, allAgentsInQA);
                  } else {
                      prevAgentsEvalPct = prevAgentsInPeriod > 0 ? 100 : 0;
                  }
              }
              
              const prevEvalsCompletedPct = prevAgentsInPeriod > 0 ? 
                  Math.min(Math.round(prevTot / prevAgentsInPeriod * 10), 100) : 0;

              // Safe change calculation
              const change = (cur, prev) => {
                  if (prev === 0) {
                      return cur === 0 ? 0 : (cur > 0 ? 100 : -100);
                  }
                  const result = Math.round((cur - prev) * 100) / 100;
                  return Math.max(-100, Math.min(100, result));
              };

              // Update KPIs
              [
                  { id: 'kpiAvgScore', trendId: 'kpiAvgScoreTrend', value: Math.min(avgPct, 100), change: change(avgPct, prevAvgPct) },
                  { id: 'kpiPassRate', trendId: 'kpiPassRateTrend', value: passPct, change: change(passPct, prevPassPct) },
                  { id: 'kpiAgentsEval', trendId: 'kpiAgentsEvalTrend', value: agentsEvalPct, change: change(agentsEvalPct, prevAgentsEvalPct) },
                  { id: 'kpiEvalsDone', trendId: 'kpiEvalsDoneTrend', value: evalsCompletedPct, change: change(evalsCompletedPct, prevEvalsCompletedPct) },
              ].forEach(({ id, trendId, value, change }) => {
                  const el = document.getElementById(id), tr = document.getElementById(trendId);
                  if (el && tr) {
                      el.style.transform = 'scale(1.1)'; 
                      el.textContent = Math.min(value, 100) + '%';
                      setTimeout(() => el.style.transform = 'scale(1)', 200);
                      
                      const pos = change >= 0; 
                      const txt = change === 0 ? 'No change' : `${Math.abs(change).toFixed(1)}% vs last period`;
                      tr.className = `kpi-trend ${pos ? 'positive' : 'negative'}`;
                      tr.innerHTML = `<i class="fas ${pos ? 'fa-arrow-up' : 'fa-arrow-down'}"></i><span>${txt}</span>`;
                  }
              });

<<<<<<< HEAD
              // Update charts and tables
              const catMetrics = computeCategoryMetrics(filtered);
              const prevCatMetrics = computeCategoryMetrics(prevFiltered);
              const trendSeries = buildTrendSeries(currentGran, currentPeriod, scored, 5);
              renderCategoryKpis(catMetrics);
              renderCategoryChart(catMetrics);
              renderCategoryTable(catMetrics);
              renderDailyChart(filtered);
              renderAgentChart(filtered);
              renderAgentTable(filtered);

              const currentKpis = {
                  avg: Math.min(avgPct, 100),
                  pass: passPct,
                  coverage: agentsEvalPct,
                  completion: evalsCompletedPct
              };

              updateAIIntelligencePanel({
                  filtered,
                  prevFiltered,
                  catMetrics,
                  prevCatMetrics,
                  kpis: currentKpis
              });

              updateAITrendPanel({
                  series: trendSeries,
                  granularity: currentGran || 'Period'
              });

              const serverContext = {
                  granularity: currentGran || 'Week',
                  period: currentPeriod,
                  agent: currentAgent || '',
                  campaignId: typeof campaignId !== 'undefined' ? campaignId : '',
                  agentUniverse: Array.isArray(userList) ? userList.length : 0,
                  depth: 6,
                  timezone: (function() {
                      try {
                          if (typeof Intl !== 'undefined' && typeof Intl.DateTimeFormat === 'function') {
                              const opts = Intl.DateTimeFormat().resolvedOptions();
                              return opts?.timeZone;
                          }
                      } catch (tzError) {
                          console.warn('Timezone detection failed:', tzError);
                      }
                      return undefined;
                  })(),
                  passMark: PASS_MARK
              };

              if (!serverContext.timezone) {
                  delete serverContext.timezone;
              }

              qaIntelligenceRequestToken += 1;
              const requestToken = qaIntelligenceRequestToken;

              fetchServerQAIntelligence(serverContext, requestToken)
                  .then(payload => {
                      if (!payload || payload.token !== qaIntelligenceRequestToken) {
                          return;
                      }

                      const serverResult = payload.result;
                      if (!serverResult) {
                          return;
                      }

                      if (serverResult.intelligence) {
                          updateAIIntelligencePanel(null, serverResult.intelligence);
                      }

                      if (serverResult.trend) {
                          const serverSeries = Array.isArray(serverResult.trend.series) && serverResult.trend.series.length
                              ? serverResult.trend.series
                              : trendSeries;
                          updateAITrendPanel({
                              series: serverSeries,
                              granularity: serverResult.trend.granularity || currentGran || 'Period'
                          }, serverResult.trend.analysis || null);
                      }
                  })
                  .catch(error => {
                      console.warn('Server QA intelligence unavailable:', error);
                  });

              window.LuminaLoader?.update({ detail: 'Dashboard refreshed!', progress: 100, tip: 'Latest QA metrics are ready.' });
              hideLoader();
          }, 100);
      }
=======
              // Update charts and tables
              const catMetrics = computeCategoryMetrics(filtered);
              const prevCatMetrics = computeCategoryMetrics(prevFiltered);
              const trendSeries = buildTrendSeries(currentGran, currentPeriod, scored, 5);
              renderCategoryKpis(catMetrics);
              renderCategoryChart(catMetrics);
              renderCategoryTable(catMetrics);
              renderDailyChart(filtered);
              renderAgentChart(filtered);
              renderAgentTable(filtered);

              const currentKpis = {
                  avg: Math.min(avgPct, 100),
                  pass: passPct,
                  coverage: agentsEvalPct,
                  completion: evalsCompletedPct
              };

              updateAIIntelligencePanel({
                  filtered,
                  prevFiltered,
                  catMetrics,
                  prevCatMetrics,
                  kpis: currentKpis
              });

              updateAITrendPanel({
                  series: trendSeries,
                  granularity: currentGran || 'Period'
              });

              const serverContext = {
                  granularity: currentGran || 'Week',
                  period: currentPeriod,
                  agent: currentAgent || '',
                  campaignId: typeof campaignId !== 'undefined' ? campaignId : '',
                  agentUniverse: Array.isArray(userList) ? userList.length : 0,
                  depth: 6,
                  timezone: (function() {
                      try {
                          if (typeof Intl !== 'undefined' && typeof Intl.DateTimeFormat === 'function') {
                              const opts = Intl.DateTimeFormat().resolvedOptions();
                              return opts?.timeZone;
                          }
                      } catch (tzError) {
                          console.warn('Timezone detection failed:', tzError);
                      }
                      return undefined;
                  })(),
                  passMark: PASS_MARK
              };

              if (!serverContext.timezone) {
                  delete serverContext.timezone;
              }

              qaIntelligenceRequestToken += 1;
              const requestToken = qaIntelligenceRequestToken;

              fetchServerQAIntelligence(serverContext, requestToken)
                  .then(payload => {
                      if (!payload || payload.token !== qaIntelligenceRequestToken) {
                          return;
                      }

                      const serverResult = payload.result;
                      if (!serverResult) {
                          return;
                      }

                      if (serverResult.intelligence) {
                          updateAIIntelligencePanel(null, serverResult.intelligence);
                      }

                      if (serverResult.trend) {
                          const serverSeries = Array.isArray(serverResult.trend.series) && serverResult.trend.series.length
                              ? serverResult.trend.series
                              : trendSeries;
                          updateAITrendPanel({
                              series: serverSeries,
                              granularity: serverResult.trend.granularity || currentGran || 'Period'
                          }, serverResult.trend.analysis || null);
                      }
                  })
                  .catch(error => {
                      console.warn('Server QA intelligence unavailable:', error);
                  });

              window.LuminaLoader?.update({ detail: 'Dashboard refreshed!', progress: 100, tip: 'Latest QA metrics are ready.' });
              hideLoader();
          }, 100);
      }
>>>>>>> 100dadb0

      function convertToCSV(arr){
        if(!arr.length) return '';
        const keys=Object.keys(arr[0]);
        const header=keys.join(',');
        const rows=arr.map(o=> keys.map(k=>{ let c=o[k]!=null?o[k].toString():''; c=c.replace(/"/g,'""'); return `"${c}"`; }).join(',') );
        return [header].concat(rows).join('\r\n');
      }

      function prepareWeeklyMatrix(data){
        const dates=Array.from(new Set(data.map(r=>r.CallDate.slice(0,10)))).sort();
        const agents=Array.from(new Set(data.map(r=>r.AgentName))).sort();
        const rows=agents.map(agent=>{
          const row={AgentName:agent};
          const dayValues=dates.map(d=>{
            const recs=data.filter(r=> r.AgentName===agent && r.CallDate.slice(0,10)===d);
            if(!recs.length) return '';
            const sum=recs.reduce((s,r)=>{ let p=Number(r.Percentage); if(p<=1) p*=100; return s+p; },0);
            return (sum/recs.length).toFixed(2);
          });
          dates.forEach((d,i)=>row[d]=dayValues[i]);
          const nums=dayValues.filter(v=>v!=='').map(Number);
          const weekly=nums.length? (nums.reduce((a,b)=>a+b,0)/nums.length):0;
          row['Weekly Percentage']=weekly.toFixed(2);
          return row;
        });
        return { header:['AgentName',...dates,'Weekly Percentage'], rows };
      }

      function downloadCSV(csv,filename){
        const blob=new Blob([csv],{type:'text/csv;charset=utf-8;'});
        const link=document.createElement('a'); link.href=URL.createObjectURL(blob); link.setAttribute('download',filename);
        document.body.appendChild(link); link.click(); document.body.removeChild(link);
      }

      function exportWeeklyCsv(){
        if(!lastFilteredData.length) return alert('No data to export for the selected filters.');
        const {header,rows}=prepareWeeklyMatrix(lastFilteredData);
        let csv=header.join(',')+'\r\n'; rows.forEach(r=>{ csv+=header.map(c=>r[c]||'').join(',')+'\r\n'; });
        const filename=`quality_weekly_${currentPeriod||'all'}.csv`; downloadCSV(csv,filename);
      }

      const esc = s => String(s||'').replace(/[&<>"']/g, m => ({'&':'&amp;','<':'&lt;','>':'&gt;','"':'&quot;','\'':'&#39;'}[m]));

      // Rebuilds the <select id="agentSelect">
      function populateAgentSelect(list){
        const sel = document.getElementById('agentSelect');
        if (!sel) return;
        sel.innerHTML = ['<option value="">All Agents</option>']
          .concat((list||[]).map(n => `<option value="${esc(n)}"${n===currentAgent?' selected':''}>${esc(n)}</option>`))
          .join('');
      }

        // Pull names via Code.gs (no edits needed there)
        function hydrateAgentList(){
          if (!(window.google && google.script && google.script.run)) {
              console.warn('google.script.run not available, using fallback agent list');
              // Fallback: extract unique agents from QA data
              const fallbackAgents = Array.from(new Set(rawQA.map(r => r.AgentName).filter(Boolean))).sort();
              userList = fallbackAgents;
              populateAgentSelect(fallbackAgents);
              console.log('Fallback userList:', userList);
              applyFilters();
              return;
          }

        const cid = (typeof campaignId !== 'undefined' && campaignId) ? campaignId : '';

          google.script.run
              .withSuccessHandler(names => {
                  console.log('Received agent names:', names);
                  if (!Array.isArray(names) || names.length === 0) { 
                      console.warn('Empty or invalid names payload, falling back');
                      fallbackToGetUsers(); 
                      return; 
                  }
                  userList = names;
                  populateAgentSelect(names);
                  console.log('Updated userList:', userList);
                  applyFilters();
              })
              .withFailureHandler(err => {
                  console.warn('clientGetAssignedAgentNames failed:', err);
                  fallbackToGetUsers();
              })
              .clientGetAssignedAgentNames(cid);

          function fallbackToGetUsers(){
              google.script.run
                  .withSuccessHandler(users => {
                      console.log('Received users:', users);
                      const names = (users||[])
                          .map(u => u.FullName || u.UserName || u.Email)
                          .filter(Boolean)
                          .sort((a,b)=>a.localeCompare(b));
                      
                      if (names.length === 0) {
                          console.warn('No users found, using QA data as fallback');
                          const qaAgents = Array.from(new Set(rawQA.map(r => r.AgentName).filter(Boolean))).sort();
                          userList = qaAgents;
                          populateAgentSelect(qaAgents);
                      } else {
                          userList = names;
                          populateAgentSelect(names);
                      }
                      
                      console.log('Final userList:', userList);
                      applyFilters();
                  })
                  .withFailureHandler(err => {
                      console.error('getUsers failed:', err);
                      // Ultimate fallback: use agents from QA data
                      const qaAgents = Array.from(new Set(rawQA.map(r => r.AgentName).filter(Boolean))).sort();
                      userList = qaAgents;
                      populateAgentSelect(qaAgents);
                      console.log('Ultimate fallback userList:', userList);
                      applyFilters();
                  })
                  .getUsers();
          }
      }

      document.addEventListener('DOMContentLoaded', function() {
        console.log('Dashboard initialization starting...');

        // Initialize animations
        try {
          const observer = new IntersectionObserver((entries) => { 
            entries.forEach(e => { 
              if(e.isIntersecting) { 
                e.target.style.opacity = '1'; 
                e.target.style.transform = 'translateY(0)'; 
              } 
            }); 
          });
          document.querySelectorAll('.fade-in, .stagger-animation > *').forEach(el => observer.observe(el));
        } catch(e) {
          console.warn('Animation observer failed:', e);
        }

        // Initialize live datetime updates
        try {
          updateLiveDatetime();
          setInterval(updateLiveDatetime, 1000);
        } catch(e) {
          console.warn('Live datetime failed:', e);
        }

        // Initialize data status
        try {
          updateDataRefreshStatus('success', 'System Ready');
        } catch(e) {
          console.warn('Data status failed:', e);
        }

        // Live status click handler
        try {
          const liveStatus = document.querySelector('.live-status');
          if (liveStatus) {
            liveStatus.addEventListener('click', () => {
              const indicator = document.querySelector('.live-indicator');
              if (indicator) {
                indicator.style.animation = 'none';
                setTimeout(() => {
                  indicator.style.animation = 'pulse-live 2s infinite';
                }, 100);
              }
            });
          }
        } catch(e) {
          console.warn('Live status click failed:', e);
        }

        // Data status click handler
        try {
          const dataStatus = document.getElementById('dataRefreshStatus');
          if (dataStatus) {
            dataStatus.addEventListener('click', () => {
              updateDataRefreshStatus('updating', 'Refreshing...');
              setTimeout(() => {
                updateDataRefreshStatus('success', `Data Current • ${new Date().toLocaleTimeString()}`);
              }, 1500);
            });
            dataStatus.style.cursor = 'pointer';
            dataStatus.title = 'Click to simulate refresh';
          }
        } catch(e) {
          console.warn('Data status click failed:', e);
        }

        // Report Type Select
        try {
          const reportTypeSelect = document.getElementById('reportTypeSelect');
          if (reportTypeSelect) {
            reportTypeSelect.addEventListener('change', function(e) {
              const baseUrl = '<?= baseUrl ?>';
              const nextPage = e.target.value;
              window.location.href = `${baseUrl}?page=${nextPage}`;
            });
          } else {
            console.warn('reportTypeSelect not found');
          }
        } catch(e) {
          console.error('Report type select failed:', e);
        }

        // Granularity Select
        try {
          const granularitySelect = document.getElementById('granularitySelect');
          if (granularitySelect) {
            granularitySelect.value = currentGran;
            granularitySelect.addEventListener('change', function() {
              currentGran = granularitySelect.value;
              showPicker();
              setPeriod();
              applyFilters();
            });
          } else {
            console.warn('granularitySelect not found');
          }
        } catch(e) {
          console.error('Granularity select failed:', e);
        }

        // Agent Select
        try {
          const agentSelect = document.getElementById('agentSelect');
          if (agentSelect) {
            agentSelect.addEventListener('change', function(e) {
              currentAgent = e.target.value;
              applyFilters();
            });
          } else {
            console.warn('agentSelect not found');
          }
        } catch(e) {
          console.error('Agent select failed:', e);
        }

        // Period input handlers
        try {
          ['weekInput', 'monthInput', 'yearInput'].forEach(id => {
            const el = document.getElementById(id);
            if (el) {
              el.addEventListener('change', function(e) {
                currentPeriod = e.target.value;
                applyFilters();
              });
            }
          });

          ['quarterSelect', 'quarterYearInput'].forEach(id => {
            const el = document.getElementById(id);
            if (el) {
              el.addEventListener('change', function() {
                setQuarter();
                applyFilters();
              });
            }
          });
        } catch(e) {
          console.error('Period inputs failed:', e);
        }

        // Export CSV Button
        try {
          const exportBtn = document.getElementById('exportCsvBtn');
          if (exportBtn) {
            exportBtn.addEventListener('click', function() {
              exportWeeklyCsv();
            });
          } else {
            console.warn('exportCsvBtn not found');
          }
        } catch(e) {
          console.error('Export button failed:', e);
        }

        // Helper functions
        function showPicker() {
          try {
            ['weekPicker', 'monthPicker', 'quarterPicker', 'yearPicker'].forEach(id => {
              const el = document.getElementById(id);
              if (el) el.style.display = 'none';
            });
            
            const map = {
              'Week': 'weekPicker',
              'Month': 'monthPicker',
              'Quarter': 'quarterPicker',
              'Year': 'yearPicker'
            };
            
            const target = document.getElementById(map[currentGran]);
            if (target) {
              target.style.display = (currentGran === 'Quarter') ? 'flex' : 'block';
            }
          } catch(e) {
            console.error('showPicker failed:', e);
          }
        }

        function setPeriod() {
          try {
            const map = {
              'Week': 'weekInput',
              'Month': 'monthInput',
              'Year': 'yearInput'
            };
            const input = document.getElementById(map[currentGran]);
            if (input && input.value) {
              currentPeriod = input.value;
            }
          } catch(e) {
            console.error('setPeriod failed:', e);
          }
        }

        function setQuarter() {
          try {
            const q = document.getElementById('quarterSelect')?.value;
            const y = document.getElementById('quarterYearInput')?.value;
            currentPeriod = (q && y) ? `${q}-${y}` : '';
          } catch(e) {
            console.error('setQuarter failed:', e);
          }
        }

        // Initialize UI
        try {
          showPicker();
          const weekInput = document.getElementById('weekInput');
          if (weekInput) {
            weekInput.value = currentPeriod;
          }
        } catch(e) {
          console.error('UI initialization failed:', e);
        }

        // Load data
        try {
          setTimeout(() => {
            console.log('Starting data load...');
            applyFilters();
          }, 300);
          
          debugInvalidDates();
          hydrateAgentList();
        } catch(e) {
          console.error('Data load failed:', e);
        }

        console.log('Quality Dashboard initialization completed');
      });
</script>
</body>


</html>
<|MERGE_RESOLUTION|>--- conflicted
+++ resolved
@@ -1,5272 +1,4510 @@
-<!-- QA Dashboard -->
-
-<?!= include('layout', {
-      baseUrl: baseUrl,
-      scriptUrl: scriptUrl,
-      currentPage: currentPage || 'qadashboard',
-      userList: userList,
-      granularity: granularity,
-      periodValue: periodValue,
-      selectedAgent: selectedAgent,
-      user: user,
-      campaignId: campaignId,
-      campaignName: campaignName
-    }) ?>
-
-<style>
-  :root {
-    /* Brand Color Palette */
-    --navy-primary: #003177;
-    --cyan-accent: #00BFFF;
-    --gold-highlight: #FFB800;
-    --fire-red: #FF4000;
-
-    /* Modern UI Colors */
-    --primary-gradient: linear-gradient(135deg, var(--navy-primary) 0%, #004ba0 100%);
-    --info-gradient: linear-gradient(135deg, var(--cyan-accent) 0%, #0099cc 100%);
-    --success-gradient: linear-gradient(135deg, #10b981 0%, #059669 100%);
-    --warning-gradient: linear-gradient(135deg, var(--gold-highlight) 0%, #d97706 100%);
-    --danger-gradient: linear-gradient(135deg, var(--fire-red) 0%, #dc2626 100%);
-    --surface-gradient: linear-gradient(135deg, #fdfbfb 0%, #ebedee 100%);
-    --card-shadow: 0 10px 30px rgba(0, 0, 0, 0.1);
-    --card-shadow-hover: 0 20px 60px rgba(0, 0, 0, 0.15);
-    --glass-bg: rgba(255, 255, 255, 0.25);
-    --glass-border: rgba(255, 255, 255, 0.18);
-    --backdrop-blur: blur(10px);
-    --border-radius-lg: 16px;
-    --border-radius-xl: 24px;
-    --transition-smooth: all 0.4s cubic-bezier(0.4, 0, 0.2, 1);
-  }
-
-  /* Modern Page Header with Live Status */
-  .modern-page-header {
-    background: var(--primary-gradient);
-    border-radius: var(--border-radius-xl);
-    padding: 2rem;
-    margin-bottom: 2rem;
-    color: white;
-    position: relative;
-    overflow: hidden;
-  }
-
-  .modern-page-header::before {
-    content: '';
-    position: absolute;
-    top: 0;
-    right: 0;
-    width: 200px;
-    height: 200px;
-    background: rgba(255, 255, 255, 0.1);
-    border-radius: 50%;
-    transform: translate(50%, -50%);
-  }
-
-  .modern-page-header h1 {
-    font-size: 2.5rem;
-    font-weight: 700;
-    margin: 0;
-    position: relative;
-    z-index: 2;
-    display: flex;
-    align-items: center;
-    gap: 1rem;
-  }
-
-  .modern-page-header p {
-    font-size: 1.1rem;
-    opacity: 0.9;
-    margin: 0.5rem 0 0 0;
-    position: relative;
-    z-index: 2;
-  }
-
-  .live-header {
-    display: flex;
-    justify-content: space-between;
-    align-items: center;
-    background: rgba(255, 255, 255, 0.15);
-    padding: 1rem 1.5rem;
-    border-radius: 12px;
-    margin-top: 1.5rem;
-    font-size: 1rem;
-    position: relative;
-    z-index: 2;
-    border: 1px solid rgba(255, 255, 255, 0.2);
-    backdrop-filter: blur(10px);
-  }
-
-  .live-status {
-    display: flex;
-    align-items: center;
-    gap: 0.75rem;
-    font-weight: 600;
-  }
-
-  .live-indicator {
-    width: 14px;
-    height: 14px;
-    border-radius: 50%;
-    background: #10b981;
-    animation: pulse-live 2s infinite;
-    box-shadow: 0 0 15px rgba(16, 185, 129, 0.6);
-    position: relative;
-  }
-
-  .live-indicator::before {
-    content: '';
-    position: absolute;
-    top: -2px;
-    left: -2px;
-    right: -2px;
-    bottom: -2px;
-    border-radius: 50%;
-    border: 2px solid rgba(16, 185, 129, 0.3);
-    animation: ripple 2s infinite;
-  }
-
-  .datetime-display {
-    font-family: 'Courier New', monospace;
-    font-weight: 600;
-    letter-spacing: 0.5px;
-    font-size: 1rem;
-    padding: 0.5rem 1rem;
-    background: rgba(0, 0, 0, 0.1);
-    border-radius: 8px;
-    border: 1px solid rgba(255, 255, 255, 0.2);
-  }
-
-  .status-text {
-    display: flex;
-    align-items: center;
-    gap: 0.5rem;
-  }
-
-  .status-text i {
-    color: #10b981;
-    font-size: 1.1rem;
-  }
-
-  @keyframes pulse-live {
-    0%, 100% {
-      opacity: 1;
-      transform: scale(1);
-      box-shadow: 0 0 15px rgba(16, 185, 129, 0.6);
-    }
-    50% {
-      opacity: 0.7;
-      transform: scale(1.3);
-      box-shadow: 0 0 25px rgba(16, 185, 129, 0.8);
-    }
-  }
-
-  @keyframes ripple {
-    0% {
-      transform: scale(1);
-      opacity: 1;
-    }
-    100% {
-      transform: scale(2);
-      opacity: 0;
-    }
-  }
-
-  /* Modern Control Panel */
-  .modern-controls {
-    background: white;
-    border-radius: var(--border-radius-lg);
-    padding: 1.5rem;
-    margin-bottom: 2rem;
-    box-shadow: var(--card-shadow);
-    border: 1px solid rgba(255, 255, 255, 0.2);
-  }
-
-  .modern-controls .control-section {
-    display: flex;
-    align-items: center;
-    gap: 1rem;
-    flex-wrap: wrap;
-  }
-
-  .modern-controls .control-group {
-    display: flex;
-    flex-direction: column;
-    gap: 0.5rem;
-  }
-
-  .modern-controls label {
-    font-size: 0.875rem;
-    font-weight: 600;
-    color: #64748b;
-    text-transform: uppercase;
-    letter-spacing: 0.5px;
-  }
-
-  .modern-controls select,
-  .modern-controls input {
-    border: 2px solid #e2e8f0;
-    border-radius: 12px;
-    padding: 0.75rem 1rem;
-    font-size: 0.9rem;
-    transition: var(--transition-smooth);
-    background: white;
-    min-width: 140px;
-  }
-
-  .modern-controls select:focus,
-  .modern-controls input:focus {
-    border-color: #667eea;
-    box-shadow: 0 0 0 3px rgba(102, 126, 234, 0.1);
-    outline: none;
-  }
-
-  /* Modern Action Buttons */
-  .modern-actions {
-    display: flex;
-    gap: 1rem;
-    align-items: center;
-    flex-wrap: wrap;
-    margin-bottom: 2rem;
-  }
-
-  .modern-btn {
-    display: inline-flex;
-    align-items: center;
-    gap: 0.5rem;
-    padding: 0.875rem 1.5rem;
-    border: none;
-    border-radius: 12px;
-    font-weight: 600;
-    font-size: 0.9rem;
-    text-decoration: none;
-    transition: var(--transition-smooth);
-    position: relative;
-    overflow: hidden;
-  }
-
-  .modern-btn::before {
-    content: '';
-    position: absolute;
-    top: 0;
-    left: -100%;
-    width: 100%;
-    height: 100%;
-    background: linear-gradient(90deg, transparent, rgba(255, 255, 255, 0.2), transparent);
-    transition: left 0.5s;
-  }
-
-  .modern-btn:hover::before {
-    left: 100%;
-  }
-
-  .modern-btn-primary {
-    background: var(--primary-gradient);
-    color: white;
-    box-shadow: 0 4px 15px rgba(102, 126, 234, 0.3);
-  }
-
-  .modern-btn-primary:hover {
-    transform: translateY(-2px);
-    box-shadow: 0 8px 25px rgba(102, 126, 234, 0.4);
-    color: white;
-  }
-
-  .modern-btn-secondary {
-    background: #f8fafc;
-    color: #475569;
-    border: 2px solid #e2e8f0;
-  }
-
-  .modern-btn-secondary:hover {
-    background: #f1f5f9;
-    transform: translateY(-2px);
-    color: #475569;
-  }
-
-  .modern-btn-success {
-    background: var(--success-gradient);
-    color: white;
-    box-shadow: 0 4px 15px rgba(17, 153, 142, 0.3);
-  }
-
-  .modern-btn-success:hover {
-    transform: translateY(-2px);
-    box-shadow: 0 8px 25px rgba(17, 153, 142, 0.4);
-    color: white;
-  }
-
-  /* Modern KPI Cards */
-  .modern-kpi-grid {
-    display: grid;
-    grid-template-columns: repeat(auto-fit, minmax(280px, 1fr));
-    gap: 1.5rem;
-    margin-bottom: 2rem;
-  }
-
-  .modern-kpi-card {
-    background: white;
-    border-radius: var(--border-radius-lg);
-    padding: 2rem;
-    box-shadow: var(--card-shadow);
-    border: 1px solid rgba(255, 255, 255, 0.2);
-    transition: var(--transition-smooth);
-    position: relative;
-    overflow: hidden;
-  }
-
-  .modern-kpi-card::before {
-    content: '';
-    position: absolute;
-    top: 0;
-    left: 0;
-    right: 0;
-    height: 4px;
-    background: var(--primary-gradient);
-    transform: scaleX(0);
-    transition: transform 0.3s ease;
-  }
-
-  .modern-kpi-card:hover {
-    transform: translateY(-8px);
-    box-shadow: var(--card-shadow-hover);
-  }
-
-  .modern-kpi-card:hover::before {
-    transform: scaleX(1);
-  }
-
-  .modern-kpi-card .kpi-icon {
-    width: 60px;
-    height: 60px;
-    border-radius: 16px;
-    background: var(--primary-gradient);
-    display: flex;
-    align-items: center;
-    justify-content: center;
-    margin-bottom: 1.5rem;
-    color: white;
-    font-size: 1.5rem;
-  }
-
-  .modern-kpi-card .kpi-value {
-    font-size: 2.5rem;
-    font-weight: 800;
-    background: var(--primary-gradient);
-    -webkit-background-clip: text;
-    -webkit-text-fill-color: transparent;
-    background-clip: text;
-    margin: 0;
-    line-height: 1;
-  }
-
-  .modern-kpi-card .kpi-label {
-    font-size: 0.9rem;
-    color: #64748b;
-    font-weight: 600;
-    margin-top: 0.5rem;
-    text-transform: uppercase;
-    letter-spacing: 0.5px;
-  }
-
-  .modern-kpi-card .kpi-trend {
-    display: flex;
-    align-items: center;
-    gap: 0.5rem;
-    margin-top: 1rem;
-    font-size: 0.85rem;
-    font-weight: 600;
-  }
-
-  .modern-kpi-card .kpi-trend.positive {
-    color: #10b981;
-  }
-
-  .modern-kpi-card .kpi-trend.negative {
-    color: #ef4444;
-  }
-
-  /* Modern Category KPIs */
-  .category-kpis-grid {
-    display: grid;
-    grid-template-columns: repeat(auto-fit, minmax(240px, 1fr));
-    gap: 1rem;
-    margin-bottom: 2rem;
-  }
-
-  .category-kpi-card {
-    background: white;
-    border-radius: var(--border-radius-lg);
-    padding: 1.5rem;
-    box-shadow: var(--card-shadow);
-    border: 1px solid rgba(255, 255, 255, 0.2);
-    transition: var(--transition-smooth);
-    text-align: center;
-  }
-
-  .category-kpi-card:hover {
-    transform: translateY(-4px);
-    box-shadow: var(--card-shadow-hover);
-  }
-
-  .category-kpi-card h6 {
-    font-size: 0.9rem;
-    color: #475569;
-    font-weight: 600;
-    margin-bottom: 1rem;
-    text-transform: uppercase;
-    letter-spacing: 0.5px;
-  }
-
-  .category-metrics {
-    display: flex;
-    justify-content: space-between;
-    align-items: center;
-  }
-
-  .category-metric {
-    text-align: center;
-  }
-
-  .category-metric .value {
-    font-size: 1.5rem;
-    font-weight: 700;
-    color: #1e293b;
-  }
-
-  .category-metric .label {
-    font-size: 0.75rem;
-    color: #64748b;
-    text-transform: uppercase;
-    font-weight: 600;
-    letter-spacing: 0.5px;
-  }
-
-  /* Modern Chart Cards */
-  .modern-chart-grid {
-    display: grid;
-    grid-template-columns: repeat(auto-fit, minmax(400px, 1fr));
-    gap: 2rem;
-    margin-bottom: 2rem;
-  }
-
-  .modern-chart-card {
-    background: white;
-    border-radius: var(--border-radius-lg);
-    padding: 2rem;
-    box-shadow: var(--card-shadow);
-    border: 1px solid rgba(255, 255, 255, 0.2);
-    transition: var(--transition-smooth);
-  }
-
-  .modern-chart-card:hover {
-    transform: translateY(-4px);
-    box-shadow: var(--card-shadow-hover);
-  }
-
-  .modern-chart-card h6 {
-    font-size: 1.1rem;
-    font-weight: 700;
-    color: #1e293b;
-    margin-bottom: 1.5rem;
-    display: flex;
-    align-items: center;
-    gap: 0.5rem;
-  }
-
-  .modern-chart-card h6::before {
-    content: '';
-    width: 4px;
-    height: 20px;
-    background: var(--primary-gradient);
-    border-radius: 2px;
-  }
-
-  /* Chart Container Constraints */
-  .chart-container {
-    position: relative;
-    height: 300px;
-    width: 100%;
-    margin-bottom: 1rem;
-  }
-
-  .chart-container.small {
-    height: 200px;
-  }
-
-  .chart-container canvas {
-    max-height: 100% !important;
-    max-width: 100% !important;
-  }
-
-  /* Full width chart container */
-  .full-width-chart {
-    position: relative;
-    height: 250px;
-    width: 100%;
-    margin-bottom: 1rem;
-  }
-
-  /* Modern Tables */
-  .modern-table-card {
-    background: white;
-    border-radius: var(--border-radius-lg);
-    padding: 2rem;
-    box-shadow: var(--card-shadow);
-    border: 1px solid rgba(255, 255, 255, 0.2);
-    margin-bottom: 2rem;
-    overflow: hidden;
-  }
-
-  /* AI Intelligence Cards */
-  .ai-intel-grid {
-    display: grid;
-    grid-template-columns: repeat(auto-fit, minmax(320px, 1fr));
-    gap: 1.5rem;
-    margin: 2rem 0;
-  }
-
-  .ai-intel-card {
-    background: white;
-    border-radius: var(--border-radius-lg);
-    padding: 1.75rem;
-    box-shadow: var(--card-shadow);
-    border: 1px solid rgba(226, 232, 240, 0.6);
-    position: relative;
-    overflow: hidden;
-  }
-
-  .ai-intel-card::after {
-    content: '';
-    position: absolute;
-    inset: 0;
-    background: linear-gradient(135deg, rgba(102, 126, 234, 0.08), rgba(118, 75, 162, 0.05));
-    opacity: 0.75;
-    pointer-events: none;
-  }
-
-  .ai-card-header {
-    display: flex;
-    align-items: center;
-    gap: 0.75rem;
-    font-weight: 700;
-    font-size: 1.1rem;
-    margin-bottom: 1rem;
-    position: relative;
-    z-index: 2;
-  }
-
-  .ai-card-header i {
-    color: #667eea;
-    font-size: 1.25rem;
-  }
-
-  .ai-header-meta {
-    margin-left: auto;
-    display: flex;
-    align-items: center;
-    gap: 0.5rem;
-  }
-
-  .ai-confidence-badge,
-  .ai-source-chip {
-    font-size: 0.75rem;
-    font-weight: 600;
-    text-transform: uppercase;
-    letter-spacing: 0.5px;
-    padding: 0.35rem 0.6rem;
-    border-radius: 999px;
-    background: rgba(102, 126, 234, 0.12);
-    color: #4338ca;
-  }
-
-  .ai-source-chip {
-    background: rgba(79, 70, 229, 0.08);
-    color: #3730a3;
-  }
-
-  .ai-source-chip.server {
-    background: rgba(16, 185, 129, 0.12);
-    color: #047857;
-  }
-
-  .ai-source-chip.client {
-    background: rgba(59, 130, 246, 0.12);
-    color: #1d4ed8;
-  }
-
-  .ai-automation-state {
-    margin-left: auto;
-    font-size: 0.75rem;
-    font-weight: 600;
-    text-transform: uppercase;
-    letter-spacing: 0.5px;
-    padding: 0.35rem 0.6rem;
-    border-radius: 999px;
-    background: rgba(102, 126, 234, 0.12);
-    color: #4338ca;
-  }
-
-  .ai-automation-state.active {
-    background: rgba(245, 158, 11, 0.15);
-    color: #b45309;
-  }
-
-  .ai-trend-health {
-    margin-left: auto;
-    font-size: 0.75rem;
-    font-weight: 600;
-    text-transform: uppercase;
-    letter-spacing: 0.5px;
-    padding: 0.35rem 0.6rem;
-    border-radius: 999px;
-    background: rgba(59, 130, 246, 0.12);
-    color: #1d4ed8;
-  }
-
-  .ai-trend-health.improving {
-    background: rgba(16, 185, 129, 0.18);
-    color: #047857;
-  }
-
-  .ai-trend-health.risk {
-    background: rgba(248, 113, 113, 0.18);
-    color: #b91c1c;
-  }
-
-  .ai-insights-summary,
-  .ai-automation-summary {
-    position: relative;
-    z-index: 2;
-    color: #475569;
-    font-size: 0.95rem;
-    line-height: 1.6;
-    margin-bottom: 1.25rem;
-  }
-
-  .ai-insights-list,
-  .ai-actions-list {
-    list-style: none;
-    margin: 0;
-    padding: 0;
-    display: flex;
-    flex-direction: column;
-    gap: 0.85rem;
-    position: relative;
-    z-index: 2;
-  }
-
-  .ai-insight-item,
-  .ai-action-item {
-    display: flex;
-    gap: 0.85rem;
-    align-items: flex-start;
-    border-radius: 14px;
-    padding: 0.85rem 1rem;
-    background: rgba(102, 126, 234, 0.08);
-    border: 1px solid rgba(226, 232, 240, 0.6);
-    backdrop-filter: blur(6px);
-  }
-
-  .ai-insight-item.negative,
-  .ai-action-item.urgent {
-    background: rgba(248, 113, 113, 0.12);
-    border-color: rgba(248, 113, 113, 0.3);
-  }
-
-  .ai-insight-item.positive {
-    background: rgba(16, 185, 129, 0.12);
-    border-color: rgba(16, 185, 129, 0.25);
-  }
-
-  .ai-icon {
-    width: 32px;
-    height: 32px;
-    border-radius: 10px;
-    display: grid;
-    place-items: center;
-    flex-shrink: 0;
-    background: white;
-    color: #4338ca;
-    box-shadow: 0 6px 15px rgba(102, 126, 234, 0.18);
-  }
-
-  .ai-insight-item.negative .ai-icon,
-  .ai-action-item.urgent .ai-icon {
-    color: #b91c1c;
-    box-shadow: 0 6px 15px rgba(248, 113, 113, 0.25);
-  }
-
-  .ai-insight-item.positive .ai-icon {
-    color: #059669;
-    box-shadow: 0 6px 15px rgba(16, 185, 129, 0.25);
-  }
-
-  .ai-insight-content strong,
-  .ai-action-content strong {
-    display: block;
-    font-size: 0.95rem;
-    margin-bottom: 0.25rem;
-  }
-
-  .ai-insight-content span,
-  .ai-action-content span {
-    font-size: 0.9rem;
-    color: #475569;
-    line-height: 1.5;
-  }
-
-  .ai-next-best-action {
-    margin-top: 1.5rem;
-    padding: 1rem 1.2rem;
-    border-radius: 14px;
-    background: rgba(59, 130, 246, 0.1);
-    border: 1px dashed rgba(59, 130, 246, 0.3);
-    position: relative;
-    z-index: 2;
-    font-size: 0.9rem;
-    color: #1d4ed8;
-    display: flex;
-    gap: 0.75rem;
-    align-items: flex-start;
-  }
-
-  .ai-next-best-action i {
-    font-size: 1.1rem;
-    margin-top: 0.1rem;
-  }
-
-  .ai-next-best-action strong {
-    display: block;
-    font-size: 0.95rem;
-  }
-
-  .ai-trend-summary {
-    position: relative;
-    z-index: 2;
-    color: #475569;
-    font-size: 0.95rem;
-    line-height: 1.6;
-    margin-bottom: 1.25rem;
-  }
-
-  .ai-trend-visual {
-    position: relative;
-    z-index: 2;
-    background: rgba(102, 126, 234, 0.06);
-    border: 1px solid rgba(226, 232, 240, 0.6);
-    border-radius: 14px;
-    padding: 1rem;
-    margin-bottom: 1.25rem;
-  }
-
-  .ai-trend-visual canvas {
-    width: 100% !important;
-    height: 180px !important;
-  }
-
-  .ai-trend-forecast {
-    margin-top: 0.75rem;
-    font-size: 0.85rem;
-    color: #334155;
-    display: flex;
-    gap: 0.75rem;
-    flex-wrap: wrap;
-  }
-
-  .ai-trend-forecast span {
-    display: inline-flex;
-    align-items: center;
-    gap: 0.35rem;
-    padding: 0.25rem 0.6rem;
-    border-radius: 999px;
-    background: rgba(15, 118, 110, 0.12);
-    color: #0f766e;
-    font-weight: 600;
-  }
-
-  @media (max-width: 992px) {
-    .ai-intel-grid {
-      grid-template-columns: 1fr;
-    }
-  }
-
-  /* AI Intelligence Cards */
-  .ai-intel-grid {
-    display: grid;
-    grid-template-columns: repeat(auto-fit, minmax(320px, 1fr));
-    gap: 1.5rem;
-    margin: 2rem 0;
-  }
-
-  .ai-intel-card {
-    background: white;
-    border-radius: var(--border-radius-lg);
-    padding: 1.75rem;
-    box-shadow: var(--card-shadow);
-    border: 1px solid rgba(226, 232, 240, 0.6);
-    position: relative;
-    overflow: hidden;
-  }
-
-  .ai-intel-card::after {
-    content: '';
-    position: absolute;
-    inset: 0;
-    background: linear-gradient(135deg, rgba(102, 126, 234, 0.08), rgba(118, 75, 162, 0.05));
-    opacity: 0.75;
-    pointer-events: none;
-  }
-
-  .ai-card-header {
-    display: flex;
-    align-items: center;
-    gap: 0.75rem;
-    font-weight: 700;
-    font-size: 1.1rem;
-    margin-bottom: 1rem;
-    position: relative;
-    z-index: 2;
-  }
-
-  .ai-card-header i {
-    color: #667eea;
-    font-size: 1.25rem;
-  }
-
-  .ai-header-meta {
-    margin-left: auto;
-    display: flex;
-    align-items: center;
-    gap: 0.5rem;
-  }
-
-  .ai-confidence-badge,
-  .ai-source-chip {
-    font-size: 0.75rem;
-    font-weight: 600;
-    text-transform: uppercase;
-    letter-spacing: 0.5px;
-    padding: 0.35rem 0.6rem;
-    border-radius: 999px;
-    background: rgba(102, 126, 234, 0.12);
-    color: #4338ca;
-  }
-
-  .ai-source-chip {
-    background: rgba(79, 70, 229, 0.08);
-    color: #3730a3;
-  }
-
-  .ai-source-chip.server {
-    background: rgba(16, 185, 129, 0.12);
-    color: #047857;
-  }
-
-  .ai-source-chip.client {
-    background: rgba(59, 130, 246, 0.12);
-    color: #1d4ed8;
-  }
-
-  .ai-automation-state {
-    margin-left: auto;
-    font-size: 0.75rem;
-    font-weight: 600;
-    text-transform: uppercase;
-    letter-spacing: 0.5px;
-    padding: 0.35rem 0.6rem;
-    border-radius: 999px;
-    background: rgba(102, 126, 234, 0.12);
-    color: #4338ca;
-  }
-
-  .ai-automation-state.active {
-    background: rgba(245, 158, 11, 0.15);
-    color: #b45309;
-  }
-
-  .ai-trend-health {
-    margin-left: auto;
-    font-size: 0.75rem;
-    font-weight: 600;
-    text-transform: uppercase;
-    letter-spacing: 0.5px;
-    padding: 0.35rem 0.6rem;
-    border-radius: 999px;
-    background: rgba(59, 130, 246, 0.12);
-    color: #1d4ed8;
-  }
-
-  .ai-trend-health.improving {
-    background: rgba(16, 185, 129, 0.18);
-    color: #047857;
-  }
-
-  .ai-trend-health.risk {
-    background: rgba(248, 113, 113, 0.18);
-    color: #b91c1c;
-  }
-
-  .ai-insights-summary,
-  .ai-automation-summary {
-    position: relative;
-    z-index: 2;
-    color: #475569;
-    font-size: 0.95rem;
-    line-height: 1.6;
-    margin-bottom: 1.25rem;
-  }
-
-  .ai-insights-list,
-  .ai-actions-list {
-    list-style: none;
-    margin: 0;
-    padding: 0;
-    display: flex;
-    flex-direction: column;
-    gap: 0.85rem;
-    position: relative;
-    z-index: 2;
-  }
-
-  .ai-insight-item,
-  .ai-action-item {
-    display: flex;
-    gap: 0.85rem;
-    align-items: flex-start;
-    border-radius: 14px;
-    padding: 0.85rem 1rem;
-    background: rgba(102, 126, 234, 0.08);
-    border: 1px solid rgba(226, 232, 240, 0.6);
-    backdrop-filter: blur(6px);
-  }
-
-  .ai-insight-item.negative,
-  .ai-action-item.urgent {
-    background: rgba(248, 113, 113, 0.12);
-    border-color: rgba(248, 113, 113, 0.3);
-  }
-
-  .ai-insight-item.positive {
-    background: rgba(16, 185, 129, 0.12);
-    border-color: rgba(16, 185, 129, 0.25);
-  }
-
-  .ai-icon {
-    width: 32px;
-    height: 32px;
-    border-radius: 10px;
-    display: grid;
-    place-items: center;
-    flex-shrink: 0;
-    background: white;
-    color: #4338ca;
-    box-shadow: 0 6px 15px rgba(102, 126, 234, 0.18);
-  }
-
-  .ai-insight-item.negative .ai-icon,
-  .ai-action-item.urgent .ai-icon {
-    color: #b91c1c;
-    box-shadow: 0 6px 15px rgba(248, 113, 113, 0.25);
-  }
-
-  .ai-insight-item.positive .ai-icon {
-    color: #059669;
-    box-shadow: 0 6px 15px rgba(16, 185, 129, 0.25);
-  }
-
-  .ai-insight-content strong,
-  .ai-action-content strong {
-    display: block;
-    font-size: 0.95rem;
-    margin-bottom: 0.25rem;
-  }
-
-  .ai-insight-content span,
-  .ai-action-content span {
-    font-size: 0.9rem;
-    color: #475569;
-    line-height: 1.5;
-  }
-
-  .ai-next-best-action {
-    margin-top: 1.5rem;
-    padding: 1rem 1.2rem;
-    border-radius: 14px;
-    background: rgba(59, 130, 246, 0.1);
-    border: 1px dashed rgba(59, 130, 246, 0.3);
-    position: relative;
-    z-index: 2;
-    font-size: 0.9rem;
-    color: #1d4ed8;
-    display: flex;
-    gap: 0.75rem;
-    align-items: flex-start;
-  }
-
-  .ai-next-best-action i {
-    font-size: 1.1rem;
-    margin-top: 0.1rem;
-  }
-
-  .ai-next-best-action strong {
-    display: block;
-    font-size: 0.95rem;
-  }
-
-  .ai-trend-summary {
-    position: relative;
-    z-index: 2;
-    color: #475569;
-    font-size: 0.95rem;
-    line-height: 1.6;
-    margin-bottom: 1.25rem;
-  }
-
-  .ai-trend-visual {
-    position: relative;
-    z-index: 2;
-    background: rgba(102, 126, 234, 0.06);
-    border: 1px solid rgba(226, 232, 240, 0.6);
-    border-radius: 14px;
-    padding: 1rem;
-    margin-bottom: 1.25rem;
-  }
-
-  .ai-trend-visual canvas {
-    width: 100% !important;
-    height: 180px !important;
-  }
-
-  .ai-trend-forecast {
-    margin-top: 0.75rem;
-    font-size: 0.85rem;
-    color: #334155;
-    display: flex;
-    gap: 0.75rem;
-    flex-wrap: wrap;
-  }
-
-  .ai-trend-forecast span {
-    display: inline-flex;
-    align-items: center;
-    gap: 0.35rem;
-    padding: 0.25rem 0.6rem;
-    border-radius: 999px;
-    background: rgba(15, 118, 110, 0.12);
-    color: #0f766e;
-    font-weight: 600;
-  }
-
-  @media (max-width: 992px) {
-    .ai-intel-grid {
-      grid-template-columns: 1fr;
-    }
-  }
-
-  /* AI Intelligence Cards */
-  .ai-intel-grid {
-    display: grid;
-    grid-template-columns: repeat(auto-fit, minmax(320px, 1fr));
-    gap: 1.5rem;
-    margin: 2rem 0;
-  }
-
-  .ai-intel-card {
-    background: white;
-    border-radius: var(--border-radius-lg);
-    padding: 1.75rem;
-    box-shadow: var(--card-shadow);
-    border: 1px solid rgba(226, 232, 240, 0.6);
-    position: relative;
-    overflow: hidden;
-  }
-
-  .ai-intel-card::after {
-    content: '';
-    position: absolute;
-    inset: 0;
-    background: linear-gradient(135deg, rgba(102, 126, 234, 0.08), rgba(118, 75, 162, 0.05));
-    opacity: 0.75;
-    pointer-events: none;
-  }
-
-  .ai-card-header {
-    display: flex;
-    align-items: center;
-    gap: 0.75rem;
-    font-weight: 700;
-    font-size: 1.1rem;
-    margin-bottom: 1rem;
-    position: relative;
-    z-index: 2;
-  }
-
-  .ai-card-header i {
-    color: #667eea;
-    font-size: 1.25rem;
-  }
-
-  .ai-header-meta {
-    margin-left: auto;
-    display: flex;
-    align-items: center;
-    gap: 0.5rem;
-  }
-
-  .ai-confidence-badge,
-  .ai-source-chip {
-    font-size: 0.75rem;
-    font-weight: 600;
-    text-transform: uppercase;
-    letter-spacing: 0.5px;
-    padding: 0.35rem 0.6rem;
-    border-radius: 999px;
-    background: rgba(102, 126, 234, 0.12);
-    color: #4338ca;
-  }
-
-  .ai-source-chip {
-    background: rgba(79, 70, 229, 0.08);
-    color: #3730a3;
-  }
-
-  .ai-source-chip.server {
-    background: rgba(16, 185, 129, 0.12);
-    color: #047857;
-  }
-
-  .ai-source-chip.client {
-    background: rgba(59, 130, 246, 0.12);
-    color: #1d4ed8;
-  }
-
-  .ai-automation-state {
-    margin-left: auto;
-    font-size: 0.75rem;
-    font-weight: 600;
-    text-transform: uppercase;
-    letter-spacing: 0.5px;
-    padding: 0.35rem 0.6rem;
-    border-radius: 999px;
-    background: rgba(102, 126, 234, 0.12);
-    color: #4338ca;
-  }
-
-  .ai-automation-state.active {
-    background: rgba(245, 158, 11, 0.15);
-    color: #b45309;
-  }
-
-  .ai-trend-health {
-    margin-left: auto;
-    font-size: 0.75rem;
-    font-weight: 600;
-    text-transform: uppercase;
-    letter-spacing: 0.5px;
-    padding: 0.35rem 0.6rem;
-    border-radius: 999px;
-    background: rgba(59, 130, 246, 0.12);
-    color: #1d4ed8;
-  }
-
-  .ai-trend-health.improving {
-    background: rgba(16, 185, 129, 0.18);
-    color: #047857;
-  }
-
-  .ai-trend-health.risk {
-    background: rgba(248, 113, 113, 0.18);
-    color: #b91c1c;
-  }
-
-  .ai-insights-summary,
-  .ai-automation-summary {
-    position: relative;
-    z-index: 2;
-    color: #475569;
-    font-size: 0.95rem;
-    line-height: 1.6;
-    margin-bottom: 1.25rem;
-  }
-
-  .ai-insights-list,
-  .ai-actions-list {
-    list-style: none;
-    margin: 0;
-    padding: 0;
-    display: flex;
-    flex-direction: column;
-    gap: 0.85rem;
-    position: relative;
-    z-index: 2;
-  }
-
-  .ai-insight-item,
-  .ai-action-item {
-    display: flex;
-    gap: 0.85rem;
-    align-items: flex-start;
-    border-radius: 14px;
-    padding: 0.85rem 1rem;
-    background: rgba(102, 126, 234, 0.08);
-    border: 1px solid rgba(226, 232, 240, 0.6);
-    backdrop-filter: blur(6px);
-  }
-
-  .ai-insight-item.negative,
-  .ai-action-item.urgent {
-    background: rgba(248, 113, 113, 0.12);
-    border-color: rgba(248, 113, 113, 0.3);
-  }
-
-  .ai-insight-item.positive {
-    background: rgba(16, 185, 129, 0.12);
-    border-color: rgba(16, 185, 129, 0.25);
-  }
-
-  .ai-icon {
-    width: 32px;
-    height: 32px;
-    border-radius: 10px;
-    display: grid;
-    place-items: center;
-    flex-shrink: 0;
-    background: white;
-    color: #4338ca;
-    box-shadow: 0 6px 15px rgba(102, 126, 234, 0.18);
-  }
-
-  .ai-insight-item.negative .ai-icon,
-  .ai-action-item.urgent .ai-icon {
-    color: #b91c1c;
-    box-shadow: 0 6px 15px rgba(248, 113, 113, 0.25);
-  }
-
-  .ai-insight-item.positive .ai-icon {
-    color: #059669;
-    box-shadow: 0 6px 15px rgba(16, 185, 129, 0.25);
-  }
-
-  .ai-insight-content strong,
-  .ai-action-content strong {
-    display: block;
-    font-size: 0.95rem;
-    margin-bottom: 0.25rem;
-  }
-
-  .ai-insight-content span,
-  .ai-action-content span {
-    font-size: 0.9rem;
-    color: #475569;
-    line-height: 1.5;
-  }
-
-  .ai-next-best-action {
-    margin-top: 1.5rem;
-    padding: 1rem 1.2rem;
-    border-radius: 14px;
-    background: rgba(59, 130, 246, 0.1);
-    border: 1px dashed rgba(59, 130, 246, 0.3);
-    position: relative;
-    z-index: 2;
-    font-size: 0.9rem;
-    color: #1d4ed8;
-    display: flex;
-    gap: 0.75rem;
-    align-items: flex-start;
-  }
-
-  .ai-next-best-action i {
-    font-size: 1.1rem;
-    margin-top: 0.1rem;
-  }
-
-  .ai-next-best-action strong {
-    display: block;
-    font-size: 0.95rem;
-  }
-
-  .ai-trend-summary {
-    position: relative;
-    z-index: 2;
-    color: #475569;
-    font-size: 0.95rem;
-    line-height: 1.6;
-    margin-bottom: 1.25rem;
-  }
-
-  .ai-trend-visual {
-    position: relative;
-    z-index: 2;
-    background: rgba(102, 126, 234, 0.06);
-    border: 1px solid rgba(226, 232, 240, 0.6);
-    border-radius: 14px;
-    padding: 1rem;
-    margin-bottom: 1.25rem;
-  }
-
-  .ai-trend-visual canvas {
-    width: 100% !important;
-    height: 180px !important;
-  }
-
-  .ai-trend-forecast {
-    margin-top: 0.75rem;
-    font-size: 0.85rem;
-    color: #334155;
-    display: flex;
-    gap: 0.75rem;
-    flex-wrap: wrap;
-  }
-
-  .ai-trend-forecast span {
-    display: inline-flex;
-    align-items: center;
-    gap: 0.35rem;
-    padding: 0.25rem 0.6rem;
-    border-radius: 999px;
-    background: rgba(15, 118, 110, 0.12);
-    color: #0f766e;
-    font-weight: 600;
-  }
-
-  @media (max-width: 992px) {
-    .ai-intel-grid {
-      grid-template-columns: 1fr;
-    }
-  }
-
-  .modern-table-card h6 {
-    font-size: 1.1rem;
-    font-weight: 700;
-    color: #1e293b;
-    margin-bottom: 1.5rem;
-    display: flex;
-    align-items: center;
-    gap: 0.5rem;
-  }
-
-  .modern-table-card h6::before {
-    content: '';
-    width: 4px;
-    height: 20px;
-    background: var(--success-gradient);
-    border-radius: 2px;
-  }
-
-  .modern-table {
-    width: 100%;
-    border-collapse: collapse;
-    font-size: 0.9rem;
-  }
-
-  .modern-table th {
-    background: #f8fafc;
-    color: #475569;
-    font-weight: 600;
-    padding: 1rem;
-    text-align: left;
-    border-bottom: 2px solid #e2e8f0;
-    text-transform: uppercase;
-    font-size: 0.8rem;
-    letter-spacing: 0.5px;
-  }
-
-  .modern-table td {
-    padding: 1rem;
-    border-bottom: 1px solid #f1f5f9;
-    color: #334155;
-  }
-
-  .modern-table tbody tr {
-    transition: background-color 0.2s ease;
-  }
-
-  .modern-table tbody tr:hover {
-    background: #f8fafc;
-  }
-
-  /* Badge styles for agent table */
-  .status-badge {
-    display: inline-flex;
-    align-items: center;
-    gap: 0.25rem;
-    padding: 0.25rem 0.75rem;
-    border-radius: 20px;
-    font-size: 0.75rem;
-    font-weight: 600;
-    text-transform: uppercase;
-    letter-spacing: 0.5px;
-  }
-
-  .status-badge.excellent {
-    background: rgba(16, 185, 129, 0.1);
-    color: #10b981;
-    border: 1px solid rgba(16, 185, 129, 0.2);
-  }
-
-  .status-badge.good {
-    background: rgba(59, 130, 246, 0.1);
-    color: #3b82f6;
-    border: 1px solid rgba(59, 130, 246, 0.2);
-  }
-
-  .status-badge.needs-improvement {
-    background: rgba(245, 158, 11, 0.1);
-    color: #f59e0b;
-    border: 1px solid rgba(245, 158, 11, 0.2);
-  }
-
-  .status-badge .badge-dot {
-    width: 6px;
-    height: 6px;
-    border-radius: 50%;
-    background: currentColor;
-  }
-
-  /* Responsive Design */
-  @media (max-width: 768px) {
-    .modern-page-header {
-      padding: 1.5rem;
-      text-align: center;
-    }
-
-    .modern-page-header h1 {
-      font-size: 2rem;
-      justify-content: center;
-    }
-
-    .live-header {
-      flex-direction: column;
-      gap: 1rem;
-      text-align: center;
-    }
-
-    .datetime-display {
-      font-size: 0.9rem;
-    }
-
-    .modern-controls .control-section {
-      flex-direction: column;
-      align-items: stretch;
-    }
-
-    .modern-controls select,
-    .modern-controls input {
-      min-width: auto;
-    }
-
-    .modern-chart-grid {
-      grid-template-columns: 1fr;
-    }
-
-    .chart-container {
-      height: 250px;
-    }
-
-    .full-width-chart {
-      height: 200px;
-    }
-
-    .modern-kpi-grid {
-      grid-template-columns: repeat(auto-fit, minmax(250px, 1fr));
-    }
-
-    .modern-actions {
-      justify-content: center;
-    }
-
-    .modern-btn {
-      font-size: 0.8rem;
-      padding: 0.75rem 1.25rem;
-    }
-  }
-
-  /* Animation Enhancements */
-  .fade-in {
-    animation: fadeInUp 0.6s cubic-bezier(0.4, 0, 0.2, 1) forwards;
-  }
-
-  @keyframes fadeInUp {
-    from {
-      opacity: 0;
-      transform: translateY(30px);
-    }
-
-    to {
-      opacity: 1;
-      transform: translateY(0);
-    }
-  }
-
-  .stagger-animation>* {
-    opacity: 0;
-    animation: fadeInUp 0.6s cubic-bezier(0.4, 0, 0.2, 1) forwards;
-  }
-
-  .stagger-animation>*:nth-child(1) {
-    animation-delay: 0.1s;
-  }
-
-  .stagger-animation>*:nth-child(2) {
-    animation-delay: 0.2s;
-  }
-
-  .stagger-animation>*:nth-child(3) {
-    animation-delay: 0.3s;
-  }
-
-  .stagger-animation>*:nth-child(4) {
-    animation-delay: 0.4s;
-  }
-
-  .stagger-animation>*:nth-child(5) {
-    animation-delay: 0.5s;
-  }
-
-  .stagger-animation>*:nth-child(6) {
-    animation-delay: 0.6s;
-  }
-</style>
-
-<!-- Modern Page Header with Live Status -->
-<div class="modern-page-header fade-in">
-  <p>
-    Monitor performance metrics and quality assurance
-    <? if (typeof campaignName !== 'undefined' && campaignName) { ?>
-    for <strong><?= campaignName ?></strong> campaign
-    <? } else { ?>
-    across all agents
-    <? } ?>
-  </p>
-  
-  <div class="live-header">
-    <div class="live-status">
-      <div class="live-indicator"></div>
-    </div>
-  </div>
-</div>
-
-<!-- Modern Control Panel -->
-<div class="modern-controls fade-in">
-  <div class="row">
-    <div class="col-md-8">
-      <div class="control-section">
-        <div class="control-group">
-          <label>Report Type</label>
-          <select id="reportTypeSelect" class="form-select">
-                <option value="dashboard" <?= currentPage==="Dashboard" ? "selected":"" ?>>Dashboard</option>
-                <option value="callreports" <?= currentPage==="CallReports" ? "selected":"" ?>>Call Reports</option>
-                <option value="attendancereports" <?= currentPage==="AttendanceReports" ? "selected":"" ?>>Attendance Reports</option>
-                <option value="ibtrqualityreports" <?= currentPage==="QualityReports" ? "selected":"" ?>>Quality Report</option>
-                <option value="incentives" <?= currentPage==="Incentives" ? "selected":"" ?>>Incentives</option>
-              </select>
-        </div>
-
-        <div class="control-group">
-          <label>Time Period</label>
-          <select class="form-select" id="granularitySelect">
-                <option value="Week" selected>Week</option>
-                <option value="Month">Month</option>
-                <option value="Quarter">Quarter</option>
-                <option value="Year">Year</option>
-              </select>
-        </div>
-
-        <div class="control-group">
-          <label>Agent Filter</label>
-          <select class="form-select" id="agentSelect">
-                <option value="">
-                    All Agents
-                </option>
-                <? userList.forEach(function(u) { ?>
-                  <option value="<?= u ?>" <?= u === selectedAgent ? "selected" : "" ?>>
-                    <?= u ?>
-                  </option>
-                <? }); ?>
-              </select>
-        </div>
-
-        <!-- Period Pickers -->
-        <div class="control-group" id="weekPicker" style="display: none;">
-          <label>Week</label>
-          <input type="week" class="form-control" id="weekInput" />
-        </div>
-        <div class="control-group" id="monthPicker" style="display: none;">
-          <label>Month</label>
-          <input type="month" class="form-control" id="monthInput" />
-        </div>
-        <div class="control-group" id="quarterPicker" style="display: none;">
-          <label>Quarter</label>
-          <div class="d-flex gap-2">
-            <select class="form-select" id="quarterSelect">
-                  <option value="Q1">Q1</option>
-                  <option value="Q2">Q2</option>
-                  <option value="Q3">Q3</option>
-                  <option value="Q4">Q4</option>
-                </select>
-            <input type="number" class="form-control" id="quarterYearInput" placeholder="YYYY" min="2000" max="2100" style="width: 100px;" />
-          </div>
-        </div>
-        <div class="control-group" id="yearPicker" style="display: none;">
-          <label>Year</label>
-          <input type="number" class="form-control" id="yearInput" placeholder="YYYY" min="2000" max="2100"/>
-        </div>
-      </div>
-    </div>
-  </div>
-</div>
-
-<!-- Modern Action Buttons -->
-<div class="modern-actions fade-in">
-  <? 
-        // Build clean URLs without exposing campaign context
-        function buildUrl(page) {
-          return baseUrl + '?page=' + page;
-        }
-      ?>
-  <a href="<?= buildUrl('qualityform') ?>" class="modern-btn modern-btn-primary">
-    <i class="fas fa-clipboard-check"></i> New Quality
-  </a>
-  <a href="<?= buildUrl('qualitylist') ?>" class="modern-btn modern-btn-secondary">
-    <i class="fas fa-list"></i> Quality List
-  </a>
-  <button id="exportCsvBtn" class="modern-btn modern-btn-success">
-        <i class="fas fa-file-csv"></i> Export CSV
-      </button>
-  <a href="<?= buildUrl('coachinglist') ?>" class="modern-btn modern-btn-secondary">
-    <i class="fas fa-chalkboard-teacher"></i> Coaching
-  </a>
-  <a href="<?= buildUrl('qualityform') ?>" class="modern-btn modern-btn-primary">
-    <i class="fas fa-users"></i> New Collab Quality
-  </a>
-  <a href="<?= buildUrl('qacollablist') ?>" class="modern-btn modern-btn-secondary">
-    <i class="fas fa-list-check"></i> Quality Collab List
-  </a>
-</div>
-
-<!-- Modern KPI Cards -->
-<div class="modern-kpi-grid stagger-animation">
-  <div class="modern-kpi-card">
-    <div class="kpi-icon">
-      <i class="fas fa-chart-line"></i>
-    </div>
-    <div class="kpi-value" id="kpiAvgScore">0%</div>
-    <div class="kpi-label">Average Score</div>
-    <div class="kpi-trend" id="kpiAvgScoreTrend">
-      <i class="fas fa-arrow-up"></i>
-      <span>0% vs last period</span>
-    </div>
-  </div>
-
-  <div class="modern-kpi-card">
-    <div class="kpi-icon" style="background: var(--success-gradient);">
-      <i class="fas fa-check-circle"></i>
-    </div>
-    <div class="kpi-value" id="kpiPassRate">0%</div>
-    <div class="kpi-label">Pass Rate</div>
-    <div class="kpi-trend" id="kpiPassRateTrend">
-      <i class="fas fa-arrow-up"></i>
-      <span>0% vs last period</span>
-    </div>
-  </div>
-
-  <div class="modern-kpi-card">
-    <div class="kpi-icon" style="background: var(--info-gradient);">
-      <i class="fas fa-users"></i>
-    </div>
-    <div class="kpi-value" id="kpiAgentsEval">0%</div>
-    <div class="kpi-label">Agents Evaluated</div>
-    <div class="kpi-trend" id="kpiAgentsEvalTrend">
-      <i class="fas fa-arrow-up"></i>
-      <span>0% vs last period</span>
-    </div>
-  </div>
-
-  <div class="modern-kpi-card">
-    <div class="kpi-icon" style="background: var(--warning-gradient);">
-      <i class="fas fa-tasks"></i>
-    </div>
-    <div class="kpi-value" id="kpiEvalsDone">0%</div>
-    <div class="kpi-label">Evaluations Completed</div>
-    <div class="kpi-trend" id="kpiEvalsDoneTrend">
-      <i class="fas fa-arrow-up"></i>
-      <span>0% vs last period</span>
-    </div>
-  </div>
-</div>
-
-<!-- Category KPIs -->
-<div class="category-kpis-grid stagger-animation" id="categoryKpis">
-  <!-- Dynamically populated by JavaScript -->
-</div>
-
-<!-- AI Intelligence Layer -->
-<div class="ai-intel-grid fade-in">
-  <div class="ai-intel-card">
-    <div class="ai-card-header">
-      <i class="fas fa-robot"></i>
-      <span>Lumina QA Copilot</span>
-      <div class="ai-header-meta">
-        <span class="ai-source-chip client" id="aiInsightSource" title="Intelligence generated in-browser">Local AI</span>
-        <span class="ai-confidence-badge" id="aiConfidenceBadge">Confidence 0%</span>
-      </div>
-    </div>
-    <p class="ai-insights-summary" id="aiInsightsSummary">AI insights will appear once data loads.</p>
-    <ul class="ai-insights-list" id="aiInsightsList"></ul>
-  </div>
-
-  <div class="ai-intel-card">
-    <div class="ai-card-header">
-      <i class="fas fa-bolt"></i>
-      <span>Automation Playbook</span>
-      <span class="ai-automation-state" id="aiAutomationState">Monitoring</span>
-    </div>
-    <p class="ai-automation-summary" id="aiAutomationSummary">AI recommendations will populate after analysis.</p>
-    <ul class="ai-actions-list" id="aiRecommendationsList"></ul>
-    <div class="ai-next-best-action" id="aiNextBestAction" style="display: none;">
-      <i class="fas fa-magic"></i>
-      <div>
-        <strong>Next best automation</strong>
-        <span id="aiNextBestActionText"></span>
-      </div>
-    </div>
-  </div>
-  <div class="ai-intel-card">
-    <div class="ai-card-header">
-      <i class="fas fa-chart-line"></i>
-      <span>AI Trend Radar</span>
-      <span class="ai-trend-health" id="aiTrendHealth">Monitoring</span>
-    </div>
-    <p class="ai-trend-summary" id="aiTrendSummary">Trend intelligence will populate after analysis.</p>
-    <div class="ai-trend-visual" id="aiTrendVisual" style="display: none;">
-      <canvas id="aiTrendSparkline"></canvas>
-      <div class="ai-trend-forecast" id="aiTrendForecast"></div>
-    </div>
-    <ul class="ai-insights-list" id="aiTrendList"></ul>
-  </div>
-</div>
-
-<!-- Modern Charts -->
-<div class="modern-chart-grid stagger-animation">
-  <div class="modern-chart-card">
-    <h6><i class="fas fa-calendar-day me-2"></i>Daily Performance</h6>
-    <div class="chart-container">
-      <canvas id="dailyChart"></canvas>
-    </div>
-  </div>
-
-  <div class="modern-chart-card">
-    <h6><i class="fas fa-user-friends me-2"></i>Agent Activity</h6>
-    <div class="chart-container">
-      <canvas id="agentChart"></canvas>
-    </div>
-  </div>
-</div>
-
-<!-- Category Comparison Chart -->
-<div class="modern-chart-card fade-in">
-  <h6><i class="fas fa-chart-bar me-2"></i>Category Comparison</h6>
-  <div class="full-width-chart">
-    <canvas id="categoryChart"></canvas>
-  </div>
-</div>
-
-<!-- Modern Tables -->
-<div class="row">
-  <div class="col-lg-6 mb-4 mt-4">
-    <div class="modern-table-card fade-in">
-      <h6><i class="fas fa-layer-group me-2"></i>Performance by Category</h6>
-      <div class="table-responsive">
-        <table class="modern-table" id="categoryTable">
-          <thead>
-            <tr>
-              <th>Category</th>
-              <th>Avg Score</th>
-              <th>Pass Rate</th>
-            </tr>
-          </thead>
-          <tbody></tbody>
-        </table>
-      </div>
-    </div>
-  </div>
-
-  <div class="col-lg-6 mb-4 mt-4">
-    <div class="modern-table-card fade-in">
-      <h6><i class="fas fa-users-cog me-2"></i>Agent Performance</h6>
-      <div class="table-responsive">
-        <table class="modern-table" id="agentTable">
-          <thead>
-            <tr>
-              <th>Agent</th>
-              <th>Evals %</th>
-              <th>Avg Score</th>
-              <th>Pass Rate</th>
-              <th>Recent</th>
-            </tr>
-          </thead>
-          <tbody></tbody>
-        </table>
-      </div>
-    </div>
-  </div>
-</div>
-
-<!-- Chart.js -->
-<script src="https://cdn.jsdelivr.net/npm/chart.js"></script>
-<script>
-  const campaignId = '<?= typeof campaignId !== "undefined" ? campaignId : "" ?>';
-      const campaignName = '<?= typeof campaignName !== "undefined" ? campaignName : "" ?>';
-
-      let lastFilteredData = [];
-
-      const PASS_MARK = 0.95;
-      const PASS_SCORE_THRESHOLD = PASS_MARK * 100;
-
-      const rawQA = JSON.parse('<?= qaRecords ?>');
-      let currentGran = '<?= granularity ?>';
-      let currentPeriod = '<?= periodValue ?>';
-      let currentAgent = '<?= selectedAgent ?>';
-      let userList = <?!= JSON.stringify(userList || []) ?>;
-      let qaIntelligenceRequestToken = 0;
-
-      const weightsMap = { Q1:5,Q2:5,Q3:8,Q4:10,Q5:5,Q6:5,Q7:5,Q8:10,Q9:10,Q10:5,Q11:5,Q12:5,Q13:8,Q14:5,Q15:2,Q16:1,Q17:1,Q18:5 };
-      const categories = {
-        'Courtesy & Communication':['Q1','Q2','Q3','Q4','Q5'],
-        'Resolution':['Q6','Q7','Q8','Q9'],
-        'Case Documentation':['Q10','Q11','Q12','Q13','Q14'],
-        'Process Compliance':['Q15','Q16','Q17','Q18']
-      };
-
-      rawQA.forEach((record, index) => {
-        rawQA[index] = normalizeClientQaRecord(record, index);
-      });
-
-      // Live datetime display function
-      function updateLiveDatetime() {
-        const now = new Date();
-        
-        const options = {
-          weekday: 'short',
-          year: 'numeric',
-          month: 'short',
-          day: '2-digit',
-          hour: '2-digit',
-          minute: '2-digit',
-          second: '2-digit',
-          hour12: true,
-          timeZoneName: 'short'
-        };
-        
-        const formatted = now.toLocaleDateString('en-US', options);
-        const datetimeDisplay = document.getElementById('liveDatetime');
-        
-        if (datetimeDisplay) {
-          datetimeDisplay.textContent = formatted;
-        }
-      }
-
-      function safeToDate(value) {
-        return coerceDateValue(value);
-      }
-
-      function safeToISOString(dateValue) {
-          const date = safeToDate(dateValue);
-          return date ? date.toISOString() : null;
-      }
-
-      function normalizeKeyName(key) {
-        return String(key || '')
-          .toLowerCase()
-          .replace(/[^a-z0-9]/g, '');
-      }
-
-      function getRecordField(record, candidates) {
-        if (!record || typeof record !== 'object') {
-          return null;
-        }
-
-        const lookup = {};
-        Object.keys(record).forEach(existingKey => {
-          const normalized = normalizeKeyName(existingKey);
-          if (!(normalized in lookup)) {
-            lookup[normalized] = existingKey;
-          }
-        });
-
-        for (let i = 0; i < candidates.length; i += 1) {
-          const normalizedKey = normalizeKeyName(candidates[i]);
-          const actualKey = lookup[normalizedKey];
-          if (actualKey && record[actualKey] !== undefined && record[actualKey] !== null && record[actualKey] !== '') {
-            return record[actualKey];
-          }
-        }
-
-        return null;
-      }
-
-      function clamp01(value) {
-        if (!isFinite(value)) {
-          return 0;
-        }
-        if (value < 0) return 0;
-        if (value > 1) return 1;
-        return value;
-      }
-
-      function parsePercentageValue(value) {
-        if (value === null || value === undefined || value === '') {
-          return 0;
-        }
-
-        if (typeof value === 'number' && isFinite(value)) {
-          const normalized = value > 1.0001 ? value / 100 : value;
-          return clamp01(normalized);
-        }
-
-        const numeric = parseFloat(String(value).replace(/[^0-9.\-]/g, ''));
-        if (!isFinite(numeric)) {
-          return 0;
-        }
-
-        const normalized = numeric > 1.0001 ? numeric / 100 : numeric;
-        return clamp01(normalized);
-      }
-
-      function excelSerialToDate(serial) {
-        if (typeof serial !== 'number' || !isFinite(serial)) {
-          return null;
-        }
-
-        if (serial <= 60) {
-          return null;
-        }
-
-        const utcDays = Math.floor(serial - 25569);
-        const utcMilliseconds = utcDays * 86400000;
-        const remainder = serial - Math.floor(serial);
-        const remainderMs = Math.round(remainder * 86400000);
-        const date = new Date(utcMilliseconds + remainderMs);
-        return isNaN(date.getTime()) ? null : date;
-      }
-
-      function parseFlexibleDateString(raw) {
-        if (!raw) {
-          return null;
-        }
-
-        const value = String(raw).trim();
-        if (!value) {
-          return null;
-        }
-
-        if (/^\d+(\.\d+)?$/.test(value)) {
-          const asNumber = parseFloat(value);
-          const excelDate = excelSerialToDate(asNumber);
-          if (excelDate) {
-            return excelDate;
-          }
-        }
-
-        if (/^\d{8}$/.test(value)) {
-          const year = Number(value.slice(0, 4));
-          const month = Number(value.slice(4, 6)) - 1;
-          const day = Number(value.slice(6, 8));
-          const ymdDate = new Date(year, month, day);
-          if (!isNaN(ymdDate.getTime())) {
-            return ymdDate;
-          }
-        }
-
-        let parsed = new Date(value);
-        if (!isNaN(parsed.getTime())) {
-          return parsed;
-        }
-
-        if (value.includes(' ') && !value.includes('T')) {
-          parsed = new Date(value.replace(' ', 'T'));
-          if (!isNaN(parsed.getTime())) {
-            return parsed;
-          }
-        }
-
-        const parts = value.split(/[\/\-]/).map(part => part.trim());
-        if (parts.length === 3 && parts.every(part => /^\d+$/.test(part))) {
-          let [p1, p2, p3] = parts.map(Number);
-          if (p3 < 100) {
-            p3 = p3 < 50 ? 2000 + p3 : 1900 + p3;
-          }
-
-          let month;
-          let day;
-          let year;
-
-          if (p1 > 12 && p2 <= 12) {
-            day = p1;
-            month = p2;
-            year = p3;
-          } else if (p2 > 12 && p1 <= 12) {
-            month = p1;
-            day = p2;
-            year = p3;
-          } else {
-            month = p1;
-            day = p2;
-            year = p3;
-          }
-
-          const manualDate = new Date(year, month - 1, day);
-          if (!isNaN(manualDate.getTime())) {
-            return manualDate;
-          }
-        }
-
-        return null;
-      }
-
-      function coerceDateValue(value) {
-        if (value === null || value === undefined || value === '') {
-          return null;
-        }
-
-        if (value instanceof Date) {
-          return isNaN(value.getTime()) ? null : value;
-        }
-
-        if (typeof value === 'number' && isFinite(value)) {
-          const excelDate = excelSerialToDate(value);
-          if (excelDate) {
-            return excelDate;
-          }
-
-          const numericDate = new Date(value);
-          return isNaN(numericDate.getTime()) ? null : numericDate;
-        }
-
-        return parseFlexibleDateString(value);
-      }
-
-      function normalizeClientQaRecord(record, index) {
-        const normalized = { ...record };
-
-        const agentValue = getRecordField(record, ['AgentName', 'Agent Name', 'Agent', 'AgentEmail', 'Agent Email', 'Associate']);
-        const campaignValue = getRecordField(record, ['Campaign', 'Campaign Name', 'Program', 'Program Name', 'Line Of Business', 'LineOfBusiness', 'LOB']);
-        const percentageValue = getRecordField(record, ['Percentage', 'QA Score', 'QA%', 'QA %', 'Final Score', 'FinalScore', 'Score', 'Overall Score']);
-        const callDateValue = getRecordField(record, ['CallDate', 'Call Date', 'CallTime', 'Call Time', 'EvaluationDate', 'Evaluation Date', 'QA Date', 'Date', 'Timestamp']);
-
-        const agentName = agentValue ? String(agentValue).trim() : '';
-        const campaign = campaignValue ? String(campaignValue).trim() : '';
-        const callDate = coerceDateValue(callDateValue);
-        const percentage = parsePercentageValue(percentageValue);
-
-        if (agentName) {
-          normalized.AgentName = agentName;
-        } else if (!normalized.AgentName) {
-          normalized.AgentName = 'Unassigned';
-        }
-
-        if (campaign) {
-          normalized.Campaign = campaign;
-        }
-
-        normalized.Percentage = percentage;
-        normalized.callDateObj = callDate;
-        normalized.CallDate = callDate instanceof Date ? callDate.toISOString() : null;
-        normalized.__recordIndex = index;
-
-        return normalized;
-      }
-
-      function isValidDate(dateValue) {
-          return safeToDate(dateValue) !== null;
-      }
-      
-      let dailyChart, agentChart, categoryChart, trendSparklineChart;
-
-      function showLoader(detail = 'Loading QA metrics…') {
-        const loaderApi = window.LuminaLoader;
-        loaderApi?.show({
-          title: 'Refreshing QA Dashboard',
-          detail,
-          tip: 'Crunching performance metrics…',
-          progress: 25
-        });
-      }
-
-      function hideLoader(delay = 250) {
-        window.LuminaLoader?.hide(delay);
-      }
-
-      function toISOWeek(d){
-        d=new Date(Date.UTC(d.getFullYear(),d.getMonth(),d.getDate()));
-        const day=d.getUTCDay()||7; d.setUTCDate(d.getUTCDate()+4-day);
-        const ys=new Date(Date.UTC(d.getUTCFullYear(),0,1));
-        const w=Math.ceil((((d-ys)/86400000)+1)/7);
-        return `${d.getUTCFullYear()}-W${String(w).padStart(2,'0')}`;
-      }
-      function getQuarter(d){ return 'Q'+(Math.floor(d.getMonth()/3)+1); }
-
-      function getPreviousPeriod(granularity, period){
-        if(!period) return '';
-        switch(granularity){
-          case 'Week':{ const [y,w]=period.split('-W'); const n=parseInt(w,10); return (n<=1)?`${parseInt(y,10)-1}-W52`:`${y}-W${String(n-1).padStart(2,'0')}`; }
-          case 'Month':{ const [y,m]=period.split('-').map(Number); const date=new Date(y,m-1); date.setMonth(date.getMonth()-1); return `${date.getFullYear()}-${String(date.getMonth()+1).padStart(2,'0')}`; }
-          case 'Quarter':{ const [q,y]=period.split('-'); const n=parseInt(q.replace('Q',''),10); return (n<=1)?`Q4-${parseInt(y,10)-1}`:`Q${n-1}-${y}`; }
-          case 'Year': return String(parseInt(period,10)-1);
-          default: return '';
-        }
-      }
-
-      function computeCategoryMetrics(data){
-        const out={};
-        Object.entries(categories).forEach(([cat,keys])=>{
-          const scores=[], passes=[];
-          data.forEach(r=>{
-            const ans=keys.map(k=>(r[k]||'').toString().toLowerCase()==='yes');
-            const earned=keys.reduce((s,k,i)=> s + (ans[i]?weightsMap[k]:0),0);
-            const totalW=keys.reduce((s,k)=> s + weightsMap[k],0);
-            scores.push(totalW? Math.round(earned/totalW*100):0);
-            passes.push(ans.every(Boolean)?1:0);
-          });
-          const avgScore=scores.length? Math.round(scores.reduce((a,b)=>a+b,0)/scores.length):0;
-          const passPct=passes.length? Math.round(passes.reduce((a,b)=>a+b,0)/passes.length*100):0;
-          out[cat]={ avgScore, passPct };
-        });
-        return out;
-      }
-
-      function formatPeriodLabel(granularity, period) {
-        if (!period) return 'Period';
-        switch (granularity) {
-          case 'Week':
-            return period.replace(/^[0-9]{4}-/, '');
-          case 'Month': {
-            const [y, m] = period.split('-');
-            const date = new Date(Number(y), Number(m) - 1, 1);
-            return date.toLocaleDateString('en-US', { month: 'short', year: '2-digit' });
-          }
-          case 'Quarter':
-            return period.replace('-', ' ');
-          case 'Year':
-            return period;
-          default:
-            return period;
-        }
-      }
-
-      function filterRecordsByPeriod(data, granularity, periodValue) {
-        if (!periodValue) return [];
-        return data.filter(record => {
-          const dt = record.callDateObj;
-          if (!dt) return false;
-          try {
-            switch (granularity) {
-              case 'Week':
-                return toISOWeek(dt) === periodValue;
-              case 'Month':
-                return dt.toISOString().slice(0, 7) === periodValue;
-              case 'Quarter':
-                return `${getQuarter(dt)}-${dt.getFullYear()}` === periodValue;
-              case 'Year':
-                return String(dt.getFullYear()) === periodValue;
-              default:
-                return true;
-            }
-          } catch (err) {
-            console.warn('filterRecordsByPeriod error', record, err);
-            return false;
-          }
-        });
-      }
-
-      function buildTrendSeries(granularity, currentPeriod, data, depth = 4) {
-        const series = [];
-        let cursor = currentPeriod;
-        let steps = 0;
-        const visited = new Set();
-
-        while (cursor && steps < depth && !visited.has(cursor)) {
-          visited.add(cursor);
-          const bucket = filterRecordsByPeriod(data, granularity, cursor);
-          const evalCount = bucket.length;
-          const agentCount = new Set(bucket.map(r => r.AgentName)).size;
-          const avgScore = evalCount ? Math.round(bucket.reduce((sum, r) => sum + (r.Percentage || 0), 0) / evalCount * 100) : 0;
-          const passRate = safePercentage(bucket.filter(r => r.Percentage >= PASS_MARK).length, evalCount);
-          const coverage = userList.length ? safePercentage(agentCount, userList.length) : (agentCount > 0 ? 100 : 0);
-
-          series.push({
-            period: cursor,
-            label: formatPeriodLabel(granularity, cursor),
-            avgScore,
-            passRate,
-            evalCount,
-            agentCount,
-            coverage
-          });
-
-          cursor = getPreviousPeriod(granularity, cursor);
-          steps += 1;
-        }
-
-        return series.reverse();
-      }
-
-      function linearRegression(points) {
-        if (!points || !points.length) {
-          return { slope: 0, intercept: 0 };
-        }
-
-        if (points.length === 1) {
-          return { slope: 0, intercept: points[0].y };
-        }
-
-        const n = points.length;
-        let sumX = 0;
-        let sumY = 0;
-        let sumXY = 0;
-        let sumXX = 0;
-
-        points.forEach(point => {
-          sumX += point.x;
-          sumY += point.y;
-          sumXY += point.x * point.y;
-          sumXX += point.x * point.x;
-        });
-
-        const denominator = (n * sumXX) - (sumX * sumX);
-        if (denominator === 0) {
-          return { slope: 0, intercept: sumY / n };
-        }
-
-        const slope = ((n * sumXY) - (sumX * sumY)) / denominator;
-        const intercept = (sumY - slope * sumX) / n;
-        return { slope, intercept };
-      }
-
-      function clampPercent(value) {
-        if (Number.isNaN(value)) return 0;
-        return Math.max(0, Math.min(100, Math.round(value)));
-      }
-
-      function analyzeTrendSeries(series, context = {}) {
-        const { granularity = 'Period' } = context;
-        const lowerGran = granularity.toLowerCase();
-
-        if (!series || !series.length) {
-          return {
-            summary: `Lumina AI is waiting for enough history to analyze ${lowerGran} trends.`,
-            points: [],
-            health: 'monitoring',
-            forecast: { avg: 0, pass: 0 },
-            nextLabel: `next ${lowerGran}`
-          };
-        }
-
-        const first = series[0];
-        const last = series[series.length - 1];
-
-        const avgPoints = series.map((point, index) => ({ x: index, y: point.avgScore }));
-        const passPoints = series.map((point, index) => ({ x: index, y: point.passRate }));
-        const avgReg = linearRegression(avgPoints);
-        const passReg = linearRegression(passPoints);
-
-        const avgDelta = last.avgScore - first.avgScore;
-        const passDelta = last.passRate - first.passRate;
-        const volumeDelta = last.evalCount - first.evalCount;
-
-        const slopeAvg = avgReg.slope;
-        const slopePass = passReg.slope;
-
-        const improving = slopeAvg > 0.5 || slopePass > 0.5;
-        const declining = slopeAvg < -0.5 || slopePass < -0.5;
-
-        let health = 'stable';
-        if (improving) health = 'improving';
-        if (declining) health = 'risk';
-
-        const summaryParts = [];
-        summaryParts.push(`Average quality is ${avgDelta >= 0 ? 'up' : 'down'} ${Math.abs(avgDelta).toFixed(1)} pts`);
-        summaryParts.push(`pass rate ${passDelta >= 0 ? 'gained' : 'slid'} ${Math.abs(passDelta).toFixed(1)} pts`);
-        summaryParts.push(`${last.evalCount} evaluations this ${lowerGran}`);
-
-        const points = [];
-
-        points.push({
-          icon: improving ? 'fa-arrow-up' : declining ? 'fa-arrow-down' : 'fa-arrows-alt-h',
-          tone: improving ? 'positive' : declining ? 'negative' : '',
-          title: `Average score ${improving ? 'rising' : declining ? 'dropping' : 'steady'}`,
-          text: `${first.avgScore}% → ${last.avgScore}% across the last ${series.length} ${series.length === 1 ? lowerGran : lowerGran + 's'}.`
-        });
-
-        points.push({
-          icon: passDelta >= 0 ? 'fa-shield-alt' : 'fa-exclamation-triangle',
-          tone: passDelta >= 0 ? 'positive' : 'negative',
-          title: `Pass rate ${passDelta >= 0 ? 'improving' : 'at risk'}`,
-          text: `${first.passRate}% → ${last.passRate}% (${passDelta >= 0 ? '+' : ''}${passDelta.toFixed(1)} pts).`
-        });
-
-        if (Math.abs(volumeDelta) > 0) {
-          points.push({
-            icon: volumeDelta >= 0 ? 'fa-users' : 'fa-user-slash',
-            tone: volumeDelta >= 0 ? 'positive' : 'negative',
-            title: `Evaluation volume ${volumeDelta >= 0 ? 'growing' : 'contracting'}`,
-            text: `${first.evalCount} → ${last.evalCount} evaluations (${volumeDelta >= 0 ? '+' : ''}${volumeDelta}).`
-          });
-        } else {
-          points.push({
-            icon: 'fa-stopwatch',
-            tone: '',
-            title: 'Volume steady',
-            text: `Evaluation count steady at ${last.evalCount} per ${lowerGran}.`
-          });
-        }
-
-        if (last.coverage < 80) {
-          points.push({
-            icon: 'fa-user-shield',
-            tone: 'negative',
-            title: 'Coverage gap detected',
-            text: `Only ${last.coverage}% of agents covered in the latest ${lowerGran}.`
-          });
-        }
-
-        const avgForecast = clampPercent(avgReg.intercept + avgReg.slope * avgPoints.length);
-        const passForecast = clampPercent(passReg.intercept + passReg.slope * passPoints.length);
-
-        const summary = `${summaryParts.join(', ')}.`;
-
-        return {
-          summary,
-          points,
-          health,
-          forecast: { avg: avgForecast, pass: passForecast },
-          nextLabel: `next ${lowerGran}`
-        };
-      }
-
-      function renderTrendSparkline(series, granularity) {
-        const visual = document.getElementById('aiTrendVisual');
-        const canvas = document.getElementById('aiTrendSparkline');
-
-        if (!visual || !canvas) {
-          return;
-        }
-
-        if (!series || !series.length) {
-          visual.style.display = 'none';
-          if (trendSparklineChart) {
-            trendSparklineChart.destroy();
-            trendSparklineChart = null;
-          }
-          return;
-        }
-
-        visual.style.display = '';
-
-        if (trendSparklineChart) {
-          trendSparklineChart.destroy();
-          trendSparklineChart = null;
-        }
-
-        const labels = series.map(point => point.label || formatPeriodLabel(granularity, point.period));
-        const avgData = series.map(point => point.avgScore);
-        const passData = series.map(point => point.passRate);
-
-        trendSparklineChart = new Chart(canvas, {
-          type: 'line',
-          data: {
-            labels,
-            datasets: [
-              {
-                label: 'Avg Score',
-                data: avgData,
-                borderColor: '#6366f1',
-                backgroundColor: 'rgba(99,102,241,0.15)',
-                tension: 0.4,
-                pointRadius: 4,
-                pointBackgroundColor: '#6366f1',
-                fill: true
-              },
-              {
-                label: 'Pass Rate',
-                data: passData,
-                borderColor: '#10b981',
-                backgroundColor: 'rgba(16,185,129,0.12)',
-                tension: 0.4,
-                pointRadius: 4,
-                pointBackgroundColor: '#10b981',
-                fill: true
-              }
-            ]
-          },
-          options: {
-            responsive: true,
-            maintainAspectRatio: false,
-            plugins: {
-              legend: {
-                display: true,
-                labels: {
-                  usePointStyle: true,
-                  font: {
-                    family: "'Google Sans', sans-serif",
-                    size: 11
-                  }
-                }
-              },
-              tooltip: {
-                backgroundColor: 'rgba(15,23,42,0.9)',
-                titleColor: '#fff',
-                bodyColor: '#e2e8f0',
-                cornerRadius: 10,
-                padding: 10
-              }
-            },
-            scales: {
-              y: {
-                beginAtZero: true,
-                max: 100,
-                grid: { color: 'rgba(15,23,42,0.05)' },
-                ticks: { font: { family: "'Google Sans', sans-serif" } }
-              },
-              x: {
-                grid: { display: false },
-                ticks: { font: { family: "'Google Sans', sans-serif" } }
-              }
-            }
-          }
-        });
-      }
-
-      function updateAITrendPanel({ series, granularity }, analysisOverride = null) {
-        const summaryEl = document.getElementById('aiTrendSummary');
-        const listEl = document.getElementById('aiTrendList');
-        const forecastEl = document.getElementById('aiTrendForecast');
-        const healthEl = document.getElementById('aiTrendHealth');
-
-        if (!summaryEl || !listEl) {
-          return;
-        }
-
-        const analysis = analysisOverride || analyzeTrendSeries(series, { granularity });
-
-        summaryEl.textContent = analysis.summary;
-        listEl.innerHTML = '';
-
-        if (analysis.points.length) {
-          listEl.innerHTML = analysis.points.map(point => {
-            const tone = point.tone ? ` ${point.tone}` : '';
-            return `<li class="ai-insight-item${tone}"><div class="ai-icon"><i class="fas ${point.icon}"></i></div><div class="ai-insight-content"><strong>${point.title}</strong><span>${point.text}</span></div></li>`;
-          }).join('');
-        } else {
-          listEl.innerHTML = '<li class="ai-insight-item"><div class="ai-icon"><i class="fas fa-info-circle"></i></div><div class="ai-insight-content"><strong>No trend data yet</strong><span>Capture a few periods of QA to unlock longitudinal intelligence.</span></div></li>';
-        }
-
-        if (forecastEl) {
-          if (analysis.forecast && (analysis.forecast.avg || analysis.forecast.pass)) {
-            forecastEl.innerHTML = `
-              <span><i class="fas fa-forward"></i>${analysis.nextLabel}: ${analysis.forecast.avg}% avg</span>
-              <span><i class="fas fa-shield-alt"></i>${analysis.forecast.pass}% pass</span>
-            `;
-          } else {
-            forecastEl.innerHTML = '';
-          }
-        }
-
-        if (healthEl) {
-          healthEl.textContent = analysis.health === 'improving' ? 'Improving' : analysis.health === 'risk' ? 'At Risk' : analysis.health === 'monitoring' ? 'Monitoring' : 'Stable';
-          healthEl.classList.remove('improving', 'risk');
-          if (analysis.health === 'improving') {
-            healthEl.classList.add('improving');
-          } else if (analysis.health === 'risk') {
-            healthEl.classList.add('risk');
-          }
-        }
-
-        renderTrendSparkline(series, granularity);
-      }
-
-      function formatPeriodLabel(granularity, period) {
-        if (!period) return 'Period';
-        switch (granularity) {
-          case 'Week':
-            return period.replace(/^[0-9]{4}-/, '');
-          case 'Month': {
-            const [y, m] = period.split('-');
-            const date = new Date(Number(y), Number(m) - 1, 1);
-            return date.toLocaleDateString('en-US', { month: 'short', year: '2-digit' });
-          }
-          case 'Quarter':
-            return period.replace('-', ' ');
-          case 'Year':
-            return period;
-          default:
-            return period;
-        }
-      }
-
-<<<<<<< HEAD
-<!-- Category KPIs -->
-<div class="category-kpis-grid stagger-animation" id="categoryKpis">
-  <!-- Dynamically populated by JavaScript -->
-</div>
-
-<!-- AI Intelligence Layer -->
-<div class="ai-intel-grid fade-in">
-  <div class="ai-intel-card">
-    <div class="ai-card-header">
-      <i class="fas fa-robot"></i>
-      <span>Lumina QA Copilot</span>
-      <div class="ai-header-meta">
-        <span class="ai-source-chip client" id="aiInsightSource" title="Intelligence generated in-browser">Local AI</span>
-        <span class="ai-confidence-badge" id="aiConfidenceBadge">Confidence 0%</span>
-      </div>
-    </div>
-    <p class="ai-insights-summary" id="aiInsightsSummary">AI insights will appear once data loads.</p>
-    <ul class="ai-insights-list" id="aiInsightsList"></ul>
-  </div>
-
-  <div class="ai-intel-card">
-    <div class="ai-card-header">
-      <i class="fas fa-bolt"></i>
-      <span>Automation Playbook</span>
-      <span class="ai-automation-state" id="aiAutomationState">Monitoring</span>
-    </div>
-    <p class="ai-automation-summary" id="aiAutomationSummary">AI recommendations will populate after analysis.</p>
-    <ul class="ai-actions-list" id="aiRecommendationsList"></ul>
-    <div class="ai-next-best-action" id="aiNextBestAction" style="display: none;">
-      <i class="fas fa-magic"></i>
-      <div>
-        <strong>Next best automation</strong>
-        <span id="aiNextBestActionText"></span>
-      </div>
-    </div>
-  </div>
-  <div class="ai-intel-card">
-    <div class="ai-card-header">
-      <i class="fas fa-chart-line"></i>
-      <span>AI Trend Radar</span>
-      <span class="ai-trend-health" id="aiTrendHealth">Monitoring</span>
-    </div>
-    <p class="ai-trend-summary" id="aiTrendSummary">Trend intelligence will populate after analysis.</p>
-    <div class="ai-trend-visual" id="aiTrendVisual" style="display: none;">
-      <canvas id="aiTrendSparkline"></canvas>
-      <div class="ai-trend-forecast" id="aiTrendForecast"></div>
-    </div>
-    <ul class="ai-insights-list" id="aiTrendList"></ul>
-  </div>
-</div>
-
-<!-- Modern Charts -->
-<div class="modern-chart-grid stagger-animation">
-  <div class="modern-chart-card">
-    <h6><i class="fas fa-calendar-day me-2"></i>Daily Performance</h6>
-    <div class="chart-container">
-      <canvas id="dailyChart"></canvas>
-    </div>
-  </div>
-=======
-      function filterRecordsByPeriod(data, granularity, periodValue) {
-        if (!periodValue) return [];
-        return data.filter(record => {
-          const dt = record.callDateObj;
-          if (!dt) return false;
-          try {
-            switch (granularity) {
-              case 'Week':
-                return toISOWeek(dt) === periodValue;
-              case 'Month':
-                return dt.toISOString().slice(0, 7) === periodValue;
-              case 'Quarter':
-                return `${getQuarter(dt)}-${dt.getFullYear()}` === periodValue;
-              case 'Year':
-                return String(dt.getFullYear()) === periodValue;
-              default:
-                return true;
-            }
-          } catch (err) {
-            console.warn('filterRecordsByPeriod error', record, err);
-            return false;
-          }
-        });
-      }
-
-      function buildTrendSeries(granularity, currentPeriod, data, depth = 4) {
-        const series = [];
-        let cursor = currentPeriod;
-        let steps = 0;
-        const visited = new Set();
-
-        while (cursor && steps < depth && !visited.has(cursor)) {
-          visited.add(cursor);
-          const bucket = filterRecordsByPeriod(data, granularity, cursor);
-          const evalCount = bucket.length;
-          const agentCount = new Set(bucket.map(r => r.AgentName)).size;
-          const avgScore = evalCount ? Math.round(bucket.reduce((sum, r) => sum + (r.Percentage || 0), 0) / evalCount * 100) : 0;
-          const passRate = safePercentage(bucket.filter(r => r.Percentage >= PASS_MARK).length, evalCount);
-          const coverage = userList.length ? safePercentage(agentCount, userList.length) : (agentCount > 0 ? 100 : 0);
-
-          series.push({
-            period: cursor,
-            label: formatPeriodLabel(granularity, cursor),
-            avgScore,
-            passRate,
-            evalCount,
-            agentCount,
-            coverage
-          });
->>>>>>> 100dadb0
-
-          cursor = getPreviousPeriod(granularity, cursor);
-          steps += 1;
-        }
-
-        return series.reverse();
-      }
-
-      function linearRegression(points) {
-        if (!points || !points.length) {
-          return { slope: 0, intercept: 0 };
-        }
-
-        if (points.length === 1) {
-          return { slope: 0, intercept: points[0].y };
-        }
-
-        const n = points.length;
-        let sumX = 0;
-        let sumY = 0;
-        let sumXY = 0;
-        let sumXX = 0;
-
-        points.forEach(point => {
-          sumX += point.x;
-          sumY += point.y;
-          sumXY += point.x * point.y;
-          sumXX += point.x * point.x;
-        });
-
-        const denominator = (n * sumXX) - (sumX * sumX);
-        if (denominator === 0) {
-          return { slope: 0, intercept: sumY / n };
-        }
-
-        const slope = ((n * sumXY) - (sumX * sumY)) / denominator;
-        const intercept = (sumY - slope * sumX) / n;
-        return { slope, intercept };
-      }
-
-<<<<<<< HEAD
-      const rawQA = JSON.parse('<?= qaRecords ?>');
-      let currentGran = '<?= granularity ?>';
-      let currentPeriod = '<?= periodValue ?>';
-      let currentAgent = '<?= selectedAgent ?>';
-      let userList = <?!= JSON.stringify(userList || []) ?>;
-      let qaIntelligenceRequestToken = 0;
-      let latestAIIntelligence = null;
-
-      const weightsMap = { Q1:5,Q2:5,Q3:8,Q4:10,Q5:5,Q6:5,Q7:5,Q8:10,Q9:10,Q10:5,Q11:5,Q12:5,Q13:8,Q14:5,Q15:2,Q16:1,Q17:1,Q18:5 };
-      const categories = {
-        'Courtesy & Communication':['Q1','Q2','Q3','Q4','Q5'],
-        'Resolution':['Q6','Q7','Q8','Q9'],
-        'Case Documentation':['Q10','Q11','Q12','Q13','Q14'],
-        'Process Compliance':['Q15','Q16','Q17','Q18']
-      };
-
-      rawQA.forEach((record, index) => {
-        rawQA[index] = normalizeClientQaRecord(record, index);
-      });
-=======
-      function clampPercent(value) {
-        if (Number.isNaN(value)) return 0;
-        return Math.max(0, Math.min(100, Math.round(value)));
-      }
-
-      function analyzeTrendSeries(series, context = {}) {
-        const { granularity = 'Period' } = context;
-        const lowerGran = granularity.toLowerCase();
-
-        if (!series || !series.length) {
-          return {
-            summary: `Lumina AI is waiting for enough history to analyze ${lowerGran} trends.`,
-            points: [],
-            health: 'monitoring',
-            forecast: { avg: 0, pass: 0 },
-            nextLabel: `next ${lowerGran}`
-          };
-        }
-
-        const first = series[0];
-        const last = series[series.length - 1];
-
-        const avgPoints = series.map((point, index) => ({ x: index, y: point.avgScore }));
-        const passPoints = series.map((point, index) => ({ x: index, y: point.passRate }));
-        const avgReg = linearRegression(avgPoints);
-        const passReg = linearRegression(passPoints);
-
-        const avgDelta = last.avgScore - first.avgScore;
-        const passDelta = last.passRate - first.passRate;
-        const volumeDelta = last.evalCount - first.evalCount;
-
-        const slopeAvg = avgReg.slope;
-        const slopePass = passReg.slope;
-
-        const improving = slopeAvg > 0.5 || slopePass > 0.5;
-        const declining = slopeAvg < -0.5 || slopePass < -0.5;
-
-        let health = 'stable';
-        if (improving) health = 'improving';
-        if (declining) health = 'risk';
-
-        const summaryParts = [];
-        summaryParts.push(`Average quality is ${avgDelta >= 0 ? 'up' : 'down'} ${Math.abs(avgDelta).toFixed(1)} pts`);
-        summaryParts.push(`pass rate ${passDelta >= 0 ? 'gained' : 'slid'} ${Math.abs(passDelta).toFixed(1)} pts`);
-        summaryParts.push(`${last.evalCount} evaluations this ${lowerGran}`);
-
-        const points = [];
-
-        points.push({
-          icon: improving ? 'fa-arrow-up' : declining ? 'fa-arrow-down' : 'fa-arrows-alt-h',
-          tone: improving ? 'positive' : declining ? 'negative' : '',
-          title: `Average score ${improving ? 'rising' : declining ? 'dropping' : 'steady'}`,
-          text: `${first.avgScore}% → ${last.avgScore}% across the last ${series.length} ${series.length === 1 ? lowerGran : lowerGran + 's'}.`
-        });
-
-        points.push({
-          icon: passDelta >= 0 ? 'fa-shield-alt' : 'fa-exclamation-triangle',
-          tone: passDelta >= 0 ? 'positive' : 'negative',
-          title: `Pass rate ${passDelta >= 0 ? 'improving' : 'at risk'}`,
-          text: `${first.passRate}% → ${last.passRate}% (${passDelta >= 0 ? '+' : ''}${passDelta.toFixed(1)} pts).`
-        });
-
-        if (Math.abs(volumeDelta) > 0) {
-          points.push({
-            icon: volumeDelta >= 0 ? 'fa-users' : 'fa-user-slash',
-            tone: volumeDelta >= 0 ? 'positive' : 'negative',
-            title: `Evaluation volume ${volumeDelta >= 0 ? 'growing' : 'contracting'}`,
-            text: `${first.evalCount} → ${last.evalCount} evaluations (${volumeDelta >= 0 ? '+' : ''}${volumeDelta}).`
-          });
-        } else {
-          points.push({
-            icon: 'fa-stopwatch',
-            tone: '',
-            title: 'Volume steady',
-            text: `Evaluation count steady at ${last.evalCount} per ${lowerGran}.`
-          });
-        }
-
-        if (last.coverage < 80) {
-          points.push({
-            icon: 'fa-user-shield',
-            tone: 'negative',
-            title: 'Coverage gap detected',
-            text: `Only ${last.coverage}% of agents covered in the latest ${lowerGran}.`
-          });
-        }
-
-        const avgForecast = clampPercent(avgReg.intercept + avgReg.slope * avgPoints.length);
-        const passForecast = clampPercent(passReg.intercept + passReg.slope * passPoints.length);
-
-        const summary = `${summaryParts.join(', ')}.`;
->>>>>>> 100dadb0
-
-        return {
-          summary,
-          points,
-          health,
-          forecast: { avg: avgForecast, pass: passForecast },
-          nextLabel: `next ${lowerGran}`
-        };
-      }
-
-<<<<<<< HEAD
-      function safeToDate(value) {
-        return coerceDateValue(value);
-      }
-
-      function safeToISOString(dateValue) {
-          const date = safeToDate(dateValue);
-          return date ? date.toISOString() : null;
-      }
-
-      function normalizeKeyName(key) {
-        return String(key || '')
-          .toLowerCase()
-          .replace(/[^a-z0-9]/g, '');
-      }
-
-      function getRecordField(record, candidates) {
-        if (!record || typeof record !== 'object') {
-          return null;
-        }
-
-        const lookup = {};
-        Object.keys(record).forEach(existingKey => {
-          const normalized = normalizeKeyName(existingKey);
-          if (!(normalized in lookup)) {
-            lookup[normalized] = existingKey;
-          }
-        });
-
-        for (let i = 0; i < candidates.length; i += 1) {
-          const normalizedKey = normalizeKeyName(candidates[i]);
-          const actualKey = lookup[normalizedKey];
-          if (actualKey && record[actualKey] !== undefined && record[actualKey] !== null && record[actualKey] !== '') {
-            return record[actualKey];
-          }
-        }
-
-        return null;
-      }
-
-      function clamp01(value) {
-        if (!isFinite(value)) {
-          return 0;
-        }
-        if (value < 0) return 0;
-        if (value > 1) return 1;
-        return value;
-      }
-
-      function parsePercentageValue(value) {
-        if (value === null || value === undefined || value === '') {
-          return 0;
-        }
-
-        if (typeof value === 'number' && isFinite(value)) {
-          const normalized = value > 1.0001 ? value / 100 : value;
-          return clamp01(normalized);
-        }
-
-        const numeric = parseFloat(String(value).replace(/[^0-9.\-]/g, ''));
-        if (!isFinite(numeric)) {
-          return 0;
-        }
-
-        const normalized = numeric > 1.0001 ? numeric / 100 : numeric;
-        return clamp01(normalized);
-      }
-
-      function excelSerialToDate(serial) {
-        if (typeof serial !== 'number' || !isFinite(serial)) {
-          return null;
-        }
-
-        if (serial <= 60) {
-          return null;
-        }
-
-        const utcDays = Math.floor(serial - 25569);
-        const utcMilliseconds = utcDays * 86400000;
-        const remainder = serial - Math.floor(serial);
-        const remainderMs = Math.round(remainder * 86400000);
-        const date = new Date(utcMilliseconds + remainderMs);
-        return isNaN(date.getTime()) ? null : date;
-      }
-
-      function parseFlexibleDateString(raw) {
-        if (!raw) {
-          return null;
-        }
-
-        const value = String(raw).trim();
-        if (!value) {
-          return null;
-        }
-
-        if (/^\d+(\.\d+)?$/.test(value)) {
-          const asNumber = parseFloat(value);
-          const excelDate = excelSerialToDate(asNumber);
-          if (excelDate) {
-            return excelDate;
-          }
-        }
-
-        if (/^\d{8}$/.test(value)) {
-          const year = Number(value.slice(0, 4));
-          const month = Number(value.slice(4, 6)) - 1;
-          const day = Number(value.slice(6, 8));
-          const ymdDate = new Date(year, month, day);
-          if (!isNaN(ymdDate.getTime())) {
-            return ymdDate;
-          }
-        }
-
-        let parsed = new Date(value);
-        if (!isNaN(parsed.getTime())) {
-          return parsed;
-        }
-
-        if (value.includes(' ') && !value.includes('T')) {
-          parsed = new Date(value.replace(' ', 'T'));
-          if (!isNaN(parsed.getTime())) {
-            return parsed;
-          }
-        }
-
-        const parts = value.split(/[\/\-]/).map(part => part.trim());
-        if (parts.length === 3 && parts.every(part => /^\d+$/.test(part))) {
-          let [p1, p2, p3] = parts.map(Number);
-          if (p3 < 100) {
-            p3 = p3 < 50 ? 2000 + p3 : 1900 + p3;
-          }
-
-          let month;
-          let day;
-          let year;
-
-          if (p1 > 12 && p2 <= 12) {
-            day = p1;
-            month = p2;
-            year = p3;
-          } else if (p2 > 12 && p1 <= 12) {
-            month = p1;
-            day = p2;
-            year = p3;
-          } else {
-            month = p1;
-            day = p2;
-            year = p3;
-          }
-
-          const manualDate = new Date(year, month - 1, day);
-          if (!isNaN(manualDate.getTime())) {
-            return manualDate;
-          }
-        }
-
-        return null;
-      }
-
-      function coerceDateValue(value) {
-        if (value === null || value === undefined || value === '') {
-          return null;
-        }
-
-        if (value instanceof Date) {
-          return isNaN(value.getTime()) ? null : value;
-        }
-
-        if (typeof value === 'number' && isFinite(value)) {
-          const excelDate = excelSerialToDate(value);
-          if (excelDate) {
-            return excelDate;
-          }
-
-          const numericDate = new Date(value);
-          return isNaN(numericDate.getTime()) ? null : numericDate;
-        }
-
-        return parseFlexibleDateString(value);
-      }
-
-      function normalizeClientQaRecord(record, index) {
-        const normalized = { ...record };
-
-        const agentValue = getRecordField(record, ['AgentName', 'Agent Name', 'Agent', 'AgentEmail', 'Agent Email', 'Associate']);
-        const campaignValue = getRecordField(record, ['Campaign', 'Campaign Name', 'Program', 'Program Name', 'Line Of Business', 'LineOfBusiness', 'LOB']);
-        const percentageValue = getRecordField(record, ['Percentage', 'QA Score', 'QA%', 'QA %', 'Final Score', 'FinalScore', 'Score', 'Overall Score']);
-        const callDateValue = getRecordField(record, ['CallDate', 'Call Date', 'CallTime', 'Call Time', 'EvaluationDate', 'Evaluation Date', 'QA Date', 'Date', 'Timestamp']);
-
-        const agentName = agentValue ? String(agentValue).trim() : '';
-        const campaign = campaignValue ? String(campaignValue).trim() : '';
-        const callDate = coerceDateValue(callDateValue);
-        const percentage = parsePercentageValue(percentageValue);
-
-        if (agentName) {
-          normalized.AgentName = agentName;
-        } else if (!normalized.AgentName) {
-          normalized.AgentName = 'Unassigned';
-        }
-
-        if (campaign) {
-          normalized.Campaign = campaign;
-        }
-
-        normalized.Percentage = percentage;
-        normalized.callDateObj = callDate;
-        normalized.CallDate = callDate instanceof Date ? callDate.toISOString() : null;
-        normalized.__recordIndex = index;
-
-        return normalized;
-      }
-
-      function isValidDate(dateValue) {
-          return safeToDate(dateValue) !== null;
-      }
-      
-      let dailyChart, agentChart, categoryChart, trendSparklineChart;
-=======
-      function renderTrendSparkline(series, granularity) {
-        const visual = document.getElementById('aiTrendVisual');
-        const canvas = document.getElementById('aiTrendSparkline');
-
-        if (!visual || !canvas) {
-          return;
-        }
-
-        if (!series || !series.length) {
-          visual.style.display = 'none';
-          if (trendSparklineChart) {
-            trendSparklineChart.destroy();
-            trendSparklineChart = null;
-          }
-          return;
-        }
-
-        visual.style.display = '';
-
-        if (trendSparklineChart) {
-          trendSparklineChart.destroy();
-          trendSparklineChart = null;
-        }
->>>>>>> 100dadb0
-
-        const labels = series.map(point => point.label || formatPeriodLabel(granularity, point.period));
-        const avgData = series.map(point => point.avgScore);
-        const passData = series.map(point => point.passRate);
-
-        trendSparklineChart = new Chart(canvas, {
-          type: 'line',
-          data: {
-            labels,
-            datasets: [
-              {
-                label: 'Avg Score',
-                data: avgData,
-                borderColor: '#6366f1',
-                backgroundColor: 'rgba(99,102,241,0.15)',
-                tension: 0.4,
-                pointRadius: 4,
-                pointBackgroundColor: '#6366f1',
-                fill: true
-              },
-              {
-                label: 'Pass Rate',
-                data: passData,
-                borderColor: '#10b981',
-                backgroundColor: 'rgba(16,185,129,0.12)',
-                tension: 0.4,
-                pointRadius: 4,
-                pointBackgroundColor: '#10b981',
-                fill: true
-              }
-            ]
-          },
-          options: {
-            responsive: true,
-            maintainAspectRatio: false,
-            plugins: {
-              legend: {
-                display: true,
-                labels: {
-                  usePointStyle: true,
-                  font: {
-                    family: "'Google Sans', sans-serif",
-                    size: 11
-                  }
-                }
-              },
-              tooltip: {
-                backgroundColor: 'rgba(15,23,42,0.9)',
-                titleColor: '#fff',
-                bodyColor: '#e2e8f0',
-                cornerRadius: 10,
-                padding: 10
-              }
-            },
-            scales: {
-              y: {
-                beginAtZero: true,
-                max: 100,
-                grid: { color: 'rgba(15,23,42,0.05)' },
-                ticks: { font: { family: "'Google Sans', sans-serif" } }
-              },
-              x: {
-                grid: { display: false },
-                ticks: { font: { family: "'Google Sans', sans-serif" } }
-              }
-            }
-          }
-        });
-      }
-
-      function updateAITrendPanel({ series, granularity }, analysisOverride = null) {
-        const summaryEl = document.getElementById('aiTrendSummary');
-        const listEl = document.getElementById('aiTrendList');
-        const forecastEl = document.getElementById('aiTrendForecast');
-        const healthEl = document.getElementById('aiTrendHealth');
-
-        if (!summaryEl || !listEl) {
-          return;
-        }
-
-        const analysis = analysisOverride || analyzeTrendSeries(series, { granularity });
-
-        summaryEl.textContent = analysis.summary;
-        listEl.innerHTML = '';
-
-        if (analysis.points.length) {
-          listEl.innerHTML = analysis.points.map(point => {
-            const tone = point.tone ? ` ${point.tone}` : '';
-            return `<li class="ai-insight-item${tone}"><div class="ai-icon"><i class="fas ${point.icon}"></i></div><div class="ai-insight-content"><strong>${point.title}</strong><span>${point.text}</span></div></li>`;
-          }).join('');
-        } else {
-          listEl.innerHTML = '<li class="ai-insight-item"><div class="ai-icon"><i class="fas fa-info-circle"></i></div><div class="ai-insight-content"><strong>No trend data yet</strong><span>Capture a few periods of QA to unlock longitudinal intelligence.</span></div></li>';
-        }
-
-<<<<<<< HEAD
-      function computeCategoryMetrics(data){
-        const out={};
-        Object.entries(categories).forEach(([cat,keys])=>{
-          const scores=[], passes=[];
-          data.forEach(r=>{
-            const ans=keys.map(k=>(r[k]||'').toString().toLowerCase()==='yes');
-            const earned=keys.reduce((s,k,i)=> s + (ans[i]?weightsMap[k]:0),0);
-            const totalW=keys.reduce((s,k)=> s + weightsMap[k],0);
-            scores.push(totalW? Math.round(earned/totalW*100):0);
-            passes.push(ans.every(Boolean)?1:0);
-          });
-          const avgScore=scores.length? Math.round(scores.reduce((a,b)=>a+b,0)/scores.length):0;
-          const passPct=passes.length? Math.round(passes.reduce((a,b)=>a+b,0)/passes.length*100):0;
-          out[cat]={ avgScore, passPct };
-        });
-        return out;
-      }
-
-      function formatPeriodLabel(granularity, period) {
-        if (!period) return 'Period';
-        switch (granularity) {
-          case 'Week':
-            return period.replace(/^[0-9]{4}-/, '');
-          case 'Month': {
-            const [y, m] = period.split('-');
-            const date = new Date(Number(y), Number(m) - 1, 1);
-            return date.toLocaleDateString('en-US', { month: 'short', year: '2-digit' });
-          }
-          case 'Quarter':
-            return period.replace('-', ' ');
-          case 'Year':
-            return period;
-          default:
-            return period;
-        }
-      }
-
-      function filterRecordsByPeriod(data, granularity, periodValue) {
-        if (!periodValue) return [];
-        return data.filter(record => {
-          const dt = record.callDateObj;
-          if (!dt) return false;
-          try {
-            switch (granularity) {
-              case 'Week':
-                return toISOWeek(dt) === periodValue;
-              case 'Month':
-                return dt.toISOString().slice(0, 7) === periodValue;
-              case 'Quarter':
-                return `${getQuarter(dt)}-${dt.getFullYear()}` === periodValue;
-              case 'Year':
-                return String(dt.getFullYear()) === periodValue;
-              default:
-                return true;
-            }
-          } catch (err) {
-            console.warn('filterRecordsByPeriod error', record, err);
-            return false;
-          }
-        });
-      }
-
-      function buildTrendSeries(granularity, currentPeriod, data, depth = 4) {
-        const series = [];
-        let cursor = currentPeriod;
-        let steps = 0;
-        const visited = new Set();
-
-        while (cursor && steps < depth && !visited.has(cursor)) {
-          visited.add(cursor);
-          const bucket = filterRecordsByPeriod(data, granularity, cursor);
-          const evalCount = bucket.length;
-          const agentCount = new Set(bucket.map(r => r.AgentName)).size;
-          const avgScore = evalCount ? Math.round(bucket.reduce((sum, r) => sum + (r.Percentage || 0), 0) / evalCount * 100) : 0;
-          const passRate = safePercentage(bucket.filter(r => r.Percentage >= PASS_MARK).length, evalCount);
-          const coverage = userList.length ? safePercentage(agentCount, userList.length) : (agentCount > 0 ? 100 : 0);
-
-          series.push({
-            period: cursor,
-            label: formatPeriodLabel(granularity, cursor),
-            avgScore,
-            passRate,
-            evalCount,
-            agentCount,
-            coverage
-          });
-
-          cursor = getPreviousPeriod(granularity, cursor);
-          steps += 1;
-        }
-
-        return series.reverse();
-      }
-
-      function linearRegression(points) {
-        if (!points || !points.length) {
-          return { slope: 0, intercept: 0 };
-        }
-
-        if (points.length === 1) {
-          return { slope: 0, intercept: points[0].y };
-        }
-
-        const n = points.length;
-        let sumX = 0;
-        let sumY = 0;
-        let sumXY = 0;
-        let sumXX = 0;
-
-        points.forEach(point => {
-          sumX += point.x;
-          sumY += point.y;
-          sumXY += point.x * point.y;
-          sumXX += point.x * point.x;
-        });
-
-        const denominator = (n * sumXX) - (sumX * sumX);
-        if (denominator === 0) {
-          return { slope: 0, intercept: sumY / n };
-        }
-
-        const slope = ((n * sumXY) - (sumX * sumY)) / denominator;
-        const intercept = (sumY - slope * sumX) / n;
-        return { slope, intercept };
-      }
-
-      function clampPercent(value) {
-        if (Number.isNaN(value)) return 0;
-        return Math.max(0, Math.min(100, Math.round(value)));
-      }
-
-      function analyzeTrendSeries(series, context = {}) {
-        const { granularity = 'Period' } = context;
-        const lowerGran = granularity.toLowerCase();
-
-        if (!series || !series.length) {
-          return {
-            summary: `Lumina AI is waiting for enough history to analyze ${lowerGran} trends.`,
-            points: [],
-            health: 'monitoring',
-            forecast: { avg: 0, pass: 0 },
-            nextLabel: `next ${lowerGran}`
-          };
-        }
-
-        const first = series[0];
-        const last = series[series.length - 1];
-
-        const avgPoints = series.map((point, index) => ({ x: index, y: point.avgScore }));
-        const passPoints = series.map((point, index) => ({ x: index, y: point.passRate }));
-        const avgReg = linearRegression(avgPoints);
-        const passReg = linearRegression(passPoints);
-
-        const avgDelta = last.avgScore - first.avgScore;
-        const passDelta = last.passRate - first.passRate;
-        const volumeDelta = last.evalCount - first.evalCount;
-
-        const slopeAvg = avgReg.slope;
-        const slopePass = passReg.slope;
-
-        const improving = slopeAvg > 0.5 || slopePass > 0.5;
-        const declining = slopeAvg < -0.5 || slopePass < -0.5;
-
-        let health = 'stable';
-        if (improving) health = 'improving';
-        if (declining) health = 'risk';
-
-        const summaryParts = [];
-        summaryParts.push(`Average quality is ${avgDelta >= 0 ? 'up' : 'down'} ${Math.abs(avgDelta).toFixed(1)} pts`);
-        summaryParts.push(`pass rate ${passDelta >= 0 ? 'gained' : 'slid'} ${Math.abs(passDelta).toFixed(1)} pts`);
-        summaryParts.push(`${last.evalCount} evaluations this ${lowerGran}`);
-
-        const points = [];
-
-        points.push({
-          icon: improving ? 'fa-arrow-up' : declining ? 'fa-arrow-down' : 'fa-arrows-alt-h',
-          tone: improving ? 'positive' : declining ? 'negative' : '',
-          title: `Average score ${improving ? 'rising' : declining ? 'dropping' : 'steady'}`,
-          text: `${first.avgScore}% → ${last.avgScore}% across the last ${series.length} ${series.length === 1 ? lowerGran : lowerGran + 's'}.`
-        });
-
-        points.push({
-          icon: passDelta >= 0 ? 'fa-shield-alt' : 'fa-exclamation-triangle',
-          tone: passDelta >= 0 ? 'positive' : 'negative',
-          title: `Pass rate ${passDelta >= 0 ? 'improving' : 'at risk'}`,
-          text: `${first.passRate}% → ${last.passRate}% (${passDelta >= 0 ? '+' : ''}${passDelta.toFixed(1)} pts).`
-        });
-
-        if (Math.abs(volumeDelta) > 0) {
-          points.push({
-            icon: volumeDelta >= 0 ? 'fa-users' : 'fa-user-slash',
-            tone: volumeDelta >= 0 ? 'positive' : 'negative',
-            title: `Evaluation volume ${volumeDelta >= 0 ? 'growing' : 'contracting'}`,
-            text: `${first.evalCount} → ${last.evalCount} evaluations (${volumeDelta >= 0 ? '+' : ''}${volumeDelta}).`
-          });
-        } else {
-          points.push({
-            icon: 'fa-stopwatch',
-            tone: '',
-            title: 'Volume steady',
-            text: `Evaluation count steady at ${last.evalCount} per ${lowerGran}.`
-          });
-        }
-
-        if (last.coverage < 80) {
-          points.push({
-            icon: 'fa-user-shield',
-            tone: 'negative',
-            title: 'Coverage gap detected',
-            text: `Only ${last.coverage}% of agents covered in the latest ${lowerGran}.`
-          });
-        }
-
-        const avgForecast = clampPercent(avgReg.intercept + avgReg.slope * avgPoints.length);
-        const passForecast = clampPercent(passReg.intercept + passReg.slope * passPoints.length);
-
-        const summary = `${summaryParts.join(', ')}.`;
-
-        return {
-          summary,
-          points,
-          health,
-          forecast: { avg: avgForecast, pass: passForecast },
-          nextLabel: `next ${lowerGran}`
-        };
-      }
-
-      function renderTrendSparkline(series, granularity) {
-        const visual = document.getElementById('aiTrendVisual');
-        const canvas = document.getElementById('aiTrendSparkline');
-
-        if (!visual || !canvas) {
-          return;
-        }
-
-        if (!series || !series.length) {
-          visual.style.display = 'none';
-          if (trendSparklineChart) {
-            trendSparklineChart.destroy();
-            trendSparklineChart = null;
-          }
-          return;
-        }
-
-        visual.style.display = '';
-
-        if (trendSparklineChart) {
-          trendSparklineChart.destroy();
-          trendSparklineChart = null;
-        }
-
-        const labels = series.map(point => point.label || formatPeriodLabel(granularity, point.period));
-        const avgData = series.map(point => point.avgScore);
-        const passData = series.map(point => point.passRate);
-
-        trendSparklineChart = new Chart(canvas, {
-          type: 'line',
-          data: {
-            labels,
-            datasets: [
-              {
-                label: 'Avg Score',
-                data: avgData,
-                borderColor: '#6366f1',
-                backgroundColor: 'rgba(99,102,241,0.15)',
-                tension: 0.4,
-                pointRadius: 4,
-                pointBackgroundColor: '#6366f1',
-                fill: true
-              },
-              {
-                label: 'Pass Rate',
-                data: passData,
-                borderColor: '#10b981',
-                backgroundColor: 'rgba(16,185,129,0.12)',
-                tension: 0.4,
-                pointRadius: 4,
-                pointBackgroundColor: '#10b981',
-                fill: true
-              }
-            ]
-          },
-          options: {
-            responsive: true,
-            maintainAspectRatio: false,
-            plugins: {
-              legend: {
-                display: true,
-                labels: {
-                  usePointStyle: true,
-                  font: {
-                    family: "'Google Sans', sans-serif",
-                    size: 11
-                  }
-                }
-              },
-              tooltip: {
-                backgroundColor: 'rgba(15,23,42,0.9)',
-                titleColor: '#fff',
-                bodyColor: '#e2e8f0',
-                cornerRadius: 10,
-                padding: 10
-              }
-            },
-            scales: {
-              y: {
-                beginAtZero: true,
-                max: 100,
-                grid: { color: 'rgba(15,23,42,0.05)' },
-                ticks: { font: { family: "'Google Sans', sans-serif" } }
-              },
-              x: {
-                grid: { display: false },
-                ticks: { font: { family: "'Google Sans', sans-serif" } }
-              }
-            }
-          }
-        });
-      }
-
-      function updateAITrendPanel({ series, granularity }, analysisOverride = null) {
-        const summaryEl = document.getElementById('aiTrendSummary');
-        const listEl = document.getElementById('aiTrendList');
-        const forecastEl = document.getElementById('aiTrendForecast');
-        const healthEl = document.getElementById('aiTrendHealth');
-
-        if (!summaryEl || !listEl) {
-          return;
-        }
-
-        const analysis = analysisOverride || analyzeTrendSeries(series, { granularity });
-
-        summaryEl.textContent = analysis.summary;
-        listEl.innerHTML = '';
-
-        if (analysis.points.length) {
-          listEl.innerHTML = analysis.points.map(point => {
-            const tone = point.tone ? ` ${point.tone}` : '';
-            return `<li class="ai-insight-item${tone}"><div class="ai-icon"><i class="fas ${point.icon}"></i></div><div class="ai-insight-content"><strong>${point.title}</strong><span>${point.text}</span></div></li>`;
-          }).join('');
-        } else {
-          listEl.innerHTML = '<li class="ai-insight-item"><div class="ai-icon"><i class="fas fa-info-circle"></i></div><div class="ai-insight-content"><strong>No trend data yet</strong><span>Capture a few periods of QA to unlock longitudinal intelligence.</span></div></li>';
-        }
-
-        if (forecastEl) {
-          if (analysis.forecast && (analysis.forecast.avg || analysis.forecast.pass)) {
-            forecastEl.innerHTML = `
-              <span><i class="fas fa-forward"></i>${analysis.nextLabel}: ${analysis.forecast.avg}% avg</span>
-              <span><i class="fas fa-shield-alt"></i>${analysis.forecast.pass}% pass</span>
-            `;
-          } else {
-            forecastEl.innerHTML = '';
-          }
-        }
-
-        if (healthEl) {
-          healthEl.textContent = analysis.health === 'improving' ? 'Improving' : analysis.health === 'risk' ? 'At Risk' : analysis.health === 'monitoring' ? 'Monitoring' : 'Stable';
-          healthEl.classList.remove('improving', 'risk');
-          if (analysis.health === 'improving') {
-            healthEl.classList.add('improving');
-          } else if (analysis.health === 'risk') {
-            healthEl.classList.add('risk');
-          }
-        }
-
-        renderTrendSparkline(series, granularity);
-      }
-=======
-        if (forecastEl) {
-          if (analysis.forecast && (analysis.forecast.avg || analysis.forecast.pass)) {
-            forecastEl.innerHTML = `
-              <span><i class="fas fa-forward"></i>${analysis.nextLabel}: ${analysis.forecast.avg}% avg</span>
-              <span><i class="fas fa-shield-alt"></i>${analysis.forecast.pass}% pass</span>
-            `;
-          } else {
-            forecastEl.innerHTML = '';
-          }
-        }
-
-        if (healthEl) {
-          healthEl.textContent = analysis.health === 'improving' ? 'Improving' : analysis.health === 'risk' ? 'At Risk' : analysis.health === 'monitoring' ? 'Monitoring' : 'Stable';
-          healthEl.classList.remove('improving', 'risk');
-          if (analysis.health === 'improving') {
-            healthEl.classList.add('improving');
-          } else if (analysis.health === 'risk') {
-            healthEl.classList.add('risk');
-          }
-        }
-
-        renderTrendSparkline(series, granularity);
-      }
->>>>>>> 100dadb0
-
-      // CHANGED: uses PASS_SCORE_THRESHOLD / no undefined class access
-      function renderCategoryTable(metrics){
-        const tbody=document.querySelector('#categoryTable tbody'); tbody.innerHTML='';
-        Object.entries(metrics).forEach(([cat,m])=>{
-          const passScore=PASS_SCORE_THRESHOLD;
-          const goodScore=Math.round(passScore*0.8);
-          const avgClass = m.avgScore>=passScore ? 'excellent' : m.avgScore>=goodScore ? 'good':'needs-improvement';
-          const passClass= m.passPct >=passScore ? 'excellent' : m.passPct >=goodScore ? 'good':'needs-improvement';
-          const row=document.createElement('tr');
-          row.innerHTML=`
-            <td><strong>${cat}</strong></td>
-            <td><span class="status-badge ${avgClass}"><span class="badge-dot"></span>${m.avgScore}%</span></td>
-            <td><span class="status-badge ${passClass}"><span class="badge-dot"></span>${m.passPct}%</span></td>`;
-          tbody.appendChild(row);
-        });
-      }
-
-      function renderCategoryChart(metrics){
-        const labels=Object.keys(metrics);
-        const data=labels.map(l=>metrics[l].avgScore);
-        if(categoryChart){ categoryChart.destroy(); categoryChart=null; }
-        const ctx=document.getElementById('categoryChart'); if(!ctx) return;
-        categoryChart=new Chart(ctx,{type:'bar',data:{labels,datasets:[{label:'Average Score %',data,backgroundColor:'rgba(102,126,234,.1)',borderColor:'#667eea',borderWidth:2,borderRadius:8,borderSkipped:false}]},options:{...chartConfig,plugins:{...chartConfig.plugins,legend:{display:false}}}});
-      }
-
-      // CHANGED: weekday-only + correct thresholds
-      function renderDailyChart(data) {
-          const days = ['Mon', 'Tue', 'Wed', 'Thu', 'Fri'];
-          const cnt = {}, sums = {}, ps = {};
-          days.forEach(d => { cnt[d] = 0; sums[d] = 0; ps[d] = 0; });
-          
-          data.forEach(r => {
-              // Use the cleaned date object
-              const dt = r.callDateObj || safeToDate(r.CallDate);
-              if (!dt) {
-                  console.warn('Skipping record with invalid date in renderDailyChart:', r);
-                  return;
-              }
-              
-              const idx = (dt.getDay() + 6) % 7; 
-              if (idx > 4) return; // skip Sat/Sun
-              
-              const day = days[idx];
-              cnt[day]++; 
-              sums[day] += r.recordScore;
-              if (r.recordScore >= PASS_SCORE_THRESHOLD) ps[day]++;
-          });
-          
-          const tot = data.length;
-          const evalPct = days.map(d => tot ? Math.round(cnt[d] / tot * 100) : 0);
-          const avgData = days.map(d => cnt[d] ? Math.round(sums[d] / cnt[d]) : 0);
-          const passPct = days.map(d => cnt[d] ? Math.round(ps[d] / cnt[d] * 100) : 0);
-
-          if (dailyChart) { dailyChart.destroy(); dailyChart = null; }
-          const ctx = document.getElementById('dailyChart'); 
-          if (!ctx) return;
-          
-          dailyChart = new Chart(ctx, {
-              data: {
-                  labels: days, 
-                  datasets: [
-                      { type: 'bar', label: 'Evaluations %', data: evalPct, backgroundColor: 'rgba(102,126,234,.1)', borderColor: '#667eea', borderWidth: 2, borderRadius: 6 },
-                      { type: 'line', label: 'Average Score', data: avgData, yAxisID: 'y1', tension: .4, borderColor: '#10b981', backgroundColor: 'rgba(16,185,129,.1)', pointBackgroundColor: '#10b981', pointBorderColor: '#fff', pointBorderWidth: 2, pointRadius: 5 },
-                      { type: 'line', label: 'Pass Rate', data: passPct, yAxisID: 'y1', tension: .4, borderColor: '#f59e0b', backgroundColor: 'rgba(245,158,11,.1)', pointBackgroundColor: '#f59e0b', pointBorderColor: '#fff', pointBorderWidth: 2, pointRadius: 5 }
-                  ]
-              },
-              options: { ...chartConfig, scales: { y: chartConfig.scales.y, y1: { ...chartConfig.scales.y, position: 'right', grid: { drawOnChartArea: false } }, x: chartConfig.scales.x } }
-          });
-      }
-
-<<<<<<< HEAD
-      function renderAgentTable(data) {
-          const tbody = document.querySelector('#agentTable tbody');
-          if (!tbody) return;
-          tbody.innerHTML = '';
-
-          const { profiles } = calculateAgentProfiles(data);
-
-          profiles.forEach(profile => {
-              const recentDateFormatted = profile.recentDate ? profile.recentDate.toLocaleDateString() : 'N/A';
-              const row = document.createElement('tr');
-              row.innerHTML = `
-                  <td><strong>${profile.name}</strong></td>
-                  <td>${profile.evaluationShare}%</td>
-                  <td><span class="status-badge ${profile.avgScore >= 95 ? 'excellent' : profile.avgScore >= 80 ? 'good' : 'needs-improvement'}"><span class="badge-dot"></span>${profile.avgScore}%</span></td>
-                  <td><span class="status-badge ${profile.passRate >= 95 ? 'excellent' : profile.passRate >= 80 ? 'good' : 'needs-improvement'}"><span class="badge-dot"></span>${profile.passRate}%</span></td>
-                  <td>${recentDateFormatted}</td>`;
-              tbody.appendChild(row);
-          });
-      }
-
-      function debugInvalidDates() {
-          console.log('=== QA Data Date Debug ===');
-          let invalidCount = 0;
-
-          rawQA.forEach((record, index) => {
-              if (!(record.callDateObj instanceof Date) || isNaN(record.callDateObj.getTime())) {
-                  console.log(`Invalid date at index ${index}:`, {
-                      CallDate: record.CallDate,
-                      CallDateSource: getRecordField(record, ['CallDate', 'Call Date', 'CallTime', 'Call Time', 'EvaluationDate', 'Evaluation Date', 'QA Date', 'Date', 'Timestamp']),
-                      AgentName: record.AgentName,
-                      RecordIndex: record.__recordIndex,
-                      record: record
-                  });
-                  invalidCount++;
-              }
-          });
-
-          console.log(`Found ${invalidCount} records with invalid dates out of ${rawQA.length} total records`);
-          return invalidCount;
-      }
-
-      function renderAgentChart(data){
-        const { profiles } = calculateAgentProfiles(data);
-        const agents = profiles.map(p => p.name);
-        const evalPct = profiles.map(p => p.evaluationShare);
-        const avgScore = profiles.map(p => p.avgScore);
-        const passPct = profiles.map(p => p.passRate);
-
-        if(agentChart){ agentChart.destroy(); agentChart=null; }
-        const ctx=document.getElementById('agentChart'); if(!ctx) return;
-        agentChart=new Chart(ctx,{type:'bar',data:{labels:agents,datasets:[
-          {label:'Evaluations %',data:evalPct,backgroundColor:'rgba(102,126,234,.1)',borderColor:'#667eea',borderWidth:2,borderRadius:6},
-          {label:'Average Score',data:avgScore,backgroundColor:'rgba(16,185,129,.1)',borderColor:'#10b981',borderWidth:2,borderRadius:6},
-          {label:'Pass Rate',data:passPct,backgroundColor:'rgba(245,158,11,.1)',borderColor:'#f59e0b',borderWidth:2,borderRadius:6}]},
-          options:chartConfig});
-      }
-=======
-      function renderAgentTable(data) {
-          const tbody = document.querySelector('#agentTable tbody');
-          if (!tbody) return;
-          tbody.innerHTML = '';
-
-          const { profiles } = calculateAgentProfiles(data);
-
-          profiles.forEach(profile => {
-              const recentDateFormatted = profile.recentDate ? profile.recentDate.toLocaleDateString() : 'N/A';
-              const row = document.createElement('tr');
-              row.innerHTML = `
-                  <td><strong>${profile.name}</strong></td>
-                  <td>${profile.evaluationShare}%</td>
-                  <td><span class="status-badge ${profile.avgScore >= 95 ? 'excellent' : profile.avgScore >= 80 ? 'good' : 'needs-improvement'}"><span class="badge-dot"></span>${profile.avgScore}%</span></td>
-                  <td><span class="status-badge ${profile.passRate >= 95 ? 'excellent' : profile.passRate >= 80 ? 'good' : 'needs-improvement'}"><span class="badge-dot"></span>${profile.passRate}%</span></td>
-                  <td>${recentDateFormatted}</td>`;
-              tbody.appendChild(row);
-          });
-      }
-
-      function debugInvalidDates() {
-          console.log('=== QA Data Date Debug ===');
-          let invalidCount = 0;
-
-          rawQA.forEach((record, index) => {
-              if (!(record.callDateObj instanceof Date) || isNaN(record.callDateObj.getTime())) {
-                  console.log(`Invalid date at index ${index}:`, {
-                      CallDate: record.CallDate,
-                      CallDateSource: getRecordField(record, ['CallDate', 'Call Date', 'CallTime', 'Call Time', 'EvaluationDate', 'Evaluation Date', 'QA Date', 'Date', 'Timestamp']),
-                      AgentName: record.AgentName,
-                      RecordIndex: record.__recordIndex,
-                      record: record
-                  });
-                  invalidCount++;
-              }
-          });
-
-          console.log(`Found ${invalidCount} records with invalid dates out of ${rawQA.length} total records`);
-          return invalidCount;
-      }
-
-      function renderAgentChart(data){
-        const { profiles } = calculateAgentProfiles(data);
-        const agents = profiles.map(p => p.name);
-        const evalPct = profiles.map(p => p.evaluationShare);
-        const avgScore = profiles.map(p => p.avgScore);
-        const passPct = profiles.map(p => p.passRate);
-
-        if(agentChart){ agentChart.destroy(); agentChart=null; }
-        const ctx=document.getElementById('agentChart'); if(!ctx) return;
-        agentChart=new Chart(ctx,{type:'bar',data:{labels:agents,datasets:[
-          {label:'Evaluations %',data:evalPct,backgroundColor:'rgba(102,126,234,.1)',borderColor:'#667eea',borderWidth:2,borderRadius:6},
-          {label:'Average Score',data:avgScore,backgroundColor:'rgba(16,185,129,.1)',borderColor:'#10b981',borderWidth:2,borderRadius:6},
-          {label:'Pass Rate',data:passPct,backgroundColor:'rgba(245,158,11,.1)',borderColor:'#f59e0b',borderWidth:2,borderRadius:6}]},
-          options:chartConfig});
-      }
->>>>>>> 100dadb0
-
-      function renderCategoryKpis(metrics){
-        const container=document.getElementById('categoryKpis'); container.innerHTML='';
-        Object.entries(metrics).forEach(([cat,m])=>{
-          const card=document.createElement('div'); card.className='category-kpi-card';
-          card.innerHTML=`<h6>${cat}</h6>
-            <div class="category-metrics">
-              <div class="category-metric"><div class="value">${m.avgScore}%</div><div class="label">Avg Score</div></div>
-              <div class="category-metric"><div class="value">${m.passPct}%</div><div class="label">Pass Rate</div></div>
-            </div>`;
-          container.appendChild(card);
-        });
-      }
-
-      const chartConfig={responsive:true,maintainAspectRatio:false,interaction:{intersect:false,mode:'index'},plugins:{legend:{labels:{usePointStyle:true,padding:20,font:{family:"'Google Sans', sans-serif",size:12,weight:'500'}}},tooltip:{backgroundColor:'rgba(0,0,0,.8)',titleColor:'#fff',bodyColor:'#fff',borderColor:'#667eea',borderWidth:1,cornerRadius:8,padding:12}},scales:{y:{beginAtZero:true,max:100,grid:{color:'rgba(0,0,0,.05)'},ticks:{font:{family:"'Google Sans', sans-serif"}}},x:{grid:{display:false},ticks:{font:{family:"'Google Sans', sans-serif"}}}},layout:{padding:{top:10,bottom:10}}};
-
-<<<<<<< HEAD
-      function safePercentage(numerator, denominator, maxCap = 100, debugLabel = '') {
-        if (debugLabel) {
-          console.log(`${debugLabel}: ${numerator}/${denominator}`);
-        }
-        if (!denominator || denominator <= 0) return 0;
-        const result = Math.round((numerator / denominator) * 100);
-        return Math.min(result, maxCap);
-      }
-
-      function calculateAgentProfiles(data) {
-          const totalEvaluations = data.length;
-          const aggregates = {};
-
-          data.forEach(record => {
-              const agentName = record.AgentName || 'Unassigned';
-              if (!aggregates[agentName]) {
-                  aggregates[agentName] = {
-                      count: 0,
-                      scoreSum: 0,
-                      passCount: 0,
-                      recent: null
-                  };
-              }
-
-              const bucket = aggregates[agentName];
-              bucket.count += 1;
-              bucket.scoreSum += record.recordScore || 0;
-              if (record.Percentage >= PASS_MARK) {
-                  bucket.passCount += 1;
-              }
-
-              const callDate = safeToDate(record.CallDate);
-              if (callDate) {
-                  if (!bucket.recent || callDate > bucket.recent) {
-                      bucket.recent = callDate;
-                  }
-              }
-          });
-
-          const profiles = Object.entries(aggregates).map(([name, stats]) => {
-              const avgScore = stats.count ? Math.round(stats.scoreSum / stats.count) : 0;
-              const passRate = stats.count ? Math.round(stats.passCount / stats.count * 100) : 0;
-              const evaluationShare = totalEvaluations ? Math.round(stats.count / totalEvaluations * 100) : 0;
-
-              return {
-                  name,
-                  evaluations: stats.count,
-                  avgScore,
-                  passRate,
-                  evaluationShare,
-                  recentDate: stats.recent || null
-              };
-          }).sort((a, b) => b.avgScore - a.avgScore);
-
-          return { totalEvaluations, profiles };
-      }
-
-      function summarizeCategoryChange(currentMetrics, previousMetrics = {}) {
-          const details = Object.entries(currentMetrics).map(([category, metrics]) => {
-              const prev = previousMetrics[category];
-              const delta = prev ? Math.round((metrics.avgScore - prev.avgScore) * 10) / 10 : null;
-              return {
-                  category,
-                  avgScore: metrics.avgScore,
-                  passPct: metrics.passPct,
-                  delta
-              };
-          });
-
-          details.sort((a, b) => b.avgScore - a.avgScore);
-          return details;
-      }
-
-      function buildAIIntelligenceAnalysis({ filtered, prevFiltered, catMetrics, prevCatMetrics, kpis }) {
-          const { totalEvaluations, profiles } = calculateAgentProfiles(filtered || []);
-          const { profiles: prevProfiles } = calculateAgentProfiles(prevFiltered || []);
-          const categorySummary = summarizeCategoryChange(catMetrics || {}, prevCatMetrics || {});
-
-          const metrics = kpis || {};
-          const avgScore = Math.round(Math.min(metrics.avg ?? 0, 100));
-          const passRate = Math.round(Math.min(metrics.pass ?? 0, 100));
-          const coverage = Math.round(Math.min(metrics.coverage ?? 0, 100));
-          const completion = Math.round(Math.min(metrics.completion ?? 0, 100));
-          const confidenceScore = Math.max(5, Math.min(100, Math.round((coverage * 0.4) + (passRate * 0.3) + (avgScore * 0.3))));
-
-          const base = {
-              summary: '',
-              automationSummary: '',
-              confidence: confidenceScore,
-              automationState: 'Monitoring',
-              insights: [],
-              actions: [],
-              nextBest: null,
-              meta: {
-                  totalEvaluations,
-                  totalAgents: profiles.length,
-                  periodLabel: currentGran ? currentGran.toLowerCase() : 'period',
-                  source: 'local',
-                  generatedAt: new Date().toISOString(),
-                  cache: 'miss'
-              }
-          };
-
-          if (!totalEvaluations) {
-              base.summary = 'Lumina AI is monitoring for new evaluations. Adjust your filters or capture fresh QA reviews to generate insights.';
-              base.automationSummary = 'No automation required yet. Log additional evaluations to unlock targeted recommendations.';
-              return base;
-          }
-
-          const totalAgents = profiles.length;
-          const evaluationsWord = totalEvaluations === 1 ? 'evaluation' : 'evaluations';
-          const agentWord = totalAgents === 1 ? 'agent' : 'agents';
-          const periodLabel = base.meta.periodLabel;
-
-          base.summary = `AI reviewed ${totalEvaluations} ${evaluationsWord} across ${totalAgents} ${agentWord} for this ${periodLabel}, spotlighting performance opportunities instantly.`;
-          base.automationSummary = `Coverage at ${coverage}% and completion at ${completion}% give AI enough signal to trigger proactive workflows.`;
-
-          if (profiles.length) {
-              const topAgent = profiles[0];
-              base.insights.push({
-                  icon: 'fa-star',
-                  tone: 'positive',
-                  title: `${topAgent.name} is leading`,
-                  text: `${topAgent.name} is averaging ${topAgent.avgScore}% quality with a ${topAgent.passRate}% pass rate.`
-              });
-
-              const bottomAgent = profiles[profiles.length - 1];
-              if (bottomAgent && bottomAgent.avgScore < PASS_SCORE_THRESHOLD) {
-                  base.insights.push({
-                      icon: 'fa-life-ring',
-                      tone: 'negative',
-                      title: `${bottomAgent.name} needs attention`,
-                      text: `${bottomAgent.name} is trending at ${bottomAgent.avgScore}% with ${bottomAgent.passRate}% pass rate.`
-                  });
-                  base.actions.push({
-                      icon: 'fa-user-graduate',
-                      tone: 'urgent',
-                      title: `Launch coaching for ${bottomAgent.name}`,
-                      text: `Auto-create a coaching session to lift ${bottomAgent.name}'s quality score back above ${PASS_SCORE_THRESHOLD}%.`
-                  });
-              }
-
-              const prevProfileMap = Object.fromEntries(prevProfiles.map(p => [p.name, p]));
-              let strongestImprovement = null;
-              let largestRegression = null;
-
-              profiles.forEach(profile => {
-                  const prev = prevProfileMap[profile.name];
-                  if (!prev) return;
-                  const delta = profile.avgScore - prev.avgScore;
-                  if (strongestImprovement === null || delta > strongestImprovement.delta) {
-                      strongestImprovement = { ...profile, delta };
-                  }
-                  if (largestRegression === null || delta < largestRegression.delta) {
-                      largestRegression = { ...profile, delta };
-                  }
-              });
-
-              if (strongestImprovement && strongestImprovement.delta > 2) {
-                  base.insights.push({
-                      icon: 'fa-rocket',
-                      tone: 'positive',
-                      title: `${strongestImprovement.name} is improving`,
-                      text: `Up ${strongestImprovement.delta.toFixed(1)} pts vs last period.`
-                  });
-              }
-
-              if (largestRegression && largestRegression.delta < -2) {
-                  base.actions.push({
-                      icon: 'fa-reply',
-                      tone: 'urgent',
-                      title: `Check-in with ${largestRegression.name}`,
-                      text: `${largestRegression.name} dropped ${Math.abs(largestRegression.delta).toFixed(1)} pts period-over-period.`
-                  });
-              }
-          }
-
-          if (categorySummary.length) {
-              const bestCategory = categorySummary[0];
-              base.insights.push({
-                  icon: 'fa-thumbs-up',
-                  tone: 'positive',
-                  title: `${bestCategory.category} excels`,
-                  text: `${bestCategory.category} is averaging ${bestCategory.avgScore}% quality.`
-              });
-
-              const weakestCategory = categorySummary[categorySummary.length - 1];
-              if (weakestCategory && weakestCategory.avgScore < PASS_SCORE_THRESHOLD) {
-                  base.actions.push({
-                      icon: 'fa-sitemap',
-                      tone: 'urgent',
-                      title: `Reinforce ${weakestCategory.category}`,
-                      text: `Automate a calibration focused on ${weakestCategory.category} where scores average ${weakestCategory.avgScore}%.`
-                  });
-              }
-
-              const largestDelta = categorySummary.reduce((acc, entry) => {
-                  if (entry.delta === null) return acc;
-                  if (!acc || entry.delta < acc.delta) return entry;
-                  return acc;
-              }, null);
-
-              if (largestDelta && largestDelta.delta < -3) {
-                  base.actions.push({
-                      icon: 'fa-exclamation-circle',
-                      tone: 'urgent',
-                      title: `Reverse slide in ${largestDelta.category}`,
-                      text: `${largestDelta.category} fell ${Math.abs(largestDelta.delta).toFixed(1)} pts from the previous period.`
-                  });
-              }
-          }
-
-          if (passRate < 90) {
-              base.actions.push({
-                  icon: 'fa-headset',
-                  tone: 'urgent',
-                  title: 'Boost pass rate',
-                  text: `Configure an automated refresher for agents with pass rates below 90%. Current pass rate is ${passRate}%.`
-              });
-          }
-
-          if (coverage < 85) {
-              base.actions.push({
-                  icon: 'fa-user-check',
-                  tone: 'urgent',
-                  title: 'Increase agent coverage',
-                  text: `Auto-assign additional evaluations to reach at least 90% agent coverage. Currently at ${coverage}%.`
-              });
-          }
-
-          if (!base.insights.length) {
-              base.insights.push({
-                  icon: 'fa-lightbulb',
-                  tone: 'positive',
-                  title: 'All clear',
-                  text: 'No critical anomalies detected. AI will notify if trends change.'
-              });
-          }
-
-          base.automationState = base.actions.length ? 'Action Required' : 'Monitoring';
-          base.nextBest = base.actions.length ? base.actions[0] : null;
-          return base;
-      }
-
-      function normalizeAIIntelligenceAnalysis(analysis) {
-          const previous = latestAIIntelligence;
-          const meta = analysis && analysis.meta ? { ...analysis.meta } : {};
-          const normalized = {
-              summary: analysis && typeof analysis.summary === 'string' ? analysis.summary : '',
-              automationSummary: analysis && typeof analysis.automationSummary === 'string' ? analysis.automationSummary : '',
-              confidence: analysis && typeof analysis.confidence === 'number' ? analysis.confidence : null,
-              automationState: analysis && typeof analysis.automationState === 'string' ? analysis.automationState : 'Monitoring',
-              insights: Array.isArray(analysis && analysis.insights) ? analysis.insights.filter(Boolean).map(item => ({ ...item })) : [],
-              actions: Array.isArray(analysis && analysis.actions) ? analysis.actions.filter(Boolean).map(item => ({ ...item })) : [],
-              nextBest: analysis && analysis.nextBest ? { ...analysis.nextBest } : null,
-              meta
-          };
-
-          const hasServerSource = (meta.source || '').toLowerCase() === 'server';
-          if (hasServerSource && previous) {
-              if (!normalized.insights.length && Array.isArray(previous.insights) && previous.insights.length) {
-                  normalized.insights = previous.insights.map(item => ({ ...item }));
-              }
-              if (!normalized.actions.length && Array.isArray(previous.actions) && previous.actions.length) {
-                  normalized.actions = previous.actions.map(item => ({ ...item }));
-                  normalized.automationState = previous.automationState || normalized.automationState;
-                  normalized.nextBest = previous.nextBest ? { ...previous.nextBest } : normalized.nextBest;
-              }
-              if (!normalized.summary && previous.summary) {
-                  normalized.summary = previous.summary;
-              }
-              if (!normalized.automationSummary && previous.automationSummary) {
-                  normalized.automationSummary = previous.automationSummary;
-              }
-              if (normalized.confidence === null && typeof previous.confidence === 'number') {
-                  normalized.confidence = previous.confidence;
-              }
-          }
-
-          return normalized;
-      }
-
-      function renderAIIntelligence(analysis) {
-          const summaryEl = document.getElementById('aiInsightsSummary');
-          const automationSummaryEl = document.getElementById('aiAutomationSummary');
-          const confidenceEl = document.getElementById('aiConfidenceBadge');
-          const sourceEl = document.getElementById('aiInsightSource');
-          const automationStateEl = document.getElementById('aiAutomationState');
-          const nextBestWrapper = document.getElementById('aiNextBestAction');
-          const nextBestText = document.getElementById('aiNextBestActionText');
-          const insightsList = document.getElementById('aiInsightsList');
-          const recommendationsList = document.getElementById('aiRecommendationsList');
-
-          if (!insightsList || !recommendationsList) {
-              return;
-          }
-
-          const normalized = normalizeAIIntelligenceAnalysis(analysis || {});
-          const {
-              summary,
-              automationSummary,
-              confidence,
-              automationState,
-              insights,
-              actions,
-              nextBest,
-              meta
-          } = normalized;
-
-          if (confidenceEl && confidence !== null) {
-              confidenceEl.textContent = `Confidence ${Math.round(confidence)}%`;
-          }
-
-          if (sourceEl) {
-              const source = (meta && meta.source ? meta.source : 'local').toLowerCase();
-              sourceEl.classList.remove('server', 'client');
-
-              let label = 'Local AI';
-              const tooltipParts = [];
-              if (source === 'server') {
-                  label = 'QA Service';
-                  sourceEl.classList.add('server');
-                  tooltipParts.push('Intelligence generated by the QA service');
-              } else {
-                  sourceEl.classList.add('client');
-                  tooltipParts.push('Intelligence generated in-browser');
-              }
-
-              sourceEl.textContent = label;
-
-              if (meta && meta.generatedAt) {
-                  try {
-                      const generated = new Date(meta.generatedAt);
-                      if (!Number.isNaN(generated.getTime())) {
-                          tooltipParts.push(generated.toLocaleString());
-                      }
-                  } catch (dateError) {
-                      console.warn('Unable to format AI intelligence timestamp:', dateError);
-                  }
-              }
-
-              if (meta && meta.cache === 'hit') {
-                  tooltipParts.push('Served from cache');
-              } else if (meta && meta.cache === 'miss') {
-                  tooltipParts.push('Fresh analysis');
-              }
-
-              sourceEl.title = tooltipParts.join(' • ');
-          }
-
-          if (summaryEl) {
-              summaryEl.textContent = summary || 'Lumina AI is processing your QA signals.';
-          }
-
-          if (automationSummaryEl) {
-              automationSummaryEl.textContent = automationSummary || 'AI recommendations will populate after analysis.';
-          }
-
-          insightsList.innerHTML = insights.length
-              ? insights.map(item => {
-                  const toneClass = item.tone ? ` ${item.tone}` : '';
-                  return `<li class="ai-insight-item${toneClass}"><div class="ai-icon"><i class="fas ${item.icon}"></i></div><div class="ai-insight-content"><strong>${item.title}</strong><span>${item.text}</span></div></li>`;
-              }).join('')
-              : '<li class="ai-insight-item"><div class="ai-icon"><i class="fas fa-info-circle"></i></div><div class="ai-insight-content"><strong>Insights pending</strong><span>Collect more QA evaluations to surface intelligence.</span></div></li>';
-
-          if (actions.length) {
-              recommendationsList.innerHTML = actions.map(action => {
-                  const toneClass = action.tone === 'urgent' ? ' urgent' : '';
-                  return `<li class="ai-action-item${toneClass}"><div class="ai-icon"><i class="fas ${action.icon}"></i></div><div class="ai-action-content"><strong>${action.title}</strong><span>${action.text}</span></div></li>`;
-              }).join('');
-          } else {
-              recommendationsList.innerHTML = `<li class="ai-action-item"><div class="ai-icon"><i class="fas fa-shield-alt"></i></div><div class="ai-action-content"><strong>Automations standing by</strong><span>All monitored metrics are stable. Lumina AI will trigger playbooks if trends shift.</span></div></li>`;
-          }
-
-          if (automationStateEl) {
-              automationStateEl.textContent = automationState;
-              if (automationState === 'Action Required') {
-                  automationStateEl.classList.add('active');
-              } else {
-                  automationStateEl.classList.remove('active');
-              }
-          }
-
-          if (nextBestWrapper) {
-              if (nextBest && nextBestText) {
-                  nextBestWrapper.style.display = '';
-                  nextBestText.textContent = nextBest.text || '';
-              } else {
-                  nextBestWrapper.style.display = 'none';
-                  if (nextBestText) {
-                      nextBestText.textContent = '';
-                  }
-              }
-          }
-
-          latestAIIntelligence = normalized;
-      }
-
-      function updateAIIntelligencePanel(context, analysisOverride = null) {
-          if (analysisOverride) {
-              renderAIIntelligence(analysisOverride);
-              return;
-          }
-
-          if (!context) {
-              return;
-          }
-
-          const analysis = buildAIIntelligenceAnalysis(context);
-          renderAIIntelligence(analysis);
-      }
-
-      function fetchServerQAIntelligence(context = {}, requestToken = null) {
-          if (!context) {
-              return Promise.resolve({ token: requestToken, result: null });
-          }
-
-          if (!(window.google && google.script && google.script.run)) {
-              return Promise.resolve({ token: requestToken, result: null });
-          }
-
-          return new Promise(resolve => {
-              try {
-                  google.script.run
-                      .withSuccessHandler(result => resolve({ token: requestToken, result: result || null }))
-                      .withFailureHandler(error => {
-                          console.warn('clientGetQAIntelligence failed:', error);
-                          resolve({ token: requestToken, result: null });
-                      })
-                      .clientGetQAIntelligence(context);
-              } catch (error) {
-                  console.warn('Unable to request QA intelligence from service:', error);
-                  resolve({ token: requestToken, result: null });
-              }
-          });
-      }
-
-      function applyFilters(){
-          showLoader('Preparing filtered results…');
-          setTimeout(()=>{
-              // STEP 1: Clean and validate the raw QA data first
-              const cleanedQA = rawQA.filter(r => {
-                  const valid = r.callDateObj instanceof Date && !isNaN(r.callDateObj.getTime());
-                  if (!valid) {
-                      console.warn('Invalid CallDate found in record:', r);
-                  }
-                  return valid;
-              });
-=======
-      function safePercentage(numerator, denominator, maxCap = 100, debugLabel = '') {
-        if (debugLabel) {
-          console.log(`${debugLabel}: ${numerator}/${denominator}`);
-        }
-        if (!denominator || denominator <= 0) return 0;
-        const result = Math.round((numerator / denominator) * 100);
-        return Math.min(result, maxCap);
-      }
-
-      function calculateAgentProfiles(data) {
-          const totalEvaluations = data.length;
-          const aggregates = {};
-
-          data.forEach(record => {
-              const agentName = record.AgentName || 'Unassigned';
-              if (!aggregates[agentName]) {
-                  aggregates[agentName] = {
-                      count: 0,
-                      scoreSum: 0,
-                      passCount: 0,
-                      recent: null
-                  };
-              }
-
-              const bucket = aggregates[agentName];
-              bucket.count += 1;
-              bucket.scoreSum += record.recordScore || 0;
-              if (record.Percentage >= PASS_MARK) {
-                  bucket.passCount += 1;
-              }
-
-              const callDate = safeToDate(record.CallDate);
-              if (callDate) {
-                  if (!bucket.recent || callDate > bucket.recent) {
-                      bucket.recent = callDate;
-                  }
-              }
-          });
-
-          const profiles = Object.entries(aggregates).map(([name, stats]) => {
-              const avgScore = stats.count ? Math.round(stats.scoreSum / stats.count) : 0;
-              const passRate = stats.count ? Math.round(stats.passCount / stats.count * 100) : 0;
-              const evaluationShare = totalEvaluations ? Math.round(stats.count / totalEvaluations * 100) : 0;
-
-              return {
-                  name,
-                  evaluations: stats.count,
-                  avgScore,
-                  passRate,
-                  evaluationShare,
-                  recentDate: stats.recent || null
-              };
-          }).sort((a, b) => b.avgScore - a.avgScore);
-
-          return { totalEvaluations, profiles };
-      }
-
-      function summarizeCategoryChange(currentMetrics, previousMetrics = {}) {
-          const details = Object.entries(currentMetrics).map(([category, metrics]) => {
-              const prev = previousMetrics[category];
-              const delta = prev ? Math.round((metrics.avgScore - prev.avgScore) * 10) / 10 : null;
-              return {
-                  category,
-                  avgScore: metrics.avgScore,
-                  passPct: metrics.passPct,
-                  delta
-              };
-          });
-
-          details.sort((a, b) => b.avgScore - a.avgScore);
-          return details;
-      }
-
-      function buildAIIntelligenceAnalysis({ filtered, prevFiltered, catMetrics, prevCatMetrics, kpis }) {
-          const { totalEvaluations, profiles } = calculateAgentProfiles(filtered || []);
-          const { profiles: prevProfiles } = calculateAgentProfiles(prevFiltered || []);
-          const categorySummary = summarizeCategoryChange(catMetrics || {}, prevCatMetrics || {});
-
-          const metrics = kpis || {};
-          const avgScore = Math.round(Math.min(metrics.avg ?? 0, 100));
-          const passRate = Math.round(Math.min(metrics.pass ?? 0, 100));
-          const coverage = Math.round(Math.min(metrics.coverage ?? 0, 100));
-          const completion = Math.round(Math.min(metrics.completion ?? 0, 100));
-          const confidenceScore = Math.max(5, Math.min(100, Math.round((coverage * 0.4) + (passRate * 0.3) + (avgScore * 0.3))));
-
-          const base = {
-              summary: '',
-              automationSummary: '',
-              confidence: confidenceScore,
-              automationState: 'Monitoring',
-              insights: [],
-              actions: [],
-              nextBest: null,
-              meta: {
-                  totalEvaluations,
-                  totalAgents: profiles.length,
-                  periodLabel: currentGran ? currentGran.toLowerCase() : 'period',
-                  source: 'local',
-                  generatedAt: new Date().toISOString(),
-                  cache: 'miss'
-              }
-          };
-
-          if (!totalEvaluations) {
-              base.summary = 'Lumina AI is monitoring for new evaluations. Adjust your filters or capture fresh QA reviews to generate insights.';
-              base.automationSummary = 'No automation required yet. Log additional evaluations to unlock targeted recommendations.';
-              return base;
-          }
-
-          const totalAgents = profiles.length;
-          const evaluationsWord = totalEvaluations === 1 ? 'evaluation' : 'evaluations';
-          const agentWord = totalAgents === 1 ? 'agent' : 'agents';
-          const periodLabel = base.meta.periodLabel;
-
-          base.summary = `AI reviewed ${totalEvaluations} ${evaluationsWord} across ${totalAgents} ${agentWord} for this ${periodLabel}, spotlighting performance opportunities instantly.`;
-          base.automationSummary = `Coverage at ${coverage}% and completion at ${completion}% give AI enough signal to trigger proactive workflows.`;
-
-          if (profiles.length) {
-              const topAgent = profiles[0];
-              base.insights.push({
-                  icon: 'fa-star',
-                  tone: 'positive',
-                  title: `${topAgent.name} is leading`,
-                  text: `${topAgent.name} is averaging ${topAgent.avgScore}% quality with a ${topAgent.passRate}% pass rate.`
-              });
-
-              const bottomAgent = profiles[profiles.length - 1];
-              if (bottomAgent && bottomAgent.avgScore < PASS_SCORE_THRESHOLD) {
-                  base.insights.push({
-                      icon: 'fa-life-ring',
-                      tone: 'negative',
-                      title: `${bottomAgent.name} needs attention`,
-                      text: `${bottomAgent.name} is trending at ${bottomAgent.avgScore}% with ${bottomAgent.passRate}% pass rate.`
-                  });
-                  base.actions.push({
-                      icon: 'fa-user-graduate',
-                      tone: 'urgent',
-                      title: `Launch coaching for ${bottomAgent.name}`,
-                      text: `Auto-create a coaching session to lift ${bottomAgent.name}'s quality score back above ${PASS_SCORE_THRESHOLD}%.`
-                  });
-              }
-
-              const prevProfileMap = Object.fromEntries(prevProfiles.map(p => [p.name, p]));
-              let strongestImprovement = null;
-              let largestRegression = null;
-
-              profiles.forEach(profile => {
-                  const prev = prevProfileMap[profile.name];
-                  if (!prev) return;
-                  const delta = profile.avgScore - prev.avgScore;
-                  if (strongestImprovement === null || delta > strongestImprovement.delta) {
-                      strongestImprovement = { ...profile, delta };
-                  }
-                  if (largestRegression === null || delta < largestRegression.delta) {
-                      largestRegression = { ...profile, delta };
-                  }
-              });
-
-              if (strongestImprovement && strongestImprovement.delta > 2) {
-                  base.insights.push({
-                      icon: 'fa-rocket',
-                      tone: 'positive',
-                      title: `${strongestImprovement.name} is improving`,
-                      text: `Up ${strongestImprovement.delta.toFixed(1)} pts vs last period.`
-                  });
-              }
-
-              if (largestRegression && largestRegression.delta < -2) {
-                  base.actions.push({
-                      icon: 'fa-reply',
-                      tone: 'urgent',
-                      title: `Check-in with ${largestRegression.name}`,
-                      text: `${largestRegression.name} dropped ${Math.abs(largestRegression.delta).toFixed(1)} pts period-over-period.`
-                  });
-              }
-          }
-
-          if (categorySummary.length) {
-              const bestCategory = categorySummary[0];
-              base.insights.push({
-                  icon: 'fa-thumbs-up',
-                  tone: 'positive',
-                  title: `${bestCategory.category} excels`,
-                  text: `${bestCategory.category} is averaging ${bestCategory.avgScore}% quality.`
-              });
-
-              const weakestCategory = categorySummary[categorySummary.length - 1];
-              if (weakestCategory && weakestCategory.avgScore < PASS_SCORE_THRESHOLD) {
-                  base.actions.push({
-                      icon: 'fa-sitemap',
-                      tone: 'urgent',
-                      title: `Reinforce ${weakestCategory.category}`,
-                      text: `Automate a calibration focused on ${weakestCategory.category} where scores average ${weakestCategory.avgScore}%.`
-                  });
-              }
-
-              const largestDelta = categorySummary.reduce((acc, entry) => {
-                  if (entry.delta === null) return acc;
-                  if (!acc || entry.delta < acc.delta) return entry;
-                  return acc;
-              }, null);
-
-              if (largestDelta && largestDelta.delta < -3) {
-                  base.actions.push({
-                      icon: 'fa-exclamation-circle',
-                      tone: 'urgent',
-                      title: `Reverse slide in ${largestDelta.category}`,
-                      text: `${largestDelta.category} fell ${Math.abs(largestDelta.delta).toFixed(1)} pts from the previous period.`
-                  });
-              }
-          }
-
-          if (passRate < 90) {
-              base.actions.push({
-                  icon: 'fa-headset',
-                  tone: 'urgent',
-                  title: 'Boost pass rate',
-                  text: `Configure an automated refresher for agents with pass rates below 90%. Current pass rate is ${passRate}%.`
-              });
-          }
-
-          if (coverage < 85) {
-              base.actions.push({
-                  icon: 'fa-user-check',
-                  tone: 'urgent',
-                  title: 'Increase agent coverage',
-                  text: `Auto-assign additional evaluations to reach at least 90% agent coverage. Currently at ${coverage}%.`
-              });
-          }
-
-          if (!base.insights.length) {
-              base.insights.push({
-                  icon: 'fa-lightbulb',
-                  tone: 'positive',
-                  title: 'All clear',
-                  text: 'No critical anomalies detected. AI will notify if trends change.'
-              });
-          }
-
-          base.automationState = base.actions.length ? 'Action Required' : 'Monitoring';
-          base.nextBest = base.actions.length ? base.actions[0] : null;
-          return base;
-      }
-
-      function renderAIIntelligence(analysis) {
-          const summaryEl = document.getElementById('aiInsightsSummary');
-          const automationSummaryEl = document.getElementById('aiAutomationSummary');
-          const confidenceEl = document.getElementById('aiConfidenceBadge');
-          const sourceEl = document.getElementById('aiInsightSource');
-          const automationStateEl = document.getElementById('aiAutomationState');
-          const nextBestWrapper = document.getElementById('aiNextBestAction');
-          const nextBestText = document.getElementById('aiNextBestActionText');
-          const insightsList = document.getElementById('aiInsightsList');
-          const recommendationsList = document.getElementById('aiRecommendationsList');
-
-          if (!insightsList || !recommendationsList) {
-              return;
-          }
-
-          const {
-              summary = '',
-              automationSummary = '',
-              confidence = null,
-              automationState = 'Monitoring',
-              insights = [],
-              actions = [],
-              nextBest = null
-          } = analysis || {};
-
-          if (confidenceEl && confidence !== null) {
-              confidenceEl.textContent = `Confidence ${Math.round(confidence)}%`;
-          }
-
-          if (sourceEl) {
-              const meta = analysis && analysis.meta ? analysis.meta : {};
-              const source = (meta.source || 'local').toLowerCase();
-              sourceEl.classList.remove('server', 'client');
-
-              let label = 'Local AI';
-              const tooltipParts = [];
-              if (source === 'server') {
-                  label = 'QA Service';
-                  sourceEl.classList.add('server');
-                  tooltipParts.push('Intelligence generated by the QA service');
-              } else {
-                  sourceEl.classList.add('client');
-                  tooltipParts.push('Intelligence generated in-browser');
-              }
-
-              sourceEl.textContent = label;
-
-              if (meta.generatedAt) {
-                  try {
-                      const generated = new Date(meta.generatedAt);
-                      if (!Number.isNaN(generated.getTime())) {
-                          tooltipParts.push(generated.toLocaleString());
-                      }
-                  } catch (dateError) {
-                      console.warn('Unable to format AI intelligence timestamp:', dateError);
-                  }
-              }
-
-              if (meta.cache === 'hit') {
-                  tooltipParts.push('Served from cache');
-              } else if (meta.cache === 'miss') {
-                  tooltipParts.push('Fresh analysis');
-              }
-
-              sourceEl.title = tooltipParts.join(' • ');
-          }
-
-          if (summaryEl) {
-              summaryEl.textContent = summary || 'Lumina AI is processing your QA signals.';
-          }
-
-          if (automationSummaryEl) {
-              automationSummaryEl.textContent = automationSummary || 'AI recommendations will populate after analysis.';
-          }
-
-          insightsList.innerHTML = insights.length
-              ? insights.map(item => {
-                  const toneClass = item.tone ? ` ${item.tone}` : '';
-                  return `<li class="ai-insight-item${toneClass}"><div class="ai-icon"><i class="fas ${item.icon}"></i></div><div class="ai-insight-content"><strong>${item.title}</strong><span>${item.text}</span></div></li>`;
-              }).join('')
-              : '<li class="ai-insight-item"><div class="ai-icon"><i class="fas fa-info-circle"></i></div><div class="ai-insight-content"><strong>Insights pending</strong><span>Collect more QA evaluations to surface intelligence.</span></div></li>';
-
-          if (actions.length) {
-              recommendationsList.innerHTML = actions.map(action => {
-                  const toneClass = action.tone === 'urgent' ? ' urgent' : '';
-                  return `<li class="ai-action-item${toneClass}"><div class="ai-icon"><i class="fas ${action.icon}"></i></div><div class="ai-action-content"><strong>${action.title}</strong><span>${action.text}</span></div></li>`;
-              }).join('');
-          } else {
-              recommendationsList.innerHTML = `<li class="ai-action-item"><div class="ai-icon"><i class="fas fa-shield-alt"></i></div><div class="ai-action-content"><strong>Automations standing by</strong><span>All monitored metrics are stable. Lumina AI will trigger playbooks if trends shift.</span></div></li>`;
-          }
-
-          if (automationStateEl) {
-              automationStateEl.textContent = automationState;
-              if (automationState === 'Action Required') {
-                  automationStateEl.classList.add('active');
-              } else {
-                  automationStateEl.classList.remove('active');
-              }
-          }
-
-          if (nextBestWrapper) {
-              if (nextBest && nextBestText) {
-                  nextBestWrapper.style.display = '';
-                  nextBestText.textContent = nextBest.text || '';
-              } else {
-                  nextBestWrapper.style.display = 'none';
-                  if (nextBestText) {
-                      nextBestText.textContent = '';
-                  }
-              }
-          }
-      }
-
-      function updateAIIntelligencePanel(context, analysisOverride = null) {
-          if (analysisOverride) {
-              renderAIIntelligence(analysisOverride);
-              return;
-          }
-
-          if (!context) {
-              return;
-          }
-
-          const analysis = buildAIIntelligenceAnalysis(context);
-          renderAIIntelligence(analysis);
-      }
-
-      function fetchServerQAIntelligence(context = {}, requestToken = null) {
-          if (!context) {
-              return Promise.resolve({ token: requestToken, result: null });
-          }
-
-          if (!(window.google && google.script && google.script.run)) {
-              return Promise.resolve({ token: requestToken, result: null });
-          }
-
-          return new Promise(resolve => {
-              try {
-                  google.script.run
-                      .withSuccessHandler(result => resolve({ token: requestToken, result: result || null }))
-                      .withFailureHandler(error => {
-                          console.warn('clientGetQAIntelligence failed:', error);
-                          resolve({ token: requestToken, result: null });
-                      })
-                      .clientGetQAIntelligence(context);
-              } catch (error) {
-                  console.warn('Unable to request QA intelligence from service:', error);
-                  resolve({ token: requestToken, result: null });
-              }
-          });
-      }
-
-      function applyFilters(){
-          showLoader('Preparing filtered results…');
-          setTimeout(()=>{
-              // STEP 1: Clean and validate the raw QA data first
-              const cleanedQA = rawQA.filter(r => {
-                  const valid = r.callDateObj instanceof Date && !isNaN(r.callDateObj.getTime());
-                  if (!valid) {
-                      console.warn('Invalid CallDate found in record:', r);
-                  }
-                  return valid;
-              });
->>>>>>> 100dadb0
-
-              // STEP 2: Calculate scores safely
-              const scored = cleanedQA.map(r => {
-                  let s = 0; 
-                  Object.entries(weightsMap).forEach(([q, w]) => { 
-                      if ((r[q] || '').toString().toLowerCase() === 'yes') s += w; 
-                  });
-                  return { ...r, recordScore: s };
-              });
-
-              // STEP 3: Apply period and agent filters safely
-              const filtered = scored.filter(r => {
-                  // Agent filter
-                  if (currentAgent && r.AgentName !== currentAgent) return false;
-                  
-                  // Use the cleaned Date object for period filtering
-                  const dt = r.callDateObj;
-                  
-                  try {
-                      switch (currentGran) {
-                          case 'Week': 
-                              return toISOWeek(dt) === currentPeriod;
-                          case 'Month': 
-                              return dt.toISOString().slice(0, 7) === currentPeriod;
-                          case 'Quarter': 
-                              return `${getQuarter(dt)}-${dt.getFullYear()}` === currentPeriod;
-                          case 'Year': 
-                              return String(dt.getFullYear()) === currentPeriod;
-                          default: 
-                              return true;
-                      }
-                  } catch (error) {
-                      console.warn('Error filtering record by period:', r, error);
-                      return false; // Exclude problematic records
-                  }
-              });
-
-              lastFilteredData = filtered;
-
-              const tot = filtered.length;
-              const agentsInPeriod = new Set(filtered.map(r => r.AgentName)).size;
-              const uniqueAgentsInData = Array.from(new Set(filtered.map(r => r.AgentName)));
-
-              console.log('=== Agents Evaluated Debug ===');
-              console.log('Total evaluations:', tot);
-              console.log('Agents in current period:', agentsInPeriod);
-              console.log('Agent names in period:', uniqueAgentsInData);
-              console.log('userList length:', userList.length);
-              console.log('userList:', userList);
-
-              // Calculate KPIs with enhanced Agents Evaluated logic
-              const avgPct = tot ? Math.round(filtered.reduce((s, r) => s + (r.Percentage || 0), 0) / tot * 100) : 0;
-              const passPct = safePercentage(filtered.filter(r => r.Percentage >= PASS_MARK).length, tot);
-              
-              // Agents Evaluated: percentage of total agents that have evaluations
-              let agentsEvalPct = 0;
-              if (userList.length > 0) {
-                  // Primary method: percentage of known agents that have evaluations
-                  agentsEvalPct = safePercentage(agentsInPeriod, userList.length, 100, 'Agents Evaluated (primary)');
-              } else {
-                  // Fallback method: if userList is empty, use a different approach
-                  // Get all unique agents from the entire QA dataset as the universe
-                  const allAgentsInQA = new Set(rawQA.map(r => r.AgentName).filter(Boolean)).size;
-                  if (allAgentsInQA > 0) {
-                      agentsEvalPct = safePercentage(agentsInPeriod, allAgentsInQA, 100, 'Agents Evaluated (fallback)');
-                      console.log('Using fallback: agents in period vs all agents in QA data');
-                  } else {
-                      // Last resort: show 100% if there are any evaluations
-                      agentsEvalPct = agentsInPeriod > 0 ? 100 : 0;
-                      console.log('Using last resort: 100% if any evaluations exist');
-                  }
-              }
-              
-              // Evaluations Completed: average evaluations per agent (capped at 100%)
-              const evalsCompletedPct = agentsInPeriod > 0 ? 
-                  Math.min(Math.round(tot / agentsInPeriod * 10), 100) : 0;
-
-              console.log('Final agentsEvalPct:', agentsEvalPct);
-              console.log('Final evalsCompletedPct:', evalsCompletedPct);
-
-              // Previous period calculations...
-              const prevPeriod = getPreviousPeriod(currentGran, currentPeriod);
-              const prevFiltered = scored.filter(r => {
-                  if (currentAgent && r.AgentName !== currentAgent) return false;
-                  
-                  const dt = r.callDateObj;
-                  
-                  try {
-                      switch (currentGran) {
-                          case 'Week': 
-                              return toISOWeek(dt) === prevPeriod;
-                          case 'Month': 
-                              return dt.toISOString().slice(0, 7) === prevPeriod;
-                          case 'Quarter': 
-                              return `${getQuarter(dt)}-${dt.getFullYear()}` === prevPeriod;
-                          case 'Year': 
-                              return String(dt.getFullYear()) === prevPeriod;
-                          default: 
-                              return false;
-                      }
-                  } catch (error) {
-                      console.warn('Error filtering previous period record:', r, error);
-                      return false;
-                  }
-              });
-
-              const prevTot = prevFiltered.length;
-              const prevAgentsInPeriod = new Set(prevFiltered.map(r => r.AgentName)).size;
-              
-              // Previous period KPIs with same logic
-              const prevAvgPct = prevTot ? Math.round(prevFiltered.reduce((s, r) => s + (r.Percentage || 0), 0) / prevTot * 100) : 0;
-              const prevPassPct = safePercentage(prevFiltered.filter(r => r.Percentage >= PASS_MARK).length, prevTot);
-              
-              let prevAgentsEvalPct = 0;
-              if (userList.length > 0) {
-                  prevAgentsEvalPct = safePercentage(prevAgentsInPeriod, userList.length);
-              } else {
-                  const allAgentsInQA = new Set(rawQA.map(r => r.AgentName).filter(Boolean)).size;
-                  if (allAgentsInQA > 0) {
-                      prevAgentsEvalPct = safePercentage(prevAgentsInPeriod, allAgentsInQA);
-                  } else {
-                      prevAgentsEvalPct = prevAgentsInPeriod > 0 ? 100 : 0;
-                  }
-              }
-              
-              const prevEvalsCompletedPct = prevAgentsInPeriod > 0 ? 
-                  Math.min(Math.round(prevTot / prevAgentsInPeriod * 10), 100) : 0;
-
-              // Safe change calculation
-              const change = (cur, prev) => {
-                  if (prev === 0) {
-                      return cur === 0 ? 0 : (cur > 0 ? 100 : -100);
-                  }
-                  const result = Math.round((cur - prev) * 100) / 100;
-                  return Math.max(-100, Math.min(100, result));
-              };
-
-              // Update KPIs
-              [
-                  { id: 'kpiAvgScore', trendId: 'kpiAvgScoreTrend', value: Math.min(avgPct, 100), change: change(avgPct, prevAvgPct) },
-                  { id: 'kpiPassRate', trendId: 'kpiPassRateTrend', value: passPct, change: change(passPct, prevPassPct) },
-                  { id: 'kpiAgentsEval', trendId: 'kpiAgentsEvalTrend', value: agentsEvalPct, change: change(agentsEvalPct, prevAgentsEvalPct) },
-                  { id: 'kpiEvalsDone', trendId: 'kpiEvalsDoneTrend', value: evalsCompletedPct, change: change(evalsCompletedPct, prevEvalsCompletedPct) },
-              ].forEach(({ id, trendId, value, change }) => {
-                  const el = document.getElementById(id), tr = document.getElementById(trendId);
-                  if (el && tr) {
-                      el.style.transform = 'scale(1.1)'; 
-                      el.textContent = Math.min(value, 100) + '%';
-                      setTimeout(() => el.style.transform = 'scale(1)', 200);
-                      
-                      const pos = change >= 0; 
-                      const txt = change === 0 ? 'No change' : `${Math.abs(change).toFixed(1)}% vs last period`;
-                      tr.className = `kpi-trend ${pos ? 'positive' : 'negative'}`;
-                      tr.innerHTML = `<i class="fas ${pos ? 'fa-arrow-up' : 'fa-arrow-down'}"></i><span>${txt}</span>`;
-                  }
-              });
-
-<<<<<<< HEAD
-              // Update charts and tables
-              const catMetrics = computeCategoryMetrics(filtered);
-              const prevCatMetrics = computeCategoryMetrics(prevFiltered);
-              const trendSeries = buildTrendSeries(currentGran, currentPeriod, scored, 5);
-              renderCategoryKpis(catMetrics);
-              renderCategoryChart(catMetrics);
-              renderCategoryTable(catMetrics);
-              renderDailyChart(filtered);
-              renderAgentChart(filtered);
-              renderAgentTable(filtered);
-
-              const currentKpis = {
-                  avg: Math.min(avgPct, 100),
-                  pass: passPct,
-                  coverage: agentsEvalPct,
-                  completion: evalsCompletedPct
-              };
-
-              updateAIIntelligencePanel({
-                  filtered,
-                  prevFiltered,
-                  catMetrics,
-                  prevCatMetrics,
-                  kpis: currentKpis
-              });
-
-              updateAITrendPanel({
-                  series: trendSeries,
-                  granularity: currentGran || 'Period'
-              });
-
-              const serverContext = {
-                  granularity: currentGran || 'Week',
-                  period: currentPeriod,
-                  agent: currentAgent || '',
-                  campaignId: typeof campaignId !== 'undefined' ? campaignId : '',
-                  agentUniverse: Array.isArray(userList) ? userList.length : 0,
-                  depth: 6,
-                  timezone: (function() {
-                      try {
-                          if (typeof Intl !== 'undefined' && typeof Intl.DateTimeFormat === 'function') {
-                              const opts = Intl.DateTimeFormat().resolvedOptions();
-                              return opts?.timeZone;
-                          }
-                      } catch (tzError) {
-                          console.warn('Timezone detection failed:', tzError);
-                      }
-                      return undefined;
-                  })(),
-                  passMark: PASS_MARK
-              };
-
-              if (!serverContext.timezone) {
-                  delete serverContext.timezone;
-              }
-
-              qaIntelligenceRequestToken += 1;
-              const requestToken = qaIntelligenceRequestToken;
-
-              fetchServerQAIntelligence(serverContext, requestToken)
-                  .then(payload => {
-                      if (!payload || payload.token !== qaIntelligenceRequestToken) {
-                          return;
-                      }
-
-                      const serverResult = payload.result;
-                      if (!serverResult) {
-                          return;
-                      }
-
-                      if (serverResult.intelligence) {
-                          updateAIIntelligencePanel(null, serverResult.intelligence);
-                      }
-
-                      if (serverResult.trend) {
-                          const serverSeries = Array.isArray(serverResult.trend.series) && serverResult.trend.series.length
-                              ? serverResult.trend.series
-                              : trendSeries;
-                          updateAITrendPanel({
-                              series: serverSeries,
-                              granularity: serverResult.trend.granularity || currentGran || 'Period'
-                          }, serverResult.trend.analysis || null);
-                      }
-                  })
-                  .catch(error => {
-                      console.warn('Server QA intelligence unavailable:', error);
-                  });
-
-              window.LuminaLoader?.update({ detail: 'Dashboard refreshed!', progress: 100, tip: 'Latest QA metrics are ready.' });
-              hideLoader();
-          }, 100);
-      }
-=======
-              // Update charts and tables
-              const catMetrics = computeCategoryMetrics(filtered);
-              const prevCatMetrics = computeCategoryMetrics(prevFiltered);
-              const trendSeries = buildTrendSeries(currentGran, currentPeriod, scored, 5);
-              renderCategoryKpis(catMetrics);
-              renderCategoryChart(catMetrics);
-              renderCategoryTable(catMetrics);
-              renderDailyChart(filtered);
-              renderAgentChart(filtered);
-              renderAgentTable(filtered);
-
-              const currentKpis = {
-                  avg: Math.min(avgPct, 100),
-                  pass: passPct,
-                  coverage: agentsEvalPct,
-                  completion: evalsCompletedPct
-              };
-
-              updateAIIntelligencePanel({
-                  filtered,
-                  prevFiltered,
-                  catMetrics,
-                  prevCatMetrics,
-                  kpis: currentKpis
-              });
-
-              updateAITrendPanel({
-                  series: trendSeries,
-                  granularity: currentGran || 'Period'
-              });
-
-              const serverContext = {
-                  granularity: currentGran || 'Week',
-                  period: currentPeriod,
-                  agent: currentAgent || '',
-                  campaignId: typeof campaignId !== 'undefined' ? campaignId : '',
-                  agentUniverse: Array.isArray(userList) ? userList.length : 0,
-                  depth: 6,
-                  timezone: (function() {
-                      try {
-                          if (typeof Intl !== 'undefined' && typeof Intl.DateTimeFormat === 'function') {
-                              const opts = Intl.DateTimeFormat().resolvedOptions();
-                              return opts?.timeZone;
-                          }
-                      } catch (tzError) {
-                          console.warn('Timezone detection failed:', tzError);
-                      }
-                      return undefined;
-                  })(),
-                  passMark: PASS_MARK
-              };
-
-              if (!serverContext.timezone) {
-                  delete serverContext.timezone;
-              }
-
-              qaIntelligenceRequestToken += 1;
-              const requestToken = qaIntelligenceRequestToken;
-
-              fetchServerQAIntelligence(serverContext, requestToken)
-                  .then(payload => {
-                      if (!payload || payload.token !== qaIntelligenceRequestToken) {
-                          return;
-                      }
-
-                      const serverResult = payload.result;
-                      if (!serverResult) {
-                          return;
-                      }
-
-                      if (serverResult.intelligence) {
-                          updateAIIntelligencePanel(null, serverResult.intelligence);
-                      }
-
-                      if (serverResult.trend) {
-                          const serverSeries = Array.isArray(serverResult.trend.series) && serverResult.trend.series.length
-                              ? serverResult.trend.series
-                              : trendSeries;
-                          updateAITrendPanel({
-                              series: serverSeries,
-                              granularity: serverResult.trend.granularity || currentGran || 'Period'
-                          }, serverResult.trend.analysis || null);
-                      }
-                  })
-                  .catch(error => {
-                      console.warn('Server QA intelligence unavailable:', error);
-                  });
-
-              window.LuminaLoader?.update({ detail: 'Dashboard refreshed!', progress: 100, tip: 'Latest QA metrics are ready.' });
-              hideLoader();
-          }, 100);
-      }
->>>>>>> 100dadb0
-
-      function convertToCSV(arr){
-        if(!arr.length) return '';
-        const keys=Object.keys(arr[0]);
-        const header=keys.join(',');
-        const rows=arr.map(o=> keys.map(k=>{ let c=o[k]!=null?o[k].toString():''; c=c.replace(/"/g,'""'); return `"${c}"`; }).join(',') );
-        return [header].concat(rows).join('\r\n');
-      }
-
-      function prepareWeeklyMatrix(data){
-        const dates=Array.from(new Set(data.map(r=>r.CallDate.slice(0,10)))).sort();
-        const agents=Array.from(new Set(data.map(r=>r.AgentName))).sort();
-        const rows=agents.map(agent=>{
-          const row={AgentName:agent};
-          const dayValues=dates.map(d=>{
-            const recs=data.filter(r=> r.AgentName===agent && r.CallDate.slice(0,10)===d);
-            if(!recs.length) return '';
-            const sum=recs.reduce((s,r)=>{ let p=Number(r.Percentage); if(p<=1) p*=100; return s+p; },0);
-            return (sum/recs.length).toFixed(2);
-          });
-          dates.forEach((d,i)=>row[d]=dayValues[i]);
-          const nums=dayValues.filter(v=>v!=='').map(Number);
-          const weekly=nums.length? (nums.reduce((a,b)=>a+b,0)/nums.length):0;
-          row['Weekly Percentage']=weekly.toFixed(2);
-          return row;
-        });
-        return { header:['AgentName',...dates,'Weekly Percentage'], rows };
-      }
-
-      function downloadCSV(csv,filename){
-        const blob=new Blob([csv],{type:'text/csv;charset=utf-8;'});
-        const link=document.createElement('a'); link.href=URL.createObjectURL(blob); link.setAttribute('download',filename);
-        document.body.appendChild(link); link.click(); document.body.removeChild(link);
-      }
-
-      function exportWeeklyCsv(){
-        if(!lastFilteredData.length) return alert('No data to export for the selected filters.');
-        const {header,rows}=prepareWeeklyMatrix(lastFilteredData);
-        let csv=header.join(',')+'\r\n'; rows.forEach(r=>{ csv+=header.map(c=>r[c]||'').join(',')+'\r\n'; });
-        const filename=`quality_weekly_${currentPeriod||'all'}.csv`; downloadCSV(csv,filename);
-      }
-
-      const esc = s => String(s||'').replace(/[&<>"']/g, m => ({'&':'&amp;','<':'&lt;','>':'&gt;','"':'&quot;','\'':'&#39;'}[m]));
-
-      // Rebuilds the <select id="agentSelect">
-      function populateAgentSelect(list){
-        const sel = document.getElementById('agentSelect');
-        if (!sel) return;
-        sel.innerHTML = ['<option value="">All Agents</option>']
-          .concat((list||[]).map(n => `<option value="${esc(n)}"${n===currentAgent?' selected':''}>${esc(n)}</option>`))
-          .join('');
-      }
-
-        // Pull names via Code.gs (no edits needed there)
-        function hydrateAgentList(){
-          if (!(window.google && google.script && google.script.run)) {
-              console.warn('google.script.run not available, using fallback agent list');
-              // Fallback: extract unique agents from QA data
-              const fallbackAgents = Array.from(new Set(rawQA.map(r => r.AgentName).filter(Boolean))).sort();
-              userList = fallbackAgents;
-              populateAgentSelect(fallbackAgents);
-              console.log('Fallback userList:', userList);
-              applyFilters();
-              return;
-          }
-
-        const cid = (typeof campaignId !== 'undefined' && campaignId) ? campaignId : '';
-
-          google.script.run
-              .withSuccessHandler(names => {
-                  console.log('Received agent names:', names);
-                  if (!Array.isArray(names) || names.length === 0) { 
-                      console.warn('Empty or invalid names payload, falling back');
-                      fallbackToGetUsers(); 
-                      return; 
-                  }
-                  userList = names;
-                  populateAgentSelect(names);
-                  console.log('Updated userList:', userList);
-                  applyFilters();
-              })
-              .withFailureHandler(err => {
-                  console.warn('clientGetAssignedAgentNames failed:', err);
-                  fallbackToGetUsers();
-              })
-              .clientGetAssignedAgentNames(cid);
-
-          function fallbackToGetUsers(){
-              google.script.run
-                  .withSuccessHandler(users => {
-                      console.log('Received users:', users);
-                      const names = (users||[])
-                          .map(u => u.FullName || u.UserName || u.Email)
-                          .filter(Boolean)
-                          .sort((a,b)=>a.localeCompare(b));
-                      
-                      if (names.length === 0) {
-                          console.warn('No users found, using QA data as fallback');
-                          const qaAgents = Array.from(new Set(rawQA.map(r => r.AgentName).filter(Boolean))).sort();
-                          userList = qaAgents;
-                          populateAgentSelect(qaAgents);
-                      } else {
-                          userList = names;
-                          populateAgentSelect(names);
-                      }
-                      
-                      console.log('Final userList:', userList);
-                      applyFilters();
-                  })
-                  .withFailureHandler(err => {
-                      console.error('getUsers failed:', err);
-                      // Ultimate fallback: use agents from QA data
-                      const qaAgents = Array.from(new Set(rawQA.map(r => r.AgentName).filter(Boolean))).sort();
-                      userList = qaAgents;
-                      populateAgentSelect(qaAgents);
-                      console.log('Ultimate fallback userList:', userList);
-                      applyFilters();
-                  })
-                  .getUsers();
-          }
-      }
-
-      document.addEventListener('DOMContentLoaded', function() {
-        console.log('Dashboard initialization starting...');
-
-        // Initialize animations
-        try {
-          const observer = new IntersectionObserver((entries) => { 
-            entries.forEach(e => { 
-              if(e.isIntersecting) { 
-                e.target.style.opacity = '1'; 
-                e.target.style.transform = 'translateY(0)'; 
-              } 
-            }); 
-          });
-          document.querySelectorAll('.fade-in, .stagger-animation > *').forEach(el => observer.observe(el));
-        } catch(e) {
-          console.warn('Animation observer failed:', e);
-        }
-
-        // Initialize live datetime updates
-        try {
-          updateLiveDatetime();
-          setInterval(updateLiveDatetime, 1000);
-        } catch(e) {
-          console.warn('Live datetime failed:', e);
-        }
-
-        // Initialize data status
-        try {
-          updateDataRefreshStatus('success', 'System Ready');
-        } catch(e) {
-          console.warn('Data status failed:', e);
-        }
-
-        // Live status click handler
-        try {
-          const liveStatus = document.querySelector('.live-status');
-          if (liveStatus) {
-            liveStatus.addEventListener('click', () => {
-              const indicator = document.querySelector('.live-indicator');
-              if (indicator) {
-                indicator.style.animation = 'none';
-                setTimeout(() => {
-                  indicator.style.animation = 'pulse-live 2s infinite';
-                }, 100);
-              }
-            });
-          }
-        } catch(e) {
-          console.warn('Live status click failed:', e);
-        }
-
-        // Data status click handler
-        try {
-          const dataStatus = document.getElementById('dataRefreshStatus');
-          if (dataStatus) {
-            dataStatus.addEventListener('click', () => {
-              updateDataRefreshStatus('updating', 'Refreshing...');
-              setTimeout(() => {
-                updateDataRefreshStatus('success', `Data Current • ${new Date().toLocaleTimeString()}`);
-              }, 1500);
-            });
-            dataStatus.style.cursor = 'pointer';
-            dataStatus.title = 'Click to simulate refresh';
-          }
-        } catch(e) {
-          console.warn('Data status click failed:', e);
-        }
-
-        // Report Type Select
-        try {
-          const reportTypeSelect = document.getElementById('reportTypeSelect');
-          if (reportTypeSelect) {
-            reportTypeSelect.addEventListener('change', function(e) {
-              const baseUrl = '<?= baseUrl ?>';
-              const nextPage = e.target.value;
-              window.location.href = `${baseUrl}?page=${nextPage}`;
-            });
-          } else {
-            console.warn('reportTypeSelect not found');
-          }
-        } catch(e) {
-          console.error('Report type select failed:', e);
-        }
-
-        // Granularity Select
-        try {
-          const granularitySelect = document.getElementById('granularitySelect');
-          if (granularitySelect) {
-            granularitySelect.value = currentGran;
-            granularitySelect.addEventListener('change', function() {
-              currentGran = granularitySelect.value;
-              showPicker();
-              setPeriod();
-              applyFilters();
-            });
-          } else {
-            console.warn('granularitySelect not found');
-          }
-        } catch(e) {
-          console.error('Granularity select failed:', e);
-        }
-
-        // Agent Select
-        try {
-          const agentSelect = document.getElementById('agentSelect');
-          if (agentSelect) {
-            agentSelect.addEventListener('change', function(e) {
-              currentAgent = e.target.value;
-              applyFilters();
-            });
-          } else {
-            console.warn('agentSelect not found');
-          }
-        } catch(e) {
-          console.error('Agent select failed:', e);
-        }
-
-        // Period input handlers
-        try {
-          ['weekInput', 'monthInput', 'yearInput'].forEach(id => {
-            const el = document.getElementById(id);
-            if (el) {
-              el.addEventListener('change', function(e) {
-                currentPeriod = e.target.value;
-                applyFilters();
-              });
-            }
-          });
-
-          ['quarterSelect', 'quarterYearInput'].forEach(id => {
-            const el = document.getElementById(id);
-            if (el) {
-              el.addEventListener('change', function() {
-                setQuarter();
-                applyFilters();
-              });
-            }
-          });
-        } catch(e) {
-          console.error('Period inputs failed:', e);
-        }
-
-        // Export CSV Button
-        try {
-          const exportBtn = document.getElementById('exportCsvBtn');
-          if (exportBtn) {
-            exportBtn.addEventListener('click', function() {
-              exportWeeklyCsv();
-            });
-          } else {
-            console.warn('exportCsvBtn not found');
-          }
-        } catch(e) {
-          console.error('Export button failed:', e);
-        }
-
-        // Helper functions
-        function showPicker() {
-          try {
-            ['weekPicker', 'monthPicker', 'quarterPicker', 'yearPicker'].forEach(id => {
-              const el = document.getElementById(id);
-              if (el) el.style.display = 'none';
-            });
-            
-            const map = {
-              'Week': 'weekPicker',
-              'Month': 'monthPicker',
-              'Quarter': 'quarterPicker',
-              'Year': 'yearPicker'
-            };
-            
-            const target = document.getElementById(map[currentGran]);
-            if (target) {
-              target.style.display = (currentGran === 'Quarter') ? 'flex' : 'block';
-            }
-          } catch(e) {
-            console.error('showPicker failed:', e);
-          }
-        }
-
-        function setPeriod() {
-          try {
-            const map = {
-              'Week': 'weekInput',
-              'Month': 'monthInput',
-              'Year': 'yearInput'
-            };
-            const input = document.getElementById(map[currentGran]);
-            if (input && input.value) {
-              currentPeriod = input.value;
-            }
-          } catch(e) {
-            console.error('setPeriod failed:', e);
-          }
-        }
-
-        function setQuarter() {
-          try {
-            const q = document.getElementById('quarterSelect')?.value;
-            const y = document.getElementById('quarterYearInput')?.value;
-            currentPeriod = (q && y) ? `${q}-${y}` : '';
-          } catch(e) {
-            console.error('setQuarter failed:', e);
-          }
-        }
-
-        // Initialize UI
-        try {
-          showPicker();
-          const weekInput = document.getElementById('weekInput');
-          if (weekInput) {
-            weekInput.value = currentPeriod;
-          }
-        } catch(e) {
-          console.error('UI initialization failed:', e);
-        }
-
-        // Load data
-        try {
-          setTimeout(() => {
-            console.log('Starting data load...');
-            applyFilters();
-          }, 300);
-          
-          debugInvalidDates();
-          hydrateAgentList();
-        } catch(e) {
-          console.error('Data load failed:', e);
-        }
-
-        console.log('Quality Dashboard initialization completed');
-      });
-</script>
-</body>
-
-
-</html>
+<!-- QA Dashboard -->
+
+<?!= include('layout', {
+      baseUrl: baseUrl,
+      scriptUrl: scriptUrl,
+      currentPage: currentPage || 'qadashboard',
+      userList: userList,
+      granularity: granularity,
+      periodValue: periodValue,
+      selectedAgent: selectedAgent,
+      user: user,
+      campaignId: campaignId,
+      campaignName: campaignName
+    }) ?>
+
+<style>
+  :root {
+    /* Brand Color Palette */
+    --navy-primary: #003177;
+    --cyan-accent: #00BFFF;
+    --gold-highlight: #FFB800;
+    --fire-red: #FF4000;
+
+    /* Modern UI Colors */
+    --primary-gradient: linear-gradient(135deg, var(--navy-primary) 0%, #004ba0 100%);
+    --info-gradient: linear-gradient(135deg, var(--cyan-accent) 0%, #0099cc 100%);
+    --success-gradient: linear-gradient(135deg, #10b981 0%, #059669 100%);
+    --warning-gradient: linear-gradient(135deg, var(--gold-highlight) 0%, #d97706 100%);
+    --danger-gradient: linear-gradient(135deg, var(--fire-red) 0%, #dc2626 100%);
+    --surface-gradient: linear-gradient(135deg, #fdfbfb 0%, #ebedee 100%);
+    --card-shadow: 0 10px 30px rgba(0, 0, 0, 0.1);
+    --card-shadow-hover: 0 20px 60px rgba(0, 0, 0, 0.15);
+    --glass-bg: rgba(255, 255, 255, 0.25);
+    --glass-border: rgba(255, 255, 255, 0.18);
+    --backdrop-blur: blur(10px);
+    --border-radius-lg: 16px;
+    --border-radius-xl: 24px;
+    --transition-smooth: all 0.4s cubic-bezier(0.4, 0, 0.2, 1);
+  }
+
+  /* Modern Page Header with Live Status */
+  .modern-page-header {
+    background: var(--primary-gradient);
+    border-radius: var(--border-radius-xl);
+    padding: 2rem;
+    margin-bottom: 2rem;
+    color: white;
+    position: relative;
+    overflow: hidden;
+  }
+
+  .modern-page-header::before {
+    content: '';
+    position: absolute;
+    top: 0;
+    right: 0;
+    width: 200px;
+    height: 200px;
+    background: rgba(255, 255, 255, 0.1);
+    border-radius: 50%;
+    transform: translate(50%, -50%);
+  }
+
+  .modern-page-header h1 {
+    font-size: 2.5rem;
+    font-weight: 700;
+    margin: 0;
+    position: relative;
+    z-index: 2;
+    display: flex;
+    align-items: center;
+    gap: 1rem;
+  }
+
+  .modern-page-header p {
+    font-size: 1.1rem;
+    opacity: 0.9;
+    margin: 0.5rem 0 0 0;
+    position: relative;
+    z-index: 2;
+  }
+
+  .live-header {
+    display: flex;
+    justify-content: space-between;
+    align-items: center;
+    background: rgba(255, 255, 255, 0.15);
+    padding: 1rem 1.5rem;
+    border-radius: 12px;
+    margin-top: 1.5rem;
+    font-size: 1rem;
+    position: relative;
+    z-index: 2;
+    border: 1px solid rgba(255, 255, 255, 0.2);
+    backdrop-filter: blur(10px);
+  }
+
+  .live-status {
+    display: flex;
+    align-items: center;
+    gap: 0.75rem;
+    font-weight: 600;
+  }
+
+  .live-indicator {
+    width: 14px;
+    height: 14px;
+    border-radius: 50%;
+    background: #10b981;
+    animation: pulse-live 2s infinite;
+    box-shadow: 0 0 15px rgba(16, 185, 129, 0.6);
+    position: relative;
+  }
+
+  .live-indicator::before {
+    content: '';
+    position: absolute;
+    top: -2px;
+    left: -2px;
+    right: -2px;
+    bottom: -2px;
+    border-radius: 50%;
+    border: 2px solid rgba(16, 185, 129, 0.3);
+    animation: ripple 2s infinite;
+  }
+
+  .datetime-display {
+    font-family: 'Courier New', monospace;
+    font-weight: 600;
+    letter-spacing: 0.5px;
+    font-size: 1rem;
+    padding: 0.5rem 1rem;
+    background: rgba(0, 0, 0, 0.1);
+    border-radius: 8px;
+    border: 1px solid rgba(255, 255, 255, 0.2);
+  }
+
+  .status-text {
+    display: flex;
+    align-items: center;
+    gap: 0.5rem;
+  }
+
+  .status-text i {
+    color: #10b981;
+    font-size: 1.1rem;
+  }
+
+  @keyframes pulse-live {
+    0%, 100% {
+      opacity: 1;
+      transform: scale(1);
+      box-shadow: 0 0 15px rgba(16, 185, 129, 0.6);
+    }
+    50% {
+      opacity: 0.7;
+      transform: scale(1.3);
+      box-shadow: 0 0 25px rgba(16, 185, 129, 0.8);
+    }
+  }
+
+  @keyframes ripple {
+    0% {
+      transform: scale(1);
+      opacity: 1;
+    }
+    100% {
+      transform: scale(2);
+      opacity: 0;
+    }
+  }
+
+  /* Modern Control Panel */
+  .modern-controls {
+    background: white;
+    border-radius: var(--border-radius-lg);
+    padding: 1.5rem;
+    margin-bottom: 2rem;
+    box-shadow: var(--card-shadow);
+    border: 1px solid rgba(255, 255, 255, 0.2);
+  }
+
+  .modern-controls .control-section {
+    display: flex;
+    align-items: center;
+    gap: 1rem;
+    flex-wrap: wrap;
+  }
+
+  .modern-controls .control-group {
+    display: flex;
+    flex-direction: column;
+    gap: 0.5rem;
+  }
+
+  .modern-controls label {
+    font-size: 0.875rem;
+    font-weight: 600;
+    color: #64748b;
+    text-transform: uppercase;
+    letter-spacing: 0.5px;
+  }
+
+  .modern-controls select,
+  .modern-controls input {
+    border: 2px solid #e2e8f0;
+    border-radius: 12px;
+    padding: 0.75rem 1rem;
+    font-size: 0.9rem;
+    transition: var(--transition-smooth);
+    background: white;
+    min-width: 140px;
+  }
+
+  .modern-controls select:focus,
+  .modern-controls input:focus {
+    border-color: #667eea;
+    box-shadow: 0 0 0 3px rgba(102, 126, 234, 0.1);
+    outline: none;
+  }
+
+  /* Modern Action Buttons */
+  .modern-actions {
+    display: flex;
+    gap: 1rem;
+    align-items: center;
+    flex-wrap: wrap;
+    margin-bottom: 2rem;
+  }
+
+  .modern-btn {
+    display: inline-flex;
+    align-items: center;
+    gap: 0.5rem;
+    padding: 0.875rem 1.5rem;
+    border: none;
+    border-radius: 12px;
+    font-weight: 600;
+    font-size: 0.9rem;
+    text-decoration: none;
+    transition: var(--transition-smooth);
+    position: relative;
+    overflow: hidden;
+  }
+
+  .modern-btn::before {
+    content: '';
+    position: absolute;
+    top: 0;
+    left: -100%;
+    width: 100%;
+    height: 100%;
+    background: linear-gradient(90deg, transparent, rgba(255, 255, 255, 0.2), transparent);
+    transition: left 0.5s;
+  }
+
+  .modern-btn:hover::before {
+    left: 100%;
+  }
+
+  .modern-btn-primary {
+    background: var(--primary-gradient);
+    color: white;
+    box-shadow: 0 4px 15px rgba(102, 126, 234, 0.3);
+  }
+
+  .modern-btn-primary:hover {
+    transform: translateY(-2px);
+    box-shadow: 0 8px 25px rgba(102, 126, 234, 0.4);
+    color: white;
+  }
+
+  .modern-btn-secondary {
+    background: #f8fafc;
+    color: #475569;
+    border: 2px solid #e2e8f0;
+  }
+
+  .modern-btn-secondary:hover {
+    background: #f1f5f9;
+    transform: translateY(-2px);
+    color: #475569;
+  }
+
+  .modern-btn-success {
+    background: var(--success-gradient);
+    color: white;
+    box-shadow: 0 4px 15px rgba(17, 153, 142, 0.3);
+  }
+
+  .modern-btn-success:hover {
+    transform: translateY(-2px);
+    box-shadow: 0 8px 25px rgba(17, 153, 142, 0.4);
+    color: white;
+  }
+
+  /* Modern KPI Cards */
+  .modern-kpi-grid {
+    display: grid;
+    grid-template-columns: repeat(auto-fit, minmax(280px, 1fr));
+    gap: 1.5rem;
+    margin-bottom: 2rem;
+  }
+
+  .modern-kpi-card {
+    background: white;
+    border-radius: var(--border-radius-lg);
+    padding: 2rem;
+    box-shadow: var(--card-shadow);
+    border: 1px solid rgba(255, 255, 255, 0.2);
+    transition: var(--transition-smooth);
+    position: relative;
+    overflow: hidden;
+  }
+
+  .modern-kpi-card::before {
+    content: '';
+    position: absolute;
+    top: 0;
+    left: 0;
+    right: 0;
+    height: 4px;
+    background: var(--primary-gradient);
+    transform: scaleX(0);
+    transition: transform 0.3s ease;
+  }
+
+  .modern-kpi-card:hover {
+    transform: translateY(-8px);
+    box-shadow: var(--card-shadow-hover);
+  }
+
+  .modern-kpi-card:hover::before {
+    transform: scaleX(1);
+  }
+
+  .modern-kpi-card .kpi-icon {
+    width: 60px;
+    height: 60px;
+    border-radius: 16px;
+    background: var(--primary-gradient);
+    display: flex;
+    align-items: center;
+    justify-content: center;
+    margin-bottom: 1.5rem;
+    color: white;
+    font-size: 1.5rem;
+  }
+
+  .modern-kpi-card .kpi-value {
+    font-size: 2.5rem;
+    font-weight: 800;
+    background: var(--primary-gradient);
+    -webkit-background-clip: text;
+    -webkit-text-fill-color: transparent;
+    background-clip: text;
+    margin: 0;
+    line-height: 1;
+  }
+
+  .modern-kpi-card .kpi-label {
+    font-size: 0.9rem;
+    color: #64748b;
+    font-weight: 600;
+    margin-top: 0.5rem;
+    text-transform: uppercase;
+    letter-spacing: 0.5px;
+  }
+
+  .modern-kpi-card .kpi-trend {
+    display: flex;
+    align-items: center;
+    gap: 0.5rem;
+    margin-top: 1rem;
+    font-size: 0.85rem;
+    font-weight: 600;
+  }
+
+  .modern-kpi-card .kpi-trend.positive {
+    color: #10b981;
+  }
+
+  .modern-kpi-card .kpi-trend.negative {
+    color: #ef4444;
+  }
+
+  /* Modern Category KPIs */
+  .category-kpis-grid {
+    display: grid;
+    grid-template-columns: repeat(auto-fit, minmax(240px, 1fr));
+    gap: 1rem;
+    margin-bottom: 2rem;
+  }
+
+  .category-kpi-card {
+    background: white;
+    border-radius: var(--border-radius-lg);
+    padding: 1.5rem;
+    box-shadow: var(--card-shadow);
+    border: 1px solid rgba(255, 255, 255, 0.2);
+    transition: var(--transition-smooth);
+    text-align: center;
+  }
+
+  .category-kpi-card:hover {
+    transform: translateY(-4px);
+    box-shadow: var(--card-shadow-hover);
+  }
+
+  .category-kpi-card h6 {
+    font-size: 0.9rem;
+    color: #475569;
+    font-weight: 600;
+    margin-bottom: 1rem;
+    text-transform: uppercase;
+    letter-spacing: 0.5px;
+  }
+
+  .category-metrics {
+    display: flex;
+    justify-content: space-between;
+    align-items: center;
+  }
+
+  .category-metric {
+    text-align: center;
+  }
+
+  .category-metric .value {
+    font-size: 1.5rem;
+    font-weight: 700;
+    color: #1e293b;
+  }
+
+  .category-metric .label {
+    font-size: 0.75rem;
+    color: #64748b;
+    text-transform: uppercase;
+    font-weight: 600;
+    letter-spacing: 0.5px;
+  }
+
+  /* Modern Chart Cards */
+  .modern-chart-grid {
+    display: grid;
+    grid-template-columns: repeat(auto-fit, minmax(400px, 1fr));
+    gap: 2rem;
+    margin-bottom: 2rem;
+  }
+
+  .modern-chart-card {
+    background: white;
+    border-radius: var(--border-radius-lg);
+    padding: 2rem;
+    box-shadow: var(--card-shadow);
+    border: 1px solid rgba(255, 255, 255, 0.2);
+    transition: var(--transition-smooth);
+  }
+
+  .modern-chart-card:hover {
+    transform: translateY(-4px);
+    box-shadow: var(--card-shadow-hover);
+  }
+
+  .modern-chart-card h6 {
+    font-size: 1.1rem;
+    font-weight: 700;
+    color: #1e293b;
+    margin-bottom: 1.5rem;
+    display: flex;
+    align-items: center;
+    gap: 0.5rem;
+  }
+
+  .modern-chart-card h6::before {
+    content: '';
+    width: 4px;
+    height: 20px;
+    background: var(--primary-gradient);
+    border-radius: 2px;
+  }
+
+  /* Chart Container Constraints */
+  .chart-container {
+    position: relative;
+    height: 300px;
+    width: 100%;
+    margin-bottom: 1rem;
+  }
+
+  .chart-container.small {
+    height: 200px;
+  }
+
+  .chart-container canvas {
+    max-height: 100% !important;
+    max-width: 100% !important;
+  }
+
+  /* Full width chart container */
+  .full-width-chart {
+    position: relative;
+    height: 250px;
+    width: 100%;
+    margin-bottom: 1rem;
+  }
+
+  /* Modern Tables */
+  .modern-table-card {
+    background: white;
+    border-radius: var(--border-radius-lg);
+    padding: 2rem;
+    box-shadow: var(--card-shadow);
+    border: 1px solid rgba(255, 255, 255, 0.2);
+    margin-bottom: 2rem;
+    overflow: hidden;
+  }
+
+  /* AI Intelligence Cards */
+  .ai-intel-grid {
+    display: grid;
+    grid-template-columns: repeat(auto-fit, minmax(320px, 1fr));
+    gap: 1.5rem;
+    margin: 2rem 0;
+  }
+
+  .ai-intel-card {
+    background: white;
+    border-radius: var(--border-radius-lg);
+    padding: 1.75rem;
+    box-shadow: var(--card-shadow);
+    border: 1px solid rgba(226, 232, 240, 0.6);
+    position: relative;
+    overflow: hidden;
+  }
+
+  .ai-intel-card::after {
+    content: '';
+    position: absolute;
+    inset: 0;
+    background: linear-gradient(135deg, rgba(102, 126, 234, 0.08), rgba(118, 75, 162, 0.05));
+    opacity: 0.75;
+    pointer-events: none;
+  }
+
+  .ai-card-header {
+    display: flex;
+    align-items: center;
+    gap: 0.75rem;
+    font-weight: 700;
+    font-size: 1.1rem;
+    margin-bottom: 1rem;
+    position: relative;
+    z-index: 2;
+  }
+
+  .ai-card-header i {
+    color: #667eea;
+    font-size: 1.25rem;
+  }
+
+  .ai-header-meta {
+    margin-left: auto;
+    display: flex;
+    align-items: center;
+    gap: 0.5rem;
+  }
+
+  .ai-confidence-badge,
+  .ai-source-chip {
+    font-size: 0.75rem;
+    font-weight: 600;
+    text-transform: uppercase;
+    letter-spacing: 0.5px;
+    padding: 0.35rem 0.6rem;
+    border-radius: 999px;
+    background: rgba(102, 126, 234, 0.12);
+    color: #4338ca;
+  }
+
+  .ai-source-chip {
+    background: rgba(79, 70, 229, 0.08);
+    color: #3730a3;
+  }
+
+  .ai-source-chip.server {
+    background: rgba(16, 185, 129, 0.12);
+    color: #047857;
+  }
+
+  .ai-source-chip.client {
+    background: rgba(59, 130, 246, 0.12);
+    color: #1d4ed8;
+  }
+
+  .ai-automation-state {
+    margin-left: auto;
+    font-size: 0.75rem;
+    font-weight: 600;
+    text-transform: uppercase;
+    letter-spacing: 0.5px;
+    padding: 0.35rem 0.6rem;
+    border-radius: 999px;
+    background: rgba(102, 126, 234, 0.12);
+    color: #4338ca;
+  }
+
+  .ai-automation-state.active {
+    background: rgba(245, 158, 11, 0.15);
+    color: #b45309;
+  }
+
+  .ai-trend-health {
+    margin-left: auto;
+    font-size: 0.75rem;
+    font-weight: 600;
+    text-transform: uppercase;
+    letter-spacing: 0.5px;
+    padding: 0.35rem 0.6rem;
+    border-radius: 999px;
+    background: rgba(59, 130, 246, 0.12);
+    color: #1d4ed8;
+  }
+
+  .ai-trend-health.improving {
+    background: rgba(16, 185, 129, 0.18);
+    color: #047857;
+  }
+
+  .ai-trend-health.risk {
+    background: rgba(248, 113, 113, 0.18);
+    color: #b91c1c;
+  }
+
+  .ai-insights-summary,
+  .ai-automation-summary {
+    position: relative;
+    z-index: 2;
+    color: #475569;
+    font-size: 0.95rem;
+    line-height: 1.6;
+    margin-bottom: 1.25rem;
+  }
+
+  .ai-insights-list,
+  .ai-actions-list {
+    list-style: none;
+    margin: 0;
+    padding: 0;
+    display: flex;
+    flex-direction: column;
+    gap: 0.85rem;
+    position: relative;
+    z-index: 2;
+  }
+
+  .ai-insight-item,
+  .ai-action-item {
+    display: flex;
+    gap: 0.85rem;
+    align-items: flex-start;
+    border-radius: 14px;
+    padding: 0.85rem 1rem;
+    background: rgba(102, 126, 234, 0.08);
+    border: 1px solid rgba(226, 232, 240, 0.6);
+    backdrop-filter: blur(6px);
+  }
+
+  .ai-insight-item.negative,
+  .ai-action-item.urgent {
+    background: rgba(248, 113, 113, 0.12);
+    border-color: rgba(248, 113, 113, 0.3);
+  }
+
+  .ai-insight-item.positive {
+    background: rgba(16, 185, 129, 0.12);
+    border-color: rgba(16, 185, 129, 0.25);
+  }
+
+  .ai-icon {
+    width: 32px;
+    height: 32px;
+    border-radius: 10px;
+    display: grid;
+    place-items: center;
+    flex-shrink: 0;
+    background: white;
+    color: #4338ca;
+    box-shadow: 0 6px 15px rgba(102, 126, 234, 0.18);
+  }
+
+  .ai-insight-item.negative .ai-icon,
+  .ai-action-item.urgent .ai-icon {
+    color: #b91c1c;
+    box-shadow: 0 6px 15px rgba(248, 113, 113, 0.25);
+  }
+
+  .ai-insight-item.positive .ai-icon {
+    color: #059669;
+    box-shadow: 0 6px 15px rgba(16, 185, 129, 0.25);
+  }
+
+  .ai-insight-content strong,
+  .ai-action-content strong {
+    display: block;
+    font-size: 0.95rem;
+    margin-bottom: 0.25rem;
+  }
+
+  .ai-insight-content span,
+  .ai-action-content span {
+    font-size: 0.9rem;
+    color: #475569;
+    line-height: 1.5;
+  }
+
+  .ai-next-best-action {
+    margin-top: 1.5rem;
+    padding: 1rem 1.2rem;
+    border-radius: 14px;
+    background: rgba(59, 130, 246, 0.1);
+    border: 1px dashed rgba(59, 130, 246, 0.3);
+    position: relative;
+    z-index: 2;
+    font-size: 0.9rem;
+    color: #1d4ed8;
+    display: flex;
+    gap: 0.75rem;
+    align-items: flex-start;
+  }
+
+  .ai-next-best-action i {
+    font-size: 1.1rem;
+    margin-top: 0.1rem;
+  }
+
+  .ai-next-best-action strong {
+    display: block;
+    font-size: 0.95rem;
+  }
+
+  .ai-trend-summary {
+    position: relative;
+    z-index: 2;
+    color: #475569;
+    font-size: 0.95rem;
+    line-height: 1.6;
+    margin-bottom: 1.25rem;
+  }
+
+  .ai-trend-visual {
+    position: relative;
+    z-index: 2;
+    background: rgba(102, 126, 234, 0.06);
+    border: 1px solid rgba(226, 232, 240, 0.6);
+    border-radius: 14px;
+    padding: 1rem;
+    margin-bottom: 1.25rem;
+  }
+
+  .ai-trend-visual canvas {
+    width: 100% !important;
+    height: 180px !important;
+  }
+
+  .ai-trend-forecast {
+    margin-top: 0.75rem;
+    font-size: 0.85rem;
+    color: #334155;
+    display: flex;
+    gap: 0.75rem;
+    flex-wrap: wrap;
+  }
+
+  .ai-trend-forecast span {
+    display: inline-flex;
+    align-items: center;
+    gap: 0.35rem;
+    padding: 0.25rem 0.6rem;
+    border-radius: 999px;
+    background: rgba(15, 118, 110, 0.12);
+    color: #0f766e;
+    font-weight: 600;
+  }
+
+  @media (max-width: 992px) {
+    .ai-intel-grid {
+      grid-template-columns: 1fr;
+    }
+  }
+
+  /* AI Intelligence Cards */
+  .ai-intel-grid {
+    display: grid;
+    grid-template-columns: repeat(auto-fit, minmax(320px, 1fr));
+    gap: 1.5rem;
+    margin: 2rem 0;
+  }
+
+  .ai-intel-card {
+    background: white;
+    border-radius: var(--border-radius-lg);
+    padding: 1.75rem;
+    box-shadow: var(--card-shadow);
+    border: 1px solid rgba(226, 232, 240, 0.6);
+    position: relative;
+    overflow: hidden;
+  }
+
+  .ai-intel-card::after {
+    content: '';
+    position: absolute;
+    inset: 0;
+    background: linear-gradient(135deg, rgba(102, 126, 234, 0.08), rgba(118, 75, 162, 0.05));
+    opacity: 0.75;
+    pointer-events: none;
+  }
+
+  .ai-card-header {
+    display: flex;
+    align-items: center;
+    gap: 0.75rem;
+    font-weight: 700;
+    font-size: 1.1rem;
+    margin-bottom: 1rem;
+    position: relative;
+    z-index: 2;
+  }
+
+  .ai-card-header i {
+    color: #667eea;
+    font-size: 1.25rem;
+  }
+
+  .ai-header-meta {
+    margin-left: auto;
+    display: flex;
+    align-items: center;
+    gap: 0.5rem;
+  }
+
+  .ai-confidence-badge,
+  .ai-source-chip {
+    font-size: 0.75rem;
+    font-weight: 600;
+    text-transform: uppercase;
+    letter-spacing: 0.5px;
+    padding: 0.35rem 0.6rem;
+    border-radius: 999px;
+    background: rgba(102, 126, 234, 0.12);
+    color: #4338ca;
+  }
+
+  .ai-source-chip {
+    background: rgba(79, 70, 229, 0.08);
+    color: #3730a3;
+  }
+
+  .ai-source-chip.server {
+    background: rgba(16, 185, 129, 0.12);
+    color: #047857;
+  }
+
+  .ai-source-chip.client {
+    background: rgba(59, 130, 246, 0.12);
+    color: #1d4ed8;
+  }
+
+  .ai-automation-state {
+    margin-left: auto;
+    font-size: 0.75rem;
+    font-weight: 600;
+    text-transform: uppercase;
+    letter-spacing: 0.5px;
+    padding: 0.35rem 0.6rem;
+    border-radius: 999px;
+    background: rgba(102, 126, 234, 0.12);
+    color: #4338ca;
+  }
+
+  .ai-automation-state.active {
+    background: rgba(245, 158, 11, 0.15);
+    color: #b45309;
+  }
+
+  .ai-trend-health {
+    margin-left: auto;
+    font-size: 0.75rem;
+    font-weight: 600;
+    text-transform: uppercase;
+    letter-spacing: 0.5px;
+    padding: 0.35rem 0.6rem;
+    border-radius: 999px;
+    background: rgba(59, 130, 246, 0.12);
+    color: #1d4ed8;
+  }
+
+  .ai-trend-health.improving {
+    background: rgba(16, 185, 129, 0.18);
+    color: #047857;
+  }
+
+  .ai-trend-health.risk {
+    background: rgba(248, 113, 113, 0.18);
+    color: #b91c1c;
+  }
+
+  .ai-insights-summary,
+  .ai-automation-summary {
+    position: relative;
+    z-index: 2;
+    color: #475569;
+    font-size: 0.95rem;
+    line-height: 1.6;
+    margin-bottom: 1.25rem;
+  }
+
+  .ai-insights-list,
+  .ai-actions-list {
+    list-style: none;
+    margin: 0;
+    padding: 0;
+    display: flex;
+    flex-direction: column;
+    gap: 0.85rem;
+    position: relative;
+    z-index: 2;
+  }
+
+  .ai-insight-item,
+  .ai-action-item {
+    display: flex;
+    gap: 0.85rem;
+    align-items: flex-start;
+    border-radius: 14px;
+    padding: 0.85rem 1rem;
+    background: rgba(102, 126, 234, 0.08);
+    border: 1px solid rgba(226, 232, 240, 0.6);
+    backdrop-filter: blur(6px);
+  }
+
+  .ai-insight-item.negative,
+  .ai-action-item.urgent {
+    background: rgba(248, 113, 113, 0.12);
+    border-color: rgba(248, 113, 113, 0.3);
+  }
+
+  .ai-insight-item.positive {
+    background: rgba(16, 185, 129, 0.12);
+    border-color: rgba(16, 185, 129, 0.25);
+  }
+
+  .ai-icon {
+    width: 32px;
+    height: 32px;
+    border-radius: 10px;
+    display: grid;
+    place-items: center;
+    flex-shrink: 0;
+    background: white;
+    color: #4338ca;
+    box-shadow: 0 6px 15px rgba(102, 126, 234, 0.18);
+  }
+
+  .ai-insight-item.negative .ai-icon,
+  .ai-action-item.urgent .ai-icon {
+    color: #b91c1c;
+    box-shadow: 0 6px 15px rgba(248, 113, 113, 0.25);
+  }
+
+  .ai-insight-item.positive .ai-icon {
+    color: #059669;
+    box-shadow: 0 6px 15px rgba(16, 185, 129, 0.25);
+  }
+
+  .ai-insight-content strong,
+  .ai-action-content strong {
+    display: block;
+    font-size: 0.95rem;
+    margin-bottom: 0.25rem;
+  }
+
+  .ai-insight-content span,
+  .ai-action-content span {
+    font-size: 0.9rem;
+    color: #475569;
+    line-height: 1.5;
+  }
+
+  .ai-next-best-action {
+    margin-top: 1.5rem;
+    padding: 1rem 1.2rem;
+    border-radius: 14px;
+    background: rgba(59, 130, 246, 0.1);
+    border: 1px dashed rgba(59, 130, 246, 0.3);
+    position: relative;
+    z-index: 2;
+    font-size: 0.9rem;
+    color: #1d4ed8;
+    display: flex;
+    gap: 0.75rem;
+    align-items: flex-start;
+  }
+
+  .ai-next-best-action i {
+    font-size: 1.1rem;
+    margin-top: 0.1rem;
+  }
+
+  .ai-next-best-action strong {
+    display: block;
+    font-size: 0.95rem;
+  }
+
+  .ai-trend-summary {
+    position: relative;
+    z-index: 2;
+    color: #475569;
+    font-size: 0.95rem;
+    line-height: 1.6;
+    margin-bottom: 1.25rem;
+  }
+
+  .ai-trend-visual {
+    position: relative;
+    z-index: 2;
+    background: rgba(102, 126, 234, 0.06);
+    border: 1px solid rgba(226, 232, 240, 0.6);
+    border-radius: 14px;
+    padding: 1rem;
+    margin-bottom: 1.25rem;
+  }
+
+  .ai-trend-visual canvas {
+    width: 100% !important;
+    height: 180px !important;
+  }
+
+  .ai-trend-forecast {
+    margin-top: 0.75rem;
+    font-size: 0.85rem;
+    color: #334155;
+    display: flex;
+    gap: 0.75rem;
+    flex-wrap: wrap;
+  }
+
+  .ai-trend-forecast span {
+    display: inline-flex;
+    align-items: center;
+    gap: 0.35rem;
+    padding: 0.25rem 0.6rem;
+    border-radius: 999px;
+    background: rgba(15, 118, 110, 0.12);
+    color: #0f766e;
+    font-weight: 600;
+  }
+
+  @media (max-width: 992px) {
+    .ai-intel-grid {
+      grid-template-columns: 1fr;
+    }
+  }
+
+  /* AI Intelligence Cards */
+  .ai-intel-grid {
+    display: grid;
+    grid-template-columns: repeat(auto-fit, minmax(320px, 1fr));
+    gap: 1.5rem;
+    margin: 2rem 0;
+  }
+
+  .ai-intel-card {
+    background: white;
+    border-radius: var(--border-radius-lg);
+    padding: 1.75rem;
+    box-shadow: var(--card-shadow);
+    border: 1px solid rgba(226, 232, 240, 0.6);
+    position: relative;
+    overflow: hidden;
+  }
+
+  .ai-intel-card::after {
+    content: '';
+    position: absolute;
+    inset: 0;
+    background: linear-gradient(135deg, rgba(102, 126, 234, 0.08), rgba(118, 75, 162, 0.05));
+    opacity: 0.75;
+    pointer-events: none;
+  }
+
+  .ai-card-header {
+    display: flex;
+    align-items: center;
+    gap: 0.75rem;
+    font-weight: 700;
+    font-size: 1.1rem;
+    margin-bottom: 1rem;
+    position: relative;
+    z-index: 2;
+  }
+
+  .ai-card-header i {
+    color: #667eea;
+    font-size: 1.25rem;
+  }
+
+  .ai-header-meta {
+    margin-left: auto;
+    display: flex;
+    align-items: center;
+    gap: 0.5rem;
+  }
+
+  .ai-confidence-badge,
+  .ai-source-chip {
+    font-size: 0.75rem;
+    font-weight: 600;
+    text-transform: uppercase;
+    letter-spacing: 0.5px;
+    padding: 0.35rem 0.6rem;
+    border-radius: 999px;
+    background: rgba(102, 126, 234, 0.12);
+    color: #4338ca;
+  }
+
+  .ai-source-chip {
+    background: rgba(79, 70, 229, 0.08);
+    color: #3730a3;
+  }
+
+  .ai-source-chip.server {
+    background: rgba(16, 185, 129, 0.12);
+    color: #047857;
+  }
+
+  .ai-source-chip.client {
+    background: rgba(59, 130, 246, 0.12);
+    color: #1d4ed8;
+  }
+
+  .ai-automation-state {
+    margin-left: auto;
+    font-size: 0.75rem;
+    font-weight: 600;
+    text-transform: uppercase;
+    letter-spacing: 0.5px;
+    padding: 0.35rem 0.6rem;
+    border-radius: 999px;
+    background: rgba(102, 126, 234, 0.12);
+    color: #4338ca;
+  }
+
+  .ai-automation-state.active {
+    background: rgba(245, 158, 11, 0.15);
+    color: #b45309;
+  }
+
+  .ai-trend-health {
+    margin-left: auto;
+    font-size: 0.75rem;
+    font-weight: 600;
+    text-transform: uppercase;
+    letter-spacing: 0.5px;
+    padding: 0.35rem 0.6rem;
+    border-radius: 999px;
+    background: rgba(59, 130, 246, 0.12);
+    color: #1d4ed8;
+  }
+
+  .ai-trend-health.improving {
+    background: rgba(16, 185, 129, 0.18);
+    color: #047857;
+  }
+
+  .ai-trend-health.risk {
+    background: rgba(248, 113, 113, 0.18);
+    color: #b91c1c;
+  }
+
+  .ai-insights-summary,
+  .ai-automation-summary {
+    position: relative;
+    z-index: 2;
+    color: #475569;
+    font-size: 0.95rem;
+    line-height: 1.6;
+    margin-bottom: 1.25rem;
+  }
+
+  .ai-insights-list,
+  .ai-actions-list {
+    list-style: none;
+    margin: 0;
+    padding: 0;
+    display: flex;
+    flex-direction: column;
+    gap: 0.85rem;
+    position: relative;
+    z-index: 2;
+  }
+
+  .ai-insight-item,
+  .ai-action-item {
+    display: flex;
+    gap: 0.85rem;
+    align-items: flex-start;
+    border-radius: 14px;
+    padding: 0.85rem 1rem;
+    background: rgba(102, 126, 234, 0.08);
+    border: 1px solid rgba(226, 232, 240, 0.6);
+    backdrop-filter: blur(6px);
+  }
+
+  .ai-insight-item.negative,
+  .ai-action-item.urgent {
+    background: rgba(248, 113, 113, 0.12);
+    border-color: rgba(248, 113, 113, 0.3);
+  }
+
+  .ai-insight-item.positive {
+    background: rgba(16, 185, 129, 0.12);
+    border-color: rgba(16, 185, 129, 0.25);
+  }
+
+  .ai-icon {
+    width: 32px;
+    height: 32px;
+    border-radius: 10px;
+    display: grid;
+    place-items: center;
+    flex-shrink: 0;
+    background: white;
+    color: #4338ca;
+    box-shadow: 0 6px 15px rgba(102, 126, 234, 0.18);
+  }
+
+  .ai-insight-item.negative .ai-icon,
+  .ai-action-item.urgent .ai-icon {
+    color: #b91c1c;
+    box-shadow: 0 6px 15px rgba(248, 113, 113, 0.25);
+  }
+
+  .ai-insight-item.positive .ai-icon {
+    color: #059669;
+    box-shadow: 0 6px 15px rgba(16, 185, 129, 0.25);
+  }
+
+  .ai-insight-content strong,
+  .ai-action-content strong {
+    display: block;
+    font-size: 0.95rem;
+    margin-bottom: 0.25rem;
+  }
+
+  .ai-insight-content span,
+  .ai-action-content span {
+    font-size: 0.9rem;
+    color: #475569;
+    line-height: 1.5;
+  }
+
+  .ai-next-best-action {
+    margin-top: 1.5rem;
+    padding: 1rem 1.2rem;
+    border-radius: 14px;
+    background: rgba(59, 130, 246, 0.1);
+    border: 1px dashed rgba(59, 130, 246, 0.3);
+    position: relative;
+    z-index: 2;
+    font-size: 0.9rem;
+    color: #1d4ed8;
+    display: flex;
+    gap: 0.75rem;
+    align-items: flex-start;
+  }
+
+  .ai-next-best-action i {
+    font-size: 1.1rem;
+    margin-top: 0.1rem;
+  }
+
+  .ai-next-best-action strong {
+    display: block;
+    font-size: 0.95rem;
+  }
+
+  .ai-trend-summary {
+    position: relative;
+    z-index: 2;
+    color: #475569;
+    font-size: 0.95rem;
+    line-height: 1.6;
+    margin-bottom: 1.25rem;
+  }
+
+  .ai-trend-visual {
+    position: relative;
+    z-index: 2;
+    background: rgba(102, 126, 234, 0.06);
+    border: 1px solid rgba(226, 232, 240, 0.6);
+    border-radius: 14px;
+    padding: 1rem;
+    margin-bottom: 1.25rem;
+  }
+
+  .ai-trend-visual canvas {
+    width: 100% !important;
+    height: 180px !important;
+  }
+
+  .ai-trend-forecast {
+    margin-top: 0.75rem;
+    font-size: 0.85rem;
+    color: #334155;
+    display: flex;
+    gap: 0.75rem;
+    flex-wrap: wrap;
+  }
+
+  .ai-trend-forecast span {
+    display: inline-flex;
+    align-items: center;
+    gap: 0.35rem;
+    padding: 0.25rem 0.6rem;
+    border-radius: 999px;
+    background: rgba(15, 118, 110, 0.12);
+    color: #0f766e;
+    font-weight: 600;
+  }
+
+  @media (max-width: 992px) {
+    .ai-intel-grid {
+      grid-template-columns: 1fr;
+    }
+  }
+
+  .modern-table-card h6 {
+    font-size: 1.1rem;
+    font-weight: 700;
+    color: #1e293b;
+    margin-bottom: 1.5rem;
+    display: flex;
+    align-items: center;
+    gap: 0.5rem;
+  }
+
+  .modern-table-card h6::before {
+    content: '';
+    width: 4px;
+    height: 20px;
+    background: var(--success-gradient);
+    border-radius: 2px;
+  }
+
+  .modern-table {
+    width: 100%;
+    border-collapse: collapse;
+    font-size: 0.9rem;
+  }
+
+  .modern-table th {
+    background: #f8fafc;
+    color: #475569;
+    font-weight: 600;
+    padding: 1rem;
+    text-align: left;
+    border-bottom: 2px solid #e2e8f0;
+    text-transform: uppercase;
+    font-size: 0.8rem;
+    letter-spacing: 0.5px;
+  }
+
+  .modern-table td {
+    padding: 1rem;
+    border-bottom: 1px solid #f1f5f9;
+    color: #334155;
+  }
+
+  .modern-table tbody tr {
+    transition: background-color 0.2s ease;
+  }
+
+  .modern-table tbody tr:hover {
+    background: #f8fafc;
+  }
+
+  /* Badge styles for agent table */
+  .status-badge {
+    display: inline-flex;
+    align-items: center;
+    gap: 0.25rem;
+    padding: 0.25rem 0.75rem;
+    border-radius: 20px;
+    font-size: 0.75rem;
+    font-weight: 600;
+    text-transform: uppercase;
+    letter-spacing: 0.5px;
+  }
+
+  .status-badge.excellent {
+    background: rgba(16, 185, 129, 0.1);
+    color: #10b981;
+    border: 1px solid rgba(16, 185, 129, 0.2);
+  }
+
+  .status-badge.good {
+    background: rgba(59, 130, 246, 0.1);
+    color: #3b82f6;
+    border: 1px solid rgba(59, 130, 246, 0.2);
+  }
+
+  .status-badge.needs-improvement {
+    background: rgba(245, 158, 11, 0.1);
+    color: #f59e0b;
+    border: 1px solid rgba(245, 158, 11, 0.2);
+  }
+
+  .status-badge .badge-dot {
+    width: 6px;
+    height: 6px;
+    border-radius: 50%;
+    background: currentColor;
+  }
+
+  /* Responsive Design */
+  @media (max-width: 768px) {
+    .modern-page-header {
+      padding: 1.5rem;
+      text-align: center;
+    }
+
+    .modern-page-header h1 {
+      font-size: 2rem;
+      justify-content: center;
+    }
+
+    .live-header {
+      flex-direction: column;
+      gap: 1rem;
+      text-align: center;
+    }
+
+    .datetime-display {
+      font-size: 0.9rem;
+    }
+
+    .modern-controls .control-section {
+      flex-direction: column;
+      align-items: stretch;
+    }
+
+    .modern-controls select,
+    .modern-controls input {
+      min-width: auto;
+    }
+
+    .modern-chart-grid {
+      grid-template-columns: 1fr;
+    }
+
+    .chart-container {
+      height: 250px;
+    }
+
+    .full-width-chart {
+      height: 200px;
+    }
+
+    .modern-kpi-grid {
+      grid-template-columns: repeat(auto-fit, minmax(250px, 1fr));
+    }
+
+    .modern-actions {
+      justify-content: center;
+    }
+
+    .modern-btn {
+      font-size: 0.8rem;
+      padding: 0.75rem 1.25rem;
+    }
+  }
+
+  /* Animation Enhancements */
+  .fade-in {
+    animation: fadeInUp 0.6s cubic-bezier(0.4, 0, 0.2, 1) forwards;
+  }
+
+  @keyframes fadeInUp {
+    from {
+      opacity: 0;
+      transform: translateY(30px);
+    }
+
+    to {
+      opacity: 1;
+      transform: translateY(0);
+    }
+  }
+
+  .stagger-animation>* {
+    opacity: 0;
+    animation: fadeInUp 0.6s cubic-bezier(0.4, 0, 0.2, 1) forwards;
+  }
+
+  .stagger-animation>*:nth-child(1) {
+    animation-delay: 0.1s;
+  }
+
+  .stagger-animation>*:nth-child(2) {
+    animation-delay: 0.2s;
+  }
+
+  .stagger-animation>*:nth-child(3) {
+    animation-delay: 0.3s;
+  }
+
+  .stagger-animation>*:nth-child(4) {
+    animation-delay: 0.4s;
+  }
+
+  .stagger-animation>*:nth-child(5) {
+    animation-delay: 0.5s;
+  }
+
+  .stagger-animation>*:nth-child(6) {
+    animation-delay: 0.6s;
+  }
+</style>
+
+<!-- Modern Page Header with Live Status -->
+<div class="modern-page-header fade-in">
+  <p>
+    Monitor performance metrics and quality assurance
+    <? if (typeof campaignName !== 'undefined' && campaignName) { ?>
+    for <strong><?= campaignName ?></strong> campaign
+    <? } else { ?>
+    across all agents
+    <? } ?>
+  </p>
+  
+  <div class="live-header">
+    <div class="live-status">
+      <div class="live-indicator"></div>
+    </div>
+  </div>
+</div>
+
+<!-- Modern Control Panel -->
+<div class="modern-controls fade-in">
+  <div class="row">
+    <div class="col-md-8">
+      <div class="control-section">
+        <div class="control-group">
+          <label>Report Type</label>
+          <select id="reportTypeSelect" class="form-select">
+                <option value="dashboard" <?= currentPage==="Dashboard" ? "selected":"" ?>>Dashboard</option>
+                <option value="callreports" <?= currentPage==="CallReports" ? "selected":"" ?>>Call Reports</option>
+                <option value="attendancereports" <?= currentPage==="AttendanceReports" ? "selected":"" ?>>Attendance Reports</option>
+                <option value="ibtrqualityreports" <?= currentPage==="QualityReports" ? "selected":"" ?>>Quality Report</option>
+                <option value="incentives" <?= currentPage==="Incentives" ? "selected":"" ?>>Incentives</option>
+              </select>
+        </div>
+
+        <div class="control-group">
+          <label>Time Period</label>
+          <select class="form-select" id="granularitySelect">
+                <option value="Week" selected>Week</option>
+                <option value="Month">Month</option>
+                <option value="Quarter">Quarter</option>
+                <option value="Year">Year</option>
+              </select>
+        </div>
+
+        <div class="control-group">
+          <label>Agent Filter</label>
+          <select class="form-select" id="agentSelect">
+                <option value="">
+                    All Agents
+                </option>
+                <? userList.forEach(function(u) { ?>
+                  <option value="<?= u ?>" <?= u === selectedAgent ? "selected" : "" ?>>
+                    <?= u ?>
+                  </option>
+                <? }); ?>
+              </select>
+        </div>
+
+        <!-- Period Pickers -->
+        <div class="control-group" id="weekPicker" style="display: none;">
+          <label>Week</label>
+          <input type="week" class="form-control" id="weekInput" />
+        </div>
+        <div class="control-group" id="monthPicker" style="display: none;">
+          <label>Month</label>
+          <input type="month" class="form-control" id="monthInput" />
+        </div>
+        <div class="control-group" id="quarterPicker" style="display: none;">
+          <label>Quarter</label>
+          <div class="d-flex gap-2">
+            <select class="form-select" id="quarterSelect">
+                  <option value="Q1">Q1</option>
+                  <option value="Q2">Q2</option>
+                  <option value="Q3">Q3</option>
+                  <option value="Q4">Q4</option>
+                </select>
+            <input type="number" class="form-control" id="quarterYearInput" placeholder="YYYY" min="2000" max="2100" style="width: 100px;" />
+          </div>
+        </div>
+        <div class="control-group" id="yearPicker" style="display: none;">
+          <label>Year</label>
+          <input type="number" class="form-control" id="yearInput" placeholder="YYYY" min="2000" max="2100"/>
+        </div>
+      </div>
+    </div>
+  </div>
+</div>
+
+<!-- Modern Action Buttons -->
+<div class="modern-actions fade-in">
+  <? 
+        // Build clean URLs without exposing campaign context
+        function buildUrl(page) {
+          return baseUrl + '?page=' + page;
+        }
+      ?>
+  <a href="<?= buildUrl('qualityform') ?>" class="modern-btn modern-btn-primary">
+    <i class="fas fa-clipboard-check"></i> New Quality
+  </a>
+  <a href="<?= buildUrl('qualitylist') ?>" class="modern-btn modern-btn-secondary">
+    <i class="fas fa-list"></i> Quality List
+  </a>
+  <button id="exportCsvBtn" class="modern-btn modern-btn-success">
+        <i class="fas fa-file-csv"></i> Export CSV
+      </button>
+  <a href="<?= buildUrl('coachinglist') ?>" class="modern-btn modern-btn-secondary">
+    <i class="fas fa-chalkboard-teacher"></i> Coaching
+  </a>
+  <a href="<?= buildUrl('qualityform') ?>" class="modern-btn modern-btn-primary">
+    <i class="fas fa-users"></i> New Collab Quality
+  </a>
+  <a href="<?= buildUrl('qacollablist') ?>" class="modern-btn modern-btn-secondary">
+    <i class="fas fa-list-check"></i> Quality Collab List
+  </a>
+</div>
+
+<!-- Modern KPI Cards -->
+<div class="modern-kpi-grid stagger-animation">
+  <div class="modern-kpi-card">
+    <div class="kpi-icon">
+      <i class="fas fa-chart-line"></i>
+    </div>
+    <div class="kpi-value" id="kpiAvgScore">0%</div>
+    <div class="kpi-label">Average Score</div>
+    <div class="kpi-trend" id="kpiAvgScoreTrend">
+      <i class="fas fa-arrow-up"></i>
+      <span>0% vs last period</span>
+    </div>
+  </div>
+
+  <div class="modern-kpi-card">
+    <div class="kpi-icon" style="background: var(--success-gradient);">
+      <i class="fas fa-check-circle"></i>
+    </div>
+    <div class="kpi-value" id="kpiPassRate">0%</div>
+    <div class="kpi-label">Pass Rate</div>
+    <div class="kpi-trend" id="kpiPassRateTrend">
+      <i class="fas fa-arrow-up"></i>
+      <span>0% vs last period</span>
+    </div>
+  </div>
+
+  <div class="modern-kpi-card">
+    <div class="kpi-icon" style="background: var(--info-gradient);">
+      <i class="fas fa-users"></i>
+    </div>
+    <div class="kpi-value" id="kpiAgentsEval">0%</div>
+    <div class="kpi-label">Agents Evaluated</div>
+    <div class="kpi-trend" id="kpiAgentsEvalTrend">
+      <i class="fas fa-arrow-up"></i>
+      <span>0% vs last period</span>
+    </div>
+  </div>
+
+  <div class="modern-kpi-card">
+    <div class="kpi-icon" style="background: var(--warning-gradient);">
+      <i class="fas fa-tasks"></i>
+    </div>
+    <div class="kpi-value" id="kpiEvalsDone">0%</div>
+    <div class="kpi-label">Evaluations Completed</div>
+    <div class="kpi-trend" id="kpiEvalsDoneTrend">
+      <i class="fas fa-arrow-up"></i>
+      <span>0% vs last period</span>
+    </div>
+  </div>
+</div>
+
+<!-- Category KPIs -->
+<div class="category-kpis-grid stagger-animation" id="categoryKpis">
+  <!-- Dynamically populated by JavaScript -->
+</div>
+
+<!-- AI Intelligence Layer -->
+<div class="ai-intel-grid fade-in">
+  <div class="ai-intel-card">
+    <div class="ai-card-header">
+      <i class="fas fa-robot"></i>
+      <span>Lumina QA Copilot</span>
+      <div class="ai-header-meta">
+        <span class="ai-source-chip client" id="aiInsightSource" title="Intelligence generated in-browser">Local AI</span>
+        <span class="ai-confidence-badge" id="aiConfidenceBadge">Confidence 0%</span>
+      </div>
+    </div>
+    <p class="ai-insights-summary" id="aiInsightsSummary">AI insights will appear once data loads.</p>
+    <ul class="ai-insights-list" id="aiInsightsList"></ul>
+  </div>
+
+  <div class="ai-intel-card">
+    <div class="ai-card-header">
+      <i class="fas fa-bolt"></i>
+      <span>Automation Playbook</span>
+      <span class="ai-automation-state" id="aiAutomationState">Monitoring</span>
+    </div>
+    <p class="ai-automation-summary" id="aiAutomationSummary">AI recommendations will populate after analysis.</p>
+    <ul class="ai-actions-list" id="aiRecommendationsList"></ul>
+    <div class="ai-next-best-action" id="aiNextBestAction" style="display: none;">
+      <i class="fas fa-magic"></i>
+      <div>
+        <strong>Next best automation</strong>
+        <span id="aiNextBestActionText"></span>
+      </div>
+    </div>
+  </div>
+  <div class="ai-intel-card">
+    <div class="ai-card-header">
+      <i class="fas fa-chart-line"></i>
+      <span>AI Trend Radar</span>
+      <span class="ai-trend-health" id="aiTrendHealth">Monitoring</span>
+    </div>
+    <p class="ai-trend-summary" id="aiTrendSummary">Trend intelligence will populate after analysis.</p>
+    <div class="ai-trend-visual" id="aiTrendVisual" style="display: none;">
+      <canvas id="aiTrendSparkline"></canvas>
+      <div class="ai-trend-forecast" id="aiTrendForecast"></div>
+    </div>
+    <ul class="ai-insights-list" id="aiTrendList"></ul>
+  </div>
+</div>
+
+<!-- Modern Charts -->
+<div class="modern-chart-grid stagger-animation">
+  <div class="modern-chart-card">
+    <h6><i class="fas fa-calendar-day me-2"></i>Daily Performance</h6>
+    <div class="chart-container">
+      <canvas id="dailyChart"></canvas>
+    </div>
+  </div>
+
+  <div class="modern-chart-card">
+    <h6><i class="fas fa-user-friends me-2"></i>Agent Activity</h6>
+    <div class="chart-container">
+      <canvas id="agentChart"></canvas>
+    </div>
+  </div>
+</div>
+
+<!-- Category Comparison Chart -->
+<div class="modern-chart-card fade-in">
+  <h6><i class="fas fa-chart-bar me-2"></i>Category Comparison</h6>
+  <div class="full-width-chart">
+    <canvas id="categoryChart"></canvas>
+  </div>
+</div>
+
+<!-- Modern Tables -->
+<div class="row">
+  <div class="col-lg-6 mb-4 mt-4">
+    <div class="modern-table-card fade-in">
+      <h6><i class="fas fa-layer-group me-2"></i>Performance by Category</h6>
+      <div class="table-responsive">
+        <table class="modern-table" id="categoryTable">
+          <thead>
+            <tr>
+              <th>Category</th>
+              <th>Avg Score</th>
+              <th>Pass Rate</th>
+            </tr>
+          </thead>
+          <tbody></tbody>
+        </table>
+      </div>
+    </div>
+  </div>
+
+  <div class="col-lg-6 mb-4 mt-4">
+    <div class="modern-table-card fade-in">
+      <h6><i class="fas fa-users-cog me-2"></i>Agent Performance</h6>
+      <div class="table-responsive">
+        <table class="modern-table" id="agentTable">
+          <thead>
+            <tr>
+              <th>Agent</th>
+              <th>Evals %</th>
+              <th>Avg Score</th>
+              <th>Pass Rate</th>
+              <th>Recent</th>
+            </tr>
+          </thead>
+          <tbody></tbody>
+        </table>
+      </div>
+    </div>
+  </div>
+</div>
+
+<!-- Chart.js -->
+<script src="https://cdn.jsdelivr.net/npm/chart.js"></script>
+<script>
+  const campaignId = '<?= typeof campaignId !== "undefined" ? campaignId : "" ?>';
+      const campaignName = '<?= typeof campaignName !== "undefined" ? campaignName : "" ?>';
+
+      let lastFilteredData = [];
+
+      const PASS_MARK = 0.95;
+      const PASS_SCORE_THRESHOLD = PASS_MARK * 100;
+
+      const rawQA = JSON.parse('<?= qaRecords ?>');
+      let currentGran = '<?= granularity ?>';
+      let currentPeriod = '<?= periodValue ?>';
+      let currentAgent = '<?= selectedAgent ?>';
+      let userList = <?!= JSON.stringify(userList || []) ?>;
+      let qaIntelligenceRequestToken = 0;
+
+      const weightsMap = { Q1:5,Q2:5,Q3:8,Q4:10,Q5:5,Q6:5,Q7:5,Q8:10,Q9:10,Q10:5,Q11:5,Q12:5,Q13:8,Q14:5,Q15:2,Q16:1,Q17:1,Q18:5 };
+      const categories = {
+        'Courtesy & Communication':['Q1','Q2','Q3','Q4','Q5'],
+        'Resolution':['Q6','Q7','Q8','Q9'],
+        'Case Documentation':['Q10','Q11','Q12','Q13','Q14'],
+        'Process Compliance':['Q15','Q16','Q17','Q18']
+      };
+
+      rawQA.forEach((record, index) => {
+        rawQA[index] = normalizeClientQaRecord(record, index);
+      });
+
+      // Live datetime display function
+      function updateLiveDatetime() {
+        const now = new Date();
+        
+        const options = {
+          weekday: 'short',
+          year: 'numeric',
+          month: 'short',
+          day: '2-digit',
+          hour: '2-digit',
+          minute: '2-digit',
+          second: '2-digit',
+          hour12: true,
+          timeZoneName: 'short'
+        };
+        
+        const formatted = now.toLocaleDateString('en-US', options);
+        const datetimeDisplay = document.getElementById('liveDatetime');
+        
+        if (datetimeDisplay) {
+          datetimeDisplay.textContent = formatted;
+        }
+      }
+
+      function safeToDate(value) {
+        return coerceDateValue(value);
+      }
+
+      function safeToISOString(dateValue) {
+          const date = safeToDate(dateValue);
+          return date ? date.toISOString() : null;
+      }
+
+      function normalizeKeyName(key) {
+        return String(key || '')
+          .toLowerCase()
+          .replace(/[^a-z0-9]/g, '');
+      }
+
+      function getRecordField(record, candidates) {
+        if (!record || typeof record !== 'object') {
+          return null;
+        }
+
+        const lookup = {};
+        Object.keys(record).forEach(existingKey => {
+          const normalized = normalizeKeyName(existingKey);
+          if (!(normalized in lookup)) {
+            lookup[normalized] = existingKey;
+          }
+        });
+
+        for (let i = 0; i < candidates.length; i += 1) {
+          const normalizedKey = normalizeKeyName(candidates[i]);
+          const actualKey = lookup[normalizedKey];
+          if (actualKey && record[actualKey] !== undefined && record[actualKey] !== null && record[actualKey] !== '') {
+            return record[actualKey];
+          }
+        }
+
+        return null;
+      }
+
+      function clamp01(value) {
+        if (!isFinite(value)) {
+          return 0;
+        }
+        if (value < 0) return 0;
+        if (value > 1) return 1;
+        return value;
+      }
+
+      function parsePercentageValue(value) {
+        if (value === null || value === undefined || value === '') {
+          return 0;
+        }
+
+        if (typeof value === 'number' && isFinite(value)) {
+          const normalized = value > 1.0001 ? value / 100 : value;
+          return clamp01(normalized);
+        }
+
+        const numeric = parseFloat(String(value).replace(/[^0-9.\-]/g, ''));
+        if (!isFinite(numeric)) {
+          return 0;
+        }
+
+        const normalized = numeric > 1.0001 ? numeric / 100 : numeric;
+        return clamp01(normalized);
+      }
+
+      function excelSerialToDate(serial) {
+        if (typeof serial !== 'number' || !isFinite(serial)) {
+          return null;
+        }
+
+        if (serial <= 60) {
+          return null;
+        }
+
+        const utcDays = Math.floor(serial - 25569);
+        const utcMilliseconds = utcDays * 86400000;
+        const remainder = serial - Math.floor(serial);
+        const remainderMs = Math.round(remainder * 86400000);
+        const date = new Date(utcMilliseconds + remainderMs);
+        return isNaN(date.getTime()) ? null : date;
+      }
+
+      function parseFlexibleDateString(raw) {
+        if (!raw) {
+          return null;
+        }
+
+        const value = String(raw).trim();
+        if (!value) {
+          return null;
+        }
+
+        if (/^\d+(\.\d+)?$/.test(value)) {
+          const asNumber = parseFloat(value);
+          const excelDate = excelSerialToDate(asNumber);
+          if (excelDate) {
+            return excelDate;
+          }
+        }
+
+        if (/^\d{8}$/.test(value)) {
+          const year = Number(value.slice(0, 4));
+          const month = Number(value.slice(4, 6)) - 1;
+          const day = Number(value.slice(6, 8));
+          const ymdDate = new Date(year, month, day);
+          if (!isNaN(ymdDate.getTime())) {
+            return ymdDate;
+          }
+        }
+
+        let parsed = new Date(value);
+        if (!isNaN(parsed.getTime())) {
+          return parsed;
+        }
+
+        if (value.includes(' ') && !value.includes('T')) {
+          parsed = new Date(value.replace(' ', 'T'));
+          if (!isNaN(parsed.getTime())) {
+            return parsed;
+          }
+        }
+
+        const parts = value.split(/[\/\-]/).map(part => part.trim());
+        if (parts.length === 3 && parts.every(part => /^\d+$/.test(part))) {
+          let [p1, p2, p3] = parts.map(Number);
+          if (p3 < 100) {
+            p3 = p3 < 50 ? 2000 + p3 : 1900 + p3;
+          }
+
+          let month;
+          let day;
+          let year;
+
+          if (p1 > 12 && p2 <= 12) {
+            day = p1;
+            month = p2;
+            year = p3;
+          } else if (p2 > 12 && p1 <= 12) {
+            month = p1;
+            day = p2;
+            year = p3;
+          } else {
+            month = p1;
+            day = p2;
+            year = p3;
+          }
+
+          const manualDate = new Date(year, month - 1, day);
+          if (!isNaN(manualDate.getTime())) {
+            return manualDate;
+          }
+        }
+
+        return null;
+      }
+
+      function coerceDateValue(value) {
+        if (value === null || value === undefined || value === '') {
+          return null;
+        }
+
+        if (value instanceof Date) {
+          return isNaN(value.getTime()) ? null : value;
+        }
+
+        if (typeof value === 'number' && isFinite(value)) {
+          const excelDate = excelSerialToDate(value);
+          if (excelDate) {
+            return excelDate;
+          }
+
+          const numericDate = new Date(value);
+          return isNaN(numericDate.getTime()) ? null : numericDate;
+        }
+
+        return parseFlexibleDateString(value);
+      }
+
+      function normalizeClientQaRecord(record, index) {
+        const normalized = { ...record };
+
+        const agentValue = getRecordField(record, ['AgentName', 'Agent Name', 'Agent', 'AgentEmail', 'Agent Email', 'Associate']);
+        const campaignValue = getRecordField(record, ['Campaign', 'Campaign Name', 'Program', 'Program Name', 'Line Of Business', 'LineOfBusiness', 'LOB']);
+        const percentageValue = getRecordField(record, ['Percentage', 'QA Score', 'QA%', 'QA %', 'Final Score', 'FinalScore', 'Score', 'Overall Score']);
+        const callDateValue = getRecordField(record, ['CallDate', 'Call Date', 'CallTime', 'Call Time', 'EvaluationDate', 'Evaluation Date', 'QA Date', 'Date', 'Timestamp']);
+
+        const agentName = agentValue ? String(agentValue).trim() : '';
+        const campaign = campaignValue ? String(campaignValue).trim() : '';
+        const callDate = coerceDateValue(callDateValue);
+        const percentage = parsePercentageValue(percentageValue);
+
+        if (agentName) {
+          normalized.AgentName = agentName;
+        } else if (!normalized.AgentName) {
+          normalized.AgentName = 'Unassigned';
+        }
+
+        if (campaign) {
+          normalized.Campaign = campaign;
+        }
+
+        normalized.Percentage = percentage;
+        normalized.callDateObj = callDate;
+        normalized.CallDate = callDate instanceof Date ? callDate.toISOString() : null;
+        normalized.__recordIndex = index;
+
+        return normalized;
+      }
+
+      function isValidDate(dateValue) {
+          return safeToDate(dateValue) !== null;
+      }
+      
+      let dailyChart, agentChart, categoryChart, trendSparklineChart;
+
+      function showLoader(detail = 'Loading QA metrics…') {
+        const loaderApi = window.LuminaLoader;
+        loaderApi?.show({
+          title: 'Refreshing QA Dashboard',
+          detail,
+          tip: 'Crunching performance metrics…',
+          progress: 25
+        });
+      }
+
+      function hideLoader(delay = 250) {
+        window.LuminaLoader?.hide(delay);
+      }
+
+      function toISOWeek(d){
+        d=new Date(Date.UTC(d.getFullYear(),d.getMonth(),d.getDate()));
+        const day=d.getUTCDay()||7; d.setUTCDate(d.getUTCDate()+4-day);
+        const ys=new Date(Date.UTC(d.getUTCFullYear(),0,1));
+        const w=Math.ceil((((d-ys)/86400000)+1)/7);
+        return `${d.getUTCFullYear()}-W${String(w).padStart(2,'0')}`;
+      }
+      function getQuarter(d){ return 'Q'+(Math.floor(d.getMonth()/3)+1); }
+
+      function getPreviousPeriod(granularity, period){
+        if(!period) return '';
+        switch(granularity){
+          case 'Week':{ const [y,w]=period.split('-W'); const n=parseInt(w,10); return (n<=1)?`${parseInt(y,10)-1}-W52`:`${y}-W${String(n-1).padStart(2,'0')}`; }
+          case 'Month':{ const [y,m]=period.split('-').map(Number); const date=new Date(y,m-1); date.setMonth(date.getMonth()-1); return `${date.getFullYear()}-${String(date.getMonth()+1).padStart(2,'0')}`; }
+          case 'Quarter':{ const [q,y]=period.split('-'); const n=parseInt(q.replace('Q',''),10); return (n<=1)?`Q4-${parseInt(y,10)-1}`:`Q${n-1}-${y}`; }
+          case 'Year': return String(parseInt(period,10)-1);
+          default: return '';
+        }
+      }
+
+      function computeCategoryMetrics(data){
+        const out={};
+        Object.entries(categories).forEach(([cat,keys])=>{
+          const scores=[], passes=[];
+          data.forEach(r=>{
+            const ans=keys.map(k=>(r[k]||'').toString().toLowerCase()==='yes');
+            const earned=keys.reduce((s,k,i)=> s + (ans[i]?weightsMap[k]:0),0);
+            const totalW=keys.reduce((s,k)=> s + weightsMap[k],0);
+            scores.push(totalW? Math.round(earned/totalW*100):0);
+            passes.push(ans.every(Boolean)?1:0);
+          });
+          const avgScore=scores.length? Math.round(scores.reduce((a,b)=>a+b,0)/scores.length):0;
+          const passPct=passes.length? Math.round(passes.reduce((a,b)=>a+b,0)/passes.length*100):0;
+          out[cat]={ avgScore, passPct };
+        });
+        return out;
+      }
+
+      function formatPeriodLabel(granularity, period) {
+        if (!period) return 'Period';
+        switch (granularity) {
+          case 'Week':
+            return period.replace(/^[0-9]{4}-/, '');
+          case 'Month': {
+            const [y, m] = period.split('-');
+            const date = new Date(Number(y), Number(m) - 1, 1);
+            return date.toLocaleDateString('en-US', { month: 'short', year: '2-digit' });
+          }
+          case 'Quarter':
+            return period.replace('-', ' ');
+          case 'Year':
+            return period;
+          default:
+            return period;
+        }
+      }
+
+      function filterRecordsByPeriod(data, granularity, periodValue) {
+        if (!periodValue) return [];
+        return data.filter(record => {
+          const dt = record.callDateObj;
+          if (!dt) return false;
+          try {
+            switch (granularity) {
+              case 'Week':
+                return toISOWeek(dt) === periodValue;
+              case 'Month':
+                return dt.toISOString().slice(0, 7) === periodValue;
+              case 'Quarter':
+                return `${getQuarter(dt)}-${dt.getFullYear()}` === periodValue;
+              case 'Year':
+                return String(dt.getFullYear()) === periodValue;
+              default:
+                return true;
+            }
+          } catch (err) {
+            console.warn('filterRecordsByPeriod error', record, err);
+            return false;
+          }
+        });
+      }
+
+      function buildTrendSeries(granularity, currentPeriod, data, depth = 4) {
+        const series = [];
+        let cursor = currentPeriod;
+        let steps = 0;
+        const visited = new Set();
+
+        while (cursor && steps < depth && !visited.has(cursor)) {
+          visited.add(cursor);
+          const bucket = filterRecordsByPeriod(data, granularity, cursor);
+          const evalCount = bucket.length;
+          const agentCount = new Set(bucket.map(r => r.AgentName)).size;
+          const avgScore = evalCount ? Math.round(bucket.reduce((sum, r) => sum + (r.Percentage || 0), 0) / evalCount * 100) : 0;
+          const passRate = safePercentage(bucket.filter(r => r.Percentage >= PASS_MARK).length, evalCount);
+          const coverage = userList.length ? safePercentage(agentCount, userList.length) : (agentCount > 0 ? 100 : 0);
+
+          series.push({
+            period: cursor,
+            label: formatPeriodLabel(granularity, cursor),
+            avgScore,
+            passRate,
+            evalCount,
+            agentCount,
+            coverage
+          });
+
+          cursor = getPreviousPeriod(granularity, cursor);
+          steps += 1;
+        }
+
+        return series.reverse();
+      }
+
+      function linearRegression(points) {
+        if (!points || !points.length) {
+          return { slope: 0, intercept: 0 };
+        }
+
+        if (points.length === 1) {
+          return { slope: 0, intercept: points[0].y };
+        }
+
+        const n = points.length;
+        let sumX = 0;
+        let sumY = 0;
+        let sumXY = 0;
+        let sumXX = 0;
+
+        points.forEach(point => {
+          sumX += point.x;
+          sumY += point.y;
+          sumXY += point.x * point.y;
+          sumXX += point.x * point.x;
+        });
+
+        const denominator = (n * sumXX) - (sumX * sumX);
+        if (denominator === 0) {
+          return { slope: 0, intercept: sumY / n };
+        }
+
+        const slope = ((n * sumXY) - (sumX * sumY)) / denominator;
+        const intercept = (sumY - slope * sumX) / n;
+        return { slope, intercept };
+      }
+
+      function clampPercent(value) {
+        if (Number.isNaN(value)) return 0;
+        return Math.max(0, Math.min(100, Math.round(value)));
+      }
+
+      function analyzeTrendSeries(series, context = {}) {
+        const { granularity = 'Period' } = context;
+        const lowerGran = granularity.toLowerCase();
+
+        if (!series || !series.length) {
+          return {
+            summary: `Lumina AI is waiting for enough history to analyze ${lowerGran} trends.`,
+            points: [],
+            health: 'monitoring',
+            forecast: { avg: 0, pass: 0 },
+            nextLabel: `next ${lowerGran}`
+          };
+        }
+
+        const first = series[0];
+        const last = series[series.length - 1];
+
+        const avgPoints = series.map((point, index) => ({ x: index, y: point.avgScore }));
+        const passPoints = series.map((point, index) => ({ x: index, y: point.passRate }));
+        const avgReg = linearRegression(avgPoints);
+        const passReg = linearRegression(passPoints);
+
+        const avgDelta = last.avgScore - first.avgScore;
+        const passDelta = last.passRate - first.passRate;
+        const volumeDelta = last.evalCount - first.evalCount;
+
+        const slopeAvg = avgReg.slope;
+        const slopePass = passReg.slope;
+
+        const improving = slopeAvg > 0.5 || slopePass > 0.5;
+        const declining = slopeAvg < -0.5 || slopePass < -0.5;
+
+        let health = 'stable';
+        if (improving) health = 'improving';
+        if (declining) health = 'risk';
+
+        const summaryParts = [];
+        summaryParts.push(`Average quality is ${avgDelta >= 0 ? 'up' : 'down'} ${Math.abs(avgDelta).toFixed(1)} pts`);
+        summaryParts.push(`pass rate ${passDelta >= 0 ? 'gained' : 'slid'} ${Math.abs(passDelta).toFixed(1)} pts`);
+        summaryParts.push(`${last.evalCount} evaluations this ${lowerGran}`);
+
+        const points = [];
+
+        points.push({
+          icon: improving ? 'fa-arrow-up' : declining ? 'fa-arrow-down' : 'fa-arrows-alt-h',
+          tone: improving ? 'positive' : declining ? 'negative' : '',
+          title: `Average score ${improving ? 'rising' : declining ? 'dropping' : 'steady'}`,
+          text: `${first.avgScore}% → ${last.avgScore}% across the last ${series.length} ${series.length === 1 ? lowerGran : lowerGran + 's'}.`
+        });
+
+        points.push({
+          icon: passDelta >= 0 ? 'fa-shield-alt' : 'fa-exclamation-triangle',
+          tone: passDelta >= 0 ? 'positive' : 'negative',
+          title: `Pass rate ${passDelta >= 0 ? 'improving' : 'at risk'}`,
+          text: `${first.passRate}% → ${last.passRate}% (${passDelta >= 0 ? '+' : ''}${passDelta.toFixed(1)} pts).`
+        });
+
+        if (Math.abs(volumeDelta) > 0) {
+          points.push({
+            icon: volumeDelta >= 0 ? 'fa-users' : 'fa-user-slash',
+            tone: volumeDelta >= 0 ? 'positive' : 'negative',
+            title: `Evaluation volume ${volumeDelta >= 0 ? 'growing' : 'contracting'}`,
+            text: `${first.evalCount} → ${last.evalCount} evaluations (${volumeDelta >= 0 ? '+' : ''}${volumeDelta}).`
+          });
+        } else {
+          points.push({
+            icon: 'fa-stopwatch',
+            tone: '',
+            title: 'Volume steady',
+            text: `Evaluation count steady at ${last.evalCount} per ${lowerGran}.`
+          });
+        }
+
+        if (last.coverage < 80) {
+          points.push({
+            icon: 'fa-user-shield',
+            tone: 'negative',
+            title: 'Coverage gap detected',
+            text: `Only ${last.coverage}% of agents covered in the latest ${lowerGran}.`
+          });
+        }
+
+        const avgForecast = clampPercent(avgReg.intercept + avgReg.slope * avgPoints.length);
+        const passForecast = clampPercent(passReg.intercept + passReg.slope * passPoints.length);
+
+        const summary = `${summaryParts.join(', ')}.`;
+
+        return {
+          summary,
+          points,
+          health,
+          forecast: { avg: avgForecast, pass: passForecast },
+          nextLabel: `next ${lowerGran}`
+        };
+      }
+
+      function renderTrendSparkline(series, granularity) {
+        const visual = document.getElementById('aiTrendVisual');
+        const canvas = document.getElementById('aiTrendSparkline');
+
+        if (!visual || !canvas) {
+          return;
+        }
+
+        if (!series || !series.length) {
+          visual.style.display = 'none';
+          if (trendSparklineChart) {
+            trendSparklineChart.destroy();
+            trendSparklineChart = null;
+          }
+          return;
+        }
+
+        visual.style.display = '';
+
+        if (trendSparklineChart) {
+          trendSparklineChart.destroy();
+          trendSparklineChart = null;
+        }
+
+        const labels = series.map(point => point.label || formatPeriodLabel(granularity, point.period));
+        const avgData = series.map(point => point.avgScore);
+        const passData = series.map(point => point.passRate);
+
+        trendSparklineChart = new Chart(canvas, {
+          type: 'line',
+          data: {
+            labels,
+            datasets: [
+              {
+                label: 'Avg Score',
+                data: avgData,
+                borderColor: '#6366f1',
+                backgroundColor: 'rgba(99,102,241,0.15)',
+                tension: 0.4,
+                pointRadius: 4,
+                pointBackgroundColor: '#6366f1',
+                fill: true
+              },
+              {
+                label: 'Pass Rate',
+                data: passData,
+                borderColor: '#10b981',
+                backgroundColor: 'rgba(16,185,129,0.12)',
+                tension: 0.4,
+                pointRadius: 4,
+                pointBackgroundColor: '#10b981',
+                fill: true
+              }
+            ]
+          },
+          options: {
+            responsive: true,
+            maintainAspectRatio: false,
+            plugins: {
+              legend: {
+                display: true,
+                labels: {
+                  usePointStyle: true,
+                  font: {
+                    family: "'Google Sans', sans-serif",
+                    size: 11
+                  }
+                }
+              },
+              tooltip: {
+                backgroundColor: 'rgba(15,23,42,0.9)',
+                titleColor: '#fff',
+                bodyColor: '#e2e8f0',
+                cornerRadius: 10,
+                padding: 10
+              }
+            },
+            scales: {
+              y: {
+                beginAtZero: true,
+                max: 100,
+                grid: { color: 'rgba(15,23,42,0.05)' },
+                ticks: { font: { family: "'Google Sans', sans-serif" } }
+              },
+              x: {
+                grid: { display: false },
+                ticks: { font: { family: "'Google Sans', sans-serif" } }
+              }
+            }
+          }
+        });
+      }
+
+      function updateAITrendPanel({ series, granularity }, analysisOverride = null) {
+        const summaryEl = document.getElementById('aiTrendSummary');
+        const listEl = document.getElementById('aiTrendList');
+        const forecastEl = document.getElementById('aiTrendForecast');
+        const healthEl = document.getElementById('aiTrendHealth');
+
+        if (!summaryEl || !listEl) {
+          return;
+        }
+
+        const analysis = analysisOverride || analyzeTrendSeries(series, { granularity });
+
+        summaryEl.textContent = analysis.summary;
+        listEl.innerHTML = '';
+
+        if (analysis.points.length) {
+          listEl.innerHTML = analysis.points.map(point => {
+            const tone = point.tone ? ` ${point.tone}` : '';
+            return `<li class="ai-insight-item${tone}"><div class="ai-icon"><i class="fas ${point.icon}"></i></div><div class="ai-insight-content"><strong>${point.title}</strong><span>${point.text}</span></div></li>`;
+          }).join('');
+        } else {
+          listEl.innerHTML = '<li class="ai-insight-item"><div class="ai-icon"><i class="fas fa-info-circle"></i></div><div class="ai-insight-content"><strong>No trend data yet</strong><span>Capture a few periods of QA to unlock longitudinal intelligence.</span></div></li>';
+        }
+
+        if (forecastEl) {
+          if (analysis.forecast && (analysis.forecast.avg || analysis.forecast.pass)) {
+            forecastEl.innerHTML = `
+              <span><i class="fas fa-forward"></i>${analysis.nextLabel}: ${analysis.forecast.avg}% avg</span>
+              <span><i class="fas fa-shield-alt"></i>${analysis.forecast.pass}% pass</span>
+            `;
+          } else {
+            forecastEl.innerHTML = '';
+          }
+        }
+
+        if (healthEl) {
+          healthEl.textContent = analysis.health === 'improving' ? 'Improving' : analysis.health === 'risk' ? 'At Risk' : analysis.health === 'monitoring' ? 'Monitoring' : 'Stable';
+          healthEl.classList.remove('improving', 'risk');
+          if (analysis.health === 'improving') {
+            healthEl.classList.add('improving');
+          } else if (analysis.health === 'risk') {
+            healthEl.classList.add('risk');
+          }
+        }
+
+        renderTrendSparkline(series, granularity);
+      }
+
+      function formatPeriodLabel(granularity, period) {
+        if (!period) return 'Period';
+        switch (granularity) {
+          case 'Week':
+            return period.replace(/^[0-9]{4}-/, '');
+          case 'Month': {
+            const [y, m] = period.split('-');
+            const date = new Date(Number(y), Number(m) - 1, 1);
+            return date.toLocaleDateString('en-US', { month: 'short', year: '2-digit' });
+          }
+          case 'Quarter':
+            return period.replace('-', ' ');
+          case 'Year':
+            return period;
+          default:
+            return period;
+        }
+      }
+
+<!-- Category KPIs -->
+<div class="category-kpis-grid stagger-animation" id="categoryKpis">
+  <!-- Dynamically populated by JavaScript -->
+</div>
+
+<!-- AI Intelligence Layer -->
+<div class="ai-intel-grid fade-in">
+  <div class="ai-intel-card">
+    <div class="ai-card-header">
+      <i class="fas fa-robot"></i>
+      <span>Lumina QA Copilot</span>
+      <div class="ai-header-meta">
+        <span class="ai-source-chip client" id="aiInsightSource" title="Intelligence generated in-browser">Local AI</span>
+        <span class="ai-confidence-badge" id="aiConfidenceBadge">Confidence 0%</span>
+      </div>
+    </div>
+    <p class="ai-insights-summary" id="aiInsightsSummary">AI insights will appear once data loads.</p>
+    <ul class="ai-insights-list" id="aiInsightsList"></ul>
+  </div>
+
+  <div class="ai-intel-card">
+    <div class="ai-card-header">
+      <i class="fas fa-bolt"></i>
+      <span>Automation Playbook</span>
+      <span class="ai-automation-state" id="aiAutomationState">Monitoring</span>
+    </div>
+    <p class="ai-automation-summary" id="aiAutomationSummary">AI recommendations will populate after analysis.</p>
+    <ul class="ai-actions-list" id="aiRecommendationsList"></ul>
+    <div class="ai-next-best-action" id="aiNextBestAction" style="display: none;">
+      <i class="fas fa-magic"></i>
+      <div>
+        <strong>Next best automation</strong>
+        <span id="aiNextBestActionText"></span>
+      </div>
+    </div>
+  </div>
+  <div class="ai-intel-card">
+    <div class="ai-card-header">
+      <i class="fas fa-chart-line"></i>
+      <span>AI Trend Radar</span>
+      <span class="ai-trend-health" id="aiTrendHealth">Monitoring</span>
+    </div>
+    <p class="ai-trend-summary" id="aiTrendSummary">Trend intelligence will populate after analysis.</p>
+    <div class="ai-trend-visual" id="aiTrendVisual" style="display: none;">
+      <canvas id="aiTrendSparkline"></canvas>
+      <div class="ai-trend-forecast" id="aiTrendForecast"></div>
+    </div>
+    <ul class="ai-insights-list" id="aiTrendList"></ul>
+  </div>
+</div>
+
+<!-- Modern Charts -->
+<div class="modern-chart-grid stagger-animation">
+  <div class="modern-chart-card">
+    <h6><i class="fas fa-calendar-day me-2"></i>Daily Performance</h6>
+    <div class="chart-container">
+      <canvas id="dailyChart"></canvas>
+    </div>
+  </div>
+
+          cursor = getPreviousPeriod(granularity, cursor);
+          steps += 1;
+        }
+
+        return series.reverse();
+      }
+
+      function linearRegression(points) {
+        if (!points || !points.length) {
+          return { slope: 0, intercept: 0 };
+        }
+
+        if (points.length === 1) {
+          return { slope: 0, intercept: points[0].y };
+        }
+
+        const n = points.length;
+        let sumX = 0;
+        let sumY = 0;
+        let sumXY = 0;
+        let sumXX = 0;
+
+        points.forEach(point => {
+          sumX += point.x;
+          sumY += point.y;
+          sumXY += point.x * point.y;
+          sumXX += point.x * point.x;
+        });
+
+        const denominator = (n * sumXX) - (sumX * sumX);
+        if (denominator === 0) {
+          return { slope: 0, intercept: sumY / n };
+        }
+
+        const slope = ((n * sumXY) - (sumX * sumY)) / denominator;
+        const intercept = (sumY - slope * sumX) / n;
+        return { slope, intercept };
+      }
+
+      const rawQA = JSON.parse('<?= qaRecords ?>');
+      let currentGran = '<?= granularity ?>';
+      let currentPeriod = '<?= periodValue ?>';
+      let currentAgent = '<?= selectedAgent ?>';
+      let userList = <?!= JSON.stringify(userList || []) ?>;
+      let qaIntelligenceRequestToken = 0;
+      let latestAIIntelligence = null;
+
+      const weightsMap = { Q1:5,Q2:5,Q3:8,Q4:10,Q5:5,Q6:5,Q7:5,Q8:10,Q9:10,Q10:5,Q11:5,Q12:5,Q13:8,Q14:5,Q15:2,Q16:1,Q17:1,Q18:5 };
+      const categories = {
+        'Courtesy & Communication':['Q1','Q2','Q3','Q4','Q5'],
+        'Resolution':['Q6','Q7','Q8','Q9'],
+        'Case Documentation':['Q10','Q11','Q12','Q13','Q14'],
+        'Process Compliance':['Q15','Q16','Q17','Q18']
+      };
+
+      rawQA.forEach((record, index) => {
+        rawQA[index] = normalizeClientQaRecord(record, index);
+      });
+
+        return {
+          summary,
+          points,
+          health,
+          forecast: { avg: avgForecast, pass: passForecast },
+          nextLabel: `next ${lowerGran}`
+        };
+      }
+
+      function safeToDate(value) {
+        return coerceDateValue(value);
+      }
+
+      function safeToISOString(dateValue) {
+          const date = safeToDate(dateValue);
+          return date ? date.toISOString() : null;
+      }
+
+      function normalizeKeyName(key) {
+        return String(key || '')
+          .toLowerCase()
+          .replace(/[^a-z0-9]/g, '');
+      }
+
+      function getRecordField(record, candidates) {
+        if (!record || typeof record !== 'object') {
+          return null;
+        }
+
+        const lookup = {};
+        Object.keys(record).forEach(existingKey => {
+          const normalized = normalizeKeyName(existingKey);
+          if (!(normalized in lookup)) {
+            lookup[normalized] = existingKey;
+          }
+        });
+
+        for (let i = 0; i < candidates.length; i += 1) {
+          const normalizedKey = normalizeKeyName(candidates[i]);
+          const actualKey = lookup[normalizedKey];
+          if (actualKey && record[actualKey] !== undefined && record[actualKey] !== null && record[actualKey] !== '') {
+            return record[actualKey];
+          }
+        }
+
+        return null;
+      }
+
+      function clamp01(value) {
+        if (!isFinite(value)) {
+          return 0;
+        }
+        if (value < 0) return 0;
+        if (value > 1) return 1;
+        return value;
+      }
+
+      function parsePercentageValue(value) {
+        if (value === null || value === undefined || value === '') {
+          return 0;
+        }
+
+        if (typeof value === 'number' && isFinite(value)) {
+          const normalized = value > 1.0001 ? value / 100 : value;
+          return clamp01(normalized);
+        }
+
+        const numeric = parseFloat(String(value).replace(/[^0-9.\-]/g, ''));
+        if (!isFinite(numeric)) {
+          return 0;
+        }
+
+        const normalized = numeric > 1.0001 ? numeric / 100 : numeric;
+        return clamp01(normalized);
+      }
+
+      function excelSerialToDate(serial) {
+        if (typeof serial !== 'number' || !isFinite(serial)) {
+          return null;
+        }
+
+        if (serial <= 60) {
+          return null;
+        }
+
+        const utcDays = Math.floor(serial - 25569);
+        const utcMilliseconds = utcDays * 86400000;
+        const remainder = serial - Math.floor(serial);
+        const remainderMs = Math.round(remainder * 86400000);
+        const date = new Date(utcMilliseconds + remainderMs);
+        return isNaN(date.getTime()) ? null : date;
+      }
+
+      function parseFlexibleDateString(raw) {
+        if (!raw) {
+          return null;
+        }
+
+        const value = String(raw).trim();
+        if (!value) {
+          return null;
+        }
+
+        if (/^\d+(\.\d+)?$/.test(value)) {
+          const asNumber = parseFloat(value);
+          const excelDate = excelSerialToDate(asNumber);
+          if (excelDate) {
+            return excelDate;
+          }
+        }
+
+        if (/^\d{8}$/.test(value)) {
+          const year = Number(value.slice(0, 4));
+          const month = Number(value.slice(4, 6)) - 1;
+          const day = Number(value.slice(6, 8));
+          const ymdDate = new Date(year, month, day);
+          if (!isNaN(ymdDate.getTime())) {
+            return ymdDate;
+          }
+        }
+
+        let parsed = new Date(value);
+        if (!isNaN(parsed.getTime())) {
+          return parsed;
+        }
+
+        if (value.includes(' ') && !value.includes('T')) {
+          parsed = new Date(value.replace(' ', 'T'));
+          if (!isNaN(parsed.getTime())) {
+            return parsed;
+          }
+        }
+
+        const parts = value.split(/[\/\-]/).map(part => part.trim());
+        if (parts.length === 3 && parts.every(part => /^\d+$/.test(part))) {
+          let [p1, p2, p3] = parts.map(Number);
+          if (p3 < 100) {
+            p3 = p3 < 50 ? 2000 + p3 : 1900 + p3;
+          }
+
+          let month;
+          let day;
+          let year;
+
+          if (p1 > 12 && p2 <= 12) {
+            day = p1;
+            month = p2;
+            year = p3;
+          } else if (p2 > 12 && p1 <= 12) {
+            month = p1;
+            day = p2;
+            year = p3;
+          } else {
+            month = p1;
+            day = p2;
+            year = p3;
+          }
+
+          const manualDate = new Date(year, month - 1, day);
+          if (!isNaN(manualDate.getTime())) {
+            return manualDate;
+          }
+        }
+
+        return null;
+      }
+
+      function coerceDateValue(value) {
+        if (value === null || value === undefined || value === '') {
+          return null;
+        }
+
+        if (value instanceof Date) {
+          return isNaN(value.getTime()) ? null : value;
+        }
+
+        if (typeof value === 'number' && isFinite(value)) {
+          const excelDate = excelSerialToDate(value);
+          if (excelDate) {
+            return excelDate;
+          }
+
+          const numericDate = new Date(value);
+          return isNaN(numericDate.getTime()) ? null : numericDate;
+        }
+
+        return parseFlexibleDateString(value);
+      }
+
+      function normalizeClientQaRecord(record, index) {
+        const normalized = { ...record };
+
+        const agentValue = getRecordField(record, ['AgentName', 'Agent Name', 'Agent', 'AgentEmail', 'Agent Email', 'Associate']);
+        const campaignValue = getRecordField(record, ['Campaign', 'Campaign Name', 'Program', 'Program Name', 'Line Of Business', 'LineOfBusiness', 'LOB']);
+        const percentageValue = getRecordField(record, ['Percentage', 'QA Score', 'QA%', 'QA %', 'Final Score', 'FinalScore', 'Score', 'Overall Score']);
+        const callDateValue = getRecordField(record, ['CallDate', 'Call Date', 'CallTime', 'Call Time', 'EvaluationDate', 'Evaluation Date', 'QA Date', 'Date', 'Timestamp']);
+
+        const agentName = agentValue ? String(agentValue).trim() : '';
+        const campaign = campaignValue ? String(campaignValue).trim() : '';
+        const callDate = coerceDateValue(callDateValue);
+        const percentage = parsePercentageValue(percentageValue);
+
+        if (agentName) {
+          normalized.AgentName = agentName;
+        } else if (!normalized.AgentName) {
+          normalized.AgentName = 'Unassigned';
+        }
+
+        if (campaign) {
+          normalized.Campaign = campaign;
+        }
+
+        normalized.Percentage = percentage;
+        normalized.callDateObj = callDate;
+        normalized.CallDate = callDate instanceof Date ? callDate.toISOString() : null;
+        normalized.__recordIndex = index;
+
+        return normalized;
+      }
+
+      function isValidDate(dateValue) {
+          return safeToDate(dateValue) !== null;
+      }
+      
+      let dailyChart, agentChart, categoryChart, trendSparklineChart;
+
+        const labels = series.map(point => point.label || formatPeriodLabel(granularity, point.period));
+        const avgData = series.map(point => point.avgScore);
+        const passData = series.map(point => point.passRate);
+
+        trendSparklineChart = new Chart(canvas, {
+          type: 'line',
+          data: {
+            labels,
+            datasets: [
+              {
+                label: 'Avg Score',
+                data: avgData,
+                borderColor: '#6366f1',
+                backgroundColor: 'rgba(99,102,241,0.15)',
+                tension: 0.4,
+                pointRadius: 4,
+                pointBackgroundColor: '#6366f1',
+                fill: true
+              },
+              {
+                label: 'Pass Rate',
+                data: passData,
+                borderColor: '#10b981',
+                backgroundColor: 'rgba(16,185,129,0.12)',
+                tension: 0.4,
+                pointRadius: 4,
+                pointBackgroundColor: '#10b981',
+                fill: true
+              }
+            ]
+          },
+          options: {
+            responsive: true,
+            maintainAspectRatio: false,
+            plugins: {
+              legend: {
+                display: true,
+                labels: {
+                  usePointStyle: true,
+                  font: {
+                    family: "'Google Sans', sans-serif",
+                    size: 11
+                  }
+                }
+              },
+              tooltip: {
+                backgroundColor: 'rgba(15,23,42,0.9)',
+                titleColor: '#fff',
+                bodyColor: '#e2e8f0',
+                cornerRadius: 10,
+                padding: 10
+              }
+            },
+            scales: {
+              y: {
+                beginAtZero: true,
+                max: 100,
+                grid: { color: 'rgba(15,23,42,0.05)' },
+                ticks: { font: { family: "'Google Sans', sans-serif" } }
+              },
+              x: {
+                grid: { display: false },
+                ticks: { font: { family: "'Google Sans', sans-serif" } }
+              }
+            }
+          }
+        });
+      }
+
+      function updateAITrendPanel({ series, granularity }, analysisOverride = null) {
+        const summaryEl = document.getElementById('aiTrendSummary');
+        const listEl = document.getElementById('aiTrendList');
+        const forecastEl = document.getElementById('aiTrendForecast');
+        const healthEl = document.getElementById('aiTrendHealth');
+
+        if (!summaryEl || !listEl) {
+          return;
+        }
+
+        const analysis = analysisOverride || analyzeTrendSeries(series, { granularity });
+
+        summaryEl.textContent = analysis.summary;
+        listEl.innerHTML = '';
+
+        if (analysis.points.length) {
+          listEl.innerHTML = analysis.points.map(point => {
+            const tone = point.tone ? ` ${point.tone}` : '';
+            return `<li class="ai-insight-item${tone}"><div class="ai-icon"><i class="fas ${point.icon}"></i></div><div class="ai-insight-content"><strong>${point.title}</strong><span>${point.text}</span></div></li>`;
+          }).join('');
+        } else {
+          listEl.innerHTML = '<li class="ai-insight-item"><div class="ai-icon"><i class="fas fa-info-circle"></i></div><div class="ai-insight-content"><strong>No trend data yet</strong><span>Capture a few periods of QA to unlock longitudinal intelligence.</span></div></li>';
+        }
+
+      function computeCategoryMetrics(data){
+        const out={};
+        Object.entries(categories).forEach(([cat,keys])=>{
+          const scores=[], passes=[];
+          data.forEach(r=>{
+            const ans=keys.map(k=>(r[k]||'').toString().toLowerCase()==='yes');
+            const earned=keys.reduce((s,k,i)=> s + (ans[i]?weightsMap[k]:0),0);
+            const totalW=keys.reduce((s,k)=> s + weightsMap[k],0);
+            scores.push(totalW? Math.round(earned/totalW*100):0);
+            passes.push(ans.every(Boolean)?1:0);
+          });
+          const avgScore=scores.length? Math.round(scores.reduce((a,b)=>a+b,0)/scores.length):0;
+          const passPct=passes.length? Math.round(passes.reduce((a,b)=>a+b,0)/passes.length*100):0;
+          out[cat]={ avgScore, passPct };
+        });
+        return out;
+      }
+
+      function formatPeriodLabel(granularity, period) {
+        if (!period) return 'Period';
+        switch (granularity) {
+          case 'Week':
+            return period.replace(/^[0-9]{4}-/, '');
+          case 'Month': {
+            const [y, m] = period.split('-');
+            const date = new Date(Number(y), Number(m) - 1, 1);
+            return date.toLocaleDateString('en-US', { month: 'short', year: '2-digit' });
+          }
+          case 'Quarter':
+            return period.replace('-', ' ');
+          case 'Year':
+            return period;
+          default:
+            return period;
+        }
+      }
+
+      function filterRecordsByPeriod(data, granularity, periodValue) {
+        if (!periodValue) return [];
+        return data.filter(record => {
+          const dt = record.callDateObj;
+          if (!dt) return false;
+          try {
+            switch (granularity) {
+              case 'Week':
+                return toISOWeek(dt) === periodValue;
+              case 'Month':
+                return dt.toISOString().slice(0, 7) === periodValue;
+              case 'Quarter':
+                return `${getQuarter(dt)}-${dt.getFullYear()}` === periodValue;
+              case 'Year':
+                return String(dt.getFullYear()) === periodValue;
+              default:
+                return true;
+            }
+          } catch (err) {
+            console.warn('filterRecordsByPeriod error', record, err);
+            return false;
+          }
+        });
+      }
+
+      function buildTrendSeries(granularity, currentPeriod, data, depth = 4) {
+        const series = [];
+        let cursor = currentPeriod;
+        let steps = 0;
+        const visited = new Set();
+
+        while (cursor && steps < depth && !visited.has(cursor)) {
+          visited.add(cursor);
+          const bucket = filterRecordsByPeriod(data, granularity, cursor);
+          const evalCount = bucket.length;
+          const agentCount = new Set(bucket.map(r => r.AgentName)).size;
+          const avgScore = evalCount ? Math.round(bucket.reduce((sum, r) => sum + (r.Percentage || 0), 0) / evalCount * 100) : 0;
+          const passRate = safePercentage(bucket.filter(r => r.Percentage >= PASS_MARK).length, evalCount);
+          const coverage = userList.length ? safePercentage(agentCount, userList.length) : (agentCount > 0 ? 100 : 0);
+
+          series.push({
+            period: cursor,
+            label: formatPeriodLabel(granularity, cursor),
+            avgScore,
+            passRate,
+            evalCount,
+            agentCount,
+            coverage
+          });
+
+          cursor = getPreviousPeriod(granularity, cursor);
+          steps += 1;
+        }
+
+        return series.reverse();
+      }
+
+      function linearRegression(points) {
+        if (!points || !points.length) {
+          return { slope: 0, intercept: 0 };
+        }
+
+        if (points.length === 1) {
+          return { slope: 0, intercept: points[0].y };
+        }
+
+        const n = points.length;
+        let sumX = 0;
+        let sumY = 0;
+        let sumXY = 0;
+        let sumXX = 0;
+
+        points.forEach(point => {
+          sumX += point.x;
+          sumY += point.y;
+          sumXY += point.x * point.y;
+          sumXX += point.x * point.x;
+        });
+
+        const denominator = (n * sumXX) - (sumX * sumX);
+        if (denominator === 0) {
+          return { slope: 0, intercept: sumY / n };
+        }
+
+        const slope = ((n * sumXY) - (sumX * sumY)) / denominator;
+        const intercept = (sumY - slope * sumX) / n;
+        return { slope, intercept };
+      }
+
+      function clampPercent(value) {
+        if (Number.isNaN(value)) return 0;
+        return Math.max(0, Math.min(100, Math.round(value)));
+      }
+
+      function analyzeTrendSeries(series, context = {}) {
+        const { granularity = 'Period' } = context;
+        const lowerGran = granularity.toLowerCase();
+
+        if (!series || !series.length) {
+          return {
+            summary: `Lumina AI is waiting for enough history to analyze ${lowerGran} trends.`,
+            points: [],
+            health: 'monitoring',
+            forecast: { avg: 0, pass: 0 },
+            nextLabel: `next ${lowerGran}`
+          };
+        }
+
+        const first = series[0];
+        const last = series[series.length - 1];
+
+        const avgPoints = series.map((point, index) => ({ x: index, y: point.avgScore }));
+        const passPoints = series.map((point, index) => ({ x: index, y: point.passRate }));
+        const avgReg = linearRegression(avgPoints);
+        const passReg = linearRegression(passPoints);
+
+        const avgDelta = last.avgScore - first.avgScore;
+        const passDelta = last.passRate - first.passRate;
+        const volumeDelta = last.evalCount - first.evalCount;
+
+        const slopeAvg = avgReg.slope;
+        const slopePass = passReg.slope;
+
+        const improving = slopeAvg > 0.5 || slopePass > 0.5;
+        const declining = slopeAvg < -0.5 || slopePass < -0.5;
+
+        let health = 'stable';
+        if (improving) health = 'improving';
+        if (declining) health = 'risk';
+
+        const summaryParts = [];
+        summaryParts.push(`Average quality is ${avgDelta >= 0 ? 'up' : 'down'} ${Math.abs(avgDelta).toFixed(1)} pts`);
+        summaryParts.push(`pass rate ${passDelta >= 0 ? 'gained' : 'slid'} ${Math.abs(passDelta).toFixed(1)} pts`);
+        summaryParts.push(`${last.evalCount} evaluations this ${lowerGran}`);
+
+        const points = [];
+
+        points.push({
+          icon: improving ? 'fa-arrow-up' : declining ? 'fa-arrow-down' : 'fa-arrows-alt-h',
+          tone: improving ? 'positive' : declining ? 'negative' : '',
+          title: `Average score ${improving ? 'rising' : declining ? 'dropping' : 'steady'}`,
+          text: `${first.avgScore}% → ${last.avgScore}% across the last ${series.length} ${series.length === 1 ? lowerGran : lowerGran + 's'}.`
+        });
+
+        points.push({
+          icon: passDelta >= 0 ? 'fa-shield-alt' : 'fa-exclamation-triangle',
+          tone: passDelta >= 0 ? 'positive' : 'negative',
+          title: `Pass rate ${passDelta >= 0 ? 'improving' : 'at risk'}`,
+          text: `${first.passRate}% → ${last.passRate}% (${passDelta >= 0 ? '+' : ''}${passDelta.toFixed(1)} pts).`
+        });
+
+        if (Math.abs(volumeDelta) > 0) {
+          points.push({
+            icon: volumeDelta >= 0 ? 'fa-users' : 'fa-user-slash',
+            tone: volumeDelta >= 0 ? 'positive' : 'negative',
+            title: `Evaluation volume ${volumeDelta >= 0 ? 'growing' : 'contracting'}`,
+            text: `${first.evalCount} → ${last.evalCount} evaluations (${volumeDelta >= 0 ? '+' : ''}${volumeDelta}).`
+          });
+        } else {
+          points.push({
+            icon: 'fa-stopwatch',
+            tone: '',
+            title: 'Volume steady',
+            text: `Evaluation count steady at ${last.evalCount} per ${lowerGran}.`
+          });
+        }
+
+        if (last.coverage < 80) {
+          points.push({
+            icon: 'fa-user-shield',
+            tone: 'negative',
+            title: 'Coverage gap detected',
+            text: `Only ${last.coverage}% of agents covered in the latest ${lowerGran}.`
+          });
+        }
+
+        const avgForecast = clampPercent(avgReg.intercept + avgReg.slope * avgPoints.length);
+        const passForecast = clampPercent(passReg.intercept + passReg.slope * passPoints.length);
+
+        const summary = `${summaryParts.join(', ')}.`;
+
+        return {
+          summary,
+          points,
+          health,
+          forecast: { avg: avgForecast, pass: passForecast },
+          nextLabel: `next ${lowerGran}`
+        };
+      }
+
+      function renderTrendSparkline(series, granularity) {
+        const visual = document.getElementById('aiTrendVisual');
+        const canvas = document.getElementById('aiTrendSparkline');
+
+        if (!visual || !canvas) {
+          return;
+        }
+
+        if (!series || !series.length) {
+          visual.style.display = 'none';
+          if (trendSparklineChart) {
+            trendSparklineChart.destroy();
+            trendSparklineChart = null;
+          }
+          return;
+        }
+
+        visual.style.display = '';
+
+        if (trendSparklineChart) {
+          trendSparklineChart.destroy();
+          trendSparklineChart = null;
+        }
+
+        const labels = series.map(point => point.label || formatPeriodLabel(granularity, point.period));
+        const avgData = series.map(point => point.avgScore);
+        const passData = series.map(point => point.passRate);
+
+        trendSparklineChart = new Chart(canvas, {
+          type: 'line',
+          data: {
+            labels,
+            datasets: [
+              {
+                label: 'Avg Score',
+                data: avgData,
+                borderColor: '#6366f1',
+                backgroundColor: 'rgba(99,102,241,0.15)',
+                tension: 0.4,
+                pointRadius: 4,
+                pointBackgroundColor: '#6366f1',
+                fill: true
+              },
+              {
+                label: 'Pass Rate',
+                data: passData,
+                borderColor: '#10b981',
+                backgroundColor: 'rgba(16,185,129,0.12)',
+                tension: 0.4,
+                pointRadius: 4,
+                pointBackgroundColor: '#10b981',
+                fill: true
+              }
+            ]
+          },
+          options: {
+            responsive: true,
+            maintainAspectRatio: false,
+            plugins: {
+              legend: {
+                display: true,
+                labels: {
+                  usePointStyle: true,
+                  font: {
+                    family: "'Google Sans', sans-serif",
+                    size: 11
+                  }
+                }
+              },
+              tooltip: {
+                backgroundColor: 'rgba(15,23,42,0.9)',
+                titleColor: '#fff',
+                bodyColor: '#e2e8f0',
+                cornerRadius: 10,
+                padding: 10
+              }
+            },
+            scales: {
+              y: {
+                beginAtZero: true,
+                max: 100,
+                grid: { color: 'rgba(15,23,42,0.05)' },
+                ticks: { font: { family: "'Google Sans', sans-serif" } }
+              },
+              x: {
+                grid: { display: false },
+                ticks: { font: { family: "'Google Sans', sans-serif" } }
+              }
+            }
+          }
+        });
+      }
+
+      function updateAITrendPanel({ series, granularity }, analysisOverride = null) {
+        const summaryEl = document.getElementById('aiTrendSummary');
+        const listEl = document.getElementById('aiTrendList');
+        const forecastEl = document.getElementById('aiTrendForecast');
+        const healthEl = document.getElementById('aiTrendHealth');
+
+        if (!summaryEl || !listEl) {
+          return;
+        }
+
+        const analysis = analysisOverride || analyzeTrendSeries(series, { granularity });
+
+        summaryEl.textContent = analysis.summary;
+        listEl.innerHTML = '';
+
+        if (analysis.points.length) {
+          listEl.innerHTML = analysis.points.map(point => {
+            const tone = point.tone ? ` ${point.tone}` : '';
+            return `<li class="ai-insight-item${tone}"><div class="ai-icon"><i class="fas ${point.icon}"></i></div><div class="ai-insight-content"><strong>${point.title}</strong><span>${point.text}</span></div></li>`;
+          }).join('');
+        } else {
+          listEl.innerHTML = '<li class="ai-insight-item"><div class="ai-icon"><i class="fas fa-info-circle"></i></div><div class="ai-insight-content"><strong>No trend data yet</strong><span>Capture a few periods of QA to unlock longitudinal intelligence.</span></div></li>';
+        }
+
+        if (forecastEl) {
+          if (analysis.forecast && (analysis.forecast.avg || analysis.forecast.pass)) {
+            forecastEl.innerHTML = `
+              <span><i class="fas fa-forward"></i>${analysis.nextLabel}: ${analysis.forecast.avg}% avg</span>
+              <span><i class="fas fa-shield-alt"></i>${analysis.forecast.pass}% pass</span>
+            `;
+          } else {
+            forecastEl.innerHTML = '';
+          }
+        }
+
+        if (healthEl) {
+          healthEl.textContent = analysis.health === 'improving' ? 'Improving' : analysis.health === 'risk' ? 'At Risk' : analysis.health === 'monitoring' ? 'Monitoring' : 'Stable';
+          healthEl.classList.remove('improving', 'risk');
+          if (analysis.health === 'improving') {
+            healthEl.classList.add('improving');
+          } else if (analysis.health === 'risk') {
+            healthEl.classList.add('risk');
+          }
+        }
+
+        renderTrendSparkline(series, granularity);
+      }
+
+      // CHANGED: uses PASS_SCORE_THRESHOLD / no undefined class access
+      function renderCategoryTable(metrics){
+        const tbody=document.querySelector('#categoryTable tbody'); tbody.innerHTML='';
+        Object.entries(metrics).forEach(([cat,m])=>{
+          const passScore=PASS_SCORE_THRESHOLD;
+          const goodScore=Math.round(passScore*0.8);
+          const avgClass = m.avgScore>=passScore ? 'excellent' : m.avgScore>=goodScore ? 'good':'needs-improvement';
+          const passClass= m.passPct >=passScore ? 'excellent' : m.passPct >=goodScore ? 'good':'needs-improvement';
+          const row=document.createElement('tr');
+          row.innerHTML=`
+            <td><strong>${cat}</strong></td>
+            <td><span class="status-badge ${avgClass}"><span class="badge-dot"></span>${m.avgScore}%</span></td>
+            <td><span class="status-badge ${passClass}"><span class="badge-dot"></span>${m.passPct}%</span></td>`;
+          tbody.appendChild(row);
+        });
+      }
+
+      function renderCategoryChart(metrics){
+        const labels=Object.keys(metrics);
+        const data=labels.map(l=>metrics[l].avgScore);
+        if(categoryChart){ categoryChart.destroy(); categoryChart=null; }
+        const ctx=document.getElementById('categoryChart'); if(!ctx) return;
+        categoryChart=new Chart(ctx,{type:'bar',data:{labels,datasets:[{label:'Average Score %',data,backgroundColor:'rgba(102,126,234,.1)',borderColor:'#667eea',borderWidth:2,borderRadius:8,borderSkipped:false}]},options:{...chartConfig,plugins:{...chartConfig.plugins,legend:{display:false}}}});
+      }
+
+      // CHANGED: weekday-only + correct thresholds
+      function renderDailyChart(data) {
+          const days = ['Mon', 'Tue', 'Wed', 'Thu', 'Fri'];
+          const cnt = {}, sums = {}, ps = {};
+          days.forEach(d => { cnt[d] = 0; sums[d] = 0; ps[d] = 0; });
+          
+          data.forEach(r => {
+              // Use the cleaned date object
+              const dt = r.callDateObj || safeToDate(r.CallDate);
+              if (!dt) {
+                  console.warn('Skipping record with invalid date in renderDailyChart:', r);
+                  return;
+              }
+              
+              const idx = (dt.getDay() + 6) % 7; 
+              if (idx > 4) return; // skip Sat/Sun
+              
+              const day = days[idx];
+              cnt[day]++; 
+              sums[day] += r.recordScore;
+              if (r.recordScore >= PASS_SCORE_THRESHOLD) ps[day]++;
+          });
+          
+          const tot = data.length;
+          const evalPct = days.map(d => tot ? Math.round(cnt[d] / tot * 100) : 0);
+          const avgData = days.map(d => cnt[d] ? Math.round(sums[d] / cnt[d]) : 0);
+          const passPct = days.map(d => cnt[d] ? Math.round(ps[d] / cnt[d] * 100) : 0);
+
+          if (dailyChart) { dailyChart.destroy(); dailyChart = null; }
+          const ctx = document.getElementById('dailyChart'); 
+          if (!ctx) return;
+          
+          dailyChart = new Chart(ctx, {
+              data: {
+                  labels: days, 
+                  datasets: [
+                      { type: 'bar', label: 'Evaluations %', data: evalPct, backgroundColor: 'rgba(102,126,234,.1)', borderColor: '#667eea', borderWidth: 2, borderRadius: 6 },
+                      { type: 'line', label: 'Average Score', data: avgData, yAxisID: 'y1', tension: .4, borderColor: '#10b981', backgroundColor: 'rgba(16,185,129,.1)', pointBackgroundColor: '#10b981', pointBorderColor: '#fff', pointBorderWidth: 2, pointRadius: 5 },
+                      { type: 'line', label: 'Pass Rate', data: passPct, yAxisID: 'y1', tension: .4, borderColor: '#f59e0b', backgroundColor: 'rgba(245,158,11,.1)', pointBackgroundColor: '#f59e0b', pointBorderColor: '#fff', pointBorderWidth: 2, pointRadius: 5 }
+                  ]
+              },
+              options: { ...chartConfig, scales: { y: chartConfig.scales.y, y1: { ...chartConfig.scales.y, position: 'right', grid: { drawOnChartArea: false } }, x: chartConfig.scales.x } }
+          });
+      }
+
+      function renderAgentTable(data) {
+          const tbody = document.querySelector('#agentTable tbody');
+          if (!tbody) return;
+          tbody.innerHTML = '';
+
+          const { profiles } = calculateAgentProfiles(data);
+
+          profiles.forEach(profile => {
+              const recentDateFormatted = profile.recentDate ? profile.recentDate.toLocaleDateString() : 'N/A';
+              const row = document.createElement('tr');
+              row.innerHTML = `
+                  <td><strong>${profile.name}</strong></td>
+                  <td>${profile.evaluationShare}%</td>
+                  <td><span class="status-badge ${profile.avgScore >= 95 ? 'excellent' : profile.avgScore >= 80 ? 'good' : 'needs-improvement'}"><span class="badge-dot"></span>${profile.avgScore}%</span></td>
+                  <td><span class="status-badge ${profile.passRate >= 95 ? 'excellent' : profile.passRate >= 80 ? 'good' : 'needs-improvement'}"><span class="badge-dot"></span>${profile.passRate}%</span></td>
+                  <td>${recentDateFormatted}</td>`;
+              tbody.appendChild(row);
+          });
+      }
+
+      function debugInvalidDates() {
+          console.log('=== QA Data Date Debug ===');
+          let invalidCount = 0;
+
+          rawQA.forEach((record, index) => {
+              if (!(record.callDateObj instanceof Date) || isNaN(record.callDateObj.getTime())) {
+                  console.log(`Invalid date at index ${index}:`, {
+                      CallDate: record.CallDate,
+                      CallDateSource: getRecordField(record, ['CallDate', 'Call Date', 'CallTime', 'Call Time', 'EvaluationDate', 'Evaluation Date', 'QA Date', 'Date', 'Timestamp']),
+                      AgentName: record.AgentName,
+                      RecordIndex: record.__recordIndex,
+                      record: record
+                  });
+                  invalidCount++;
+              }
+          });
+
+          console.log(`Found ${invalidCount} records with invalid dates out of ${rawQA.length} total records`);
+          return invalidCount;
+      }
+
+      function renderAgentChart(data){
+        const { profiles } = calculateAgentProfiles(data);
+        const agents = profiles.map(p => p.name);
+        const evalPct = profiles.map(p => p.evaluationShare);
+        const avgScore = profiles.map(p => p.avgScore);
+        const passPct = profiles.map(p => p.passRate);
+
+        if(agentChart){ agentChart.destroy(); agentChart=null; }
+        const ctx=document.getElementById('agentChart'); if(!ctx) return;
+        agentChart=new Chart(ctx,{type:'bar',data:{labels:agents,datasets:[
+          {label:'Evaluations %',data:evalPct,backgroundColor:'rgba(102,126,234,.1)',borderColor:'#667eea',borderWidth:2,borderRadius:6},
+          {label:'Average Score',data:avgScore,backgroundColor:'rgba(16,185,129,.1)',borderColor:'#10b981',borderWidth:2,borderRadius:6},
+          {label:'Pass Rate',data:passPct,backgroundColor:'rgba(245,158,11,.1)',borderColor:'#f59e0b',borderWidth:2,borderRadius:6}]},
+          options:chartConfig});
+      }
+
+      function renderCategoryKpis(metrics){
+        const container=document.getElementById('categoryKpis'); container.innerHTML='';
+        Object.entries(metrics).forEach(([cat,m])=>{
+          const card=document.createElement('div'); card.className='category-kpi-card';
+          card.innerHTML=`<h6>${cat}</h6>
+            <div class="category-metrics">
+              <div class="category-metric"><div class="value">${m.avgScore}%</div><div class="label">Avg Score</div></div>
+              <div class="category-metric"><div class="value">${m.passPct}%</div><div class="label">Pass Rate</div></div>
+            </div>`;
+          container.appendChild(card);
+        });
+      }
+
+      const chartConfig={responsive:true,maintainAspectRatio:false,interaction:{intersect:false,mode:'index'},plugins:{legend:{labels:{usePointStyle:true,padding:20,font:{family:"'Google Sans', sans-serif",size:12,weight:'500'}}},tooltip:{backgroundColor:'rgba(0,0,0,.8)',titleColor:'#fff',bodyColor:'#fff',borderColor:'#667eea',borderWidth:1,cornerRadius:8,padding:12}},scales:{y:{beginAtZero:true,max:100,grid:{color:'rgba(0,0,0,.05)'},ticks:{font:{family:"'Google Sans', sans-serif"}}},x:{grid:{display:false},ticks:{font:{family:"'Google Sans', sans-serif"}}}},layout:{padding:{top:10,bottom:10}}};
+
+      function safePercentage(numerator, denominator, maxCap = 100, debugLabel = '') {
+        if (debugLabel) {
+          console.log(`${debugLabel}: ${numerator}/${denominator}`);
+        }
+        if (!denominator || denominator <= 0) return 0;
+        const result = Math.round((numerator / denominator) * 100);
+        return Math.min(result, maxCap);
+      }
+
+      function calculateAgentProfiles(data) {
+          const totalEvaluations = data.length;
+          const aggregates = {};
+
+          data.forEach(record => {
+              const agentName = record.AgentName || 'Unassigned';
+              if (!aggregates[agentName]) {
+                  aggregates[agentName] = {
+                      count: 0,
+                      scoreSum: 0,
+                      passCount: 0,
+                      recent: null
+                  };
+              }
+
+              const bucket = aggregates[agentName];
+              bucket.count += 1;
+              bucket.scoreSum += record.recordScore || 0;
+              if (record.Percentage >= PASS_MARK) {
+                  bucket.passCount += 1;
+              }
+
+              const callDate = safeToDate(record.CallDate);
+              if (callDate) {
+                  if (!bucket.recent || callDate > bucket.recent) {
+                      bucket.recent = callDate;
+                  }
+              }
+          });
+
+          const profiles = Object.entries(aggregates).map(([name, stats]) => {
+              const avgScore = stats.count ? Math.round(stats.scoreSum / stats.count) : 0;
+              const passRate = stats.count ? Math.round(stats.passCount / stats.count * 100) : 0;
+              const evaluationShare = totalEvaluations ? Math.round(stats.count / totalEvaluations * 100) : 0;
+
+              return {
+                  name,
+                  evaluations: stats.count,
+                  avgScore,
+                  passRate,
+                  evaluationShare,
+                  recentDate: stats.recent || null
+              };
+          }).sort((a, b) => b.avgScore - a.avgScore);
+
+          return { totalEvaluations, profiles };
+      }
+
+      function summarizeCategoryChange(currentMetrics, previousMetrics = {}) {
+          const details = Object.entries(currentMetrics).map(([category, metrics]) => {
+              const prev = previousMetrics[category];
+              const delta = prev ? Math.round((metrics.avgScore - prev.avgScore) * 10) / 10 : null;
+              return {
+                  category,
+                  avgScore: metrics.avgScore,
+                  passPct: metrics.passPct,
+                  delta
+              };
+          });
+
+          details.sort((a, b) => b.avgScore - a.avgScore);
+          return details;
+      }
+
+      function buildAIIntelligenceAnalysis({ filtered, prevFiltered, catMetrics, prevCatMetrics, kpis }) {
+          const { totalEvaluations, profiles } = calculateAgentProfiles(filtered || []);
+          const { profiles: prevProfiles } = calculateAgentProfiles(prevFiltered || []);
+          const categorySummary = summarizeCategoryChange(catMetrics || {}, prevCatMetrics || {});
+
+          const metrics = kpis || {};
+          const avgScore = Math.round(Math.min(metrics.avg ?? 0, 100));
+          const passRate = Math.round(Math.min(metrics.pass ?? 0, 100));
+          const coverage = Math.round(Math.min(metrics.coverage ?? 0, 100));
+          const completion = Math.round(Math.min(metrics.completion ?? 0, 100));
+          const confidenceScore = Math.max(5, Math.min(100, Math.round((coverage * 0.4) + (passRate * 0.3) + (avgScore * 0.3))));
+
+          const base = {
+              summary: '',
+              automationSummary: '',
+              confidence: confidenceScore,
+              automationState: 'Monitoring',
+              insights: [],
+              actions: [],
+              nextBest: null,
+              meta: {
+                  totalEvaluations,
+                  totalAgents: profiles.length,
+                  periodLabel: currentGran ? currentGran.toLowerCase() : 'period',
+                  source: 'local',
+                  generatedAt: new Date().toISOString(),
+                  cache: 'miss'
+              }
+          };
+
+          if (!totalEvaluations) {
+              base.summary = 'Lumina AI is monitoring for new evaluations. Adjust your filters or capture fresh QA reviews to generate insights.';
+              base.automationSummary = 'No automation required yet. Log additional evaluations to unlock targeted recommendations.';
+              return base;
+          }
+
+          const totalAgents = profiles.length;
+          const evaluationsWord = totalEvaluations === 1 ? 'evaluation' : 'evaluations';
+          const agentWord = totalAgents === 1 ? 'agent' : 'agents';
+          const periodLabel = base.meta.periodLabel;
+
+          base.summary = `AI reviewed ${totalEvaluations} ${evaluationsWord} across ${totalAgents} ${agentWord} for this ${periodLabel}, spotlighting performance opportunities instantly.`;
+          base.automationSummary = `Coverage at ${coverage}% and completion at ${completion}% give AI enough signal to trigger proactive workflows.`;
+
+          if (profiles.length) {
+              const topAgent = profiles[0];
+              base.insights.push({
+                  icon: 'fa-star',
+                  tone: 'positive',
+                  title: `${topAgent.name} is leading`,
+                  text: `${topAgent.name} is averaging ${topAgent.avgScore}% quality with a ${topAgent.passRate}% pass rate.`
+              });
+
+              const bottomAgent = profiles[profiles.length - 1];
+              if (bottomAgent && bottomAgent.avgScore < PASS_SCORE_THRESHOLD) {
+                  base.insights.push({
+                      icon: 'fa-life-ring',
+                      tone: 'negative',
+                      title: `${bottomAgent.name} needs attention`,
+                      text: `${bottomAgent.name} is trending at ${bottomAgent.avgScore}% with ${bottomAgent.passRate}% pass rate.`
+                  });
+                  base.actions.push({
+                      icon: 'fa-user-graduate',
+                      tone: 'urgent',
+                      title: `Launch coaching for ${bottomAgent.name}`,
+                      text: `Auto-create a coaching session to lift ${bottomAgent.name}'s quality score back above ${PASS_SCORE_THRESHOLD}%.`
+                  });
+              }
+
+              const prevProfileMap = Object.fromEntries(prevProfiles.map(p => [p.name, p]));
+              let strongestImprovement = null;
+              let largestRegression = null;
+
+              profiles.forEach(profile => {
+                  const prev = prevProfileMap[profile.name];
+                  if (!prev) return;
+                  const delta = profile.avgScore - prev.avgScore;
+                  if (strongestImprovement === null || delta > strongestImprovement.delta) {
+                      strongestImprovement = { ...profile, delta };
+                  }
+                  if (largestRegression === null || delta < largestRegression.delta) {
+                      largestRegression = { ...profile, delta };
+                  }
+              });
+
+              if (strongestImprovement && strongestImprovement.delta > 2) {
+                  base.insights.push({
+                      icon: 'fa-rocket',
+                      tone: 'positive',
+                      title: `${strongestImprovement.name} is improving`,
+                      text: `Up ${strongestImprovement.delta.toFixed(1)} pts vs last period.`
+                  });
+              }
+
+              if (largestRegression && largestRegression.delta < -2) {
+                  base.actions.push({
+                      icon: 'fa-reply',
+                      tone: 'urgent',
+                      title: `Check-in with ${largestRegression.name}`,
+                      text: `${largestRegression.name} dropped ${Math.abs(largestRegression.delta).toFixed(1)} pts period-over-period.`
+                  });
+              }
+          }
+
+          if (categorySummary.length) {
+              const bestCategory = categorySummary[0];
+              base.insights.push({
+                  icon: 'fa-thumbs-up',
+                  tone: 'positive',
+                  title: `${bestCategory.category} excels`,
+                  text: `${bestCategory.category} is averaging ${bestCategory.avgScore}% quality.`
+              });
+
+              const weakestCategory = categorySummary[categorySummary.length - 1];
+              if (weakestCategory && weakestCategory.avgScore < PASS_SCORE_THRESHOLD) {
+                  base.actions.push({
+                      icon: 'fa-sitemap',
+                      tone: 'urgent',
+                      title: `Reinforce ${weakestCategory.category}`,
+                      text: `Automate a calibration focused on ${weakestCategory.category} where scores average ${weakestCategory.avgScore}%.`
+                  });
+              }
+
+              const largestDelta = categorySummary.reduce((acc, entry) => {
+                  if (entry.delta === null) return acc;
+                  if (!acc || entry.delta < acc.delta) return entry;
+                  return acc;
+              }, null);
+
+              if (largestDelta && largestDelta.delta < -3) {
+                  base.actions.push({
+                      icon: 'fa-exclamation-circle',
+                      tone: 'urgent',
+                      title: `Reverse slide in ${largestDelta.category}`,
+                      text: `${largestDelta.category} fell ${Math.abs(largestDelta.delta).toFixed(1)} pts from the previous period.`
+                  });
+              }
+          }
+
+          if (passRate < 90) {
+              base.actions.push({
+                  icon: 'fa-headset',
+                  tone: 'urgent',
+                  title: 'Boost pass rate',
+                  text: `Configure an automated refresher for agents with pass rates below 90%. Current pass rate is ${passRate}%.`
+              });
+          }
+
+          if (coverage < 85) {
+              base.actions.push({
+                  icon: 'fa-user-check',
+                  tone: 'urgent',
+                  title: 'Increase agent coverage',
+                  text: `Auto-assign additional evaluations to reach at least 90% agent coverage. Currently at ${coverage}%.`
+              });
+          }
+
+          if (!base.insights.length) {
+              base.insights.push({
+                  icon: 'fa-lightbulb',
+                  tone: 'positive',
+                  title: 'All clear',
+                  text: 'No critical anomalies detected. AI will notify if trends change.'
+              });
+          }
+
+          base.automationState = base.actions.length ? 'Action Required' : 'Monitoring';
+          base.nextBest = base.actions.length ? base.actions[0] : null;
+          return base;
+      }
+
+      function normalizeAIIntelligenceAnalysis(analysis) {
+          const previous = latestAIIntelligence;
+          const meta = analysis && analysis.meta ? { ...analysis.meta } : {};
+          const normalized = {
+              summary: analysis && typeof analysis.summary === 'string' ? analysis.summary : '',
+              automationSummary: analysis && typeof analysis.automationSummary === 'string' ? analysis.automationSummary : '',
+              confidence: analysis && typeof analysis.confidence === 'number' ? analysis.confidence : null,
+              automationState: analysis && typeof analysis.automationState === 'string' ? analysis.automationState : 'Monitoring',
+              insights: Array.isArray(analysis && analysis.insights) ? analysis.insights.filter(Boolean).map(item => ({ ...item })) : [],
+              actions: Array.isArray(analysis && analysis.actions) ? analysis.actions.filter(Boolean).map(item => ({ ...item })) : [],
+              nextBest: analysis && analysis.nextBest ? { ...analysis.nextBest } : null,
+              meta
+          };
+
+          const hasServerSource = (meta.source || '').toLowerCase() === 'server';
+          if (hasServerSource && previous) {
+              if (!normalized.insights.length && Array.isArray(previous.insights) && previous.insights.length) {
+                  normalized.insights = previous.insights.map(item => ({ ...item }));
+              }
+              if (!normalized.actions.length && Array.isArray(previous.actions) && previous.actions.length) {
+                  normalized.actions = previous.actions.map(item => ({ ...item }));
+                  normalized.automationState = previous.automationState || normalized.automationState;
+                  normalized.nextBest = previous.nextBest ? { ...previous.nextBest } : normalized.nextBest;
+              }
+              if (!normalized.summary && previous.summary) {
+                  normalized.summary = previous.summary;
+              }
+              if (!normalized.automationSummary && previous.automationSummary) {
+                  normalized.automationSummary = previous.automationSummary;
+              }
+              if (normalized.confidence === null && typeof previous.confidence === 'number') {
+                  normalized.confidence = previous.confidence;
+              }
+          }
+
+          return normalized;
+      }
+
+      function renderAIIntelligence(analysis) {
+          const summaryEl = document.getElementById('aiInsightsSummary');
+          const automationSummaryEl = document.getElementById('aiAutomationSummary');
+          const confidenceEl = document.getElementById('aiConfidenceBadge');
+          const sourceEl = document.getElementById('aiInsightSource');
+          const automationStateEl = document.getElementById('aiAutomationState');
+          const nextBestWrapper = document.getElementById('aiNextBestAction');
+          const nextBestText = document.getElementById('aiNextBestActionText');
+          const insightsList = document.getElementById('aiInsightsList');
+          const recommendationsList = document.getElementById('aiRecommendationsList');
+
+          if (!insightsList || !recommendationsList) {
+              return;
+          }
+
+          const normalized = normalizeAIIntelligenceAnalysis(analysis || {});
+          const {
+              summary,
+              automationSummary,
+              confidence,
+              automationState,
+              insights,
+              actions,
+              nextBest,
+              meta
+          } = normalized;
+
+          if (confidenceEl && confidence !== null) {
+              confidenceEl.textContent = `Confidence ${Math.round(confidence)}%`;
+          }
+
+          if (sourceEl) {
+              const source = (meta && meta.source ? meta.source : 'local').toLowerCase();
+              sourceEl.classList.remove('server', 'client');
+
+              let label = 'Local AI';
+              const tooltipParts = [];
+              if (source === 'server') {
+                  label = 'QA Service';
+                  sourceEl.classList.add('server');
+                  tooltipParts.push('Intelligence generated by the QA service');
+              } else {
+                  sourceEl.classList.add('client');
+                  tooltipParts.push('Intelligence generated in-browser');
+              }
+
+              sourceEl.textContent = label;
+
+              if (meta && meta.generatedAt) {
+                  try {
+                      const generated = new Date(meta.generatedAt);
+                      if (!Number.isNaN(generated.getTime())) {
+                          tooltipParts.push(generated.toLocaleString());
+                      }
+                  } catch (dateError) {
+                      console.warn('Unable to format AI intelligence timestamp:', dateError);
+                  }
+              }
+
+              if (meta && meta.cache === 'hit') {
+                  tooltipParts.push('Served from cache');
+              } else if (meta && meta.cache === 'miss') {
+                  tooltipParts.push('Fresh analysis');
+              }
+
+              sourceEl.title = tooltipParts.join(' • ');
+          }
+
+          if (summaryEl) {
+              summaryEl.textContent = summary || 'Lumina AI is processing your QA signals.';
+          }
+
+          if (automationSummaryEl) {
+              automationSummaryEl.textContent = automationSummary || 'AI recommendations will populate after analysis.';
+          }
+
+          insightsList.innerHTML = insights.length
+              ? insights.map(item => {
+                  const toneClass = item.tone ? ` ${item.tone}` : '';
+                  return `<li class="ai-insight-item${toneClass}"><div class="ai-icon"><i class="fas ${item.icon}"></i></div><div class="ai-insight-content"><strong>${item.title}</strong><span>${item.text}</span></div></li>`;
+              }).join('')
+              : '<li class="ai-insight-item"><div class="ai-icon"><i class="fas fa-info-circle"></i></div><div class="ai-insight-content"><strong>Insights pending</strong><span>Collect more QA evaluations to surface intelligence.</span></div></li>';
+
+          if (actions.length) {
+              recommendationsList.innerHTML = actions.map(action => {
+                  const toneClass = action.tone === 'urgent' ? ' urgent' : '';
+                  return `<li class="ai-action-item${toneClass}"><div class="ai-icon"><i class="fas ${action.icon}"></i></div><div class="ai-action-content"><strong>${action.title}</strong><span>${action.text}</span></div></li>`;
+              }).join('');
+          } else {
+              recommendationsList.innerHTML = `<li class="ai-action-item"><div class="ai-icon"><i class="fas fa-shield-alt"></i></div><div class="ai-action-content"><strong>Automations standing by</strong><span>All monitored metrics are stable. Lumina AI will trigger playbooks if trends shift.</span></div></li>`;
+          }
+
+          if (automationStateEl) {
+              automationStateEl.textContent = automationState;
+              if (automationState === 'Action Required') {
+                  automationStateEl.classList.add('active');
+              } else {
+                  automationStateEl.classList.remove('active');
+              }
+          }
+
+          if (nextBestWrapper) {
+              if (nextBest && nextBestText) {
+                  nextBestWrapper.style.display = '';
+                  nextBestText.textContent = nextBest.text || '';
+              } else {
+                  nextBestWrapper.style.display = 'none';
+                  if (nextBestText) {
+                      nextBestText.textContent = '';
+                  }
+              }
+          }
+
+          latestAIIntelligence = normalized;
+      }
+
+      function updateAIIntelligencePanel(context, analysisOverride = null) {
+          if (analysisOverride) {
+              renderAIIntelligence(analysisOverride);
+              return;
+          }
+
+          if (!context) {
+              return;
+          }
+
+          const analysis = buildAIIntelligenceAnalysis(context);
+          renderAIIntelligence(analysis);
+      }
+
+      function fetchServerQAIntelligence(context = {}, requestToken = null) {
+          if (!context) {
+              return Promise.resolve({ token: requestToken, result: null });
+          }
+
+          if (!(window.google && google.script && google.script.run)) {
+              return Promise.resolve({ token: requestToken, result: null });
+          }
+
+          return new Promise(resolve => {
+              try {
+                  google.script.run
+                      .withSuccessHandler(result => resolve({ token: requestToken, result: result || null }))
+                      .withFailureHandler(error => {
+                          console.warn('clientGetQAIntelligence failed:', error);
+                          resolve({ token: requestToken, result: null });
+                      })
+                      .clientGetQAIntelligence(context);
+              } catch (error) {
+                  console.warn('Unable to request QA intelligence from service:', error);
+                  resolve({ token: requestToken, result: null });
+              }
+          });
+      }
+
+      function applyFilters(){
+          showLoader('Preparing filtered results…');
+          setTimeout(()=>{
+              // STEP 1: Clean and validate the raw QA data first
+              const cleanedQA = rawQA.filter(r => {
+                  const valid = r.callDateObj instanceof Date && !isNaN(r.callDateObj.getTime());
+                  if (!valid) {
+                      console.warn('Invalid CallDate found in record:', r);
+                  }
+                  return valid;
+              });
+
+              // STEP 2: Calculate scores safely
+              const scored = cleanedQA.map(r => {
+                  let s = 0; 
+                  Object.entries(weightsMap).forEach(([q, w]) => { 
+                      if ((r[q] || '').toString().toLowerCase() === 'yes') s += w; 
+                  });
+                  return { ...r, recordScore: s };
+              });
+
+              // STEP 3: Apply period and agent filters safely
+              const filtered = scored.filter(r => {
+                  // Agent filter
+                  if (currentAgent && r.AgentName !== currentAgent) return false;
+                  
+                  // Use the cleaned Date object for period filtering
+                  const dt = r.callDateObj;
+                  
+                  try {
+                      switch (currentGran) {
+                          case 'Week': 
+                              return toISOWeek(dt) === currentPeriod;
+                          case 'Month': 
+                              return dt.toISOString().slice(0, 7) === currentPeriod;
+                          case 'Quarter': 
+                              return `${getQuarter(dt)}-${dt.getFullYear()}` === currentPeriod;
+                          case 'Year': 
+                              return String(dt.getFullYear()) === currentPeriod;
+                          default: 
+                              return true;
+                      }
+                  } catch (error) {
+                      console.warn('Error filtering record by period:', r, error);
+                      return false; // Exclude problematic records
+                  }
+              });
+
+              lastFilteredData = filtered;
+
+              const tot = filtered.length;
+              const agentsInPeriod = new Set(filtered.map(r => r.AgentName)).size;
+              const uniqueAgentsInData = Array.from(new Set(filtered.map(r => r.AgentName)));
+
+              console.log('=== Agents Evaluated Debug ===');
+              console.log('Total evaluations:', tot);
+              console.log('Agents in current period:', agentsInPeriod);
+              console.log('Agent names in period:', uniqueAgentsInData);
+              console.log('userList length:', userList.length);
+              console.log('userList:', userList);
+
+              // Calculate KPIs with enhanced Agents Evaluated logic
+              const avgPct = tot ? Math.round(filtered.reduce((s, r) => s + (r.Percentage || 0), 0) / tot * 100) : 0;
+              const passPct = safePercentage(filtered.filter(r => r.Percentage >= PASS_MARK).length, tot);
+              
+              // Agents Evaluated: percentage of total agents that have evaluations
+              let agentsEvalPct = 0;
+              if (userList.length > 0) {
+                  // Primary method: percentage of known agents that have evaluations
+                  agentsEvalPct = safePercentage(agentsInPeriod, userList.length, 100, 'Agents Evaluated (primary)');
+              } else {
+                  // Fallback method: if userList is empty, use a different approach
+                  // Get all unique agents from the entire QA dataset as the universe
+                  const allAgentsInQA = new Set(rawQA.map(r => r.AgentName).filter(Boolean)).size;
+                  if (allAgentsInQA > 0) {
+                      agentsEvalPct = safePercentage(agentsInPeriod, allAgentsInQA, 100, 'Agents Evaluated (fallback)');
+                      console.log('Using fallback: agents in period vs all agents in QA data');
+                  } else {
+                      // Last resort: show 100% if there are any evaluations
+                      agentsEvalPct = agentsInPeriod > 0 ? 100 : 0;
+                      console.log('Using last resort: 100% if any evaluations exist');
+                  }
+              }
+              
+              // Evaluations Completed: average evaluations per agent (capped at 100%)
+              const evalsCompletedPct = agentsInPeriod > 0 ? 
+                  Math.min(Math.round(tot / agentsInPeriod * 10), 100) : 0;
+
+              console.log('Final agentsEvalPct:', agentsEvalPct);
+              console.log('Final evalsCompletedPct:', evalsCompletedPct);
+
+              // Previous period calculations...
+              const prevPeriod = getPreviousPeriod(currentGran, currentPeriod);
+              const prevFiltered = scored.filter(r => {
+                  if (currentAgent && r.AgentName !== currentAgent) return false;
+                  
+                  const dt = r.callDateObj;
+                  
+                  try {
+                      switch (currentGran) {
+                          case 'Week': 
+                              return toISOWeek(dt) === prevPeriod;
+                          case 'Month': 
+                              return dt.toISOString().slice(0, 7) === prevPeriod;
+                          case 'Quarter': 
+                              return `${getQuarter(dt)}-${dt.getFullYear()}` === prevPeriod;
+                          case 'Year': 
+                              return String(dt.getFullYear()) === prevPeriod;
+                          default: 
+                              return false;
+                      }
+                  } catch (error) {
+                      console.warn('Error filtering previous period record:', r, error);
+                      return false;
+                  }
+              });
+
+              const prevTot = prevFiltered.length;
+              const prevAgentsInPeriod = new Set(prevFiltered.map(r => r.AgentName)).size;
+              
+              // Previous period KPIs with same logic
+              const prevAvgPct = prevTot ? Math.round(prevFiltered.reduce((s, r) => s + (r.Percentage || 0), 0) / prevTot * 100) : 0;
+              const prevPassPct = safePercentage(prevFiltered.filter(r => r.Percentage >= PASS_MARK).length, prevTot);
+              
+              let prevAgentsEvalPct = 0;
+              if (userList.length > 0) {
+                  prevAgentsEvalPct = safePercentage(prevAgentsInPeriod, userList.length);
+              } else {
+                  const allAgentsInQA = new Set(rawQA.map(r => r.AgentName).filter(Boolean)).size;
+                  if (allAgentsInQA > 0) {
+                      prevAgentsEvalPct = safePercentage(prevAgentsInPeriod, allAgentsInQA);
+                  } else {
+                      prevAgentsEvalPct = prevAgentsInPeriod > 0 ? 100 : 0;
+                  }
+              }
+              
+              const prevEvalsCompletedPct = prevAgentsInPeriod > 0 ? 
+                  Math.min(Math.round(prevTot / prevAgentsInPeriod * 10), 100) : 0;
+
+              // Safe change calculation
+              const change = (cur, prev) => {
+                  if (prev === 0) {
+                      return cur === 0 ? 0 : (cur > 0 ? 100 : -100);
+                  }
+                  const result = Math.round((cur - prev) * 100) / 100;
+                  return Math.max(-100, Math.min(100, result));
+              };
+
+              // Update KPIs
+              [
+                  { id: 'kpiAvgScore', trendId: 'kpiAvgScoreTrend', value: Math.min(avgPct, 100), change: change(avgPct, prevAvgPct) },
+                  { id: 'kpiPassRate', trendId: 'kpiPassRateTrend', value: passPct, change: change(passPct, prevPassPct) },
+                  { id: 'kpiAgentsEval', trendId: 'kpiAgentsEvalTrend', value: agentsEvalPct, change: change(agentsEvalPct, prevAgentsEvalPct) },
+                  { id: 'kpiEvalsDone', trendId: 'kpiEvalsDoneTrend', value: evalsCompletedPct, change: change(evalsCompletedPct, prevEvalsCompletedPct) },
+              ].forEach(({ id, trendId, value, change }) => {
+                  const el = document.getElementById(id), tr = document.getElementById(trendId);
+                  if (el && tr) {
+                      el.style.transform = 'scale(1.1)'; 
+                      el.textContent = Math.min(value, 100) + '%';
+                      setTimeout(() => el.style.transform = 'scale(1)', 200);
+                      
+                      const pos = change >= 0; 
+                      const txt = change === 0 ? 'No change' : `${Math.abs(change).toFixed(1)}% vs last period`;
+                      tr.className = `kpi-trend ${pos ? 'positive' : 'negative'}`;
+                      tr.innerHTML = `<i class="fas ${pos ? 'fa-arrow-up' : 'fa-arrow-down'}"></i><span>${txt}</span>`;
+                  }
+              });
+
+              // Update charts and tables
+              const catMetrics = computeCategoryMetrics(filtered);
+              const prevCatMetrics = computeCategoryMetrics(prevFiltered);
+              const trendSeries = buildTrendSeries(currentGran, currentPeriod, scored, 5);
+              renderCategoryKpis(catMetrics);
+              renderCategoryChart(catMetrics);
+              renderCategoryTable(catMetrics);
+              renderDailyChart(filtered);
+              renderAgentChart(filtered);
+              renderAgentTable(filtered);
+
+              const currentKpis = {
+                  avg: Math.min(avgPct, 100),
+                  pass: passPct,
+                  coverage: agentsEvalPct,
+                  completion: evalsCompletedPct
+              };
+
+              updateAIIntelligencePanel({
+                  filtered,
+                  prevFiltered,
+                  catMetrics,
+                  prevCatMetrics,
+                  kpis: currentKpis
+              });
+
+              updateAITrendPanel({
+                  series: trendSeries,
+                  granularity: currentGran || 'Period'
+              });
+
+              const serverContext = {
+                  granularity: currentGran || 'Week',
+                  period: currentPeriod,
+                  agent: currentAgent || '',
+                  campaignId: typeof campaignId !== 'undefined' ? campaignId : '',
+                  agentUniverse: Array.isArray(userList) ? userList.length : 0,
+                  depth: 6,
+                  timezone: (function() {
+                      try {
+                          if (typeof Intl !== 'undefined' && typeof Intl.DateTimeFormat === 'function') {
+                              const opts = Intl.DateTimeFormat().resolvedOptions();
+                              return opts?.timeZone;
+                          }
+                      } catch (tzError) {
+                          console.warn('Timezone detection failed:', tzError);
+                      }
+                      return undefined;
+                  })(),
+                  passMark: PASS_MARK
+              };
+
+              if (!serverContext.timezone) {
+                  delete serverContext.timezone;
+              }
+
+              qaIntelligenceRequestToken += 1;
+              const requestToken = qaIntelligenceRequestToken;
+
+              fetchServerQAIntelligence(serverContext, requestToken)
+                  .then(payload => {
+                      if (!payload || payload.token !== qaIntelligenceRequestToken) {
+                          return;
+                      }
+
+                      const serverResult = payload.result;
+                      if (!serverResult) {
+                          return;
+                      }
+
+                      if (serverResult.intelligence) {
+                          updateAIIntelligencePanel(null, serverResult.intelligence);
+                      }
+
+                      if (serverResult.trend) {
+                          const serverSeries = Array.isArray(serverResult.trend.series) && serverResult.trend.series.length
+                              ? serverResult.trend.series
+                              : trendSeries;
+                          updateAITrendPanel({
+                              series: serverSeries,
+                              granularity: serverResult.trend.granularity || currentGran || 'Period'
+                          }, serverResult.trend.analysis || null);
+                      }
+                  })
+                  .catch(error => {
+                      console.warn('Server QA intelligence unavailable:', error);
+                  });
+
+              window.LuminaLoader?.update({ detail: 'Dashboard refreshed!', progress: 100, tip: 'Latest QA metrics are ready.' });
+              hideLoader();
+          }, 100);
+      }
+
+      function convertToCSV(arr){
+        if(!arr.length) return '';
+        const keys=Object.keys(arr[0]);
+        const header=keys.join(',');
+        const rows=arr.map(o=> keys.map(k=>{ let c=o[k]!=null?o[k].toString():''; c=c.replace(/"/g,'""'); return `"${c}"`; }).join(',') );
+        return [header].concat(rows).join('\r\n');
+      }
+
+      function prepareWeeklyMatrix(data){
+        const dates=Array.from(new Set(data.map(r=>r.CallDate.slice(0,10)))).sort();
+        const agents=Array.from(new Set(data.map(r=>r.AgentName))).sort();
+        const rows=agents.map(agent=>{
+          const row={AgentName:agent};
+          const dayValues=dates.map(d=>{
+            const recs=data.filter(r=> r.AgentName===agent && r.CallDate.slice(0,10)===d);
+            if(!recs.length) return '';
+            const sum=recs.reduce((s,r)=>{ let p=Number(r.Percentage); if(p<=1) p*=100; return s+p; },0);
+            return (sum/recs.length).toFixed(2);
+          });
+          dates.forEach((d,i)=>row[d]=dayValues[i]);
+          const nums=dayValues.filter(v=>v!=='').map(Number);
+          const weekly=nums.length? (nums.reduce((a,b)=>a+b,0)/nums.length):0;
+          row['Weekly Percentage']=weekly.toFixed(2);
+          return row;
+        });
+        return { header:['AgentName',...dates,'Weekly Percentage'], rows };
+      }
+
+      function downloadCSV(csv,filename){
+        const blob=new Blob([csv],{type:'text/csv;charset=utf-8;'});
+        const link=document.createElement('a'); link.href=URL.createObjectURL(blob); link.setAttribute('download',filename);
+        document.body.appendChild(link); link.click(); document.body.removeChild(link);
+      }
+
+      function exportWeeklyCsv(){
+        if(!lastFilteredData.length) return alert('No data to export for the selected filters.');
+        const {header,rows}=prepareWeeklyMatrix(lastFilteredData);
+        let csv=header.join(',')+'\r\n'; rows.forEach(r=>{ csv+=header.map(c=>r[c]||'').join(',')+'\r\n'; });
+        const filename=`quality_weekly_${currentPeriod||'all'}.csv`; downloadCSV(csv,filename);
+      }
+
+      const esc = s => String(s||'').replace(/[&<>"']/g, m => ({'&':'&amp;','<':'&lt;','>':'&gt;','"':'&quot;','\'':'&#39;'}[m]));
+
+      // Rebuilds the <select id="agentSelect">
+      function populateAgentSelect(list){
+        const sel = document.getElementById('agentSelect');
+        if (!sel) return;
+        sel.innerHTML = ['<option value="">All Agents</option>']
+          .concat((list||[]).map(n => `<option value="${esc(n)}"${n===currentAgent?' selected':''}>${esc(n)}</option>`))
+          .join('');
+      }
+
+        // Pull names via Code.gs (no edits needed there)
+        function hydrateAgentList(){
+          if (!(window.google && google.script && google.script.run)) {
+              console.warn('google.script.run not available, using fallback agent list');
+              // Fallback: extract unique agents from QA data
+              const fallbackAgents = Array.from(new Set(rawQA.map(r => r.AgentName).filter(Boolean))).sort();
+              userList = fallbackAgents;
+              populateAgentSelect(fallbackAgents);
+              console.log('Fallback userList:', userList);
+              applyFilters();
+              return;
+          }
+
+        const cid = (typeof campaignId !== 'undefined' && campaignId) ? campaignId : '';
+
+          google.script.run
+              .withSuccessHandler(names => {
+                  console.log('Received agent names:', names);
+                  if (!Array.isArray(names) || names.length === 0) { 
+                      console.warn('Empty or invalid names payload, falling back');
+                      fallbackToGetUsers(); 
+                      return; 
+                  }
+                  userList = names;
+                  populateAgentSelect(names);
+                  console.log('Updated userList:', userList);
+                  applyFilters();
+              })
+              .withFailureHandler(err => {
+                  console.warn('clientGetAssignedAgentNames failed:', err);
+                  fallbackToGetUsers();
+              })
+              .clientGetAssignedAgentNames(cid);
+
+          function fallbackToGetUsers(){
+              google.script.run
+                  .withSuccessHandler(users => {
+                      console.log('Received users:', users);
+                      const names = (users||[])
+                          .map(u => u.FullName || u.UserName || u.Email)
+                          .filter(Boolean)
+                          .sort((a,b)=>a.localeCompare(b));
+                      
+                      if (names.length === 0) {
+                          console.warn('No users found, using QA data as fallback');
+                          const qaAgents = Array.from(new Set(rawQA.map(r => r.AgentName).filter(Boolean))).sort();
+                          userList = qaAgents;
+                          populateAgentSelect(qaAgents);
+                      } else {
+                          userList = names;
+                          populateAgentSelect(names);
+                      }
+                      
+                      console.log('Final userList:', userList);
+                      applyFilters();
+                  })
+                  .withFailureHandler(err => {
+                      console.error('getUsers failed:', err);
+                      // Ultimate fallback: use agents from QA data
+                      const qaAgents = Array.from(new Set(rawQA.map(r => r.AgentName).filter(Boolean))).sort();
+                      userList = qaAgents;
+                      populateAgentSelect(qaAgents);
+                      console.log('Ultimate fallback userList:', userList);
+                      applyFilters();
+                  })
+                  .getUsers();
+          }
+      }
+
+      document.addEventListener('DOMContentLoaded', function() {
+        console.log('Dashboard initialization starting...');
+
+        // Initialize animations
+        try {
+          const observer = new IntersectionObserver((entries) => { 
+            entries.forEach(e => { 
+              if(e.isIntersecting) { 
+                e.target.style.opacity = '1'; 
+                e.target.style.transform = 'translateY(0)'; 
+              } 
+            }); 
+          });
+          document.querySelectorAll('.fade-in, .stagger-animation > *').forEach(el => observer.observe(el));
+        } catch(e) {
+          console.warn('Animation observer failed:', e);
+        }
+
+        // Initialize live datetime updates
+        try {
+          updateLiveDatetime();
+          setInterval(updateLiveDatetime, 1000);
+        } catch(e) {
+          console.warn('Live datetime failed:', e);
+        }
+
+        // Initialize data status
+        try {
+          updateDataRefreshStatus('success', 'System Ready');
+        } catch(e) {
+          console.warn('Data status failed:', e);
+        }
+
+        // Live status click handler
+        try {
+          const liveStatus = document.querySelector('.live-status');
+          if (liveStatus) {
+            liveStatus.addEventListener('click', () => {
+              const indicator = document.querySelector('.live-indicator');
+              if (indicator) {
+                indicator.style.animation = 'none';
+                setTimeout(() => {
+                  indicator.style.animation = 'pulse-live 2s infinite';
+                }, 100);
+              }
+            });
+          }
+        } catch(e) {
+          console.warn('Live status click failed:', e);
+        }
+
+        // Data status click handler
+        try {
+          const dataStatus = document.getElementById('dataRefreshStatus');
+          if (dataStatus) {
+            dataStatus.addEventListener('click', () => {
+              updateDataRefreshStatus('updating', 'Refreshing...');
+              setTimeout(() => {
+                updateDataRefreshStatus('success', `Data Current • ${new Date().toLocaleTimeString()}`);
+              }, 1500);
+            });
+            dataStatus.style.cursor = 'pointer';
+            dataStatus.title = 'Click to simulate refresh';
+          }
+        } catch(e) {
+          console.warn('Data status click failed:', e);
+        }
+
+        // Report Type Select
+        try {
+          const reportTypeSelect = document.getElementById('reportTypeSelect');
+          if (reportTypeSelect) {
+            reportTypeSelect.addEventListener('change', function(e) {
+              const baseUrl = '<?= baseUrl ?>';
+              const nextPage = e.target.value;
+              window.location.href = `${baseUrl}?page=${nextPage}`;
+            });
+          } else {
+            console.warn('reportTypeSelect not found');
+          }
+        } catch(e) {
+          console.error('Report type select failed:', e);
+        }
+
+        // Granularity Select
+        try {
+          const granularitySelect = document.getElementById('granularitySelect');
+          if (granularitySelect) {
+            granularitySelect.value = currentGran;
+            granularitySelect.addEventListener('change', function() {
+              currentGran = granularitySelect.value;
+              showPicker();
+              setPeriod();
+              applyFilters();
+            });
+          } else {
+            console.warn('granularitySelect not found');
+          }
+        } catch(e) {
+          console.error('Granularity select failed:', e);
+        }
+
+        // Agent Select
+        try {
+          const agentSelect = document.getElementById('agentSelect');
+          if (agentSelect) {
+            agentSelect.addEventListener('change', function(e) {
+              currentAgent = e.target.value;
+              applyFilters();
+            });
+          } else {
+            console.warn('agentSelect not found');
+          }
+        } catch(e) {
+          console.error('Agent select failed:', e);
+        }
+
+        // Period input handlers
+        try {
+          ['weekInput', 'monthInput', 'yearInput'].forEach(id => {
+            const el = document.getElementById(id);
+            if (el) {
+              el.addEventListener('change', function(e) {
+                currentPeriod = e.target.value;
+                applyFilters();
+              });
+            }
+          });
+
+          ['quarterSelect', 'quarterYearInput'].forEach(id => {
+            const el = document.getElementById(id);
+            if (el) {
+              el.addEventListener('change', function() {
+                setQuarter();
+                applyFilters();
+              });
+            }
+          });
+        } catch(e) {
+          console.error('Period inputs failed:', e);
+        }
+
+        // Export CSV Button
+        try {
+          const exportBtn = document.getElementById('exportCsvBtn');
+          if (exportBtn) {
+            exportBtn.addEventListener('click', function() {
+              exportWeeklyCsv();
+            });
+          } else {
+            console.warn('exportCsvBtn not found');
+          }
+        } catch(e) {
+          console.error('Export button failed:', e);
+        }
+
+        // Helper functions
+        function showPicker() {
+          try {
+            ['weekPicker', 'monthPicker', 'quarterPicker', 'yearPicker'].forEach(id => {
+              const el = document.getElementById(id);
+              if (el) el.style.display = 'none';
+            });
+            
+            const map = {
+              'Week': 'weekPicker',
+              'Month': 'monthPicker',
+              'Quarter': 'quarterPicker',
+              'Year': 'yearPicker'
+            };
+            
+            const target = document.getElementById(map[currentGran]);
+            if (target) {
+              target.style.display = (currentGran === 'Quarter') ? 'flex' : 'block';
+            }
+          } catch(e) {
+            console.error('showPicker failed:', e);
+          }
+        }
+
+        function setPeriod() {
+          try {
+            const map = {
+              'Week': 'weekInput',
+              'Month': 'monthInput',
+              'Year': 'yearInput'
+            };
+            const input = document.getElementById(map[currentGran]);
+            if (input && input.value) {
+              currentPeriod = input.value;
+            }
+          } catch(e) {
+            console.error('setPeriod failed:', e);
+          }
+        }
+
+        function setQuarter() {
+          try {
+            const q = document.getElementById('quarterSelect')?.value;
+            const y = document.getElementById('quarterYearInput')?.value;
+            currentPeriod = (q && y) ? `${q}-${y}` : '';
+          } catch(e) {
+            console.error('setQuarter failed:', e);
+          }
+        }
+
+        // Initialize UI
+        try {
+          showPicker();
+          const weekInput = document.getElementById('weekInput');
+          if (weekInput) {
+            weekInput.value = currentPeriod;
+          }
+        } catch(e) {
+          console.error('UI initialization failed:', e);
+        }
+
+        // Load data
+        try {
+          setTimeout(() => {
+            console.log('Starting data load...');
+            applyFilters();
+          }, 300);
+          
+          debugInvalidDates();
+          hydrateAgentList();
+        } catch(e) {
+          console.error('Data load failed:', e);
+        }
+
+        console.log('Quality Dashboard initialization completed');
+      });
+</script>
+</body>
+
+
+</html>