--- conflicted
+++ resolved
@@ -404,17 +404,10 @@
   }
 
   .qa-recognition-list {
-<<<<<<< HEAD
     display: flex;
     gap: 0.85rem;
     align-items: stretch;
     flex-wrap: wrap;
-=======
-    display: grid;
-    grid-template-columns: repeat(auto-fit, minmax(220px, 1fr));
-    gap: 0.85rem;
-    align-items: stretch;
->>>>>>> 038ea799
   }
 
   .qa-recognition-item {
@@ -429,11 +422,8 @@
     overflow: hidden;
     transition: transform 0.2s ease;
     height: 100%;
-<<<<<<< HEAD
     flex: 1 1 220px;
     min-width: 220px;
-=======
->>>>>>> 038ea799
   }
 
   .qa-recognition-item:hover {
@@ -534,16 +524,12 @@
 
   @media (max-width: 767.98px) {
     .qa-recognition-list {
-<<<<<<< HEAD
       flex-direction: column;
     }
 
     .qa-recognition-item {
       flex: 1 1 auto;
       min-width: 0;
-=======
-      grid-template-columns: 1fr;
->>>>>>> 038ea799
     }
   }
 
@@ -892,11 +878,7 @@
   </div>
 
   <div class="row g-4 mt-1" id="qa-recognition-row">
-<<<<<<< HEAD
     <div class="col-12">
-=======
-    <div class="col-12 col-xl-5 col-xxl-4">
->>>>>>> 038ea799
       <div class="card h-100">
         <div class="card-header d-flex align-items-center gap-2">
           <i class="fa-solid fa-trophy text-warning" aria-hidden="true"></i>
@@ -907,11 +889,7 @@
             <i class="fa-solid fa-circle-info" aria-hidden="true"></i>
             <span>Quality champions will appear here once evaluations are available.</span>
           </div>
-<<<<<<< HEAD
           <div class="qa-recognition-list d-none" id="qa-quality-recognition" aria-live="polite" role="list"></div>
-=======
-          <div class="qa-recognition-list d-none" id="qa-quality-recognition" aria-live="polite"></div>
->>>>>>> 038ea799
         </div>
       </div>
     </div>
@@ -1865,10 +1843,7 @@
 
         const item = document.createElement('div');
         item.className = `qa-recognition-item ${tierClass}`.trim();
-<<<<<<< HEAD
         item.setAttribute('role', 'listitem');
-=======
->>>>>>> 038ea799
         if (rank > 0) {
           item.dataset.rank = String(rank);
         }
