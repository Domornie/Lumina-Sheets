<!-- QA Dashboard -->

<?!= include('layout', {
      baseUrl: baseUrl,
      scriptUrl: scriptUrl,
      currentPage: currentPage || 'qadashboard',
      userList: userList,
      granularity: granularity,
      periodValue: periodValue,
      selectedAgent: selectedAgent,
      user: user,
      campaignId: campaignId,
      campaignName: campaignName
    }) ?>

<<<<<<< HEAD
<?
  function __qaBuildPageUrl(page) {
    var base = (typeof baseUrl !== 'undefined' && baseUrl) ? String(baseUrl) : '';
    if (!page) {
      return base || '#';
    }

    if (!base) {
      return '?page=' + page;
    }

    var sanitized = base.replace(/\s+/g, '');
    var hasQuery = sanitized.indexOf('?') !== -1;
    if (hasQuery && /([?&]page=)/i.test(sanitized)) {
      return sanitized.replace(/([?&]page=)[^&#]*/i, '$1' + page);
    }

    var separator = hasQuery ? (/[?&]$/.test(sanitized) ? '' : '&') : '?';
    return sanitized + separator + 'page=' + page;
  }

  var __qaFormUrl = __qaBuildPageUrl('qualityform');
  var __coachingFormUrl = __qaBuildPageUrl('coachingsheet');
  var __collabFormUrl = __qaBuildPageUrl('qualitycollabform');
?>

<style>
  :root {
    --qa-bg: #f7f9fc;
    --qa-card-bg: #ffffff;
    --qa-border: #e5e7eb;
    --qa-primary: #2563eb;
    --qa-accent: #0ea5e9;
    --qa-success: #10b981;
    --qa-warning: #f59e0b;
    --qa-danger: #ef4444;
    --qa-muted: #6b7280;
    --qa-radius-lg: 18px;
    --qa-radius-md: 14px;
    --qa-shadow: 0 20px 45px rgba(15, 23, 42, 0.08);
    --qa-shadow-soft: 0 12px 30px rgba(15, 23, 42, 0.06);
  }

  body {
    background: var(--qa-bg);
  }

  .qa-shell {
    max-width: min(1380px, 100%);
    margin: 0 auto;
    padding: 1.5rem 1.5rem 3rem;
  }

  .qa-dashboard {
    font-family: 'Inter', sans-serif;
    color: #0f172a;
  }

  .qa-page-header {
    display: flex;
    flex-wrap: wrap;
    justify-content: space-between;
    gap: 1.75rem;
    margin-bottom: 1.5rem;
    align-items: flex-start;
  }

  .qa-page-header__text {
    max-width: 640px;
  }

  .qa-page-header__eyebrow {
    display: inline-flex;
    align-items: center;
    gap: 0.5rem;
    font-size: 0.85rem;
    letter-spacing: 0.08em;
    text-transform: uppercase;
    color: var(--qa-primary);
    font-weight: 600;
  }

  .qa-page-header__title {
    margin-top: 0.5rem;
    margin-bottom: 0.75rem;
    font-size: clamp(1.6rem, 2.6vw, 2.15rem);
    font-weight: 700;
  }

  .qa-page-header__summary {
    color: #475569;
    font-size: 0.98rem;
  }

  .qa-page-header__actions {
    display: flex;
    flex-wrap: wrap;
    gap: 0.75rem;
  }

  .qa-page-header__actions [data-banner-action] {
    display: inline-flex;
    align-items: center;
    gap: 0.5rem;
    border-radius: 999px;
    padding: 0.6rem 1.25rem;
    font-weight: 600;
    border: none;
    text-decoration: none;
    transition: transform 0.2s ease, box-shadow 0.2s ease;
  }

  .qa-page-header__actions [data-banner-action]:hover,
  .qa-page-header__actions [data-banner-action]:focus-visible {
    transform: translateY(-1px);
  }

  .qa-dashboard .card {
    border: none;
    border-radius: var(--qa-radius-lg);
    box-shadow: var(--qa-shadow-soft);
  }

  .qa-dashboard .card-header {
    background: transparent;
    border-bottom: 1px solid rgba(148, 163, 184, 0.2);
    padding: 1.25rem 1.75rem 0.75rem;
    font-weight: 600;
    color: #0f172a;
  }

  .qa-dashboard .card-body {
    padding: 1.75rem;
  }

  .qa-filters {
    display: flex;
    align-items: center;
    gap: 0.85rem;
    flex-wrap: nowrap;
    overflow-x: auto;
    padding: 1rem 1.25rem;
    border-radius: var(--qa-radius-lg);
    border: 1px solid rgba(148, 163, 184, 0.22);
    background: rgba(255, 255, 255, 0.96);
    box-shadow: var(--qa-shadow-soft);
    scroll-snap-type: x proximity;
  }

  .qa-filters::-webkit-scrollbar {
    height: 6px;
  }

  .qa-filters::-webkit-scrollbar-thumb {
    background: rgba(148, 163, 184, 0.4);
    border-radius: 999px;
  }

  .qa-filters .form-select,
  .qa-filters .form-control {
    border-radius: var(--qa-radius-md);
    border-color: var(--qa-border);
    padding: 0.55rem 2.5rem 0.55rem 1rem;
    box-shadow: none;
    min-width: 180px;
    flex: 0 0 auto;
  }

  .qa-filters .btn-primary {
    background: linear-gradient(135deg, var(--qa-primary), var(--qa-accent));
    border: none;
    border-radius: 999px;
    padding: 0.65rem 1.6rem;
    font-weight: 600;
    box-shadow: 0 12px 28px rgba(37, 99, 235, 0.22);
    flex: 0 0 auto;
    scroll-snap-align: center;
  }

  .qa-summary-grid {
    display: grid;
    grid-template-columns: repeat(auto-fit, minmax(230px, 1fr));
    gap: 1.25rem;
    margin-top: 1.25rem;
  }

  .qa-summary-card {
    background: var(--qa-card-bg);
    border-radius: var(--qa-radius-lg);
    padding: 1.75rem;
    position: relative;
    overflow: hidden;
    border: 1px solid rgba(148, 163, 184, 0.18);
    box-shadow: var(--qa-shadow-soft);
  }

  .qa-summary-card::after {
    content: '';
    position: absolute;
    inset: 0;
    background: linear-gradient(135deg, rgba(37, 99, 235, 0.08), transparent 60%);
    opacity: 0;
    transition: opacity 0.35s ease;
  }

  .qa-summary-card:hover::after {
    opacity: 1;
  }

  .qa-summary-card__label {
    font-size: 0.9rem;
    text-transform: uppercase;
    letter-spacing: 0.08em;
    color: var(--qa-muted);
    margin-bottom: 0.9rem;
  }

  .qa-summary-card__value {
    font-size: 2.2rem;
    font-weight: 700;
    margin-bottom: 0.4rem;
  }

  .qa-summary-card__delta {
    font-size: 0.95rem;
    font-weight: 500;
    display: flex;
    align-items: center;
    gap: 0.4rem;
  }

  .qa-summary-card__delta.positive {
    color: var(--qa-success);
  }

  .qa-summary-card__delta.negative {
    color: var(--qa-danger);
  }

  .qa-summary-card__delta.neutral {
    color: var(--qa-muted);
  }

  .qa-section-title {
    font-size: 1.15rem;
    font-weight: 600;
    color: #0f172a;
    margin-bottom: 0.75rem;
  }

  .qa-insight-list,
  .qa-action-list {
    display: grid;
    gap: 0.85rem;
  }

  .qa-insight-item,
  .qa-action-item {
    border-radius: var(--qa-radius-md);
    border: 1px solid rgba(148, 163, 184, 0.24);
    background: rgba(255, 255, 255, 0.9);
    padding: 1rem 1.25rem;
    display: grid;
    grid-template-columns: 44px 1fr;
    gap: 1rem;
    align-items: flex-start;
  }

  .qa-insight-icon,
  .qa-action-icon {
    width: 44px;
    height: 44px;
    border-radius: 14px;
    display: grid;
    place-items: center;
    background: rgba(37, 99, 235, 0.12);
    color: var(--qa-primary);
    font-size: 1.2rem;
  }

  .qa-insight-item[data-tone="positive"] .qa-insight-icon {
    background: rgba(16, 185, 129, 0.12);
    color: var(--qa-success);
  }

  .qa-insight-item[data-tone="negative"] .qa-insight-icon,
  .qa-action-item[data-tone="urgent"] .qa-action-icon {
    background: rgba(239, 68, 68, 0.12);
    color: var(--qa-danger);
  }

  .qa-insight-text strong,
  .qa-action-text strong {
    display: block;
    font-weight: 600;
    margin-bottom: 0.3rem;
  }

  .qa-trend-chart-container {
    position: relative;
    height: 360px;
    width: 100%;
  }

  .qa-analytics-grid {
    display: grid;
    grid-template-columns: repeat(auto-fit, minmax(320px, 1fr));
    gap: 1.5rem;
  }

  .qa-chart-wrapper {
    position: relative;
    height: 320px;
  }

  .qa-chart-wrapper--compact {
    height: 240px;
  }

  .qa-chart-wrapper canvas {
    width: 100% !important;
    height: 100% !important;
  }

  .qa-chart-empty {
    position: absolute;
    inset: 0;
    display: grid;
    place-items: center;
    text-align: center;
    font-size: 0.9rem;
    color: #64748b;
    padding: 1.5rem;
  }

  .qa-gauge-wrapper {
    position: relative;
    height: 220px;
  }

  .qa-gauge-center {
    position: absolute;
    inset: 0;
    display: grid;
    place-items: center;
    font-weight: 700;
    font-size: 1.65rem;
    color: #1e3a8a;
  }

  .qa-gauge-subtext {
    text-align: center;
    margin-top: -0.75rem;
    font-size: 0.85rem;
    color: #475569;
  }

  .qa-intelligence-card {
    background: var(--qa-card-bg);
    border-radius: var(--qa-radius-lg);
    border: 1px solid rgba(37, 99, 235, 0.16);
    padding: 1.5rem;
    box-shadow: var(--qa-shadow-soft);
    display: flex;
    flex-direction: column;
    gap: 1rem;
  }

  .qa-intelligence-card__summary {
    color: #1e293b;
    font-size: 0.95rem;
  }

  .qa-intelligence-card__actions {
    display: flex;
    flex-wrap: wrap;
    gap: 0.75rem;
  }

  .qa-intelligence-card__actions .btn {
    border-radius: 999px;
    padding: 0.55rem 1.2rem;
    font-weight: 600;
  }

  .qa-insight-count {
    display: inline-flex;
    align-items: center;
    gap: 0.5rem;
    font-weight: 600;
    color: var(--qa-primary);
  }

  .qa-trend-chart-container canvas {
    width: 100% !important;
    height: 100% !important;
    display: block;
  }

  .qa-trend-summary {
    margin-top: 1.5rem;
    padding: 1.1rem 1.3rem;
    border-radius: var(--qa-radius-md);
    background: rgba(37, 99, 235, 0.08);
    color: #1e3a8a;
    font-weight: 500;
    line-height: 1.5;
=======
<style>
  :root {
    --qa-bg: #f7f9fc;
    --qa-card-bg: #ffffff;
    --qa-border: #e5e7eb;
    --qa-primary: #2563eb;
    --qa-accent: #0ea5e9;
    --qa-success: #10b981;
    --qa-warning: #f59e0b;
    --qa-danger: #ef4444;
    --qa-muted: #6b7280;
    --qa-radius-lg: 18px;
    --qa-radius-md: 14px;
    --qa-shadow: 0 20px 45px rgba(15, 23, 42, 0.08);
    --qa-shadow-soft: 0 12px 30px rgba(15, 23, 42, 0.06);
  }

  body {
    background: var(--qa-bg);
  }

  .qa-dashboard {
    font-family: 'Inter', sans-serif;
    color: #0f172a;
  }

  .qa-dashboard .card {
    border: none;
    border-radius: var(--qa-radius-lg);
    box-shadow: var(--qa-shadow-soft);
  }

  .qa-dashboard .card-header {
    background: transparent;
    border-bottom: 1px solid rgba(148, 163, 184, 0.2);
    padding: 1.25rem 1.75rem 0.75rem;
    font-weight: 600;
    color: #0f172a;
  }

  .qa-dashboard .card-body {
    padding: 1.75rem;
  }

  .qa-filters {
    display: flex;
    flex-wrap: wrap;
    gap: 1rem;
    align-items: center;
  }

  .qa-filters .form-select,
  .qa-filters .form-control {
    border-radius: var(--qa-radius-md);
    border-color: var(--qa-border);
    padding: 0.6rem 2.5rem 0.6rem 1rem;
    box-shadow: none;
  }

  .qa-filters .btn-primary {
    background: linear-gradient(135deg, var(--qa-primary), var(--qa-accent));
    border: none;
    border-radius: var(--qa-radius-md);
    padding: 0.6rem 1.4rem;
    font-weight: 600;
    box-shadow: 0 14px 30px rgba(37, 99, 235, 0.25);
  }

  .qa-summary-grid {
    display: grid;
    grid-template-columns: repeat(auto-fit, minmax(230px, 1fr));
    gap: 1.25rem;
    margin-top: 1.75rem;
  }

  .qa-summary-card {
    background: var(--qa-card-bg);
    border-radius: var(--qa-radius-lg);
    padding: 1.75rem;
    position: relative;
    overflow: hidden;
    border: 1px solid rgba(148, 163, 184, 0.18);
    box-shadow: var(--qa-shadow-soft);
  }

  .qa-summary-card::after {
    content: '';
    position: absolute;
    inset: 0;
    background: linear-gradient(135deg, rgba(37, 99, 235, 0.08), transparent 60%);
    opacity: 0;
    transition: opacity 0.35s ease;
  }

  .qa-summary-card:hover::after {
    opacity: 1;
  }

  .qa-summary-card__label {
    font-size: 0.9rem;
    text-transform: uppercase;
    letter-spacing: 0.08em;
    color: var(--qa-muted);
    margin-bottom: 0.9rem;
  }

  .qa-summary-card__value {
    font-size: 2.2rem;
    font-weight: 700;
    margin-bottom: 0.4rem;
  }

  .qa-summary-card__delta {
    font-size: 0.95rem;
    font-weight: 500;
    display: flex;
    align-items: center;
    gap: 0.4rem;
  }

  .qa-summary-card__delta.positive {
    color: var(--qa-success);
  }

  .qa-summary-card__delta.negative {
    color: var(--qa-danger);
  }

  .qa-summary-card__delta.neutral {
    color: var(--qa-muted);
  }

  .qa-section-title {
    font-size: 1.15rem;
    font-weight: 600;
    color: #0f172a;
    margin-bottom: 0.75rem;
  }

  .qa-insight-list,
  .qa-action-list {
    display: grid;
    gap: 0.85rem;
  }

  .qa-insight-item,
  .qa-action-item {
    border-radius: var(--qa-radius-md);
    border: 1px solid rgba(148, 163, 184, 0.24);
    background: rgba(255, 255, 255, 0.9);
    padding: 1rem 1.25rem;
    display: grid;
    grid-template-columns: 44px 1fr;
    gap: 1rem;
    align-items: flex-start;
  }

  .qa-insight-icon,
  .qa-action-icon {
    width: 44px;
    height: 44px;
    border-radius: 14px;
    display: grid;
    place-items: center;
    background: rgba(37, 99, 235, 0.12);
    color: var(--qa-primary);
    font-size: 1.2rem;
  }

  .qa-insight-item[data-tone="positive"] .qa-insight-icon {
    background: rgba(16, 185, 129, 0.12);
    color: var(--qa-success);
  }

  .qa-insight-item[data-tone="negative"] .qa-insight-icon,
  .qa-action-item[data-tone="urgent"] .qa-action-icon {
    background: rgba(239, 68, 68, 0.12);
    color: var(--qa-danger);
  }

  .qa-insight-text strong,
  .qa-action-text strong {
    display: block;
    font-weight: 600;
    margin-bottom: 0.3rem;
  }

  .qa-trend-chart-container {
    position: relative;
    height: 360px;
    width: 100%;
  }

  .qa-trend-chart-container canvas {
    width: 100% !important;
    height: 100% !important;
    display: block;
  }

  .qa-trend-summary {
    margin-top: 1.5rem;
    padding: 1.1rem 1.3rem;
    border-radius: var(--qa-radius-md);
    background: rgba(37, 99, 235, 0.08);
    color: #1e3a8a;
    font-weight: 500;
    line-height: 1.5;
  }

  .qa-table {
    width: 100%;
    border-collapse: separate;
    border-spacing: 0;
  }

  .qa-table thead th {
    text-transform: uppercase;
    font-size: 0.75rem;
    letter-spacing: 0.08em;
    color: var(--qa-muted);
    border: none;
    padding: 0.75rem 0.6rem;
    background: transparent;
  }

  .qa-table tbody tr {
    border-radius: var(--qa-radius-md);
    background: rgba(255, 255, 255, 0.9);
    box-shadow: 0 1px 0 rgba(15, 23, 42, 0.04);
  }

  .qa-table tbody td {
    padding: 0.9rem 0.6rem;
    vertical-align: middle;
    border-top: 1px solid rgba(148, 163, 184, 0.18);
  }

  .qa-delta-badge {
    display: inline-flex;
    align-items: center;
    gap: 0.3rem;
    border-radius: 999px;
    font-size: 0.75rem;
    font-weight: 600;
    padding: 0.25rem 0.65rem;
  }

  .qa-delta-badge.positive {
    background: rgba(16, 185, 129, 0.12);
    color: var(--qa-success);
  }

  .qa-delta-badge.negative {
    background: rgba(239, 68, 68, 0.12);
    color: var(--qa-danger);
  }

  .qa-delta-badge.neutral {
    background: rgba(148, 163, 184, 0.2);
    color: #475569;
  }

  .qa-empty-state {
    text-align: center;
    padding: 4rem 1rem;
    border-radius: var(--qa-radius-lg);
    border: 2px dashed rgba(148, 163, 184, 0.3);
    background: rgba(255, 255, 255, 0.7);
    color: #475569;
  }

  .qa-empty-state i {
    font-size: 2rem;
    color: var(--qa-primary);
    margin-bottom: 0.75rem;
  }

  .qa-loading-overlay {
    position: absolute;
    inset: 0;
    background: rgba(247, 249, 252, 0.85);
    display: none;
    align-items: center;
    justify-content: center;
    z-index: 10;
    border-radius: var(--qa-radius-lg);
  }

  .qa-dashboard.is-loading .qa-loading-overlay {
    display: flex;
  }

  .qa-spinner {
    width: 48px;
    height: 48px;
    border-radius: 50%;
    border: 4px solid rgba(37, 99, 235, 0.15);
    border-top-color: var(--qa-primary);
    animation: qa-spin 0.9s linear infinite;
  }

  @keyframes qa-spin {
    to {
      transform: rotate(360deg);
    }
  }

  .qa-badge {
    display: inline-flex;
    align-items: center;
    gap: 0.4rem;
    border-radius: 999px;
    padding: 0.35rem 0.75rem;
    background: rgba(37, 99, 235, 0.08);
    color: var(--qa-primary);
    font-weight: 600;
    font-size: 0.85rem;
  }

  .qa-next-best {
    border-radius: var(--qa-radius-lg);
    border: 1px solid rgba(37, 99, 235, 0.18);
    background: linear-gradient(135deg, rgba(37, 99, 235, 0.08), rgba(14, 165, 233, 0.08));
    padding: 1.25rem 1.5rem;
    display: flex;
    gap: 0.85rem;
    align-items: flex-start;
    margin-top: 1.25rem;
  }

  .qa-next-best i {
    color: var(--qa-primary);
    font-size: 1.5rem;
  }

  .qa-next-best strong {
    display: block;
    font-weight: 600;
    color: #0f172a;
    margin-bottom: 0.2rem;
  }

  .qa-dashboard-alert {
    margin-top: 1rem;
  }

  @media (max-width: 992px) {
    .qa-filters {
      flex-direction: column;
      align-items: stretch;
    }

    .qa-insight-item,
    .qa-action-item {
      grid-template-columns: 36px 1fr;
    }
>>>>>>> e630a05e
  }
</style>

<<<<<<< HEAD
  .qa-table {
    width: 100%;
    border-collapse: separate;
    border-spacing: 0;
  }

  .qa-table thead th {
    text-transform: uppercase;
    font-size: 0.75rem;
    letter-spacing: 0.08em;
    color: var(--qa-muted);
    border: none;
    padding: 0.75rem 0.6rem;
    background: transparent;
  }

  .qa-table tbody tr {
    border-radius: var(--qa-radius-md);
    background: rgba(255, 255, 255, 0.9);
    box-shadow: 0 1px 0 rgba(15, 23, 42, 0.04);
  }

  .qa-table tbody td {
    padding: 0.9rem 0.6rem;
    vertical-align: middle;
    border-top: 1px solid rgba(148, 163, 184, 0.18);
  }

  .qa-delta-badge {
    display: inline-flex;
    align-items: center;
    gap: 0.3rem;
    border-radius: 999px;
    font-size: 0.75rem;
    font-weight: 600;
    padding: 0.25rem 0.65rem;
  }

  .qa-delta-badge.positive {
    background: rgba(16, 185, 129, 0.12);
    color: var(--qa-success);
  }

  .qa-delta-badge.negative {
    background: rgba(239, 68, 68, 0.12);
    color: var(--qa-danger);
  }

  .qa-delta-badge.neutral {
    background: rgba(148, 163, 184, 0.2);
    color: #475569;
  }

  .qa-empty-state {
    text-align: center;
    padding: 4rem 1rem;
    border-radius: var(--qa-radius-lg);
    border: 2px dashed rgba(148, 163, 184, 0.3);
    background: rgba(255, 255, 255, 0.7);
    color: #475569;
  }

  .qa-empty-state i {
    font-size: 2rem;
    color: var(--qa-primary);
    margin-bottom: 0.75rem;
  }

  .qa-loading-overlay {
    position: absolute;
    inset: 0;
    background: rgba(247, 249, 252, 0.85);
    display: none;
    align-items: center;
    justify-content: center;
    z-index: 10;
    border-radius: var(--qa-radius-lg);
  }

  .qa-dashboard.is-loading .qa-loading-overlay {
    display: flex;
  }

  .qa-spinner {
    width: 48px;
    height: 48px;
    border-radius: 50%;
    border: 4px solid rgba(37, 99, 235, 0.15);
    border-top-color: var(--qa-primary);
    animation: qa-spin 0.9s linear infinite;
  }

  @keyframes qa-spin {
    to {
      transform: rotate(360deg);
    }
  }

  .qa-badge {
    display: inline-flex;
    align-items: center;
    gap: 0.4rem;
    border-radius: 999px;
    padding: 0.35rem 0.75rem;
    background: rgba(37, 99, 235, 0.08);
    color: var(--qa-primary);
    font-weight: 600;
    font-size: 0.85rem;
  }

  .qa-next-best {
    border-radius: var(--qa-radius-lg);
    border: 1px solid rgba(37, 99, 235, 0.18);
    background: linear-gradient(135deg, rgba(37, 99, 235, 0.08), rgba(14, 165, 233, 0.08));
    padding: 1.25rem 1.5rem;
    display: flex;
    gap: 0.85rem;
    align-items: flex-start;
    margin-top: 1.25rem;
  }

  .qa-next-best i {
    color: var(--qa-primary);
    font-size: 1.5rem;
  }

  .qa-next-best strong {
    display: block;
    font-weight: 600;
    color: #0f172a;
    margin-bottom: 0.2rem;
  }

  .qa-dashboard-alert {
    margin-top: 1rem;
  }

  @media (max-width: 992px) {
    .qa-filters {
      flex-wrap: wrap;
      justify-content: flex-start;
    }

    .qa-insight-item,
    .qa-action-item {
      grid-template-columns: 36px 1fr;
    }
  }

  @media (max-width: 768px) {
    .qa-page-header__actions {
      width: 100%;
    }
  }
</style>

<div class="qa-shell position-relative qa-dashboard" id="qa-dashboard">
  <div class="qa-loading-overlay">
    <div class="qa-spinner"></div>
  </div>

  <header class="qa-page-header" data-banner-source>
    <div class="qa-page-header__text">
      <span class="qa-page-header__eyebrow" data-banner-eyebrow>
        <i class="fa-solid fa-shield-check"></i>
        Quality Assurance
      </span>
      <h1 class="qa-page-header__title" data-banner-title>QA Performance Command Center</h1>
      <p class="qa-page-header__summary mb-0" id="qa-context-summary" data-banner-description>
        Monitor live quality health, trending scores, and AI-powered recommendations across your teams.
      </p>
    </div>
    <div class="qa-page-header__actions" data-banner-source>
      <a class="btn btn-primary" href="<?= __qaFormUrl ?>" data-banner-action data-banner-icon="fa-solid fa-clipboard-check" data-banner-variant="primary">
        <i class="fa-solid fa-clipboard-check"></i>
        <span>QA Form</span>
      </a>
      <a class="btn btn-outline-primary" href="<?= __coachingFormUrl ?>" data-banner-action data-banner-icon="fa-solid fa-file-signature" data-banner-variant="secondary">
        <i class="fa-solid fa-file-signature"></i>
        <span>Coaching Form</span>
      </a>
      <a class="btn btn-outline-secondary" href="<?= __collabFormUrl ?>" data-banner-action data-banner-icon="fa-solid fa-people-arrows" data-banner-variant="secondary">
        <i class="fa-solid fa-people-arrows"></i>
        <span>Collaboration Form</span>
      </a>
    </div>
  </header>

  <div class="qa-filters" role="group" aria-label="QA filters">
    <select id="qa-granularity" class="form-select" aria-label="Select time grouping">
      <option value="Week">Week</option>
      <option value="Month">Month</option>
      <option value="Quarter">Quarter</option>
      <option value="Year">Year</option>
    </select>
    <select id="qa-period" class="form-select" aria-label="Select reporting period">
      <option value="">Latest Period</option>
    </select>
    <select id="qa-agent" class="form-select" aria-label="Select agent">
      <option value="">All Agents</option>
    </select>
    <button type="button" class="btn btn-primary" id="qa-refresh">
      <i class="fa-solid fa-rotate"></i>
      <span class="ms-1">Refresh</span>
    </button>
  </div>

  <div class="qa-summary-grid mt-4" id="qa-summary-cards">
      <div class="qa-summary-card" data-metric="avg">
        <div class="qa-summary-card__label">Average QA Score</div>
        <div class="qa-summary-card__value" data-role="value">--</div>
        <div class="qa-summary-card__delta neutral" data-role="delta">Awaiting data</div>
      </div>
      <div class="qa-summary-card" data-metric="pass">
        <div class="qa-summary-card__label">Pass Rate</div>
        <div class="qa-summary-card__value" data-role="value">--</div>
        <div class="qa-summary-card__delta neutral" data-role="delta">Awaiting data</div>
      </div>
      <div class="qa-summary-card" data-metric="coverage">
        <div class="qa-summary-card__label">Agent Coverage</div>
        <div class="qa-summary-card__value" data-role="value">--</div>
        <div class="qa-summary-card__delta neutral" data-role="delta">Awaiting data</div>
      </div>
      <div class="qa-summary-card" data-metric="evaluations">
        <div class="qa-summary-card__label">Evaluations</div>
        <div class="qa-summary-card__value" data-role="value">--</div>
        <div class="qa-summary-card__delta neutral" data-role="delta">Awaiting data</div>
      </div>
    </div>

  <div class="alert alert-danger d-none qa-dashboard-alert" id="qa-dashboard-error"></div>

  <div class="qa-empty-state d-none" id="qa-empty-state">
    <i class="fa-solid fa-chart-line"></i>
    <h4 class="fw-semibold mb-2">No evaluations found for the selected filters</h4>
    <p class="mb-0">Adjust your filters or capture new QA reviews to populate this dashboard.</p>
  </div>

  <div class="row g-4" id="qa-dashboard-content">
    <div class="col-12 col-xxl-7">
      <div class="card h-100">
        <div class="card-header d-flex justify-content-between align-items-center">
          <span>Performance Trend</span>
          <span class="badge bg-light text-primary" id="qa-trend-granularity">Weekly</span>
        </div>
        <div class="card-body">
          <div class="qa-trend-chart-container">
            <canvas id="qa-trend-chart"></canvas>
          </div>
          <div class="qa-trend-summary mt-3" id="qa-trend-summary">
            Trend analysis will appear once data is loaded.
          </div>
        </div>
      </div>
    </div>
    <div class="col-12 col-xxl-5 d-flex flex-column gap-4">
      <div class="card h-100">
        <div class="card-header">Quality Health Overview</div>
        <div class="card-body">
          <div class="qa-gauge-wrapper mb-3">
            <canvas id="qa-gauge-chart"></canvas>
            <div class="qa-gauge-center" id="qa-gauge-value">--</div>
          </div>
          <div class="qa-gauge-subtext">Average QA Score</div>
          <div class="qa-chart-wrapper qa-chart-wrapper--compact mt-4">
            <canvas id="qa-outcome-chart"></canvas>
            <div class="qa-chart-empty d-none" id="qa-outcome-empty">Awaiting evaluation data.</div>
          </div>
        </div>
      </div>
      <div class="qa-intelligence-card h-100">
        <div class="qa-insight-count">
          <i class="fa-solid fa-robot"></i>
          <span id="qa-insight-count">0 AI insights</span>
        </div>
        <p class="qa-intelligence-card__summary mb-0" id="qa-intel-summary">
          AI-generated recommendations will populate once fresh QA data is available.
        </p>
        <div id="qa-next-best" class="qa-next-best d-none"></div>
        <div class="qa-intelligence-card__actions">
          <button type="button" class="btn btn-outline-primary" id="qa-open-insights">
            <i class="fa-solid fa-lightbulb me-2"></i>View AI Insights
          </button>
          <button type="button" class="btn btn-primary" id="qa-open-actions">
            <i class="fa-solid fa-list-check me-2"></i>View Recommendations
          </button>
        </div>
      </div>
    </div>
  </div>

  <div class="row g-4 mt-1" id="qa-analytics-row">
    <div class="col-12 col-xl-6 col-xxl-4">
      <div class="card h-100">
        <div class="card-header">Category Score Breakdown</div>
        <div class="card-body">
          <div class="qa-chart-wrapper">
            <canvas id="qa-category-chart"></canvas>
            <div class="qa-chart-empty d-none" id="qa-category-empty">Category performance will appear here.</div>
          </div>
        </div>
      </div>
    </div>
    <div class="col-12 col-xl-6 col-xxl-4">
      <div class="card h-100">
        <div class="card-header">Agent Evaluation Volume</div>
        <div class="card-body">
          <div class="qa-chart-wrapper">
            <canvas id="qa-agent-chart"></canvas>
            <div class="qa-chart-empty d-none" id="qa-agent-empty">Agent evaluation data will appear once loaded.</div>
          </div>
        </div>
      </div>
    </div>
    <div class="col-12 col-xl-6 col-xxl-4">
      <div class="card h-100">
        <div class="card-header">Score Distribution</div>
        <div class="card-body">
          <div class="qa-chart-wrapper">
            <canvas id="qa-distribution-chart"></canvas>
            <div class="qa-chart-empty d-none" id="qa-distribution-empty">Distribution requires agent scoring data.</div>
          </div>
        </div>
      </div>
    </div>
  </div>

  <div class="row g-4 mt-1" id="qa-lower-section">
    <div class="col-12 col-lg-6">
      <div class="card h-100">
        <div class="card-header">Category Performance</div>
        <div class="card-body">
          <div class="table-responsive">
            <table class="table table-borderless align-middle qa-table">
              <thead>
                <tr>
                  <th>Category</th>
                  <th class="text-center">Avg Score</th>
                  <th class="text-center">Trend</th>
                </tr>
              </thead>
              <tbody id="qa-categories-body">
                <tr>
                  <td colspan="3" class="text-center text-muted py-4">Awaiting data</td>
                </tr>
              </tbody>
            </table>
          </div>
        </div>
      </div>
    </div>
    <div class="col-12 col-lg-6">
      <div class="card h-100">
        <div class="card-header">Agent Leaderboard</div>
        <div class="card-body">
          <div class="table-responsive">
            <table class="table table-borderless align-middle qa-table">
              <thead>
                <tr>
                  <th>Agent</th>
                  <th class="text-center">Score</th>
                  <th class="text-center">Pass Rate</th>
                  <th class="text-center">Evaluations</th>
                </tr>
              </thead>
              <tbody id="qa-agents-body">
                <tr>
                  <td colspan="4" class="text-center text-muted py-4">Awaiting data</td>
                </tr>
              </tbody>
            </table>
          </div>
        </div>
      </div>
    </div>
  </div>

  <div class="modal fade" id="qaInsightsModal" tabindex="-1" aria-hidden="true">
    <div class="modal-dialog modal-lg modal-dialog-scrollable">
      <div class="modal-content">
        <div class="modal-header">
          <h5 class="modal-title"><i class="fa-solid fa-lightbulb me-2 text-primary"></i>AI Insights</h5>
          <button type="button" class="btn-close" data-bs-dismiss="modal" aria-label="Close"></button>
        </div>
        <div class="modal-body">
          <div class="qa-insight-list" id="qa-insights"></div>
        </div>
      </div>
    </div>
  </div>

  <div class="modal fade" id="qaActionsModal" tabindex="-1" aria-hidden="true">
    <div class="modal-dialog modal-lg modal-dialog-scrollable">
      <div class="modal-content">
        <div class="modal-header">
          <h5 class="modal-title"><i class="fa-solid fa-list-check me-2 text-primary"></i>Recommended Actions</h5>
          <button type="button" class="btn-close" data-bs-dismiss="modal" aria-label="Close"></button>
        </div>
        <div class="modal-body">
          <div class="qa-action-list" id="qa-actions"></div>
        </div>
      </div>
    </div>
  </div>
</div>

<script>
  (function () {
    const dashboardEl = document.getElementById('qa-dashboard');
    if (!dashboardEl) {
      return;
    }

    const state = {
      filters: {
        granularity: 'Week',
        period: '',
        agent: '',
        campaignId: '',
        program: ''
      },
      loading: false,
      data: null,
      charts: {
        trend: null,
        gauge: null,
        outcomes: null,
        categories: null,
        agents: null,
        distribution: null
      },
      modals: {
        insights: null,
        actions: null
      }
    };

    const dom = {
      granularity: document.getElementById('qa-granularity'),
      period: document.getElementById('qa-period'),
      agent: document.getElementById('qa-agent'),
      refresh: document.getElementById('qa-refresh'),
      summaryCards: dashboardEl.querySelectorAll('[data-metric]'),
      error: document.getElementById('qa-dashboard-error'),
      empty: document.getElementById('qa-empty-state'),
      content: document.getElementById('qa-dashboard-content'),
      lower: document.getElementById('qa-lower-section'),
      trendGranularity: document.getElementById('qa-trend-granularity'),
      trendSummary: document.getElementById('qa-trend-summary'),
      trendCanvas: document.getElementById('qa-trend-chart'),
      insights: document.getElementById('qa-insights'),
      actions: document.getElementById('qa-actions'),
      nextBest: document.getElementById('qa-next-best'),
      categoriesBody: document.getElementById('qa-categories-body'),
      agentsBody: document.getElementById('qa-agents-body'),
      contextSummary: document.getElementById('qa-context-summary'),
      insightCount: document.getElementById('qa-insight-count'),
      intelSummary: document.getElementById('qa-intel-summary'),
      analyticsRow: document.getElementById('qa-analytics-row'),
      gaugeCanvas: document.getElementById('qa-gauge-chart'),
      gaugeValue: document.getElementById('qa-gauge-value'),
      outcomeCanvas: document.getElementById('qa-outcome-chart'),
      categoryCanvas: document.getElementById('qa-category-chart'),
      agentCanvas: document.getElementById('qa-agent-chart'),
      distributionCanvas: document.getElementById('qa-distribution-chart'),
      outcomeEmpty: document.getElementById('qa-outcome-empty'),
      categoryEmpty: document.getElementById('qa-category-empty'),
      agentEmpty: document.getElementById('qa-agent-empty'),
      distributionEmpty: document.getElementById('qa-distribution-empty'),
      openInsights: document.getElementById('qa-open-insights'),
      openActions: document.getElementById('qa-open-actions'),
      insightsModal: document.getElementById('qaInsightsModal'),
      actionsModal: document.getElementById('qaActionsModal')
    };

    function setLoading(isLoading) {
      state.loading = isLoading;
      dashboardEl.classList.toggle('is-loading', Boolean(isLoading));
      if (dom.refresh) {
        dom.refresh.disabled = Boolean(isLoading);
      }
    }

    function destroyChart(key) {
      if (!state.charts || !state.charts[key]) {
        return;
      }
      try {
        state.charts[key].destroy();
      } catch (chartError) {
        console.warn('Unable to destroy chart', key, chartError);
      }
      state.charts[key] = null;
    }

    function safePercent(value) {
      if (value === null || value === undefined || Number.isNaN(value)) {
        return '--';
      }
      return `${Math.round(value)}%`;
    }

    function formatNumber(value) {
      if (value === null || value === undefined || Number.isNaN(value)) {
        return '--';
      }
      return new Intl.NumberFormat().format(value);
    }

    function formatDelta(value, isPercent) {
      if (value === null || value === undefined || Number.isNaN(value)) {
        return { text: 'No prior period', tone: 'neutral' };
      }
      const rounded = Math.round(value * 10) / 10;
      if (rounded === 0) {
        return { text: 'No change', tone: 'neutral' };
      }
      const sign = rounded > 0 ? '+' : '';
      const unit = isPercent ? '%' : '';
      return {
        text: `${sign}${rounded}${unit} vs prior`,
        tone: rounded > 0 ? 'positive' : 'negative'
      };
    }

    function populateSelect(selectEl, options, placeholder) {
      if (!selectEl) return;
      const currentValue = selectEl.value;
      selectEl.innerHTML = '';
      const defaultOption = document.createElement('option');
      defaultOption.value = '';
      defaultOption.textContent = placeholder;
      selectEl.appendChild(defaultOption);
      (options || []).forEach(option => {
        const opt = document.createElement('option');
        opt.value = option.value;
        opt.textContent = option.label || option.value;
        selectEl.appendChild(opt);
      });
      if (options && options.some(option => option.value === currentValue)) {
        selectEl.value = currentValue;
      }
    }

=======
<div class="container py-4 position-relative qa-dashboard" id="qa-dashboard">
  <div class="qa-loading-overlay">
    <div class="qa-spinner"></div>
  </div>

  <div class="d-flex flex-column gap-3 mb-4">
    <div class="card border-0">
      <div class="card-body">
        <div class="d-flex flex-wrap justify-content-between align-items-start gap-3">
          <div>
            <span class="qa-badge"><i class="fa-solid fa-shield-check"></i> Quality Assurance</span>
            <h1 class="h3 fw-bold mt-3 mb-2">QA Performance Command Center</h1>
            <p class="text-muted mb-0" id="qa-context-summary">
              Monitor live quality health, trending scores, and AI-powered recommendations across your teams.
            </p>
          </div>
          <div class="qa-filters">
            <select id="qa-granularity" class="form-select">
              <option value="Week">Week</option>
              <option value="Month">Month</option>
              <option value="Quarter">Quarter</option>
              <option value="Year">Year</option>
            </select>
            <select id="qa-period" class="form-select">
              <option value="">Latest Period</option>
            </select>
            <select id="qa-agent" class="form-select">
              <option value="">All Agents</option>
            </select>
            <button type="button" class="btn btn-primary" id="qa-refresh">
              <i class="fa-solid fa-rotate"></i>
              <span class="ms-1">Refresh</span>
            </button>
          </div>
        </div>
      </div>
    </div>

    <div class="qa-summary-grid" id="qa-summary-cards">
      <div class="qa-summary-card" data-metric="avg">
        <div class="qa-summary-card__label">Average QA Score</div>
        <div class="qa-summary-card__value" data-role="value">--</div>
        <div class="qa-summary-card__delta neutral" data-role="delta">Awaiting data</div>
      </div>
      <div class="qa-summary-card" data-metric="pass">
        <div class="qa-summary-card__label">Pass Rate</div>
        <div class="qa-summary-card__value" data-role="value">--</div>
        <div class="qa-summary-card__delta neutral" data-role="delta">Awaiting data</div>
      </div>
      <div class="qa-summary-card" data-metric="coverage">
        <div class="qa-summary-card__label">Agent Coverage</div>
        <div class="qa-summary-card__value" data-role="value">--</div>
        <div class="qa-summary-card__delta neutral" data-role="delta">Awaiting data</div>
      </div>
      <div class="qa-summary-card" data-metric="evaluations">
        <div class="qa-summary-card__label">Evaluations</div>
        <div class="qa-summary-card__value" data-role="value">--</div>
        <div class="qa-summary-card__delta neutral" data-role="delta">Awaiting data</div>
      </div>
    </div>
  </div>

  <div class="alert alert-danger d-none qa-dashboard-alert" id="qa-dashboard-error"></div>

  <div class="qa-empty-state d-none" id="qa-empty-state">
    <i class="fa-solid fa-chart-line"></i>
    <h4 class="fw-semibold mb-2">No evaluations found for the selected filters</h4>
    <p class="mb-0">Adjust your filters or capture new QA reviews to populate this dashboard.</p>
  </div>

  <div class="row g-4" id="qa-dashboard-content">
    <div class="col-12 col-lg-8">
      <div class="card h-100">
        <div class="card-header d-flex justify-content-between align-items-center">
          <span>Performance Trend</span>
          <span class="badge bg-light text-primary" id="qa-trend-granularity">Weekly</span>
        </div>
        <div class="card-body">
          <div class="qa-trend-chart-container">
            <canvas id="qa-trend-chart"></canvas>
          </div>
          <div class="qa-trend-summary mt-3" id="qa-trend-summary">
            Trend analysis will appear once data is loaded.
          </div>
        </div>
      </div>
    </div>
    <div class="col-12 col-lg-4">
      <div class="card mb-4">
        <div class="card-header">AI Insights</div>
        <div class="card-body">
          <div class="qa-insight-list" id="qa-insights"></div>
        </div>
      </div>
      <div class="card">
        <div class="card-header">Recommended Actions</div>
        <div class="card-body">
          <div id="qa-next-best" class="qa-next-best d-none"></div>
          <div class="qa-action-list mt-3" id="qa-actions"></div>
        </div>
      </div>
    </div>
  </div>

  <div class="row g-4 mt-1" id="qa-lower-section">
    <div class="col-12 col-lg-6">
      <div class="card h-100">
        <div class="card-header">Category Performance</div>
        <div class="card-body">
          <div class="table-responsive">
            <table class="table table-borderless align-middle qa-table">
              <thead>
                <tr>
                  <th>Category</th>
                  <th class="text-center">Avg Score</th>
                  <th class="text-center">Trend</th>
                </tr>
              </thead>
              <tbody id="qa-categories-body">
                <tr>
                  <td colspan="3" class="text-center text-muted py-4">Awaiting data</td>
                </tr>
              </tbody>
            </table>
          </div>
        </div>
      </div>
    </div>
    <div class="col-12 col-lg-6">
      <div class="card h-100">
        <div class="card-header">Agent Leaderboard</div>
        <div class="card-body">
          <div class="table-responsive">
            <table class="table table-borderless align-middle qa-table">
              <thead>
                <tr>
                  <th>Agent</th>
                  <th class="text-center">Score</th>
                  <th class="text-center">Pass Rate</th>
                  <th class="text-center">Evaluations</th>
                </tr>
              </thead>
              <tbody id="qa-agents-body">
                <tr>
                  <td colspan="4" class="text-center text-muted py-4">Awaiting data</td>
                </tr>
              </tbody>
            </table>
          </div>
        </div>
      </div>
    </div>
  </div>
</div>

<script>
  (function () {
    const dashboardEl = document.getElementById('qa-dashboard');
    if (!dashboardEl) {
      return;
    }

    const state = {
      filters: {
        granularity: 'Week',
        period: '',
        agent: '',
        campaignId: '',
        program: ''
      },
      loading: false,
      data: null,
      chart: null
    };

    const dom = {
      granularity: document.getElementById('qa-granularity'),
      period: document.getElementById('qa-period'),
      agent: document.getElementById('qa-agent'),
      refresh: document.getElementById('qa-refresh'),
      summaryCards: dashboardEl.querySelectorAll('[data-metric]'),
      error: document.getElementById('qa-dashboard-error'),
      empty: document.getElementById('qa-empty-state'),
      content: document.getElementById('qa-dashboard-content'),
      lower: document.getElementById('qa-lower-section'),
      trendGranularity: document.getElementById('qa-trend-granularity'),
      trendSummary: document.getElementById('qa-trend-summary'),
      trendCanvas: document.getElementById('qa-trend-chart'),
      insights: document.getElementById('qa-insights'),
      actions: document.getElementById('qa-actions'),
      nextBest: document.getElementById('qa-next-best'),
      categoriesBody: document.getElementById('qa-categories-body'),
      agentsBody: document.getElementById('qa-agents-body'),
      contextSummary: document.getElementById('qa-context-summary')
    };

    function setLoading(isLoading) {
      state.loading = isLoading;
      dashboardEl.classList.toggle('is-loading', Boolean(isLoading));
      if (dom.refresh) {
        dom.refresh.disabled = Boolean(isLoading);
      }
    }

    function safePercent(value) {
      if (value === null || value === undefined || Number.isNaN(value)) {
        return '--';
      }
      return `${Math.round(value)}%`;
    }

    function formatNumber(value) {
      if (value === null || value === undefined || Number.isNaN(value)) {
        return '--';
      }
      return new Intl.NumberFormat().format(value);
    }

    function formatDelta(value, isPercent) {
      if (value === null || value === undefined || Number.isNaN(value)) {
        return { text: 'No prior period', tone: 'neutral' };
      }
      const rounded = Math.round(value * 10) / 10;
      if (rounded === 0) {
        return { text: 'No change', tone: 'neutral' };
      }
      const sign = rounded > 0 ? '+' : '';
      const unit = isPercent ? '%' : '';
      return {
        text: `${sign}${rounded}${unit} vs prior`,
        tone: rounded > 0 ? 'positive' : 'negative'
      };
    }

    function populateSelect(selectEl, options, placeholder) {
      if (!selectEl) return;
      const currentValue = selectEl.value;
      selectEl.innerHTML = '';
      const defaultOption = document.createElement('option');
      defaultOption.value = '';
      defaultOption.textContent = placeholder;
      selectEl.appendChild(defaultOption);
      (options || []).forEach(option => {
        const opt = document.createElement('option');
        opt.value = option.value;
        opt.textContent = option.label || option.value;
        selectEl.appendChild(opt);
      });
      if (options && options.some(option => option.value === currentValue)) {
        selectEl.value = currentValue;
      }
    }

>>>>>>> e630a05e
    function renderSummary(summary) {
      const config = {
        avg: { formatter: safePercent, isPercent: true },
        pass: { formatter: safePercent, isPercent: true },
        coverage: { formatter: safePercent, isPercent: true },
        evaluations: { formatter: formatNumber, isPercent: false }
      };

      dom.summaryCards.forEach(card => {
        const metric = card.getAttribute('data-metric');
        const valueEl = card.querySelector('[data-role="value"]');
        const deltaEl = card.querySelector('[data-role="delta"]');
        const formatter = config[metric] ? config[metric].formatter : formatNumber;
        const isPercent = config[metric] ? config[metric].isPercent : false;
        if (valueEl) {
          const baseValue = summary && metric in summary ? summary[metric] : null;
          valueEl.textContent = formatter(baseValue);
        }
        if (deltaEl) {
          const deltaValue = summary && summary.delta ? summary.delta[metric] : null;
          const delta = formatDelta(deltaValue, isPercent);
          deltaEl.textContent = delta.text;
          deltaEl.className = `qa-summary-card__delta ${delta.tone}`;
        }
      });

      if (summary && dom.contextSummary) {
        const evaluations = formatNumber(summary.evaluations);
        const agents = formatNumber(summary.agents);
        dom.contextSummary.textContent = `Tracking ${evaluations} evaluation${summary.evaluations === 1 ? '' : 's'} across ${agents} agent${summary.agents === 1 ? '' : 's'} this period.`;
      }
    }

    function renderTrend(trend, granularity) {
      if (!dom.trendCanvas) return;
      const ctx = dom.trendCanvas.getContext('2d');
      if (!ctx) {
        console.warn('Unable to acquire canvas context for QA trend chart.');
        return;
      }
      const labels = (trend && trend.series ? trend.series : []).map(entry => entry.label);
      const avgDataset = (trend && trend.series ? trend.series : []).map(entry => entry.avgScore || 0);
      const passDataset = (trend && trend.series ? trend.series : []).map(entry => entry.passRate || 0);

<<<<<<< HEAD
      destroyChart('trend');
=======
      if (state.chart) {
        state.chart.destroy();
        state.chart = null;
      }
>>>>>>> e630a05e

      if (typeof Chart === 'undefined') {
        console.warn('Chart.js is not available; skipping trend rendering.');
        dom.trendSummary.textContent = 'Chart library unavailable. Unable to render trend visualization.';
        return;
      }

      if (!labels.length) {
        ctx.clearRect(0, 0, dom.trendCanvas.width, dom.trendCanvas.height);
        dom.trendSummary.textContent = 'No trend data available for the selected filters yet.';
        return;
      }

<<<<<<< HEAD
      state.charts.trend = new Chart(ctx, {
=======
      state.chart = new Chart(ctx, {
>>>>>>> e630a05e
        type: 'line',
        data: {
          labels,
          datasets: [
            {
              label: 'Average Score',
              data: avgDataset,
              borderColor: '#2563eb',
              backgroundColor: 'rgba(37, 99, 235, 0.12)',
              tension: 0.35,
              fill: true,
              pointRadius: 4,
              pointHoverRadius: 5
            },
            {
              label: 'Pass Rate',
              data: passDataset,
              borderColor: '#10b981',
              backgroundColor: 'rgba(16, 185, 129, 0.12)',
              tension: 0.35,
              fill: true,
              pointRadius: 4,
              pointHoverRadius: 5
            }
          ]
        },
        options: {
          responsive: true,
          maintainAspectRatio: false,
          plugins: {
            legend: {
              display: true,
              position: 'bottom',
              labels: {
                usePointStyle: true,
                padding: 16
              }
            },
            tooltip: {
              callbacks: {
                label(context) {
                  return `${context.dataset.label}: ${Math.round(context.parsed.y)}%`;
                }
              }
            }
          },
          scales: {
            y: {
              beginAtZero: true,
              max: 100,
              ticks: {
                callback(value) {
                  return `${value}%`;
                }
              },
              grid: {
                color: 'rgba(148, 163, 184, 0.25)'
              }
            },
            x: {
              grid: {
                display: false
              }
            }
          }
        }
      });

      if (dom.trendGranularity) {
        dom.trendGranularity.textContent = granularity ? `${granularity}ly` : '';
<<<<<<< HEAD
      }

      if (dom.trendSummary) {
        const summary = trend && trend.analysis && trend.analysis.summary
          ? trend.analysis.summary
          : 'Trend analysis ready once evaluations post across multiple periods.';
        dom.trendSummary.textContent = summary;
      }
    }

    function renderGauge(summary) {
      if (!dom.gaugeCanvas) return;
      const ctx = dom.gaugeCanvas.getContext('2d');
      const average = summary && typeof summary.avg === 'number'
        ? Math.min(100, Math.max(0, summary.avg))
        : null;

      if (dom.gaugeValue) {
        dom.gaugeValue.textContent = average === null ? '--' : `${Math.round(average)}%`;
      }

      if (!ctx || typeof Chart === 'undefined') {
        if (average === null) {
          destroyChart('gauge');
        }
        return;
      }

      if (average === null) {
        destroyChart('gauge');
        return;
=======
      }

      if (dom.trendSummary) {
        const summary = trend && trend.analysis && trend.analysis.summary
          ? trend.analysis.summary
          : 'Trend analysis ready once evaluations post across multiple periods.';
        dom.trendSummary.textContent = summary;
>>>>>>> e630a05e
      }
    }

<<<<<<< HEAD
      destroyChart('gauge');
      state.charts.gauge = new Chart(ctx, {
        type: 'doughnut',
        data: {
          labels: ['Average Score', 'Gap'],
          datasets: [
            {
              data: [average, Math.max(0, 100 - average)],
              backgroundColor: ['#2563eb', 'rgba(148, 163, 184, 0.28)'],
              borderWidth: 0,
              circumference: Math.PI,
              rotation: -Math.PI,
              cutout: '72%'
            }
          ]
        },
        options: {
          responsive: true,
          maintainAspectRatio: false,
          plugins: {
            legend: { display: false },
            tooltip: {
              callbacks: {
                label(context) {
                  return `${context.label}: ${Math.round(context.parsed)}%`;
                }
              }
            }
          }
        }
      });
    }

    function renderOutcomeChart(summary) {
      if (!dom.outcomeCanvas) return;
      const ctx = dom.outcomeCanvas.getContext('2d');
      const passPercent = summary && typeof summary.pass === 'number'
        ? Math.min(100, Math.max(0, summary.pass))
        : null;

      const hasData = passPercent !== null;
      if (dom.outcomeEmpty) {
        dom.outcomeEmpty.classList.toggle('d-none', hasData);
      }

      if (!ctx || typeof Chart === 'undefined' || !hasData) {
        destroyChart('outcomes');
        return;
      }

      destroyChart('outcomes');
      state.charts.outcomes = new Chart(ctx, {
        type: 'doughnut',
        data: {
          labels: ['Pass', 'Fail'],
          datasets: [
            {
              data: [passPercent, Math.max(0, 100 - passPercent)],
              backgroundColor: ['#22c55e', '#ef4444'],
              borderWidth: 0,
              cutout: '68%'
            }
          ]
        },
        options: {
          responsive: true,
          maintainAspectRatio: false,
          plugins: {
            legend: {
              position: 'bottom',
              labels: {
                usePointStyle: true
              }
            },
            tooltip: {
              callbacks: {
                label(context) {
                  return `${context.label}: ${Math.round(context.parsed)}%`;
                }
              }
            }
          }
        }
      });
    }

    function renderCategoryChart(categories) {
      if (!dom.categoryCanvas) return;
      const ctx = dom.categoryCanvas.getContext('2d');
      const labels = (categories || []).map(category => category.category || 'Category');
      const data = (categories || []).map(category => Number(category.avgScore) || 0);
      const hasData = labels.length > 0;

      if (dom.categoryEmpty) {
        dom.categoryEmpty.classList.toggle('d-none', hasData);
      }

      if (!ctx || typeof Chart === 'undefined' || !hasData) {
        destroyChart('categories');
        return;
      }

      destroyChart('categories');
      state.charts.categories = new Chart(ctx, {
        type: 'bar',
        data: {
          labels,
          datasets: [
            {
              label: 'Avg Score',
              data,
              backgroundColor: 'rgba(37, 99, 235, 0.65)',
              borderRadius: 8,
              maxBarThickness: 42
            }
          ]
        },
        options: {
          responsive: true,
          maintainAspectRatio: false,
          scales: {
            y: {
              beginAtZero: true,
              max: 100,
              ticks: {
                callback(value) {
                  return `${value}%`;
                }
              },
              grid: {
                color: 'rgba(148, 163, 184, 0.25)'
              }
            },
            x: {
              ticks: {
                autoSkip: false,
                maxRotation: 45,
                minRotation: 0
              },
              grid: { display: false }
            }
          },
          plugins: {
            legend: { display: false },
            tooltip: {
              callbacks: {
                label(context) {
                  return `${context.dataset.label}: ${Math.round(context.parsed.y)}%`;
                }
              }
            }
          }
        }
      });
    }

    function renderAgentChart(agents) {
      if (!dom.agentCanvas) return;
      const ctx = dom.agentCanvas.getContext('2d');
      const topAgents = (agents || []).slice(0, 8);
      const labels = topAgents.map(agent => agent.name || 'Agent');
      const data = topAgents.map(agent => Number(agent.evaluations) || 0);
      const hasData = labels.length > 0;

      if (dom.agentEmpty) {
        dom.agentEmpty.classList.toggle('d-none', hasData);
      }

      if (!ctx || typeof Chart === 'undefined' || !hasData) {
        destroyChart('agents');
        return;
      }

      destroyChart('agents');
      state.charts.agents = new Chart(ctx, {
        type: 'bar',
        data: {
          labels,
          datasets: [
            {
              label: 'Evaluations',
              data,
              backgroundColor: 'rgba(14, 165, 233, 0.7)',
              borderRadius: 8,
              maxBarThickness: 38
            }
          ]
        },
        options: {
          indexAxis: 'y',
          responsive: true,
          maintainAspectRatio: false,
          scales: {
            x: {
              beginAtZero: true,
              grid: { color: 'rgba(148, 163, 184, 0.25)' }
            },
            y: {
              grid: { display: false }
            }
          },
          plugins: {
            legend: { display: false },
            tooltip: {
              callbacks: {
                label(context) {
                  return `${context.dataset.label}: ${context.parsed.x}`;
                }
              }
            }
          }
        }
      });
    }

    function renderDistributionChart(agents) {
      if (!dom.distributionCanvas) return;
      const ctx = dom.distributionCanvas.getContext('2d');
      const bins = [
        { label: 'Below 70', min: 0, max: 70 },
        { label: '70-79', min: 70, max: 80 },
        { label: '80-89', min: 80, max: 90 },
        { label: '90-100', min: 90, max: 101 }
      ];

      const counts = bins.map(() => 0);
      (agents || []).forEach(agent => {
        const score = Number(agent.avgScore);
        if (Number.isFinite(score)) {
          const clamped = Math.min(100, Math.max(0, score));
          const binIndex = bins.findIndex(bin => clamped >= bin.min && clamped < bin.max);
          if (binIndex >= 0) {
            counts[binIndex] += 1;
          }
        }
      });

      const hasData = counts.some(count => count > 0);
      if (dom.distributionEmpty) {
        dom.distributionEmpty.classList.toggle('d-none', hasData);
      }

      if (!ctx || typeof Chart === 'undefined' || !hasData) {
        destroyChart('distribution');
        return;
      }

      destroyChart('distribution');
      state.charts.distribution = new Chart(ctx, {
        type: 'bar',
        data: {
          labels: bins.map(bin => bin.label),
          datasets: [
            {
              label: 'Agents',
              data: counts,
              backgroundColor: 'rgba(99, 102, 241, 0.75)',
              borderRadius: 8,
              maxBarThickness: 40
            }
          ]
        },
        options: {
          responsive: true,
          maintainAspectRatio: false,
          scales: {
            y: {
              beginAtZero: true,
              ticks: { precision: 0 },
              grid: { color: 'rgba(148, 163, 184, 0.25)' }
            },
            x: {
              grid: { display: false }
            }
          },
          plugins: {
            legend: { display: false },
            tooltip: {
              callbacks: {
                label(context) {
                  return `${context.dataset.label}: ${context.parsed.y}`;
                }
              }
            }
          }
        }
      });
    }

    function renderInsights(insights) {
      if (!dom.insights) return;
      const items = Array.isArray(insights) ? insights : [];

      if (dom.insightCount) {
        dom.insightCount.textContent = `${items.length} AI insight${items.length === 1 ? '' : 's'}`;
      }

      dom.insights.innerHTML = '';
      if (!items.length) {
        const empty = document.createElement('p');
        empty.className = 'text-muted mb-0';
        empty.textContent = 'No insights available for the selected filters yet.';
        dom.insights.appendChild(empty);
        return;
      }

      items.forEach(item => {
        const row = document.createElement('div');
        row.className = 'qa-insight-item';
        if (item.tone) {
          row.dataset.tone = item.tone;
        }

        const icon = document.createElement('div');
        icon.className = 'qa-insight-icon';
        icon.innerHTML = `<i class="fa-solid ${item.icon || 'fa-lightbulb'}"></i>`;

        const text = document.createElement('div');
        text.className = 'qa-insight-text';
        const title = item.title ? `<strong>${item.title}</strong>` : '';
        const body = item.text || '';
        text.innerHTML = `${title}${body}`;

        row.appendChild(icon);
        row.appendChild(text);
        dom.insights.appendChild(row);
      });
    }

    function renderActions(actions, nextBest) {
      if (!dom.actions || !dom.nextBest) return;

      const items = Array.isArray(actions) ? actions : [];

      dom.actions.innerHTML = '';
      dom.nextBest.classList.add('d-none');
      dom.nextBest.innerHTML = '';

      if (nextBest && (nextBest.title || nextBest.text)) {
        dom.nextBest.classList.remove('d-none');
        dom.nextBest.innerHTML = `
          <i class="fa-solid ${nextBest.icon || 'fa-rocket'} mt-1"></i>
          <div>
            <strong>${nextBest.title || 'Next Best Action'}</strong>
            <span class="d-block text-muted">${nextBest.text || ''}</span>
          </div>`;
      }

      if (!items.length) {
        const empty = document.createElement('p');
        empty.className = 'text-muted mb-0';
        empty.textContent = 'AI has no urgent playbook steps at the moment.';
        dom.actions.appendChild(empty);
        return;
      }

      items.forEach(action => {
        const row = document.createElement('div');
        row.className = 'qa-action-item';
        if (action.tone) {
          row.dataset.tone = action.tone;
        }

        const icon = document.createElement('div');
        icon.className = 'qa-action-icon';
        icon.innerHTML = `<i class="fa-solid ${action.icon || 'fa-sparkles'}"></i>`;

        const text = document.createElement('div');
        text.className = 'qa-action-text';
        const title = action.title ? `<strong>${action.title}</strong>` : '';
        const body = action.text || '';
        text.innerHTML = `${title}${body}`;

        row.appendChild(icon);
        row.appendChild(text);
        dom.actions.appendChild(row);
      });
    }

    function createDeltaBadge(delta) {
      if (delta === null || delta === undefined || Number.isNaN(delta)) {
        return '<span class="qa-delta-badge neutral">--</span>';
      }
      const tone = delta > 0 ? 'positive' : (delta < 0 ? 'negative' : 'neutral');
      const value = Math.round(delta * 10) / 10;
      const sign = value > 0 ? '+' : '';
      return `<span class="qa-delta-badge ${tone}">${sign}${value}</span>`;
    }

    function renderCategories(categories) {
      if (!dom.categoriesBody) return;
      dom.categoriesBody.innerHTML = '';
      if (!categories || !categories.length) {
        const row = document.createElement('tr');
        row.innerHTML = '<td colspan="3" class="text-center text-muted py-4">No category metrics available.</td>';
        dom.categoriesBody.appendChild(row);
        return;
      }

      categories.forEach(category => {
        const row = document.createElement('tr');
        row.innerHTML = `
          <td>
            <div class="fw-semibold">${category.category}</div>
            <div class="text-muted small">${category.passPct || 0}% pass</div>
          </td>
          <td class="text-center fw-semibold">${category.avgScore || 0}%</td>
          <td class="text-center">${createDeltaBadge(category.delta)}</td>`;
        dom.categoriesBody.appendChild(row);
      });
    }

    function renderAgents(agents) {
      if (!dom.agentsBody) return;
      dom.agentsBody.innerHTML = '';
      if (!agents || !agents.length) {
        const row = document.createElement('tr');
        row.innerHTML = '<td colspan="4" class="text-center text-muted py-4">No agent performance captured yet.</td>';
        dom.agentsBody.appendChild(row);
        return;
      }

      agents.forEach(agent => {
        const deltaScore = createDeltaBadge(agent.deltas ? agent.deltas.avgScore : null);
        const deltaPass = createDeltaBadge(agent.deltas ? agent.deltas.passRate : null);
        const row = document.createElement('tr');
        row.innerHTML = `
          <td>
            <div class="fw-semibold">${agent.name}</div>
            <div class="text-muted small">${agent.recentDate || 'No recent date'}</div>
          </td>
          <td class="text-center">
            <div class="fw-semibold">${agent.avgScore || 0}%</div>
            <div class="small">${deltaScore}</div>
          </td>
          <td class="text-center">
            <div class="fw-semibold">${agent.passRate || 0}%</div>
            <div class="small">${deltaPass}</div>
          </td>
          <td class="text-center fw-semibold">${agent.evaluations || 0}</td>`;
        dom.agentsBody.appendChild(row);
      });
    }

    function updateFiltersFromResponse(response) {
      const periodOptions = (response && response.periodOptions) || [];
      populateSelect(dom.period, periodOptions, 'Latest Period');
      if (dom.period && response && response.context && response.context.period) {
        dom.period.value = response.context.period;
=======
    function renderInsights(insights) {
      if (!dom.insights) return;
      dom.insights.innerHTML = '';
      if (!insights || !insights.length) {
        const empty = document.createElement('p');
        empty.className = 'text-muted mb-0';
        empty.textContent = 'No insights available for the selected filters yet.';
        dom.insights.appendChild(empty);
        return;
      }

      insights.forEach(item => {
        const row = document.createElement('div');
        row.className = 'qa-insight-item';
        if (item.tone) {
          row.dataset.tone = item.tone;
        }

        const icon = document.createElement('div');
        icon.className = 'qa-insight-icon';
        icon.innerHTML = `<i class="fa-solid ${item.icon || 'fa-lightbulb'}"></i>`;

        const text = document.createElement('div');
        text.className = 'qa-insight-text';
        const title = item.title ? `<strong>${item.title}</strong>` : '';
        const body = item.text || '';
        text.innerHTML = `${title}${body}`;

        row.appendChild(icon);
        row.appendChild(text);
        dom.insights.appendChild(row);
      });
    }

    function renderActions(actions, nextBest) {
      if (!dom.actions || !dom.nextBest) return;

      dom.actions.innerHTML = '';
      dom.nextBest.classList.add('d-none');
      dom.nextBest.innerHTML = '';

      if (nextBest && (nextBest.title || nextBest.text)) {
        dom.nextBest.classList.remove('d-none');
        dom.nextBest.innerHTML = `
          <i class="fa-solid ${nextBest.icon || 'fa-rocket'} mt-1"></i>
          <div>
            <strong>${nextBest.title || 'Next Best Action'}</strong>
            <span class="d-block text-muted">${nextBest.text || ''}</span>
          </div>`;
      }

      if (!actions || !actions.length) {
        const empty = document.createElement('p');
        empty.className = 'text-muted mb-0';
        empty.textContent = 'AI has no urgent playbook steps at the moment.';
        dom.actions.appendChild(empty);
        return;
      }

      actions.forEach(action => {
        const row = document.createElement('div');
        row.className = 'qa-action-item';
        if (action.tone) {
          row.dataset.tone = action.tone;
        }

        const icon = document.createElement('div');
        icon.className = 'qa-action-icon';
        icon.innerHTML = `<i class="fa-solid ${action.icon || 'fa-sparkles'}"></i>`;

        const text = document.createElement('div');
        text.className = 'qa-action-text';
        const title = action.title ? `<strong>${action.title}</strong>` : '';
        const body = action.text || '';
        text.innerHTML = `${title}${body}`;

        row.appendChild(icon);
        row.appendChild(text);
        dom.actions.appendChild(row);
      });
    }

    function createDeltaBadge(delta) {
      if (delta === null || delta === undefined || Number.isNaN(delta)) {
        return '<span class="qa-delta-badge neutral">--</span>';
      }
      const tone = delta > 0 ? 'positive' : (delta < 0 ? 'negative' : 'neutral');
      const value = Math.round(delta * 10) / 10;
      const sign = value > 0 ? '+' : '';
      return `<span class="qa-delta-badge ${tone}">${sign}${value}</span>`;
    }

    function renderCategories(categories) {
      if (!dom.categoriesBody) return;
      dom.categoriesBody.innerHTML = '';
      if (!categories || !categories.length) {
        const row = document.createElement('tr');
        row.innerHTML = '<td colspan="3" class="text-center text-muted py-4">No category metrics available.</td>';
        dom.categoriesBody.appendChild(row);
        return;
      }

      categories.forEach(category => {
        const row = document.createElement('tr');
        row.innerHTML = `
          <td>
            <div class="fw-semibold">${category.category}</div>
            <div class="text-muted small">${category.passPct || 0}% pass</div>
          </td>
          <td class="text-center fw-semibold">${category.avgScore || 0}%</td>
          <td class="text-center">${createDeltaBadge(category.delta)}</td>`;
        dom.categoriesBody.appendChild(row);
      });
    }

    function renderAgents(agents) {
      if (!dom.agentsBody) return;
      dom.agentsBody.innerHTML = '';
      if (!agents || !agents.length) {
        const row = document.createElement('tr');
        row.innerHTML = '<td colspan="4" class="text-center text-muted py-4">No agent performance captured yet.</td>';
        dom.agentsBody.appendChild(row);
        return;
      }

      agents.forEach(agent => {
        const deltaScore = createDeltaBadge(agent.deltas ? agent.deltas.avgScore : null);
        const deltaPass = createDeltaBadge(agent.deltas ? agent.deltas.passRate : null);
        const row = document.createElement('tr');
        row.innerHTML = `
          <td>
            <div class="fw-semibold">${agent.name}</div>
            <div class="text-muted small">${agent.recentDate || 'No recent date'}</div>
          </td>
          <td class="text-center">
            <div class="fw-semibold">${agent.avgScore || 0}%</div>
            <div class="small">${deltaScore}</div>
          </td>
          <td class="text-center">
            <div class="fw-semibold">${agent.passRate || 0}%</div>
            <div class="small">${deltaPass}</div>
          </td>
          <td class="text-center fw-semibold">${agent.evaluations || 0}</td>`;
        dom.agentsBody.appendChild(row);
      });
    }

    function updateFiltersFromResponse(response) {
      const periodOptions = (response && response.periodOptions) || [];
      populateSelect(dom.period, periodOptions, 'Latest Period');
      if (dom.period && response && response.context && response.context.period) {
        dom.period.value = response.context.period;
      }

      const availableAgents = (response && response.availableAgents) || [];
      const agentOptions = availableAgents.map(name => ({ value: name, label: name }));
      populateSelect(dom.agent, agentOptions, 'All Agents');
      if (dom.agent && state.filters.agent) {
        dom.agent.value = state.filters.agent;
      }

      if (dom.granularity && response && response.context && response.context.granularity) {
        dom.granularity.value = response.context.granularity;
      }
    }

    function showError(message) {
      if (!dom.error) return;
      dom.error.textContent = message || 'Unable to load QA dashboard data.';
      dom.error.classList.remove('d-none');
    }

    function clearError() {
      if (!dom.error) return;
      dom.error.classList.add('d-none');
      dom.error.textContent = '';
    }

    function toggleEmptyState(visible) {
      if (!dom.empty || !dom.content || !dom.lower) return;
      dom.empty.classList.toggle('d-none', !visible);
      dom.content.classList.toggle('d-none', Boolean(visible));
      dom.lower.classList.toggle('d-none', Boolean(visible));
    }

    function handleResponse(response) {
      setLoading(false);
      if (!response || response.success === false) {
        const errorMessage = response && response.error ? response.error : 'QA dashboard data unavailable.';
        showError(errorMessage);
        toggleEmptyState(true);
        return;
      }

      clearError();
      state.data = response;

      updateFiltersFromResponse(response);

      const summary = response.summary || null;
      renderSummary(summary);

      const trend = response.trend || null;
      renderTrend(trend, response.context ? response.context.granularity : 'Week');

      renderInsights(response.insights || []);
      renderActions(response.actions || [], response.nextBest || null);
      renderCategories(response.categories || []);
      renderAgents((response.agents || []).slice(0, 8));

      const hasEvaluations = summary && summary.evaluations > 0;
      toggleEmptyState(!hasEvaluations);
    }

    function handleError(error) {
      console.error('QA dashboard load failed:', error);
      setLoading(false);
      showError('Unable to reach the QA service. Please try again in a moment.');
      toggleEmptyState(true);
    }

    function buildRequest() {
      return {
        granularity: state.filters.granularity,
        period: state.filters.period,
        agent: state.filters.agent,
        campaignId: state.filters.campaignId,
        program: state.filters.program
      };
    }

    function loadData() {
      if (state.loading) {
        return;
      }

      setLoading(true);
      const request = buildRequest();

      if (window.google && google.script && google.script.run) {
        google.script.run
          .withSuccessHandler(handleResponse)
          .withFailureHandler(handleError)
          .clientGetQADashboardSnapshot(request);
      } else {
        console.warn('google.script.run not available; QA dashboard operating in static mode.');
        setLoading(false);
        showError('Live data unavailable outside Google Workspace context.');
        toggleEmptyState(true);
>>>>>>> e630a05e
      }
    }

<<<<<<< HEAD
      const availableAgents = (response && response.availableAgents) || [];
      const agentOptions = availableAgents.map(name => ({ value: name, label: name }));
      populateSelect(dom.agent, agentOptions, 'All Agents');
      if (dom.agent && state.filters.agent) {
        dom.agent.value = state.filters.agent;
      }

      if (dom.granularity && response && response.context && response.context.granularity) {
        dom.granularity.value = response.context.granularity;
=======
    function attachEvents() {
      if (dom.refresh) {
        dom.refresh.addEventListener('click', () => {
          loadData();
        });
      }

      if (dom.granularity) {
        dom.granularity.addEventListener('change', event => {
          state.filters.granularity = event.target.value;
          state.filters.period = '';
          loadData();
        });
>>>>>>> e630a05e
      }
    }

<<<<<<< HEAD
    function showError(message) {
      if (!dom.error) return;
      dom.error.textContent = message || 'Unable to load QA dashboard data.';
      dom.error.classList.remove('d-none');
    }

    function clearError() {
      if (!dom.error) return;
      dom.error.classList.add('d-none');
      dom.error.textContent = '';
    }

    function toggleEmptyState(visible) {
      if (!dom.empty || !dom.content || !dom.lower) return;
      dom.empty.classList.toggle('d-none', !visible);
      dom.content.classList.toggle('d-none', Boolean(visible));
      dom.lower.classList.toggle('d-none', Boolean(visible));
      if (dom.analyticsRow) {
        dom.analyticsRow.classList.toggle('d-none', Boolean(visible));
      }
    }

    function handleResponse(response) {
      setLoading(false);
      if (!response || response.success === false) {
        const errorMessage = response && response.error ? response.error : 'QA dashboard data unavailable.';
        showError(errorMessage);
        toggleEmptyState(true);
        return;
      }

      clearError();
      state.data = response;

      updateFiltersFromResponse(response);

      const summary = response.summary || null;
      renderSummary(summary);

      const trend = response.trend || null;
      renderTrend(trend, response.context ? response.context.granularity : 'Week');

      renderGauge(summary);
      renderOutcomeChart(summary);

      const categories = response.categories || [];
      renderCategoryChart(categories);
      renderCategories(categories);

      const agents = response.agents || [];
      renderAgentChart(agents);
      renderDistributionChart(agents);
      renderAgents(agents.slice(0, 8));

      if (dom.intelSummary) {
        dom.intelSummary.textContent = response.intelligenceSummary
          || 'AI-generated recommendations will populate once fresh QA data is available.';
      }

      renderInsights(response.insights || []);
      renderActions(response.actions || [], response.nextBest || null);

      const hasEvaluations = summary && summary.evaluations > 0;
      toggleEmptyState(!hasEvaluations);
    }

    function handleError(error) {
      console.error('QA dashboard load failed:', error);
      setLoading(false);
      showError('Unable to reach the QA service. Please try again in a moment.');
      toggleEmptyState(true);
    }

    function buildRequest() {
      return {
        granularity: state.filters.granularity,
        period: state.filters.period,
        agent: state.filters.agent,
        campaignId: state.filters.campaignId,
        program: state.filters.program
      };
    }

    function loadData() {
      if (state.loading) {
        return;
      }

      setLoading(true);
      const request = buildRequest();

      if (window.google && google.script && google.script.run) {
        google.script.run
          .withSuccessHandler(handleResponse)
          .withFailureHandler(handleError)
          .clientGetQADashboardSnapshot(request);
      } else {
        console.warn('google.script.run not available; QA dashboard operating in static mode.');
        setLoading(false);
        showError('Live data unavailable outside Google Workspace context.');
        toggleEmptyState(true);
      }
    }

    function attachEvents() {
      if (dom.refresh) {
        dom.refresh.addEventListener('click', () => {
          loadData();
        });
      }

      if (dom.granularity) {
        dom.granularity.addEventListener('change', event => {
          state.filters.granularity = event.target.value;
          state.filters.period = '';
          loadData();
        });
      }

      if (dom.period) {
        dom.period.addEventListener('change', event => {
          state.filters.period = event.target.value;
          loadData();
        });
      }

      if (dom.agent) {
        dom.agent.addEventListener('change', event => {
          state.filters.agent = event.target.value;
          loadData();
        });
      }

      if (dom.openInsights && dom.insightsModal) {
        dom.openInsights.addEventListener('click', () => {
          if (typeof bootstrap === 'undefined') {
            return;
          }
          if (!state.modals.insights) {
            state.modals.insights = new bootstrap.Modal(dom.insightsModal);
          }
          state.modals.insights.show();
        });
      }

      if (dom.openActions && dom.actionsModal) {
        dom.openActions.addEventListener('click', () => {
          if (typeof bootstrap === 'undefined') {
            return;
          }
          if (!state.modals.actions) {
            state.modals.actions = new bootstrap.Modal(dom.actionsModal);
          }
          state.modals.actions.show();
        });
      }

=======
      if (dom.period) {
        dom.period.addEventListener('change', event => {
          state.filters.period = event.target.value;
          loadData();
        });
      }

      if (dom.agent) {
        dom.agent.addEventListener('change', event => {
          state.filters.agent = event.target.value;
          loadData();
        });
      }
>>>>>>> e630a05e
    }

    function bootstrap() {
      attachEvents();
      loadData();
    }

    bootstrap();
  })();
</script><|MERGE_RESOLUTION|>--- conflicted
+++ resolved
@@ -13,7 +13,6 @@
       campaignName: campaignName
     }) ?>
 
-<<<<<<< HEAD
 <?
   function __qaBuildPageUrl(page) {
     var base = (typeof baseUrl !== 'undefined' && baseUrl) ? String(baseUrl) : '';
@@ -421,368 +420,9 @@
     color: #1e3a8a;
     font-weight: 500;
     line-height: 1.5;
-=======
-<style>
-  :root {
-    --qa-bg: #f7f9fc;
-    --qa-card-bg: #ffffff;
-    --qa-border: #e5e7eb;
-    --qa-primary: #2563eb;
-    --qa-accent: #0ea5e9;
-    --qa-success: #10b981;
-    --qa-warning: #f59e0b;
-    --qa-danger: #ef4444;
-    --qa-muted: #6b7280;
-    --qa-radius-lg: 18px;
-    --qa-radius-md: 14px;
-    --qa-shadow: 0 20px 45px rgba(15, 23, 42, 0.08);
-    --qa-shadow-soft: 0 12px 30px rgba(15, 23, 42, 0.06);
-  }
-
-  body {
-    background: var(--qa-bg);
-  }
-
-  .qa-dashboard {
-    font-family: 'Inter', sans-serif;
-    color: #0f172a;
-  }
-
-  .qa-dashboard .card {
-    border: none;
-    border-radius: var(--qa-radius-lg);
-    box-shadow: var(--qa-shadow-soft);
-  }
-
-  .qa-dashboard .card-header {
-    background: transparent;
-    border-bottom: 1px solid rgba(148, 163, 184, 0.2);
-    padding: 1.25rem 1.75rem 0.75rem;
-    font-weight: 600;
-    color: #0f172a;
-  }
-
-  .qa-dashboard .card-body {
-    padding: 1.75rem;
-  }
-
-  .qa-filters {
-    display: flex;
-    flex-wrap: wrap;
-    gap: 1rem;
-    align-items: center;
-  }
-
-  .qa-filters .form-select,
-  .qa-filters .form-control {
-    border-radius: var(--qa-radius-md);
-    border-color: var(--qa-border);
-    padding: 0.6rem 2.5rem 0.6rem 1rem;
-    box-shadow: none;
-  }
-
-  .qa-filters .btn-primary {
-    background: linear-gradient(135deg, var(--qa-primary), var(--qa-accent));
-    border: none;
-    border-radius: var(--qa-radius-md);
-    padding: 0.6rem 1.4rem;
-    font-weight: 600;
-    box-shadow: 0 14px 30px rgba(37, 99, 235, 0.25);
-  }
-
-  .qa-summary-grid {
-    display: grid;
-    grid-template-columns: repeat(auto-fit, minmax(230px, 1fr));
-    gap: 1.25rem;
-    margin-top: 1.75rem;
-  }
-
-  .qa-summary-card {
-    background: var(--qa-card-bg);
-    border-radius: var(--qa-radius-lg);
-    padding: 1.75rem;
-    position: relative;
-    overflow: hidden;
-    border: 1px solid rgba(148, 163, 184, 0.18);
-    box-shadow: var(--qa-shadow-soft);
-  }
-
-  .qa-summary-card::after {
-    content: '';
-    position: absolute;
-    inset: 0;
-    background: linear-gradient(135deg, rgba(37, 99, 235, 0.08), transparent 60%);
-    opacity: 0;
-    transition: opacity 0.35s ease;
-  }
-
-  .qa-summary-card:hover::after {
-    opacity: 1;
-  }
-
-  .qa-summary-card__label {
-    font-size: 0.9rem;
-    text-transform: uppercase;
-    letter-spacing: 0.08em;
-    color: var(--qa-muted);
-    margin-bottom: 0.9rem;
-  }
-
-  .qa-summary-card__value {
-    font-size: 2.2rem;
-    font-weight: 700;
-    margin-bottom: 0.4rem;
-  }
-
-  .qa-summary-card__delta {
-    font-size: 0.95rem;
-    font-weight: 500;
-    display: flex;
-    align-items: center;
-    gap: 0.4rem;
-  }
-
-  .qa-summary-card__delta.positive {
-    color: var(--qa-success);
-  }
-
-  .qa-summary-card__delta.negative {
-    color: var(--qa-danger);
-  }
-
-  .qa-summary-card__delta.neutral {
-    color: var(--qa-muted);
-  }
-
-  .qa-section-title {
-    font-size: 1.15rem;
-    font-weight: 600;
-    color: #0f172a;
-    margin-bottom: 0.75rem;
-  }
-
-  .qa-insight-list,
-  .qa-action-list {
-    display: grid;
-    gap: 0.85rem;
-  }
-
-  .qa-insight-item,
-  .qa-action-item {
-    border-radius: var(--qa-radius-md);
-    border: 1px solid rgba(148, 163, 184, 0.24);
-    background: rgba(255, 255, 255, 0.9);
-    padding: 1rem 1.25rem;
-    display: grid;
-    grid-template-columns: 44px 1fr;
-    gap: 1rem;
-    align-items: flex-start;
-  }
-
-  .qa-insight-icon,
-  .qa-action-icon {
-    width: 44px;
-    height: 44px;
-    border-radius: 14px;
-    display: grid;
-    place-items: center;
-    background: rgba(37, 99, 235, 0.12);
-    color: var(--qa-primary);
-    font-size: 1.2rem;
-  }
-
-  .qa-insight-item[data-tone="positive"] .qa-insight-icon {
-    background: rgba(16, 185, 129, 0.12);
-    color: var(--qa-success);
-  }
-
-  .qa-insight-item[data-tone="negative"] .qa-insight-icon,
-  .qa-action-item[data-tone="urgent"] .qa-action-icon {
-    background: rgba(239, 68, 68, 0.12);
-    color: var(--qa-danger);
-  }
-
-  .qa-insight-text strong,
-  .qa-action-text strong {
-    display: block;
-    font-weight: 600;
-    margin-bottom: 0.3rem;
-  }
-
-  .qa-trend-chart-container {
-    position: relative;
-    height: 360px;
-    width: 100%;
-  }
-
-  .qa-trend-chart-container canvas {
-    width: 100% !important;
-    height: 100% !important;
-    display: block;
-  }
-
-  .qa-trend-summary {
-    margin-top: 1.5rem;
-    padding: 1.1rem 1.3rem;
-    border-radius: var(--qa-radius-md);
-    background: rgba(37, 99, 235, 0.08);
-    color: #1e3a8a;
-    font-weight: 500;
-    line-height: 1.5;
-  }
-
-  .qa-table {
-    width: 100%;
-    border-collapse: separate;
-    border-spacing: 0;
-  }
-
-  .qa-table thead th {
-    text-transform: uppercase;
-    font-size: 0.75rem;
-    letter-spacing: 0.08em;
-    color: var(--qa-muted);
-    border: none;
-    padding: 0.75rem 0.6rem;
-    background: transparent;
-  }
-
-  .qa-table tbody tr {
-    border-radius: var(--qa-radius-md);
-    background: rgba(255, 255, 255, 0.9);
-    box-shadow: 0 1px 0 rgba(15, 23, 42, 0.04);
-  }
-
-  .qa-table tbody td {
-    padding: 0.9rem 0.6rem;
-    vertical-align: middle;
-    border-top: 1px solid rgba(148, 163, 184, 0.18);
-  }
-
-  .qa-delta-badge {
-    display: inline-flex;
-    align-items: center;
-    gap: 0.3rem;
-    border-radius: 999px;
-    font-size: 0.75rem;
-    font-weight: 600;
-    padding: 0.25rem 0.65rem;
-  }
-
-  .qa-delta-badge.positive {
-    background: rgba(16, 185, 129, 0.12);
-    color: var(--qa-success);
-  }
-
-  .qa-delta-badge.negative {
-    background: rgba(239, 68, 68, 0.12);
-    color: var(--qa-danger);
-  }
-
-  .qa-delta-badge.neutral {
-    background: rgba(148, 163, 184, 0.2);
-    color: #475569;
-  }
-
-  .qa-empty-state {
-    text-align: center;
-    padding: 4rem 1rem;
-    border-radius: var(--qa-radius-lg);
-    border: 2px dashed rgba(148, 163, 184, 0.3);
-    background: rgba(255, 255, 255, 0.7);
-    color: #475569;
-  }
-
-  .qa-empty-state i {
-    font-size: 2rem;
-    color: var(--qa-primary);
-    margin-bottom: 0.75rem;
-  }
-
-  .qa-loading-overlay {
-    position: absolute;
-    inset: 0;
-    background: rgba(247, 249, 252, 0.85);
-    display: none;
-    align-items: center;
-    justify-content: center;
-    z-index: 10;
-    border-radius: var(--qa-radius-lg);
-  }
-
-  .qa-dashboard.is-loading .qa-loading-overlay {
-    display: flex;
-  }
-
-  .qa-spinner {
-    width: 48px;
-    height: 48px;
-    border-radius: 50%;
-    border: 4px solid rgba(37, 99, 235, 0.15);
-    border-top-color: var(--qa-primary);
-    animation: qa-spin 0.9s linear infinite;
-  }
-
-  @keyframes qa-spin {
-    to {
-      transform: rotate(360deg);
-    }
-  }
-
-  .qa-badge {
-    display: inline-flex;
-    align-items: center;
-    gap: 0.4rem;
-    border-radius: 999px;
-    padding: 0.35rem 0.75rem;
-    background: rgba(37, 99, 235, 0.08);
-    color: var(--qa-primary);
-    font-weight: 600;
-    font-size: 0.85rem;
-  }
-
-  .qa-next-best {
-    border-radius: var(--qa-radius-lg);
-    border: 1px solid rgba(37, 99, 235, 0.18);
-    background: linear-gradient(135deg, rgba(37, 99, 235, 0.08), rgba(14, 165, 233, 0.08));
-    padding: 1.25rem 1.5rem;
-    display: flex;
-    gap: 0.85rem;
-    align-items: flex-start;
-    margin-top: 1.25rem;
-  }
-
-  .qa-next-best i {
-    color: var(--qa-primary);
-    font-size: 1.5rem;
-  }
-
-  .qa-next-best strong {
-    display: block;
-    font-weight: 600;
-    color: #0f172a;
-    margin-bottom: 0.2rem;
-  }
-
-  .qa-dashboard-alert {
-    margin-top: 1rem;
-  }
-
-  @media (max-width: 992px) {
-    .qa-filters {
-      flex-direction: column;
-      align-items: stretch;
-    }
-
-    .qa-insight-item,
-    .qa-action-item {
-      grid-template-columns: 36px 1fr;
-    }
->>>>>>> e630a05e
   }
 </style>
 
-<<<<<<< HEAD
   .qa-table {
     width: 100%;
     border-collapse: separate;
@@ -1327,261 +967,6 @@
       }
     }
 
-=======
-<div class="container py-4 position-relative qa-dashboard" id="qa-dashboard">
-  <div class="qa-loading-overlay">
-    <div class="qa-spinner"></div>
-  </div>
-
-  <div class="d-flex flex-column gap-3 mb-4">
-    <div class="card border-0">
-      <div class="card-body">
-        <div class="d-flex flex-wrap justify-content-between align-items-start gap-3">
-          <div>
-            <span class="qa-badge"><i class="fa-solid fa-shield-check"></i> Quality Assurance</span>
-            <h1 class="h3 fw-bold mt-3 mb-2">QA Performance Command Center</h1>
-            <p class="text-muted mb-0" id="qa-context-summary">
-              Monitor live quality health, trending scores, and AI-powered recommendations across your teams.
-            </p>
-          </div>
-          <div class="qa-filters">
-            <select id="qa-granularity" class="form-select">
-              <option value="Week">Week</option>
-              <option value="Month">Month</option>
-              <option value="Quarter">Quarter</option>
-              <option value="Year">Year</option>
-            </select>
-            <select id="qa-period" class="form-select">
-              <option value="">Latest Period</option>
-            </select>
-            <select id="qa-agent" class="form-select">
-              <option value="">All Agents</option>
-            </select>
-            <button type="button" class="btn btn-primary" id="qa-refresh">
-              <i class="fa-solid fa-rotate"></i>
-              <span class="ms-1">Refresh</span>
-            </button>
-          </div>
-        </div>
-      </div>
-    </div>
-
-    <div class="qa-summary-grid" id="qa-summary-cards">
-      <div class="qa-summary-card" data-metric="avg">
-        <div class="qa-summary-card__label">Average QA Score</div>
-        <div class="qa-summary-card__value" data-role="value">--</div>
-        <div class="qa-summary-card__delta neutral" data-role="delta">Awaiting data</div>
-      </div>
-      <div class="qa-summary-card" data-metric="pass">
-        <div class="qa-summary-card__label">Pass Rate</div>
-        <div class="qa-summary-card__value" data-role="value">--</div>
-        <div class="qa-summary-card__delta neutral" data-role="delta">Awaiting data</div>
-      </div>
-      <div class="qa-summary-card" data-metric="coverage">
-        <div class="qa-summary-card__label">Agent Coverage</div>
-        <div class="qa-summary-card__value" data-role="value">--</div>
-        <div class="qa-summary-card__delta neutral" data-role="delta">Awaiting data</div>
-      </div>
-      <div class="qa-summary-card" data-metric="evaluations">
-        <div class="qa-summary-card__label">Evaluations</div>
-        <div class="qa-summary-card__value" data-role="value">--</div>
-        <div class="qa-summary-card__delta neutral" data-role="delta">Awaiting data</div>
-      </div>
-    </div>
-  </div>
-
-  <div class="alert alert-danger d-none qa-dashboard-alert" id="qa-dashboard-error"></div>
-
-  <div class="qa-empty-state d-none" id="qa-empty-state">
-    <i class="fa-solid fa-chart-line"></i>
-    <h4 class="fw-semibold mb-2">No evaluations found for the selected filters</h4>
-    <p class="mb-0">Adjust your filters or capture new QA reviews to populate this dashboard.</p>
-  </div>
-
-  <div class="row g-4" id="qa-dashboard-content">
-    <div class="col-12 col-lg-8">
-      <div class="card h-100">
-        <div class="card-header d-flex justify-content-between align-items-center">
-          <span>Performance Trend</span>
-          <span class="badge bg-light text-primary" id="qa-trend-granularity">Weekly</span>
-        </div>
-        <div class="card-body">
-          <div class="qa-trend-chart-container">
-            <canvas id="qa-trend-chart"></canvas>
-          </div>
-          <div class="qa-trend-summary mt-3" id="qa-trend-summary">
-            Trend analysis will appear once data is loaded.
-          </div>
-        </div>
-      </div>
-    </div>
-    <div class="col-12 col-lg-4">
-      <div class="card mb-4">
-        <div class="card-header">AI Insights</div>
-        <div class="card-body">
-          <div class="qa-insight-list" id="qa-insights"></div>
-        </div>
-      </div>
-      <div class="card">
-        <div class="card-header">Recommended Actions</div>
-        <div class="card-body">
-          <div id="qa-next-best" class="qa-next-best d-none"></div>
-          <div class="qa-action-list mt-3" id="qa-actions"></div>
-        </div>
-      </div>
-    </div>
-  </div>
-
-  <div class="row g-4 mt-1" id="qa-lower-section">
-    <div class="col-12 col-lg-6">
-      <div class="card h-100">
-        <div class="card-header">Category Performance</div>
-        <div class="card-body">
-          <div class="table-responsive">
-            <table class="table table-borderless align-middle qa-table">
-              <thead>
-                <tr>
-                  <th>Category</th>
-                  <th class="text-center">Avg Score</th>
-                  <th class="text-center">Trend</th>
-                </tr>
-              </thead>
-              <tbody id="qa-categories-body">
-                <tr>
-                  <td colspan="3" class="text-center text-muted py-4">Awaiting data</td>
-                </tr>
-              </tbody>
-            </table>
-          </div>
-        </div>
-      </div>
-    </div>
-    <div class="col-12 col-lg-6">
-      <div class="card h-100">
-        <div class="card-header">Agent Leaderboard</div>
-        <div class="card-body">
-          <div class="table-responsive">
-            <table class="table table-borderless align-middle qa-table">
-              <thead>
-                <tr>
-                  <th>Agent</th>
-                  <th class="text-center">Score</th>
-                  <th class="text-center">Pass Rate</th>
-                  <th class="text-center">Evaluations</th>
-                </tr>
-              </thead>
-              <tbody id="qa-agents-body">
-                <tr>
-                  <td colspan="4" class="text-center text-muted py-4">Awaiting data</td>
-                </tr>
-              </tbody>
-            </table>
-          </div>
-        </div>
-      </div>
-    </div>
-  </div>
-</div>
-
-<script>
-  (function () {
-    const dashboardEl = document.getElementById('qa-dashboard');
-    if (!dashboardEl) {
-      return;
-    }
-
-    const state = {
-      filters: {
-        granularity: 'Week',
-        period: '',
-        agent: '',
-        campaignId: '',
-        program: ''
-      },
-      loading: false,
-      data: null,
-      chart: null
-    };
-
-    const dom = {
-      granularity: document.getElementById('qa-granularity'),
-      period: document.getElementById('qa-period'),
-      agent: document.getElementById('qa-agent'),
-      refresh: document.getElementById('qa-refresh'),
-      summaryCards: dashboardEl.querySelectorAll('[data-metric]'),
-      error: document.getElementById('qa-dashboard-error'),
-      empty: document.getElementById('qa-empty-state'),
-      content: document.getElementById('qa-dashboard-content'),
-      lower: document.getElementById('qa-lower-section'),
-      trendGranularity: document.getElementById('qa-trend-granularity'),
-      trendSummary: document.getElementById('qa-trend-summary'),
-      trendCanvas: document.getElementById('qa-trend-chart'),
-      insights: document.getElementById('qa-insights'),
-      actions: document.getElementById('qa-actions'),
-      nextBest: document.getElementById('qa-next-best'),
-      categoriesBody: document.getElementById('qa-categories-body'),
-      agentsBody: document.getElementById('qa-agents-body'),
-      contextSummary: document.getElementById('qa-context-summary')
-    };
-
-    function setLoading(isLoading) {
-      state.loading = isLoading;
-      dashboardEl.classList.toggle('is-loading', Boolean(isLoading));
-      if (dom.refresh) {
-        dom.refresh.disabled = Boolean(isLoading);
-      }
-    }
-
-    function safePercent(value) {
-      if (value === null || value === undefined || Number.isNaN(value)) {
-        return '--';
-      }
-      return `${Math.round(value)}%`;
-    }
-
-    function formatNumber(value) {
-      if (value === null || value === undefined || Number.isNaN(value)) {
-        return '--';
-      }
-      return new Intl.NumberFormat().format(value);
-    }
-
-    function formatDelta(value, isPercent) {
-      if (value === null || value === undefined || Number.isNaN(value)) {
-        return { text: 'No prior period', tone: 'neutral' };
-      }
-      const rounded = Math.round(value * 10) / 10;
-      if (rounded === 0) {
-        return { text: 'No change', tone: 'neutral' };
-      }
-      const sign = rounded > 0 ? '+' : '';
-      const unit = isPercent ? '%' : '';
-      return {
-        text: `${sign}${rounded}${unit} vs prior`,
-        tone: rounded > 0 ? 'positive' : 'negative'
-      };
-    }
-
-    function populateSelect(selectEl, options, placeholder) {
-      if (!selectEl) return;
-      const currentValue = selectEl.value;
-      selectEl.innerHTML = '';
-      const defaultOption = document.createElement('option');
-      defaultOption.value = '';
-      defaultOption.textContent = placeholder;
-      selectEl.appendChild(defaultOption);
-      (options || []).forEach(option => {
-        const opt = document.createElement('option');
-        opt.value = option.value;
-        opt.textContent = option.label || option.value;
-        selectEl.appendChild(opt);
-      });
-      if (options && options.some(option => option.value === currentValue)) {
-        selectEl.value = currentValue;
-      }
-    }
-
->>>>>>> e630a05e
     function renderSummary(summary) {
       const config = {
         avg: { formatter: safePercent, isPercent: true },
@@ -1626,14 +1011,7 @@
       const avgDataset = (trend && trend.series ? trend.series : []).map(entry => entry.avgScore || 0);
       const passDataset = (trend && trend.series ? trend.series : []).map(entry => entry.passRate || 0);
 
-<<<<<<< HEAD
       destroyChart('trend');
-=======
-      if (state.chart) {
-        state.chart.destroy();
-        state.chart = null;
-      }
->>>>>>> e630a05e
 
       if (typeof Chart === 'undefined') {
         console.warn('Chart.js is not available; skipping trend rendering.');
@@ -1647,11 +1025,7 @@
         return;
       }
 
-<<<<<<< HEAD
       state.charts.trend = new Chart(ctx, {
-=======
-      state.chart = new Chart(ctx, {
->>>>>>> e630a05e
         type: 'line',
         data: {
           labels,
@@ -1722,7 +1096,6 @@
 
       if (dom.trendGranularity) {
         dom.trendGranularity.textContent = granularity ? `${granularity}ly` : '';
-<<<<<<< HEAD
       }
 
       if (dom.trendSummary) {
@@ -1754,19 +1127,9 @@
       if (average === null) {
         destroyChart('gauge');
         return;
-=======
-      }
-
-      if (dom.trendSummary) {
-        const summary = trend && trend.analysis && trend.analysis.summary
-          ? trend.analysis.summary
-          : 'Trend analysis ready once evaluations post across multiple periods.';
-        dom.trendSummary.textContent = summary;
->>>>>>> e630a05e
-      }
-    }
-
-<<<<<<< HEAD
+      }
+    }
+
       destroyChart('gauge');
       state.charts.gauge = new Chart(ctx, {
         type: 'doughnut',
@@ -2063,6 +1426,11 @@
       if (dom.insightCount) {
         dom.insightCount.textContent = `${items.length} AI insight${items.length === 1 ? '' : 's'}`;
       }
+      const tone = delta > 0 ? 'positive' : (delta < 0 ? 'negative' : 'neutral');
+      const value = Math.round(delta * 10) / 10;
+      const sign = value > 0 ? '+' : '';
+      return `<span class="qa-delta-badge ${tone}">${sign}${value}</span>`;
+    }
 
       dom.insights.innerHTML = '';
       if (!items.length) {
@@ -2216,159 +1584,6 @@
       populateSelect(dom.period, periodOptions, 'Latest Period');
       if (dom.period && response && response.context && response.context.period) {
         dom.period.value = response.context.period;
-=======
-    function renderInsights(insights) {
-      if (!dom.insights) return;
-      dom.insights.innerHTML = '';
-      if (!insights || !insights.length) {
-        const empty = document.createElement('p');
-        empty.className = 'text-muted mb-0';
-        empty.textContent = 'No insights available for the selected filters yet.';
-        dom.insights.appendChild(empty);
-        return;
-      }
-
-      insights.forEach(item => {
-        const row = document.createElement('div');
-        row.className = 'qa-insight-item';
-        if (item.tone) {
-          row.dataset.tone = item.tone;
-        }
-
-        const icon = document.createElement('div');
-        icon.className = 'qa-insight-icon';
-        icon.innerHTML = `<i class="fa-solid ${item.icon || 'fa-lightbulb'}"></i>`;
-
-        const text = document.createElement('div');
-        text.className = 'qa-insight-text';
-        const title = item.title ? `<strong>${item.title}</strong>` : '';
-        const body = item.text || '';
-        text.innerHTML = `${title}${body}`;
-
-        row.appendChild(icon);
-        row.appendChild(text);
-        dom.insights.appendChild(row);
-      });
-    }
-
-    function renderActions(actions, nextBest) {
-      if (!dom.actions || !dom.nextBest) return;
-
-      dom.actions.innerHTML = '';
-      dom.nextBest.classList.add('d-none');
-      dom.nextBest.innerHTML = '';
-
-      if (nextBest && (nextBest.title || nextBest.text)) {
-        dom.nextBest.classList.remove('d-none');
-        dom.nextBest.innerHTML = `
-          <i class="fa-solid ${nextBest.icon || 'fa-rocket'} mt-1"></i>
-          <div>
-            <strong>${nextBest.title || 'Next Best Action'}</strong>
-            <span class="d-block text-muted">${nextBest.text || ''}</span>
-          </div>`;
-      }
-
-      if (!actions || !actions.length) {
-        const empty = document.createElement('p');
-        empty.className = 'text-muted mb-0';
-        empty.textContent = 'AI has no urgent playbook steps at the moment.';
-        dom.actions.appendChild(empty);
-        return;
-      }
-
-      actions.forEach(action => {
-        const row = document.createElement('div');
-        row.className = 'qa-action-item';
-        if (action.tone) {
-          row.dataset.tone = action.tone;
-        }
-
-        const icon = document.createElement('div');
-        icon.className = 'qa-action-icon';
-        icon.innerHTML = `<i class="fa-solid ${action.icon || 'fa-sparkles'}"></i>`;
-
-        const text = document.createElement('div');
-        text.className = 'qa-action-text';
-        const title = action.title ? `<strong>${action.title}</strong>` : '';
-        const body = action.text || '';
-        text.innerHTML = `${title}${body}`;
-
-        row.appendChild(icon);
-        row.appendChild(text);
-        dom.actions.appendChild(row);
-      });
-    }
-
-    function createDeltaBadge(delta) {
-      if (delta === null || delta === undefined || Number.isNaN(delta)) {
-        return '<span class="qa-delta-badge neutral">--</span>';
-      }
-      const tone = delta > 0 ? 'positive' : (delta < 0 ? 'negative' : 'neutral');
-      const value = Math.round(delta * 10) / 10;
-      const sign = value > 0 ? '+' : '';
-      return `<span class="qa-delta-badge ${tone}">${sign}${value}</span>`;
-    }
-
-    function renderCategories(categories) {
-      if (!dom.categoriesBody) return;
-      dom.categoriesBody.innerHTML = '';
-      if (!categories || !categories.length) {
-        const row = document.createElement('tr');
-        row.innerHTML = '<td colspan="3" class="text-center text-muted py-4">No category metrics available.</td>';
-        dom.categoriesBody.appendChild(row);
-        return;
-      }
-
-      categories.forEach(category => {
-        const row = document.createElement('tr');
-        row.innerHTML = `
-          <td>
-            <div class="fw-semibold">${category.category}</div>
-            <div class="text-muted small">${category.passPct || 0}% pass</div>
-          </td>
-          <td class="text-center fw-semibold">${category.avgScore || 0}%</td>
-          <td class="text-center">${createDeltaBadge(category.delta)}</td>`;
-        dom.categoriesBody.appendChild(row);
-      });
-    }
-
-    function renderAgents(agents) {
-      if (!dom.agentsBody) return;
-      dom.agentsBody.innerHTML = '';
-      if (!agents || !agents.length) {
-        const row = document.createElement('tr');
-        row.innerHTML = '<td colspan="4" class="text-center text-muted py-4">No agent performance captured yet.</td>';
-        dom.agentsBody.appendChild(row);
-        return;
-      }
-
-      agents.forEach(agent => {
-        const deltaScore = createDeltaBadge(agent.deltas ? agent.deltas.avgScore : null);
-        const deltaPass = createDeltaBadge(agent.deltas ? agent.deltas.passRate : null);
-        const row = document.createElement('tr');
-        row.innerHTML = `
-          <td>
-            <div class="fw-semibold">${agent.name}</div>
-            <div class="text-muted small">${agent.recentDate || 'No recent date'}</div>
-          </td>
-          <td class="text-center">
-            <div class="fw-semibold">${agent.avgScore || 0}%</div>
-            <div class="small">${deltaScore}</div>
-          </td>
-          <td class="text-center">
-            <div class="fw-semibold">${agent.passRate || 0}%</div>
-            <div class="small">${deltaPass}</div>
-          </td>
-          <td class="text-center fw-semibold">${agent.evaluations || 0}</td>`;
-        dom.agentsBody.appendChild(row);
-      });
-    }
-
-    function updateFiltersFromResponse(response) {
-      const periodOptions = (response && response.periodOptions) || [];
-      populateSelect(dom.period, periodOptions, 'Latest Period');
-      if (dom.period && response && response.context && response.context.period) {
-        dom.period.value = response.context.period;
       }
 
       const availableAgents = (response && response.availableAgents) || [];
@@ -2400,6 +1615,9 @@
       dom.empty.classList.toggle('d-none', !visible);
       dom.content.classList.toggle('d-none', Boolean(visible));
       dom.lower.classList.toggle('d-none', Boolean(visible));
+      if (dom.analyticsRow) {
+        dom.analyticsRow.classList.toggle('d-none', Boolean(visible));
+      }
     }
 
     function handleResponse(response) {
@@ -2422,10 +1640,25 @@
       const trend = response.trend || null;
       renderTrend(trend, response.context ? response.context.granularity : 'Week');
 
+      renderGauge(summary);
+      renderOutcomeChart(summary);
+
+      const categories = response.categories || [];
+      renderCategoryChart(categories);
+      renderCategories(categories);
+
+      const agents = response.agents || [];
+      renderAgentChart(agents);
+      renderDistributionChart(agents);
+      renderAgents(agents.slice(0, 8));
+
+      if (dom.intelSummary) {
+        dom.intelSummary.textContent = response.intelligenceSummary
+          || 'AI-generated recommendations will populate once fresh QA data is available.';
+      }
+
       renderInsights(response.insights || []);
       renderActions(response.actions || [], response.nextBest || null);
-      renderCategories(response.categories || []);
-      renderAgents((response.agents || []).slice(0, 8));
 
       const hasEvaluations = summary && summary.evaluations > 0;
       toggleEmptyState(!hasEvaluations);
@@ -2466,140 +1699,6 @@
         setLoading(false);
         showError('Live data unavailable outside Google Workspace context.');
         toggleEmptyState(true);
->>>>>>> e630a05e
-      }
-    }
-
-<<<<<<< HEAD
-      const availableAgents = (response && response.availableAgents) || [];
-      const agentOptions = availableAgents.map(name => ({ value: name, label: name }));
-      populateSelect(dom.agent, agentOptions, 'All Agents');
-      if (dom.agent && state.filters.agent) {
-        dom.agent.value = state.filters.agent;
-      }
-
-      if (dom.granularity && response && response.context && response.context.granularity) {
-        dom.granularity.value = response.context.granularity;
-=======
-    function attachEvents() {
-      if (dom.refresh) {
-        dom.refresh.addEventListener('click', () => {
-          loadData();
-        });
-      }
-
-      if (dom.granularity) {
-        dom.granularity.addEventListener('change', event => {
-          state.filters.granularity = event.target.value;
-          state.filters.period = '';
-          loadData();
-        });
->>>>>>> e630a05e
-      }
-    }
-
-<<<<<<< HEAD
-    function showError(message) {
-      if (!dom.error) return;
-      dom.error.textContent = message || 'Unable to load QA dashboard data.';
-      dom.error.classList.remove('d-none');
-    }
-
-    function clearError() {
-      if (!dom.error) return;
-      dom.error.classList.add('d-none');
-      dom.error.textContent = '';
-    }
-
-    function toggleEmptyState(visible) {
-      if (!dom.empty || !dom.content || !dom.lower) return;
-      dom.empty.classList.toggle('d-none', !visible);
-      dom.content.classList.toggle('d-none', Boolean(visible));
-      dom.lower.classList.toggle('d-none', Boolean(visible));
-      if (dom.analyticsRow) {
-        dom.analyticsRow.classList.toggle('d-none', Boolean(visible));
-      }
-    }
-
-    function handleResponse(response) {
-      setLoading(false);
-      if (!response || response.success === false) {
-        const errorMessage = response && response.error ? response.error : 'QA dashboard data unavailable.';
-        showError(errorMessage);
-        toggleEmptyState(true);
-        return;
-      }
-
-      clearError();
-      state.data = response;
-
-      updateFiltersFromResponse(response);
-
-      const summary = response.summary || null;
-      renderSummary(summary);
-
-      const trend = response.trend || null;
-      renderTrend(trend, response.context ? response.context.granularity : 'Week');
-
-      renderGauge(summary);
-      renderOutcomeChart(summary);
-
-      const categories = response.categories || [];
-      renderCategoryChart(categories);
-      renderCategories(categories);
-
-      const agents = response.agents || [];
-      renderAgentChart(agents);
-      renderDistributionChart(agents);
-      renderAgents(agents.slice(0, 8));
-
-      if (dom.intelSummary) {
-        dom.intelSummary.textContent = response.intelligenceSummary
-          || 'AI-generated recommendations will populate once fresh QA data is available.';
-      }
-
-      renderInsights(response.insights || []);
-      renderActions(response.actions || [], response.nextBest || null);
-
-      const hasEvaluations = summary && summary.evaluations > 0;
-      toggleEmptyState(!hasEvaluations);
-    }
-
-    function handleError(error) {
-      console.error('QA dashboard load failed:', error);
-      setLoading(false);
-      showError('Unable to reach the QA service. Please try again in a moment.');
-      toggleEmptyState(true);
-    }
-
-    function buildRequest() {
-      return {
-        granularity: state.filters.granularity,
-        period: state.filters.period,
-        agent: state.filters.agent,
-        campaignId: state.filters.campaignId,
-        program: state.filters.program
-      };
-    }
-
-    function loadData() {
-      if (state.loading) {
-        return;
-      }
-
-      setLoading(true);
-      const request = buildRequest();
-
-      if (window.google && google.script && google.script.run) {
-        google.script.run
-          .withSuccessHandler(handleResponse)
-          .withFailureHandler(handleError)
-          .clientGetQADashboardSnapshot(request);
-      } else {
-        console.warn('google.script.run not available; QA dashboard operating in static mode.');
-        setLoading(false);
-        showError('Live data unavailable outside Google Workspace context.');
-        toggleEmptyState(true);
       }
     }
 
@@ -2656,21 +1755,6 @@
         });
       }
 
-=======
-      if (dom.period) {
-        dom.period.addEventListener('change', event => {
-          state.filters.period = event.target.value;
-          loadData();
-        });
-      }
-
-      if (dom.agent) {
-        dom.agent.addEventListener('change', event => {
-          state.filters.agent = event.target.value;
-          loadData();
-        });
-      }
->>>>>>> e630a05e
     }
 
     function bootstrap() {
