--- conflicted
+++ resolved
@@ -21,7 +21,6 @@
     if (!page) {
       return base || '#';
     }
-<<<<<<< HEAD
 
     if (!base) {
       return '?page=' + page;
@@ -452,413 +451,9 @@
     padding: 0.9rem 0.6rem;
     vertical-align: middle;
     border-top: 1px solid rgba(148, 163, 184, 0.18);
-=======
-
-    if (!base) {
-      return '?page=' + page;
-    }
-
-    var sanitized = base.replace(/\s+/g, '');
-    var hasQuery = sanitized.indexOf('?') !== -1;
-    if (hasQuery && /([?&]page=)/i.test(sanitized)) {
-      return sanitized.replace(/([?&]page=)[^&#]*/i, '$1' + page);
-    }
-
-    var separator = hasQuery ? (/[?&]$/.test(sanitized) ? '' : '&') : '?';
-    return sanitized + separator + 'page=' + page;
-  }
-
-  var __qaFormUrl = __qaBuildPageUrl('qualityform');
-  var __coachingFormUrl = __qaBuildPageUrl('coachingsheet');
-  var __collabFormUrl = __qaBuildPageUrl('qualitycollabform');
-?>
-
-<style>
-  :root {
-    --qa-bg: #f7f9fc;
-    --qa-card-bg: #ffffff;
-    --qa-border: #e5e7eb;
-    --qa-primary: #2563eb;
-    --qa-accent: #0ea5e9;
-    --qa-success: #10b981;
-    --qa-warning: #f59e0b;
-    --qa-danger: #ef4444;
-    --qa-muted: #6b7280;
-    --qa-radius-lg: 18px;
-    --qa-radius-md: 14px;
-    --qa-shadow: 0 20px 45px rgba(15, 23, 42, 0.08);
-    --qa-shadow-soft: 0 12px 30px rgba(15, 23, 42, 0.06);
-  }
-
-  body {
-    background: var(--qa-bg);
-  }
-
-  .qa-shell {
-    max-width: min(1380px, 100%);
-    margin: 0 auto;
-    padding: 1.5rem 1.5rem 3rem;
-  }
-
-  .qa-dashboard {
-    font-family: 'Inter', sans-serif;
-    color: #0f172a;
-  }
-
-  .qa-page-header {
-    display: flex;
-    flex-wrap: wrap;
-    justify-content: space-between;
-    gap: 1.75rem;
-    margin-bottom: 1.5rem;
-    align-items: flex-start;
-  }
-
-  .qa-page-header__text {
-    max-width: 640px;
-  }
-
-  .qa-page-header__eyebrow {
-    display: inline-flex;
-    align-items: center;
-    gap: 0.5rem;
-    font-size: 0.85rem;
-    letter-spacing: 0.08em;
-    text-transform: uppercase;
-    color: var(--qa-primary);
-    font-weight: 600;
-  }
-
-  .qa-page-header__title {
-    margin-top: 0.5rem;
-    margin-bottom: 0.75rem;
-    font-size: clamp(1.6rem, 2.6vw, 2.15rem);
-    font-weight: 700;
-  }
-
-  .qa-page-header__summary {
-    color: #475569;
-    font-size: 0.98rem;
-  }
-
-  .qa-page-header__actions {
-    display: flex;
-    flex-wrap: wrap;
-    gap: 0.75rem;
-  }
-
-  .qa-page-header__actions [data-banner-action] {
-    display: inline-flex;
-    align-items: center;
-    gap: 0.5rem;
-    border-radius: 999px;
-    padding: 0.6rem 1.25rem;
-    font-weight: 600;
-    border: none;
-    text-decoration: none;
-    transition: transform 0.2s ease, box-shadow 0.2s ease;
-  }
-
-  .qa-page-header__actions [data-banner-action]:hover,
-  .qa-page-header__actions [data-banner-action]:focus-visible {
-    transform: translateY(-1px);
-  }
-
-  .qa-dashboard .card {
-    border: none;
-    border-radius: var(--qa-radius-lg);
-    box-shadow: var(--qa-shadow-soft);
-  }
-
-  .qa-dashboard .card-header {
-    background: transparent;
-    border-bottom: 1px solid rgba(148, 163, 184, 0.2);
-    padding: 1.25rem 1.75rem 0.75rem;
-    font-weight: 600;
-    color: #0f172a;
-  }
-
-  .qa-dashboard .card-body {
-    padding: 1.75rem;
-  }
-
-  .qa-filters {
-    display: flex;
-    align-items: center;
-    gap: 0.85rem;
-    flex-wrap: nowrap;
-    overflow-x: auto;
-    padding: 1rem 1.25rem;
-    border-radius: var(--qa-radius-lg);
-    border: 1px solid rgba(148, 163, 184, 0.22);
-    background: rgba(255, 255, 255, 0.96);
-    box-shadow: var(--qa-shadow-soft);
-    scroll-snap-type: x proximity;
-  }
-
-  .qa-filters::-webkit-scrollbar {
-    height: 6px;
-  }
-
-  .qa-filters::-webkit-scrollbar-thumb {
-    background: rgba(148, 163, 184, 0.4);
-    border-radius: 999px;
-  }
-
-  .qa-filters .form-select,
-  .qa-filters .form-control {
-    border-radius: var(--qa-radius-md);
-    border-color: var(--qa-border);
-    padding: 0.55rem 2.5rem 0.55rem 1rem;
-    box-shadow: none;
-    min-width: 180px;
-    flex: 0 0 auto;
-  }
-
-  .qa-filters .btn-primary {
-    background: linear-gradient(135deg, var(--qa-primary), var(--qa-accent));
-    border: none;
-    border-radius: 999px;
-    padding: 0.65rem 1.6rem;
-    font-weight: 600;
-    box-shadow: 0 12px 28px rgba(37, 99, 235, 0.22);
-    flex: 0 0 auto;
-    scroll-snap-align: center;
-  }
-
-  .qa-summary-grid {
-    display: grid;
-    grid-template-columns: repeat(auto-fit, minmax(230px, 1fr));
-    gap: 1.25rem;
-    margin-top: 1.25rem;
-  }
-
-  .qa-summary-card {
-    background: var(--qa-card-bg);
-    border-radius: var(--qa-radius-lg);
-    padding: 1.75rem;
-    position: relative;
-    overflow: hidden;
-    border: 1px solid rgba(148, 163, 184, 0.18);
-    box-shadow: var(--qa-shadow-soft);
-  }
-
-  .qa-summary-card::after {
-    content: '';
-    position: absolute;
-    inset: 0;
-    background: linear-gradient(135deg, rgba(37, 99, 235, 0.08), transparent 60%);
-    opacity: 0;
-    transition: opacity 0.35s ease;
-  }
-
-  .qa-summary-card:hover::after {
-    opacity: 1;
-  }
-
-  .qa-summary-card__label {
-    font-size: 0.9rem;
-    text-transform: uppercase;
-    letter-spacing: 0.08em;
-    color: var(--qa-muted);
-    margin-bottom: 0.9rem;
-  }
-
-  .qa-summary-card__value {
-    font-size: 2.2rem;
-    font-weight: 700;
-    margin-bottom: 0.4rem;
-  }
-
-  .qa-summary-card__delta {
-    font-size: 0.95rem;
-    font-weight: 500;
-    display: flex;
-    align-items: center;
-    gap: 0.4rem;
-  }
-
-  .qa-summary-card__delta.positive {
-    color: var(--qa-success);
-  }
-
-  .qa-summary-card__delta.negative {
-    color: var(--qa-danger);
-  }
-
-  .qa-summary-card__delta.neutral {
-    color: var(--qa-muted);
-  }
-
-  .qa-section-title {
-    font-size: 1.15rem;
-    font-weight: 600;
-    color: #0f172a;
-    margin-bottom: 0.75rem;
-  }
-
-  .qa-insight-list,
-  .qa-action-list {
-    display: grid;
-    gap: 0.85rem;
-  }
-
-  .qa-insight-item,
-  .qa-action-item {
-    border-radius: var(--qa-radius-md);
-    border: 1px solid rgba(148, 163, 184, 0.24);
-    background: rgba(255, 255, 255, 0.9);
-    padding: 1rem 1.25rem;
-    display: grid;
-    grid-template-columns: 44px 1fr;
-    gap: 1rem;
-    align-items: flex-start;
-  }
-
-  .qa-insight-icon,
-  .qa-action-icon {
-    width: 44px;
-    height: 44px;
-    border-radius: 14px;
-    display: grid;
-    place-items: center;
-    background: rgba(37, 99, 235, 0.12);
-    color: var(--qa-primary);
-    font-size: 1.2rem;
-  }
-
-  .qa-insight-item[data-tone="positive"] .qa-insight-icon {
-    background: rgba(16, 185, 129, 0.12);
-    color: var(--qa-success);
-  }
-
-  .qa-insight-item[data-tone="negative"] .qa-insight-icon,
-  .qa-action-item[data-tone="urgent"] .qa-action-icon {
-    background: rgba(239, 68, 68, 0.12);
-    color: var(--qa-danger);
-  }
-
-  .qa-insight-text strong,
-  .qa-action-text strong {
-    display: block;
-    font-weight: 600;
-    margin-bottom: 0.3rem;
-  }
-
-  .qa-trend-chart-container {
-    position: relative;
-    height: 360px;
-    width: 100%;
-  }
-
-  .qa-analytics-grid {
-    display: grid;
-    grid-template-columns: repeat(auto-fit, minmax(320px, 1fr));
-    gap: 1.5rem;
-  }
-
-  .qa-chart-wrapper {
-    position: relative;
-    height: 320px;
-  }
-
-  .qa-chart-wrapper--compact {
-    height: 240px;
-  }
-
-  .qa-chart-wrapper canvas {
-    width: 100% !important;
-    height: 100% !important;
-  }
-
-  .qa-chart-empty {
-    position: absolute;
-    inset: 0;
-    display: grid;
-    place-items: center;
-    text-align: center;
-    font-size: 0.9rem;
-    color: #64748b;
-    padding: 1.5rem;
-  }
-
-  .qa-gauge-wrapper {
-    position: relative;
-    height: 220px;
-  }
-
-  .qa-gauge-center {
-    position: absolute;
-    inset: 0;
-    display: grid;
-    place-items: center;
-    font-weight: 700;
-    font-size: 1.65rem;
-    color: #1e3a8a;
-  }
-
-  .qa-gauge-subtext {
-    text-align: center;
-    margin-top: -0.75rem;
-    font-size: 0.85rem;
-    color: #475569;
-  }
-
-  .qa-intelligence-card {
-    background: var(--qa-card-bg);
-    border-radius: var(--qa-radius-lg);
-    border: 1px solid rgba(37, 99, 235, 0.16);
-    padding: 1.5rem;
-    box-shadow: var(--qa-shadow-soft);
-    display: flex;
-    flex-direction: column;
-    gap: 1rem;
-  }
-
-  .qa-intelligence-card__summary {
-    color: #1e293b;
-    font-size: 0.95rem;
-  }
-
-  .qa-intelligence-card__actions {
-    display: flex;
-    flex-wrap: wrap;
-    gap: 0.75rem;
-  }
-
-  .qa-intelligence-card__actions .btn {
-    border-radius: 999px;
-    padding: 0.55rem 1.2rem;
-    font-weight: 600;
-  }
-
-  .qa-insight-count {
-    display: inline-flex;
-    align-items: center;
-    gap: 0.5rem;
-    font-weight: 600;
-    color: var(--qa-primary);
-  }
-
-  .qa-trend-chart-container canvas {
-    width: 100% !important;
-    height: 100% !important;
-    display: block;
-  }
-
-  .qa-trend-summary {
-    margin-top: 1.5rem;
-    padding: 1.1rem 1.3rem;
-    border-radius: var(--qa-radius-md);
-    background: rgba(37, 99, 235, 0.08);
-    color: #1e3a8a;
-    font-weight: 500;
-    line-height: 1.5;
->>>>>>> 73274106
   }
 </style>
 
-<<<<<<< HEAD
   .qa-delta-badge {
     display: inline-flex;
     align-items: center;
@@ -952,129 +547,6 @@
     margin-top: 1.25rem;
   }
 
-=======
-  .qa-table {
-    width: 100%;
-    border-collapse: separate;
-    border-spacing: 0;
-  }
-
-  .qa-table thead th {
-    text-transform: uppercase;
-    font-size: 0.75rem;
-    letter-spacing: 0.08em;
-    color: var(--qa-muted);
-    border: none;
-    padding: 0.75rem 0.6rem;
-    background: transparent;
-  }
-
-  .qa-table tbody tr {
-    border-radius: var(--qa-radius-md);
-    background: rgba(255, 255, 255, 0.9);
-    box-shadow: 0 1px 0 rgba(15, 23, 42, 0.04);
-  }
-
-  .qa-table tbody td {
-    padding: 0.9rem 0.6rem;
-    vertical-align: middle;
-    border-top: 1px solid rgba(148, 163, 184, 0.18);
-  }
-
-  .qa-delta-badge {
-    display: inline-flex;
-    align-items: center;
-    gap: 0.3rem;
-    border-radius: 999px;
-    font-size: 0.75rem;
-    font-weight: 600;
-    padding: 0.25rem 0.65rem;
-  }
-
-  .qa-delta-badge.positive {
-    background: rgba(16, 185, 129, 0.12);
-    color: var(--qa-success);
-  }
-
-  .qa-delta-badge.negative {
-    background: rgba(239, 68, 68, 0.12);
-    color: var(--qa-danger);
-  }
-
-  .qa-delta-badge.neutral {
-    background: rgba(148, 163, 184, 0.2);
-    color: #475569;
-  }
-
-  .qa-empty-state {
-    text-align: center;
-    padding: 4rem 1rem;
-    border-radius: var(--qa-radius-lg);
-    border: 2px dashed rgba(148, 163, 184, 0.3);
-    background: rgba(255, 255, 255, 0.7);
-    color: #475569;
-  }
-
-  .qa-empty-state i {
-    font-size: 2rem;
-    color: var(--qa-primary);
-    margin-bottom: 0.75rem;
-  }
-
-  .qa-loading-overlay {
-    position: absolute;
-    inset: 0;
-    background: rgba(247, 249, 252, 0.85);
-    display: none;
-    align-items: center;
-    justify-content: center;
-    z-index: 10;
-    border-radius: var(--qa-radius-lg);
-  }
-
-  .qa-dashboard.is-loading .qa-loading-overlay {
-    display: flex;
-  }
-
-  .qa-spinner {
-    width: 48px;
-    height: 48px;
-    border-radius: 50%;
-    border: 4px solid rgba(37, 99, 235, 0.15);
-    border-top-color: var(--qa-primary);
-    animation: qa-spin 0.9s linear infinite;
-  }
-
-  @keyframes qa-spin {
-    to {
-      transform: rotate(360deg);
-    }
-  }
-
-  .qa-badge {
-    display: inline-flex;
-    align-items: center;
-    gap: 0.4rem;
-    border-radius: 999px;
-    padding: 0.35rem 0.75rem;
-    background: rgba(37, 99, 235, 0.08);
-    color: var(--qa-primary);
-    font-weight: 600;
-    font-size: 0.85rem;
-  }
-
-  .qa-next-best {
-    border-radius: var(--qa-radius-lg);
-    border: 1px solid rgba(37, 99, 235, 0.18);
-    background: linear-gradient(135deg, rgba(37, 99, 235, 0.08), rgba(14, 165, 233, 0.08));
-    padding: 1.25rem 1.5rem;
-    display: flex;
-    gap: 0.85rem;
-    align-items: flex-start;
-    margin-top: 1.25rem;
-  }
-
->>>>>>> 73274106
   .qa-next-best i {
     color: var(--qa-primary);
     font-size: 1.5rem;
@@ -1096,7 +568,6 @@
       flex-wrap: wrap;
       justify-content: flex-start;
     }
-<<<<<<< HEAD
 
     .qa-insight-item,
     .qa-action-item {
@@ -1107,17 +578,10 @@
   @media (max-width: 768px) {
     .qa-page-header__actions {
       width: 100%;
-=======
-
-    .qa-insight-item,
-    .qa-action-item {
-      grid-template-columns: 36px 1fr;
->>>>>>> 73274106
     }
   }
 </style>
 
-<<<<<<< HEAD
 <div class="qa-shell position-relative qa-dashboard" id="qa-dashboard">
   <div class="qa-loading-overlay">
     <div class="qa-spinner"></div>
@@ -1261,115 +725,10 @@
           <div class="qa-chart-wrapper">
             <canvas id="qa-category-chart"></canvas>
             <div class="qa-chart-empty d-none" id="qa-category-empty">Category performance will appear here.</div>
-=======
-  @media (max-width: 768px) {
-    .qa-page-header__actions {
-      width: 100%;
-    }
-  }
-</style>
-
-<div class="qa-shell position-relative qa-dashboard" id="qa-dashboard">
-  <div class="qa-loading-overlay">
-    <div class="qa-spinner"></div>
-  </div>
-
-  <header class="qa-page-header" data-banner-source>
-    <div class="qa-page-header__text">
-      <span class="qa-page-header__eyebrow" data-banner-eyebrow>
-        <i class="fa-solid fa-shield-check"></i>
-        Quality Assurance
-      </span>
-      <h1 class="qa-page-header__title" data-banner-title>QA Performance Command Center</h1>
-      <p class="qa-page-header__summary mb-0" id="qa-context-summary" data-banner-description>
-        Monitor live quality health, trending scores, and AI-powered recommendations across your teams.
-      </p>
-    </div>
-    <div class="qa-page-header__actions" data-banner-source>
-      <a class="btn btn-primary" href="<?= __qaFormUrl ?>" data-banner-action data-banner-icon="fa-solid fa-clipboard-check" data-banner-variant="primary">
-        <i class="fa-solid fa-clipboard-check"></i>
-        <span>QA Form</span>
-      </a>
-      <a class="btn btn-outline-primary" href="<?= __coachingFormUrl ?>" data-banner-action data-banner-icon="fa-solid fa-file-signature" data-banner-variant="secondary">
-        <i class="fa-solid fa-file-signature"></i>
-        <span>Coaching Form</span>
-      </a>
-      <a class="btn btn-outline-secondary" href="<?= __collabFormUrl ?>" data-banner-action data-banner-icon="fa-solid fa-people-arrows" data-banner-variant="secondary">
-        <i class="fa-solid fa-people-arrows"></i>
-        <span>Collaboration Form</span>
-      </a>
-    </div>
-  </header>
-
-  <div class="qa-filters" role="group" aria-label="QA filters">
-    <select id="qa-granularity" class="form-select" aria-label="Select time grouping">
-      <option value="Week">Week</option>
-      <option value="Month">Month</option>
-      <option value="Quarter">Quarter</option>
-      <option value="Year">Year</option>
-    </select>
-    <select id="qa-period" class="form-select" aria-label="Select reporting period">
-      <option value="">Latest Period</option>
-    </select>
-    <select id="qa-agent" class="form-select" aria-label="Select agent">
-      <option value="">All Agents</option>
-    </select>
-    <button type="button" class="btn btn-primary" id="qa-refresh">
-      <i class="fa-solid fa-rotate"></i>
-      <span class="ms-1">Refresh</span>
-    </button>
-  </div>
-
-  <div class="qa-summary-grid mt-4" id="qa-summary-cards">
-      <div class="qa-summary-card" data-metric="avg">
-        <div class="qa-summary-card__label">Average QA Score</div>
-        <div class="qa-summary-card__value" data-role="value">--</div>
-        <div class="qa-summary-card__delta neutral" data-role="delta">Awaiting data</div>
-      </div>
-      <div class="qa-summary-card" data-metric="pass">
-        <div class="qa-summary-card__label">Pass Rate</div>
-        <div class="qa-summary-card__value" data-role="value">--</div>
-        <div class="qa-summary-card__delta neutral" data-role="delta">Awaiting data</div>
-      </div>
-      <div class="qa-summary-card" data-metric="coverage">
-        <div class="qa-summary-card__label">Agent Coverage</div>
-        <div class="qa-summary-card__value" data-role="value">--</div>
-        <div class="qa-summary-card__delta neutral" data-role="delta">Awaiting data</div>
-      </div>
-      <div class="qa-summary-card" data-metric="evaluations">
-        <div class="qa-summary-card__label">Evaluations</div>
-        <div class="qa-summary-card__value" data-role="value">--</div>
-        <div class="qa-summary-card__delta neutral" data-role="delta">Awaiting data</div>
-      </div>
-    </div>
-
-  <div class="alert alert-danger d-none qa-dashboard-alert" id="qa-dashboard-error"></div>
-
-  <div class="qa-empty-state d-none" id="qa-empty-state">
-    <i class="fa-solid fa-chart-line"></i>
-    <h4 class="fw-semibold mb-2">No evaluations found for the selected filters</h4>
-    <p class="mb-0">Adjust your filters or capture new QA reviews to populate this dashboard.</p>
-  </div>
-
-  <div class="row g-4" id="qa-dashboard-content">
-    <div class="col-12 col-xxl-7">
-      <div class="card h-100">
-        <div class="card-header d-flex justify-content-between align-items-center">
-          <span>Performance Trend</span>
-          <span class="badge bg-light text-primary" id="qa-trend-granularity">Weekly</span>
-        </div>
-        <div class="card-body">
-          <div class="qa-trend-chart-container">
-            <canvas id="qa-trend-chart"></canvas>
-          </div>
-          <div class="qa-trend-summary mt-3" id="qa-trend-summary">
-            Trend analysis will appear once data is loaded.
->>>>>>> 73274106
           </div>
         </div>
       </div>
     </div>
-<<<<<<< HEAD
     <div class="col-12 col-xl-6 col-xxl-4">
       <div class="card h-100">
         <div class="card-header">Agent Evaluation Volume</div>
@@ -1389,128 +748,11 @@
             <canvas id="qa-distribution-chart"></canvas>
             <div class="qa-chart-empty d-none" id="qa-distribution-empty">Distribution requires agent scoring data.</div>
           </div>
-=======
-    <div class="col-12 col-xxl-5 d-flex flex-column gap-4">
-      <div class="card h-100">
-        <div class="card-header">Quality Health Overview</div>
-        <div class="card-body">
-          <div class="qa-gauge-wrapper mb-3">
-            <canvas id="qa-gauge-chart"></canvas>
-            <div class="qa-gauge-center" id="qa-gauge-value">--</div>
-          </div>
-          <div class="qa-gauge-subtext">Average QA Score</div>
-          <div class="qa-chart-wrapper qa-chart-wrapper--compact mt-4">
-            <canvas id="qa-outcome-chart"></canvas>
-            <div class="qa-chart-empty d-none" id="qa-outcome-empty">Awaiting evaluation data.</div>
-          </div>
-        </div>
-      </div>
-      <div class="qa-intelligence-card h-100">
-        <div class="qa-insight-count">
-          <i class="fa-solid fa-robot"></i>
-          <span id="qa-insight-count">0 AI insights</span>
-        </div>
-        <p class="qa-intelligence-card__summary mb-0" id="qa-intel-summary">
-          AI-generated recommendations will populate once fresh QA data is available.
-        </p>
-        <div id="qa-next-best" class="qa-next-best d-none"></div>
-        <div class="qa-intelligence-card__actions">
-          <button type="button" class="btn btn-outline-primary" id="qa-open-insights">
-            <i class="fa-solid fa-lightbulb me-2"></i>View AI Insights
-          </button>
-          <button type="button" class="btn btn-primary" id="qa-open-actions">
-            <i class="fa-solid fa-list-check me-2"></i>View Recommendations
-          </button>
->>>>>>> 73274106
         </div>
       </div>
     </div>
   </div>
 
-<<<<<<< HEAD
-  <div class="row g-4 mt-1" id="qa-lower-section">
-    <div class="col-12 col-lg-6">
-      <div class="card h-100">
-        <div class="card-header">Category Performance</div>
-        <div class="card-body">
-          <div class="table-responsive">
-            <table class="table table-borderless align-middle qa-table">
-              <thead>
-                <tr>
-                  <th>Category</th>
-                  <th class="text-center">Avg Score</th>
-                  <th class="text-center">Trend</th>
-                </tr>
-              </thead>
-              <tbody id="qa-categories-body">
-                <tr>
-                  <td colspan="3" class="text-center text-muted py-4">Awaiting data</td>
-                </tr>
-              </tbody>
-            </table>
-=======
-  <div class="row g-4 mt-1" id="qa-analytics-row">
-    <div class="col-12 col-xl-6 col-xxl-4">
-      <div class="card h-100">
-        <div class="card-header">Category Score Breakdown</div>
-        <div class="card-body">
-          <div class="qa-chart-wrapper">
-            <canvas id="qa-category-chart"></canvas>
-            <div class="qa-chart-empty d-none" id="qa-category-empty">Category performance will appear here.</div>
->>>>>>> 73274106
-          </div>
-        </div>
-      </div>
-    </div>
-<<<<<<< HEAD
-    <div class="col-12 col-lg-6">
-      <div class="card h-100">
-        <div class="card-header">Agent Leaderboard</div>
-        <div class="card-body">
-          <div class="table-responsive">
-            <table class="table table-borderless align-middle qa-table">
-              <thead>
-                <tr>
-                  <th>Agent</th>
-                  <th class="text-center">Score</th>
-                  <th class="text-center">Pass Rate</th>
-                  <th class="text-center">Evaluations</th>
-                </tr>
-              </thead>
-              <tbody id="qa-agents-body">
-                <tr>
-                  <td colspan="4" class="text-center text-muted py-4">Awaiting data</td>
-                </tr>
-              </tbody>
-            </table>
-=======
-    <div class="col-12 col-xl-6 col-xxl-4">
-      <div class="card h-100">
-        <div class="card-header">Agent Evaluation Volume</div>
-        <div class="card-body">
-          <div class="qa-chart-wrapper">
-            <canvas id="qa-agent-chart"></canvas>
-            <div class="qa-chart-empty d-none" id="qa-agent-empty">Agent evaluation data will appear once loaded.</div>
-          </div>
-        </div>
-      </div>
-    </div>
-    <div class="col-12 col-xl-6 col-xxl-4">
-      <div class="card h-100">
-        <div class="card-header">Score Distribution</div>
-        <div class="card-body">
-          <div class="qa-chart-wrapper">
-            <canvas id="qa-distribution-chart"></canvas>
-            <div class="qa-chart-empty d-none" id="qa-distribution-empty">Distribution requires agent scoring data.</div>
->>>>>>> 73274106
-          </div>
-        </div>
-      </div>
-    </div>
-  </div>
-
-<<<<<<< HEAD
-=======
   <div class="row g-4 mt-1" id="qa-lower-section">
     <div class="col-12 col-lg-6">
       <div class="card h-100">
@@ -1561,7 +803,6 @@
     </div>
   </div>
 
->>>>>>> 73274106
   <div class="modal fade" id="qaInsightsModal" tabindex="-1" aria-hidden="true">
     <div class="modal-dialog modal-lg modal-dialog-scrollable">
       <div class="modal-content">
@@ -1575,7 +816,6 @@
       </div>
     </div>
   </div>
-<<<<<<< HEAD
 
   <div class="modal fade" id="qaActionsModal" tabindex="-1" aria-hidden="true">
     <div class="modal-dialog modal-lg modal-dialog-scrollable">
@@ -1730,162 +970,6 @@
       }
     }
 
-=======
-
-  <div class="modal fade" id="qaActionsModal" tabindex="-1" aria-hidden="true">
-    <div class="modal-dialog modal-lg modal-dialog-scrollable">
-      <div class="modal-content">
-        <div class="modal-header">
-          <h5 class="modal-title"><i class="fa-solid fa-list-check me-2 text-primary"></i>Recommended Actions</h5>
-          <button type="button" class="btn-close" data-bs-dismiss="modal" aria-label="Close"></button>
-        </div>
-        <div class="modal-body">
-          <div class="qa-action-list" id="qa-actions"></div>
-        </div>
-      </div>
-    </div>
-  </div>
-</div>
-
-<script>
-  (function () {
-    const dashboardEl = document.getElementById('qa-dashboard');
-    if (!dashboardEl) {
-      return;
-    }
-
-    const state = {
-      filters: {
-        granularity: 'Week',
-        period: '',
-        agent: '',
-        campaignId: '',
-        program: ''
-      },
-      loading: false,
-      data: null,
-      charts: {
-        trend: null,
-        gauge: null,
-        outcomes: null,
-        categories: null,
-        agents: null,
-        distribution: null
-      },
-      modals: {
-        insights: null,
-        actions: null
-      }
-    };
-
-    const dom = {
-      granularity: document.getElementById('qa-granularity'),
-      period: document.getElementById('qa-period'),
-      agent: document.getElementById('qa-agent'),
-      refresh: document.getElementById('qa-refresh'),
-      summaryCards: dashboardEl.querySelectorAll('[data-metric]'),
-      error: document.getElementById('qa-dashboard-error'),
-      empty: document.getElementById('qa-empty-state'),
-      content: document.getElementById('qa-dashboard-content'),
-      lower: document.getElementById('qa-lower-section'),
-      trendGranularity: document.getElementById('qa-trend-granularity'),
-      trendSummary: document.getElementById('qa-trend-summary'),
-      trendCanvas: document.getElementById('qa-trend-chart'),
-      insights: document.getElementById('qa-insights'),
-      actions: document.getElementById('qa-actions'),
-      nextBest: document.getElementById('qa-next-best'),
-      categoriesBody: document.getElementById('qa-categories-body'),
-      agentsBody: document.getElementById('qa-agents-body'),
-      contextSummary: document.getElementById('qa-context-summary'),
-      insightCount: document.getElementById('qa-insight-count'),
-      intelSummary: document.getElementById('qa-intel-summary'),
-      analyticsRow: document.getElementById('qa-analytics-row'),
-      gaugeCanvas: document.getElementById('qa-gauge-chart'),
-      gaugeValue: document.getElementById('qa-gauge-value'),
-      outcomeCanvas: document.getElementById('qa-outcome-chart'),
-      categoryCanvas: document.getElementById('qa-category-chart'),
-      agentCanvas: document.getElementById('qa-agent-chart'),
-      distributionCanvas: document.getElementById('qa-distribution-chart'),
-      outcomeEmpty: document.getElementById('qa-outcome-empty'),
-      categoryEmpty: document.getElementById('qa-category-empty'),
-      agentEmpty: document.getElementById('qa-agent-empty'),
-      distributionEmpty: document.getElementById('qa-distribution-empty'),
-      openInsights: document.getElementById('qa-open-insights'),
-      openActions: document.getElementById('qa-open-actions'),
-      insightsModal: document.getElementById('qaInsightsModal'),
-      actionsModal: document.getElementById('qaActionsModal')
-    };
-
-    function setLoading(isLoading) {
-      state.loading = isLoading;
-      dashboardEl.classList.toggle('is-loading', Boolean(isLoading));
-      if (dom.refresh) {
-        dom.refresh.disabled = Boolean(isLoading);
-      }
-    }
-
-    function destroyChart(key) {
-      if (!state.charts || !state.charts[key]) {
-        return;
-      }
-      try {
-        state.charts[key].destroy();
-      } catch (chartError) {
-        console.warn('Unable to destroy chart', key, chartError);
-      }
-      state.charts[key] = null;
-    }
-
-    function safePercent(value) {
-      if (value === null || value === undefined || Number.isNaN(value)) {
-        return '--';
-      }
-      return `${Math.round(value)}%`;
-    }
-
-    function formatNumber(value) {
-      if (value === null || value === undefined || Number.isNaN(value)) {
-        return '--';
-      }
-      return new Intl.NumberFormat().format(value);
-    }
-
-    function formatDelta(value, isPercent) {
-      if (value === null || value === undefined || Number.isNaN(value)) {
-        return { text: 'No prior period', tone: 'neutral' };
-      }
-      const rounded = Math.round(value * 10) / 10;
-      if (rounded === 0) {
-        return { text: 'No change', tone: 'neutral' };
-      }
-      const sign = rounded > 0 ? '+' : '';
-      const unit = isPercent ? '%' : '';
-      return {
-        text: `${sign}${rounded}${unit} vs prior`,
-        tone: rounded > 0 ? 'positive' : 'negative'
-      };
-    }
-
-    function populateSelect(selectEl, options, placeholder) {
-      if (!selectEl) return;
-      const currentValue = selectEl.value;
-      selectEl.innerHTML = '';
-      const defaultOption = document.createElement('option');
-      defaultOption.value = '';
-      defaultOption.textContent = placeholder;
-      selectEl.appendChild(defaultOption);
-      (options || []).forEach(option => {
-        const opt = document.createElement('option');
-        opt.value = option.value;
-        opt.textContent = option.label || option.value;
-        selectEl.appendChild(opt);
-      });
-      if (options && options.some(option => option.value === currentValue)) {
-        selectEl.value = currentValue;
-      }
-    }
-
->>>>>>> 73274106
     function renderSummary(summary) {
       const config = {
         avg: { formatter: safePercent, isPercent: true },
@@ -2650,11 +1734,7 @@
         });
       }
 
-<<<<<<< HEAD
       if (dom.openInsights && dom.insightsModal && !dom.openInsights.hasAttribute('data-bs-toggle')) {
-=======
-      if (dom.openInsights && dom.insightsModal) {
->>>>>>> 73274106
         dom.openInsights.addEventListener('click', () => {
           if (typeof bootstrap === 'undefined') {
             return;
@@ -2666,11 +1746,7 @@
         });
       }
 
-<<<<<<< HEAD
       if (dom.openActions && dom.actionsModal && !dom.openActions.hasAttribute('data-bs-toggle')) {
-=======
-      if (dom.openActions && dom.actionsModal) {
->>>>>>> 73274106
         dom.openActions.addEventListener('click', () => {
           if (typeof bootstrap === 'undefined') {
             return;
