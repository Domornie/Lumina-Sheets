<!-- QA Dashboard -->

<?!= includeOnce('ResponsiveStyles') ?>

<?!= include('layout', {
      baseUrl: baseUrl,
      scriptUrl: scriptUrl,
      currentPage: currentPage || 'qadashboard',
      userList: userList,
      granularity: granularity,
      periodValue: periodValue,
      selectedAgent: selectedAgent,
      user: user,
      campaignId: campaignId,
      campaignName: campaignName
    }) ?>

<?
  function __qaBuildPageUrl(page) {
    var base = (typeof baseUrl !== 'undefined' && baseUrl) ? String(baseUrl) : '';
    if (!page) {
      return base || '#';
    }

    if (!base) {
      return '?page=' + page;
    }

    var sanitized = base.replace(/\s+/g, '');
    var hasQuery = sanitized.indexOf('?') !== -1;
    if (hasQuery && /([?&]page=)/i.test(sanitized)) {
      return sanitized.replace(/([?&]page=)[^&#]*/i, '$1' + page);
    }

    var separator = hasQuery ? (/[?&]$/.test(sanitized) ? '' : '&') : '?';
    return sanitized + separator + 'page=' + page;
  }

  var __qaFormUrl = __qaBuildPageUrl('qualityform');
  var __coachingFormUrl = __qaBuildPageUrl('coachingsheet');
  var __collabFormUrl = __qaBuildPageUrl('qualitycollabform');
?>

<style>
  :root {
    --qa-bg: #f7f9fc;
    --qa-card-bg: #ffffff;
    --qa-border: #e5e7eb;
    --qa-primary: #2563eb;
    --qa-accent: #0ea5e9;
    --qa-success: #10b981;
    --qa-warning: #f59e0b;
    --qa-danger: #ef4444;
    --qa-muted: #6b7280;
    --qa-radius-lg: 18px;
    --qa-radius-md: 14px;
    --qa-shadow: 0 20px 45px rgba(15, 23, 42, 0.08);
    --qa-shadow-soft: 0 12px 30px rgba(15, 23, 42, 0.06);
  }

  body {
    background: var(--qa-bg);
  }

  .qa-shell {
    max-width: min(1380px, 100%);
    margin: 0 auto;
    padding: 1.5rem 1.5rem 3rem;
  }

  .qa-dashboard {
    font-family: 'Inter', sans-serif;
    color: #0f172a;
  }

  .qa-page-header {
    display: flex;
    flex-wrap: wrap;
    justify-content: space-between;
    gap: 1.75rem;
    margin-bottom: 1.5rem;
    align-items: flex-start;
  }

  .qa-page-header__text {
    max-width: 640px;
  }

  .qa-page-header__eyebrow {
    display: inline-flex;
    align-items: center;
    gap: 0.5rem;
    font-size: 0.85rem;
    letter-spacing: 0.08em;
    text-transform: uppercase;
    color: var(--qa-primary);
    font-weight: 600;
  }

  .qa-page-header__title {
    margin-top: 0.5rem;
    margin-bottom: 0.75rem;
    font-size: clamp(1.6rem, 2.6vw, 2.15rem);
    font-weight: 700;
  }

  .qa-page-header__summary {
    color: #475569;
    font-size: 0.98rem;
  }

  .qa-page-header__actions {
    display: flex;
    flex-wrap: wrap;
    gap: 0.75rem;
  }

  .qa-page-header__actions [data-banner-action] {
    display: inline-flex;
    align-items: center;
    gap: 0.5rem;
    border-radius: 999px;
    padding: 0.6rem 1.25rem;
    font-weight: 600;
    border: none;
    text-decoration: none;
    transition: transform 0.2s ease, box-shadow 0.2s ease;
  }

  .qa-page-header__actions [data-banner-action]:hover,
  .qa-page-header__actions [data-banner-action]:focus-visible {
    transform: translateY(-1px);
  }

  .qa-dashboard .card {
    border: none;
    border-radius: var(--qa-radius-lg);
    box-shadow: var(--qa-shadow-soft);
  }

  .qa-dashboard .card-header {
    background: transparent;
    border-bottom: 1px solid rgba(148, 163, 184, 0.2);
    padding: 1.25rem 1.75rem 0.75rem;
    font-weight: 600;
    color: #0f172a;
  }

  .qa-dashboard .card-body {
    padding: 1.75rem;
  }

  .qa-filters {
    display: flex;
    align-items: center;
    gap: 0.75rem;
    flex-wrap: nowrap;
    justify-content: flex-start;
    padding: 0.85rem 1.25rem;
    border-radius: var(--qa-radius-lg);
    border: 1px solid rgba(148, 163, 184, 0.22);
    background: rgba(255, 255, 255, 0.96);
    box-shadow: var(--qa-shadow-soft);
    overflow: visible;
  }

  .qa-filters .form-select,
  .qa-filters .form-control {
    border-radius: var(--qa-radius-md);
    border-color: var(--qa-border);
    padding: 0.45rem 2.25rem 0.45rem 0.85rem;
    box-shadow: none;
    flex: 1 1 160px;
    min-width: 140px;
    max-width: 210px;
  }

  .qa-filters .btn-primary {
    background: linear-gradient(135deg, var(--qa-primary), var(--qa-accent));
    border: none;
    border-radius: 999px;
    padding: 0.55rem 1.45rem;
    font-weight: 600;
    box-shadow: 0 12px 28px rgba(37, 99, 235, 0.22);
    flex: 0 0 auto;
  }

  @media (max-width: 768px) {
    .qa-filters {
      flex-wrap: wrap;
    }

    .qa-filters .btn-primary {
      width: 100%;
    }
  }

  .qa-summary-grid {
    display: grid;
    grid-template-columns: repeat(auto-fit, minmax(230px, 1fr));
    gap: 1.25rem;
    margin-top: 1.25rem;
    margin-bottom: 1.5rem;
  }

  .qa-summary-card {
    background: var(--qa-card-bg);
    border-radius: var(--qa-radius-lg);
    padding: 1.75rem;
    position: relative;
    overflow: hidden;
    border: 1px solid rgba(148, 163, 184, 0.18);
    box-shadow: var(--qa-shadow-soft);
  }

  .qa-summary-card::after {
    content: '';
    position: absolute;
    inset: 0;
    background: linear-gradient(135deg, rgba(37, 99, 235, 0.08), transparent 60%);
    opacity: 0;
    transition: opacity 0.35s ease;
  }

  .qa-summary-card:hover::after {
    opacity: 1;
  }

  .qa-summary-card__label {
    font-size: 0.9rem;
    text-transform: uppercase;
    letter-spacing: 0.08em;
    color: var(--qa-muted);
    margin-bottom: 0.9rem;
  }

  .qa-summary-card__value {
    font-size: 2.2rem;
    font-weight: 700;
    margin-bottom: 0.4rem;
  }

  .qa-summary-card__delta {
    font-size: 0.95rem;
    font-weight: 500;
    display: flex;
    align-items: center;
    gap: 0.4rem;
  }

  .qa-summary-card__delta.positive {
    color: var(--qa-success);
  }

  .qa-summary-card__delta.negative {
    color: var(--qa-danger);
  }

  .qa-summary-card__delta.neutral {
    color: var(--qa-muted);
  }

  .qa-section-title {
    font-size: 1.15rem;
    font-weight: 600;
    color: #0f172a;
    margin-bottom: 0.75rem;
  }

  .qa-insight-list,
  .qa-action-list {
    display: grid;
    gap: 0.85rem;
  }

  .qa-insight-item,
  .qa-action-item {
    border-radius: var(--qa-radius-md);
    border: 1px solid rgba(148, 163, 184, 0.24);
    background: rgba(255, 255, 255, 0.9);
    padding: 1rem 1.25rem;
    display: grid;
    grid-template-columns: 44px 1fr;
    gap: 1rem;
    align-items: flex-start;
  }

  .qa-insight-icon,
  .qa-action-icon {
    width: 44px;
    height: 44px;
    border-radius: 14px;
    display: grid;
    place-items: center;
    background: rgba(37, 99, 235, 0.12);
    color: var(--qa-primary);
    font-size: 1.2rem;
  }

  .qa-insight-item[data-tone="positive"] .qa-insight-icon {
    background: rgba(16, 185, 129, 0.12);
    color: var(--qa-success);
  }

  .qa-insight-item[data-tone="negative"] .qa-insight-icon,
  .qa-action-item[data-tone="urgent"] .qa-action-icon {
    background: rgba(239, 68, 68, 0.12);
    color: var(--qa-danger);
  }

  .qa-insight-text strong,
  .qa-action-text strong {
    display: block;
    font-weight: 600;
    margin-bottom: 0.3rem;
  }

  .qa-trend-chart-container {
    position: relative;
    height: 360px;
    width: 100%;
  }

  .qa-analytics-grid {
    display: grid;
    grid-template-columns: repeat(auto-fit, minmax(320px, 1fr));
    gap: 1.5rem;
  }

  .qa-chart-wrapper {
    position: relative;
    height: 320px;
  }

  .qa-chart-wrapper--compact {
    height: 240px;
  }

  .qa-chart-wrapper canvas {
    width: 100% !important;
    height: 100% !important;
  }

  .qa-chart-empty {
    position: absolute;
    inset: 0;
    display: grid;
    place-items: center;
    text-align: center;
    font-size: 0.9rem;
    color: #64748b;
    padding: 1.5rem;
  }

  .qa-gauge-wrapper {
    position: relative;
    height: 220px;
  }

  .qa-gauge-center {
    position: absolute;
    inset: 0;
    display: grid;
    place-items: center;
    font-weight: 700;
    font-size: 1.65rem;
    color: #1e3a8a;
  }

  .qa-gauge-subtext {
    text-align: center;
    margin-top: -0.75rem;
    font-size: 0.85rem;
    color: #475569;
  }

  .qa-intelligence-card {
    background: var(--qa-card-bg);
    border-radius: var(--qa-radius-lg);
    border: 1px solid rgba(37, 99, 235, 0.16);
    padding: 1.5rem;
    box-shadow: var(--qa-shadow-soft);
    display: flex;
    flex-direction: column;
    gap: 1rem;
  }

  .qa-intelligence-card__summary {
    color: #1e293b;
    font-size: 0.95rem;
  }

  .qa-intelligence-card__actions {
    display: flex;
    flex-wrap: wrap;
    gap: 0.75rem;
  }

  .qa-intelligence-card__actions .btn {
    border-radius: 999px;
    padding: 0.55rem 1.2rem;
    font-weight: 600;
  }

  .qa-insight-count {
    display: inline-flex;
    align-items: center;
    gap: 0.5rem;
    font-weight: 600;
    color: var(--qa-primary);
  }

  .qa-trend-chart-container canvas {
    width: 100% !important;
    height: 100% !important;
    display: block;
  }

  .qa-trend-summary {
    margin-top: 1.5rem;
    padding: 1.1rem 1.3rem;
    border-radius: var(--qa-radius-md);
    background: rgba(37, 99, 235, 0.08);
    color: #1e3a8a;
    font-weight: 500;
    line-height: 1.5;
  }

  .qa-table {
    width: 100%;
    border-collapse: separate;
    border-spacing: 0;
  }

  .qa-table thead th {
    text-transform: uppercase;
    font-size: 0.75rem;
    letter-spacing: 0.08em;
    color: var(--qa-muted);
    border: none;
    padding: 0.75rem 0.6rem;
    background: transparent;
  }

  .qa-table tbody tr {
    border-radius: var(--qa-radius-md);
    background: rgba(255, 255, 255, 0.9);
    box-shadow: 0 1px 0 rgba(15, 23, 42, 0.04);
  }

  .qa-table tbody td {
    padding: 0.9rem 0.6rem;
    vertical-align: middle;
    border-top: 1px solid rgba(148, 163, 184, 0.18);
  }

  .qa-delta-badge {
    display: inline-flex;
    align-items: center;
    gap: 0.3rem;
    border-radius: 999px;
    font-size: 0.75rem;
    font-weight: 600;
    padding: 0.25rem 0.65rem;
  }

  .qa-delta-badge.positive {
    background: rgba(16, 185, 129, 0.12);
    color: var(--qa-success);
  }

  .qa-delta-badge.negative {
    background: rgba(239, 68, 68, 0.12);
    color: var(--qa-danger);
  }

  .qa-delta-badge.neutral {
    background: rgba(148, 163, 184, 0.2);
    color: #475569;
  }

  .qa-empty-state {
    text-align: center;
    padding: 4rem 1rem;
    border-radius: var(--qa-radius-lg);
    border: 2px dashed rgba(148, 163, 184, 0.3);
    background: rgba(255, 255, 255, 0.7);
    color: #475569;
  }

  .qa-empty-state i {
    font-size: 2rem;
    color: var(--qa-primary);
    margin-bottom: 0.75rem;
  }

  .qa-loading-overlay {
    position: absolute;
    inset: 0;
    background: rgba(247, 249, 252, 0.85);
    display: none;
    align-items: center;
    justify-content: center;
    z-index: 10;
    border-radius: var(--qa-radius-lg);
  }

  .qa-dashboard.is-loading .qa-loading-overlay {
    display: flex;
  }

  .qa-spinner {
    width: 48px;
    height: 48px;
    border-radius: 50%;
    border: 4px solid rgba(37, 99, 235, 0.15);
    border-top-color: var(--qa-primary);
    animation: qa-spin 0.9s linear infinite;
  }

  @keyframes qa-spin {
    to {
      transform: rotate(360deg);
    }
  }

  .qa-badge {
    display: inline-flex;
    align-items: center;
    gap: 0.4rem;
    border-radius: 999px;
    padding: 0.35rem 0.75rem;
    background: rgba(37, 99, 235, 0.08);
    color: var(--qa-primary);
    font-weight: 600;
    font-size: 0.85rem;
  }

  .qa-next-best {
    border-radius: var(--qa-radius-lg);
    border: 1px solid rgba(37, 99, 235, 0.18);
    background: linear-gradient(135deg, rgba(37, 99, 235, 0.08), rgba(14, 165, 233, 0.08));
    padding: 1.25rem 1.5rem;
    display: flex;
    gap: 0.85rem;
    align-items: flex-start;
    margin-top: 1.25rem;
  }

  .qa-next-best i {
    color: var(--qa-primary);
    font-size: 1.5rem;
  }

  .qa-next-best strong {
    display: block;
    font-weight: 600;
    color: #0f172a;
    margin-bottom: 0.2rem;
  }

  .qa-dashboard-alert {
    margin-top: 1rem;
  }

  @media (max-width: 992px) {
    .qa-filters {
      flex-wrap: wrap;
      justify-content: flex-start;
    }

    .qa-insight-item,
    .qa-action-item {
      grid-template-columns: 36px 1fr;
    }
  }

  @media (max-width: 768px) {
    .qa-page-header__actions {
      width: 100%;
    }
  }
</style>

<div class="qa-shell position-relative qa-dashboard" id="qa-dashboard">
  <div class="qa-loading-overlay">
    <div class="qa-spinner"></div>
  </div>

  <header class="qa-page-header" data-banner-source>
    <div class="qa-page-header__text">
      <span class="qa-page-header__eyebrow" data-banner-eyebrow>
        <i class="fa-solid fa-shield-check"></i>
        Quality Assurance
      </span>
      <h1 class="qa-page-header__title" data-banner-title>QA Performance Command Center</h1>
      <p class="qa-page-header__summary mb-0" id="qa-context-summary" data-banner-description>
        Monitor live quality health, trending scores, and AI-powered recommendations across your teams.
      </p>
    </div>
    <div class="qa-page-header__actions" data-banner-source>
      <a class="btn btn-primary" href="<?= __qaFormUrl ?>" data-banner-action data-banner-icon="fa-solid fa-clipboard-check" data-banner-variant="primary">
        <i class="fa-solid fa-clipboard-check"></i>
        <span>QA Form</span>
      </a>
      <a class="btn btn-outline-primary" href="<?= __coachingFormUrl ?>" data-banner-action data-banner-icon="fa-solid fa-file-signature" data-banner-variant="secondary">
        <i class="fa-solid fa-file-signature"></i>
        <span>Coaching Form</span>
      </a>
      <a class="btn btn-outline-secondary" href="<?= __collabFormUrl ?>" data-banner-action data-banner-icon="fa-solid fa-people-arrows" data-banner-variant="secondary">
        <i class="fa-solid fa-people-arrows"></i>
        <span>Collaboration Form</span>
      </a>
    </div>
  </header>

  <div class="qa-filters" role="group" aria-label="QA filters">
    <select id="qa-granularity" class="form-select" aria-label="Select time grouping">
      <option value="Week">Week</option>
      <option value="Month">Month</option>
      <option value="Quarter">Quarter</option>
      <option value="Year">Year</option>
    </select>
    <select id="qa-period" class="form-select" aria-label="Select reporting period">
      <option value="">Latest Period</option>
    </select>
    <select id="qa-agent" class="form-select" aria-label="Select agent">
      <option value="">All Agents</option>
    </select>
    <button type="button" class="btn btn-primary" id="qa-refresh">
      <i class="fa-solid fa-rotate"></i>
      <span class="ms-1">Refresh</span>
    </button>
  </div>

  <div class="qa-summary-grid mt-4" id="qa-summary-cards">
      <div class="qa-summary-card" data-metric="avg">
        <div class="qa-summary-card__label">Average QA Score</div>
        <div class="qa-summary-card__value" data-role="value">--</div>
        <div class="qa-summary-card__delta neutral" data-role="delta">Awaiting data</div>
      </div>
      <div class="qa-summary-card" data-metric="pass">
        <div class="qa-summary-card__label">Pass Rate</div>
        <div class="qa-summary-card__value" data-role="value">--</div>
        <div class="qa-summary-card__delta neutral" data-role="delta">Awaiting data</div>
      </div>
      <div class="qa-summary-card" data-metric="coverage">
        <div class="qa-summary-card__label">Agent Coverage</div>
        <div class="qa-summary-card__value" data-role="value">--</div>
        <div class="qa-summary-card__delta neutral" data-role="delta">Awaiting data</div>
      </div>
      <div class="qa-summary-card" data-metric="evaluations">
        <div class="qa-summary-card__label">Evaluations</div>
        <div class="qa-summary-card__value" data-role="value">--</div>
        <div class="qa-summary-card__delta neutral" data-role="delta">Awaiting data</div>
      </div>
    </div>

  <div class="alert alert-danger d-none qa-dashboard-alert" id="qa-dashboard-error"></div>

  <div class="qa-empty-state d-none" id="qa-empty-state">
    <i class="fa-solid fa-chart-line"></i>
    <h4 class="fw-semibold mb-2">No evaluations found for the selected filters</h4>
    <p class="mb-0">Adjust your filters or capture new QA reviews to populate this dashboard.</p>
  </div>

  <div class="row g-4" id="qa-dashboard-content">
    <div class="col-12 col-xxl-7">
      <div class="card h-100">
        <div class="card-header d-flex justify-content-between align-items-center">
          <span>Performance Trend</span>
          <span class="badge bg-light text-primary" id="qa-trend-granularity">Weekly</span>
        </div>
        <div class="card-body">
          <div class="qa-trend-chart-container">
            <canvas id="qa-trend-chart"></canvas>
          </div>
          <div class="qa-trend-summary mt-3" id="qa-trend-summary">
            Trend analysis will appear once data is loaded.
          </div>
        </div>
      </div>
    </div>
    <div class="col-12 col-xxl-5 d-flex flex-column gap-4">
      <div class="card h-100">
        <div class="card-header">Quality Health Overview</div>
        <div class="card-body">
          <div class="qa-gauge-wrapper mb-3">
            <canvas id="qa-gauge-chart"></canvas>
            <div class="qa-gauge-center" id="qa-gauge-value">--</div>
          </div>
          <div class="qa-gauge-subtext">Average QA Score</div>
          <div class="qa-chart-wrapper qa-chart-wrapper--compact mt-4">
            <canvas id="qa-outcome-chart"></canvas>
            <div class="qa-chart-empty d-none" id="qa-outcome-empty">Awaiting evaluation data.</div>
          </div>
        </div>
      </div>
      <div class="qa-intelligence-card h-100">
        <div class="qa-insight-count">
          <i class="fa-solid fa-robot"></i>
          <span id="qa-insight-count">0 AI insights</span>
        </div>
        <p class="qa-intelligence-card__summary mb-0" id="qa-intel-summary">
          AI-generated recommendations will populate once fresh QA data is available.
        </p>
        <div id="qa-next-best" class="qa-next-best d-none"></div>
        <div class="qa-intelligence-card__actions">
          <button type="button" class="btn btn-outline-primary" id="qa-open-insights" data-bs-toggle="modal" data-bs-target="#qaInsightsModal">
            <i class="fa-solid fa-lightbulb me-2"></i>View AI Insights
          </button>
          <button type="button" class="btn btn-primary" id="qa-open-actions" data-bs-toggle="modal" data-bs-target="#qaActionsModal">
            <i class="fa-solid fa-list-check me-2"></i>View Recommendations
          </button>
        </div>
      </div>
    </div>
  </div>

  <div class="row g-4 mt-1" id="qa-analytics-row">
    <div class="col-12 col-xl-6 col-xxl-4">
      <div class="card h-100">
        <div class="card-header">Category Score Breakdown</div>
        <div class="card-body">
          <div class="qa-chart-wrapper">
            <canvas id="qa-category-chart"></canvas>
            <div class="qa-chart-empty d-none" id="qa-category-empty">Category performance will appear here.</div>
          </div>
        </div>
      </div>
    </div>
    <div class="col-12 col-xl-6 col-xxl-4">
      <div class="card h-100">
        <div class="card-header">Agent Evaluation Volume</div>
        <div class="card-body">
          <div class="qa-chart-wrapper">
            <canvas id="qa-agent-chart"></canvas>
            <div class="qa-chart-empty d-none" id="qa-agent-empty">Agent evaluation data will appear once loaded.</div>
          </div>
        </div>
      </div>
    </div>
    <div class="col-12 col-xl-6 col-xxl-4">
      <div class="card h-100">
        <div class="card-header">Score Distribution</div>
        <div class="card-body">
          <div class="qa-chart-wrapper">
            <canvas id="qa-distribution-chart"></canvas>
            <div class="qa-chart-empty d-none" id="qa-distribution-empty">Distribution requires agent scoring data.</div>
          </div>
        </div>
      </div>
    </div>
  </div>

  <div class="row g-4 mt-1" id="qa-lower-section">
    <div class="col-12 col-lg-6">
      <div class="card h-100">
        <div class="card-header">Category Performance</div>
        <div class="card-body">
          <div class="table-responsive">
            <table class="table table-borderless align-middle qa-table">
              <thead>
                <tr>
                  <th>Category</th>
                  <th class="text-center">Avg Score</th>
                  <th class="text-center">Trend</th>
                </tr>
              </thead>
              <tbody id="qa-categories-body">
                <tr>
                  <td colspan="3" class="text-center text-muted py-4">Awaiting data</td>
                </tr>
              </tbody>
            </table>
          </div>
        </div>
      </div>
    </div>
    <div class="col-12 col-lg-6">
      <div class="card h-100">
        <div class="card-header">Agent Leaderboard</div>
        <div class="card-body">
          <div class="table-responsive">
            <table class="table table-borderless align-middle qa-table">
              <thead>
                <tr>
                  <th>Agent</th>
                  <th class="text-center">Score</th>
                  <th class="text-center">Pass Rate</th>
                  <th class="text-center">Evaluations</th>
                </tr>
              </thead>
              <tbody id="qa-agents-body">
                <tr>
                  <td colspan="4" class="text-center text-muted py-4">Awaiting data</td>
                </tr>
              </tbody>
            </table>
          </div>
        </div>
      </div>
    </div>
    <div class="col-12">
      <div class="card h-100" id="qa-notes-card">
        <div class="card-header d-flex justify-content-between align-items-center flex-wrap gap-2">
          <span>Latest Evaluation Notes</span>
          <small class="text-muted" id="qa-notes-meta">Awaiting evaluations</small>
        </div>
        <div class="card-body">
          <div class="table-responsive">
            <table class="table table-borderless align-middle qa-table">
              <thead>
                <tr>
                  <th style="width: 45%;">Question</th>
                  <th class="text-center" style="width: 10%;">Weight</th>
                  <th class="text-center" style="width: 15%;">Response</th>
                  <th style="width: 30%;">Notes</th>
                </tr>
              </thead>
              <tbody id="qa-notes-body">
                <tr>
                  <td colspan="4" class="text-center text-muted py-4">Awaiting data</td>
                </tr>
              </tbody>
            </table>
          </div>
        </div>
      </div>
    </div>
  </div>

  <div class="modal fade" id="qaInsightsModal" tabindex="-1" aria-hidden="true">
    <div class="modal-dialog modal-lg modal-dialog-scrollable">
      <div class="modal-content">
        <div class="modal-header">
          <h5 class="modal-title"><i class="fa-solid fa-lightbulb me-2 text-primary"></i>AI Insights</h5>
          <button type="button" class="btn-close" data-bs-dismiss="modal" aria-label="Close"></button>
        </div>
        <div class="modal-body">
          <div class="qa-insight-list" id="qa-insights"></div>
        </div>
      </div>
    </div>
  </div>

  <div class="modal fade" id="qaActionsModal" tabindex="-1" aria-hidden="true">
    <div class="modal-dialog modal-lg modal-dialog-scrollable">
      <div class="modal-content">
        <div class="modal-header">
          <h5 class="modal-title"><i class="fa-solid fa-list-check me-2 text-primary"></i>Recommended Actions</h5>
          <button type="button" class="btn-close" data-bs-dismiss="modal" aria-label="Close"></button>
        </div>
        <div class="modal-body">
          <div class="qa-action-list" id="qa-actions"></div>
        </div>
      </div>
    </div>
  </div>
</div>

<script>
  (function () {
    const dashboardEl = document.getElementById('qa-dashboard');
    if (!dashboardEl) {
      return;
    }

    const state = {
      filters: {
        granularity: 'Week',
        period: '',
        agent: '',
        campaignId: '',
        program: ''
      },
      loading: false,
      data: null,
      charts: {
        trend: null,
        gauge: null,
        outcomes: null,
        categories: null,
        agents: null,
        distribution: null
      },
      modals: {
        insights: null,
        actions: null
      }
    };

    const dom = {
      granularity: document.getElementById('qa-granularity'),
      period: document.getElementById('qa-period'),
      agent: document.getElementById('qa-agent'),
      refresh: document.getElementById('qa-refresh'),
      summaryCards: dashboardEl.querySelectorAll('[data-metric]'),
      error: document.getElementById('qa-dashboard-error'),
      empty: document.getElementById('qa-empty-state'),
      content: document.getElementById('qa-dashboard-content'),
      lower: document.getElementById('qa-lower-section'),
      trendGranularity: document.getElementById('qa-trend-granularity'),
      trendSummary: document.getElementById('qa-trend-summary'),
      trendCanvas: document.getElementById('qa-trend-chart'),
      insights: document.getElementById('qa-insights'),
      actions: document.getElementById('qa-actions'),
      nextBest: document.getElementById('qa-next-best'),
      categoriesBody: document.getElementById('qa-categories-body'),
      agentsBody: document.getElementById('qa-agents-body'),
      contextSummary: document.getElementById('qa-context-summary'),
      insightCount: document.getElementById('qa-insight-count'),
      intelSummary: document.getElementById('qa-intel-summary'),
      analyticsRow: document.getElementById('qa-analytics-row'),
      gaugeCanvas: document.getElementById('qa-gauge-chart'),
      gaugeValue: document.getElementById('qa-gauge-value'),
      outcomeCanvas: document.getElementById('qa-outcome-chart'),
      categoryCanvas: document.getElementById('qa-category-chart'),
      agentCanvas: document.getElementById('qa-agent-chart'),
      distributionCanvas: document.getElementById('qa-distribution-chart'),
      outcomeEmpty: document.getElementById('qa-outcome-empty'),
      categoryEmpty: document.getElementById('qa-category-empty'),
      agentEmpty: document.getElementById('qa-agent-empty'),
      distributionEmpty: document.getElementById('qa-distribution-empty'),
      openInsights: document.getElementById('qa-open-insights'),
      openActions: document.getElementById('qa-open-actions'),
      insightsModal: document.getElementById('qaInsightsModal'),
      actionsModal: document.getElementById('qaActionsModal'),
      notesBody: document.getElementById('qa-notes-body'),
      notesMeta: document.getElementById('qa-notes-meta'),
      notesCard: document.getElementById('qa-notes-card')
    };

    function tooltipPercentLabel(context) {
      if (!context) {
        return '';
      }

      const datasetLabel = context.dataset && typeof context.dataset.label === 'string'
        ? context.dataset.label
        : '';
      const label = datasetLabel || (typeof context.label === 'string' ? context.label : 'Value');

      let value = 0;
      if (context.parsed && typeof context.parsed === 'object') {
        if (typeof context.parsed.y === 'number') {
          value = context.parsed.y;
        } else if (typeof context.parsed.x === 'number') {
          value = context.parsed.x;
        } else if (typeof context.parsed === 'number') {
          value = context.parsed;
        }
      } else if (typeof context.parsed === 'number') {
        value = context.parsed;
      }

      return `${label}: ${Math.round(value)}%`;
    }

    function tooltipCountLabel(context) {
      if (!context) {
        return '';
      }

      const datasetLabel = context.dataset && typeof context.dataset.label === 'string'
        ? context.dataset.label
        : '';
      const label = datasetLabel || (typeof context.label === 'string' ? context.label : 'Value');

      let value = 0;
      if (context.parsed && typeof context.parsed === 'object') {
        if (typeof context.parsed.y === 'number') {
          value = context.parsed.y;
        } else if (typeof context.parsed.x === 'number') {
          value = context.parsed.x;
        }
      } else if (typeof context.parsed === 'number') {
        value = context.parsed;
      }

      return `${label}: ${Math.round(value)}`;
    }

    function percentTickFormatter(value) {
      return `${value}%`;
    }

    function setLoading(isLoading) {
      state.loading = isLoading;
      dashboardEl.classList.toggle('is-loading', Boolean(isLoading));
      if (dom.refresh) {
        dom.refresh.disabled = Boolean(isLoading);
      }
    }

    function destroyChart(key) {
      if (!state.charts || !state.charts[key]) {
        return;
      }
      try {
        state.charts[key].destroy();
      } catch (chartError) {
        console.warn('Unable to destroy chart', key, chartError);
      }
      state.charts[key] = null;
    }

    function safePercent(value) {
      if (value === null || value === undefined || Number.isNaN(value)) {
        return '--';
      }
      return `${Math.round(value)}%`;
    }

    function formatNumber(value) {
      if (value === null || value === undefined || Number.isNaN(value)) {
        return '--';
      }
      return new Intl.NumberFormat().format(value);
    }

    function formatDelta(value, isPercent) {
      if (value === null || value === undefined || Number.isNaN(value)) {
        return { text: 'No prior period', tone: 'neutral' };
      }
      const rounded = Math.round(value * 10) / 10;
      if (rounded === 0) {
        return { text: 'No change', tone: 'neutral' };
      }
      const sign = rounded > 0 ? '+' : '';
      const unit = isPercent ? '%' : '';
      return {
        text: `${sign}${rounded}${unit} vs prior`,
        tone: rounded > 0 ? 'positive' : 'negative'
      };
    }

    function escapeHtml(value) {
      if (value === null || value === undefined) {
        return '';
      }
      return String(value)
        .replace(/&/g, '&amp;')
        .replace(/</g, '&lt;')
        .replace(/>/g, '&gt;')
        .replace(/"/g, '&quot;')
        .replace(/'/g, '&#39;');
    }

<<<<<<< HEAD
=======
    function formatNoteContent(note) {
      if (!note || !String(note).trim()) {
        return '<span class="text-muted">No notes recorded</span>';
      }
      return escapeHtml(note).replace(/\r\n|\r|\n/g, '<br>');
    }

>>>>>>> 9bccd7aa
    function populateSelect(selectEl, options, placeholder) {
      if (!selectEl) return;
      const currentValue = selectEl.value;
      selectEl.innerHTML = '';
      const defaultOption = document.createElement('option');
      defaultOption.value = '';
      defaultOption.textContent = placeholder;
      selectEl.appendChild(defaultOption);
      (options || []).forEach(option => {
        const opt = document.createElement('option');
        opt.value = option.value;
        opt.textContent = option.label || option.value;
        selectEl.appendChild(opt);
      });
      if (options && options.some(option => option.value === currentValue)) {
        selectEl.value = currentValue;
      }
    }

    function renderSummary(summary) {
      const config = {
        avg: { formatter: safePercent, isPercent: true },
        pass: { formatter: safePercent, isPercent: true },
        coverage: { formatter: safePercent, isPercent: true },
        evaluations: { formatter: formatNumber, isPercent: false }
      };

      dom.summaryCards.forEach(card => {
        const metric = card.getAttribute('data-metric');
        const valueEl = card.querySelector('[data-role="value"]');
        const deltaEl = card.querySelector('[data-role="delta"]');
        const formatter = config[metric] ? config[metric].formatter : formatNumber;
        const isPercent = config[metric] ? config[metric].isPercent : false;
        if (valueEl) {
          const baseValue = summary && metric in summary ? summary[metric] : null;
          valueEl.textContent = formatter(baseValue);
        }
        if (deltaEl) {
          const deltaValue = summary && summary.delta ? summary.delta[metric] : null;
          const delta = formatDelta(deltaValue, isPercent);
          deltaEl.textContent = delta.text;
          deltaEl.className = `qa-summary-card__delta ${delta.tone}`;
        }
      });

      if (summary && dom.contextSummary) {
        const evaluations = formatNumber(summary.evaluations);
        const agents = formatNumber(summary.agents);
        dom.contextSummary.textContent = `Tracking ${evaluations} evaluation${summary.evaluations === 1 ? '' : 's'} across ${agents} agent${summary.agents === 1 ? '' : 's'} this period.`;
      }
    }

    function renderTrend(trend, granularity) {
      if (!dom.trendCanvas) return;
      const ctx = dom.trendCanvas.getContext('2d');
      if (!ctx) {
        console.warn('Unable to acquire canvas context for QA trend chart.');
        return;
      }
      const labels = (trend && trend.series ? trend.series : []).map(entry => entry.label);
      const avgDataset = (trend && trend.series ? trend.series : []).map(entry => entry.avgScore || 0);
      const passDataset = (trend && trend.series ? trend.series : []).map(entry => entry.passRate || 0);

      destroyChart('trend');

      if (typeof Chart === 'undefined') {
        console.warn('Chart.js is not available; skipping trend rendering.');
        dom.trendSummary.textContent = 'Chart library unavailable. Unable to render trend visualization.';
        return;
      }

      if (!labels.length) {
        ctx.clearRect(0, 0, dom.trendCanvas.width, dom.trendCanvas.height);
        dom.trendSummary.textContent = 'No trend data available for the selected filters yet.';
        return;
      }

      state.charts.trend = new Chart(ctx, {
        type: 'line',
        data: {
          labels,
          datasets: [
            {
              label: 'Average Score',
              data: avgDataset,
              borderColor: '#2563eb',
              backgroundColor: 'rgba(37, 99, 235, 0.12)',
              tension: 0.35,
              fill: true,
              pointRadius: 4,
              pointHoverRadius: 5
            },
            {
              label: 'Pass Rate',
              data: passDataset,
              borderColor: '#10b981',
              backgroundColor: 'rgba(16, 185, 129, 0.12)',
              tension: 0.35,
              fill: true,
              pointRadius: 4,
              pointHoverRadius: 5
            }
          ]
        },
        options: {
          responsive: true,
          maintainAspectRatio: false,
          plugins: {
            legend: {
              display: true,
              position: 'bottom',
              labels: {
                usePointStyle: true,
                padding: 16
              }
            },
            tooltip: {
              callbacks: {
                label: tooltipPercentLabel
              }
            }
          },
          scales: {
            y: {
              beginAtZero: true,
              max: 100,
              ticks: {
                callback: percentTickFormatter
              },
              grid: {
                color: 'rgba(148, 163, 184, 0.25)'
              }
            },
            x: {
              grid: {
                display: false
              }
            }
          }
        }
      });

      if (dom.trendGranularity) {
        dom.trendGranularity.textContent = granularity ? `${granularity}ly` : '';
      }

      if (dom.trendSummary) {
        const summary = trend && trend.analysis && trend.analysis.summary
          ? trend.analysis.summary
          : 'Trend analysis ready once evaluations post across multiple periods.';
        dom.trendSummary.textContent = summary;
      }
    }

    function renderGauge(summary) {
      if (!dom.gaugeCanvas) return;
      const ctx = dom.gaugeCanvas.getContext('2d');
      const average = summary && typeof summary.avg === 'number'
        ? Math.min(100, Math.max(0, summary.avg))
        : null;

      if (dom.gaugeValue) {
        dom.gaugeValue.textContent = average === null ? '--' : `${Math.round(average)}%`;
      }

      if (!ctx || typeof Chart === 'undefined') {
        if (average === null) {
          destroyChart('gauge');
        }
        return;
      }

      if (average === null) {
        destroyChart('gauge');
        return;
      }

      destroyChart('gauge');
      state.charts.gauge = new Chart(ctx, {
        type: 'doughnut',
        data: {
          labels: ['Average Score', 'Gap'],
          datasets: [
            {
              data: [average, Math.max(0, 100 - average)],
              backgroundColor: ['#2563eb', 'rgba(148, 163, 184, 0.28)'],
              borderWidth: 0,
              circumference: Math.PI,
              rotation: -Math.PI,
              cutout: '72%'
            }
          ]
        },
        options: {
          responsive: true,
          maintainAspectRatio: false,
          plugins: {
            legend: { display: false },
            tooltip: {
              callbacks: {
                label: tooltipPercentLabel
              }
            }
          }
        }
      });
    }

    function renderOutcomeChart(summary) {
      if (!dom.outcomeCanvas) return;
      const ctx = dom.outcomeCanvas.getContext('2d');
      const passPercent = summary && typeof summary.pass === 'number'
        ? Math.min(100, Math.max(0, summary.pass))
        : null;

      const hasData = passPercent !== null;
      if (dom.outcomeEmpty) {
        dom.outcomeEmpty.classList.toggle('d-none', hasData);
      }

      if (!ctx || typeof Chart === 'undefined' || !hasData) {
        destroyChart('outcomes');
        return;
      }

      destroyChart('outcomes');
      state.charts.outcomes = new Chart(ctx, {
        type: 'doughnut',
        data: {
          labels: ['Pass', 'Fail'],
          datasets: [
            {
              data: [passPercent, Math.max(0, 100 - passPercent)],
              backgroundColor: ['#22c55e', '#ef4444'],
              borderWidth: 0,
              cutout: '68%'
            }
          ]
        },
        options: {
          responsive: true,
          maintainAspectRatio: false,
          plugins: {
            legend: {
              position: 'bottom',
              labels: {
                usePointStyle: true
              }
            },
            tooltip: {
              callbacks: {
                label: tooltipPercentLabel
              }
            }
          }
        }
      });
    }

    function renderCategoryChart(categories) {
      if (!dom.categoryCanvas) return;
      const ctx = dom.categoryCanvas.getContext('2d');
      const labels = (categories || []).map(category => category.category || 'Category');
      const data = (categories || []).map(category => Number(category.avgScore) || 0);
      const hasData = labels.length > 0;

      if (dom.categoryEmpty) {
        dom.categoryEmpty.classList.toggle('d-none', hasData);
      }

      if (!ctx || typeof Chart === 'undefined' || !hasData) {
        destroyChart('categories');
        return;
      }

      destroyChart('categories');
      state.charts.categories = new Chart(ctx, {
        type: 'bar',
        data: {
          labels,
          datasets: [
            {
              label: 'Avg Score',
              data,
              backgroundColor: 'rgba(37, 99, 235, 0.65)',
              borderRadius: 8,
              maxBarThickness: 42
            }
          ]
        },
        options: {
          responsive: true,
          maintainAspectRatio: false,
          scales: {
            y: {
              beginAtZero: true,
              max: 100,
              ticks: {
                callback: percentTickFormatter
              },
              grid: {
                color: 'rgba(148, 163, 184, 0.25)'
              }
            },
            x: {
              ticks: {
                autoSkip: false,
                maxRotation: 45,
                minRotation: 0
              },
              grid: { display: false }
            }
          },
          plugins: {
            legend: { display: false },
            tooltip: {
              callbacks: {
                label: tooltipPercentLabel
              }
            }
          }
        }
      });
    }

    function renderAgentChart(agents) {
      if (!dom.agentCanvas) return;
      const ctx = dom.agentCanvas.getContext('2d');
      const topAgents = (agents || []).slice(0, 8);
      const labels = topAgents.map(agent => agent.displayName || agent.name || 'Agent');
      const data = topAgents.map(agent => Number(agent.evaluations) || 0);
      const hasData = labels.length > 0;

      if (dom.agentEmpty) {
        dom.agentEmpty.classList.toggle('d-none', hasData);
      }

      if (!ctx || typeof Chart === 'undefined' || !hasData) {
        destroyChart('agents');
        return;
      }

      destroyChart('agents');
      state.charts.agents = new Chart(ctx, {
        type: 'bar',
        data: {
          labels,
          datasets: [
            {
              label: 'Evaluations',
              data,
              backgroundColor: 'rgba(14, 165, 233, 0.7)',
              borderRadius: 8,
              maxBarThickness: 38
            }
          ]
        },
        options: {
          indexAxis: 'y',
          responsive: true,
          maintainAspectRatio: false,
          scales: {
            x: {
              beginAtZero: true,
              grid: { color: 'rgba(148, 163, 184, 0.25)' }
            },
            y: {
              grid: { display: false }
            }
          },
          plugins: {
            legend: { display: false },
            tooltip: {
              callbacks: {
                label: tooltipCountLabel
              }
            }
          }
        }
      });
    }

    function renderDistributionChart(agents) {
      if (!dom.distributionCanvas) return;
      const ctx = dom.distributionCanvas.getContext('2d');
      const bins = [
        { label: 'Below 70', min: 0, max: 70 },
        { label: '70-79', min: 70, max: 80 },
        { label: '80-89', min: 80, max: 90 },
        { label: '90-100', min: 90, max: 101 }
      ];

      const counts = bins.map(() => 0);
      (agents || []).forEach(agent => {
        const score = Number(agent.avgScore);
        if (Number.isFinite(score)) {
          const clamped = Math.min(100, Math.max(0, score));
          const binIndex = bins.findIndex(bin => clamped >= bin.min && clamped < bin.max);
          if (binIndex >= 0) {
            counts[binIndex] += 1;
          }
        }
      });

      const hasData = counts.some(count => count > 0);
      if (dom.distributionEmpty) {
        dom.distributionEmpty.classList.toggle('d-none', hasData);
      }

      if (!ctx || typeof Chart === 'undefined' || !hasData) {
        destroyChart('distribution');
        return;
      }

      destroyChart('distribution');
      state.charts.distribution = new Chart(ctx, {
        type: 'bar',
        data: {
          labels: bins.map(bin => bin.label),
          datasets: [
            {
              label: 'Agents',
              data: counts,
              backgroundColor: 'rgba(99, 102, 241, 0.75)',
              borderRadius: 8,
              maxBarThickness: 40
            }
          ]
        },
        options: {
          responsive: true,
          maintainAspectRatio: false,
          scales: {
            y: {
              beginAtZero: true,
              ticks: { precision: 0 },
              grid: { color: 'rgba(148, 163, 184, 0.25)' }
            },
            x: {
              grid: { display: false }
            }
          },
          plugins: {
            legend: { display: false },
            tooltip: {
              callbacks: {
                label: tooltipCountLabel
              }
            }
          }
        }
      });
    }

    function renderInsights(insights) {
      if (!dom.insights) return;
      const items = Array.isArray(insights) ? insights : [];

      if (dom.insightCount) {
        dom.insightCount.textContent = `${items.length} AI insight${items.length === 1 ? '' : 's'}`;
      }

      dom.insights.innerHTML = '';
      if (!items.length) {
        const empty = document.createElement('p');
        empty.className = 'text-muted mb-0';
        empty.textContent = 'No insights available for the selected filters yet.';
        dom.insights.appendChild(empty);
        return;
      }

      items.forEach(item => {
        const row = document.createElement('div');
        row.className = 'qa-insight-item';
        if (item.tone) {
          row.dataset.tone = item.tone;
        }

        const icon = document.createElement('div');
        icon.className = 'qa-insight-icon';
        icon.innerHTML = `<i class="fa-solid ${item.icon || 'fa-lightbulb'}"></i>`;

        const text = document.createElement('div');
        text.className = 'qa-insight-text';
        const title = item.title ? `<strong>${item.title}</strong>` : '';
        const body = item.text || '';
        text.innerHTML = `${title}${body}`;

        row.appendChild(icon);
        row.appendChild(text);
        dom.insights.appendChild(row);
      });
    }

    function renderActions(actions, nextBest) {
      if (!dom.actions || !dom.nextBest) return;

      const items = Array.isArray(actions) ? actions : [];

      dom.actions.innerHTML = '';
      dom.nextBest.classList.add('d-none');
      dom.nextBest.innerHTML = '';

      if (nextBest && (nextBest.title || nextBest.text)) {
        dom.nextBest.classList.remove('d-none');
        dom.nextBest.innerHTML = `
          <i class="fa-solid ${nextBest.icon || 'fa-rocket'} mt-1"></i>
          <div>
            <strong>${nextBest.title || 'Next Best Action'}</strong>
            <span class="d-block text-muted">${nextBest.text || ''}</span>
          </div>`;
      }

      if (!items.length) {
        const empty = document.createElement('p');
        empty.className = 'text-muted mb-0';
        empty.textContent = 'AI has no urgent playbook steps at the moment.';
        dom.actions.appendChild(empty);
        return;
      }

      items.forEach(action => {
        const row = document.createElement('div');
        row.className = 'qa-action-item';
        if (action.tone) {
          row.dataset.tone = action.tone;
        }

        const icon = document.createElement('div');
        icon.className = 'qa-action-icon';
        icon.innerHTML = `<i class="fa-solid ${action.icon || 'fa-sparkles'}"></i>`;

        const text = document.createElement('div');
        text.className = 'qa-action-text';
        const title = action.title ? `<strong>${action.title}</strong>` : '';
        const body = action.text || '';
        text.innerHTML = `${title}${body}`;

        row.appendChild(icon);
        row.appendChild(text);
        dom.actions.appendChild(row);
      });
    }

    function createDeltaBadge(delta) {
      if (delta === null || delta === undefined || Number.isNaN(delta)) {
        return '<span class="qa-delta-badge neutral">--</span>';
      }
      const tone = delta > 0 ? 'positive' : (delta < 0 ? 'negative' : 'neutral');
      const value = Math.round(delta * 10) / 10;
      const sign = value > 0 ? '+' : '';
      return `<span class="qa-delta-badge ${tone}">${sign}${value}</span>`;
    }

    function renderCategories(categories) {
      if (!dom.categoriesBody) return;
      dom.categoriesBody.innerHTML = '';
      if (!categories || !categories.length) {
        const row = document.createElement('tr');
        row.innerHTML = '<td colspan="3" class="text-center text-muted py-4">No category metrics available.</td>';
        dom.categoriesBody.appendChild(row);
        return;
      }

      categories.forEach(category => {
        const row = document.createElement('tr');
        row.innerHTML = `
          <td>
            <div class="fw-semibold">${category.category}</div>
            <div class="text-muted small">${category.passPct || 0}% pass</div>
          </td>
          <td class="text-center fw-semibold">${category.avgScore || 0}%</td>
          <td class="text-center">${createDeltaBadge(category.delta)}</td>`;
        dom.categoriesBody.appendChild(row);
      });
    }

    function renderAgents(agents) {
      if (!dom.agentsBody) return;
      dom.agentsBody.innerHTML = '';
      if (!agents || !agents.length) {
        const row = document.createElement('tr');
        row.innerHTML = '<td colspan="4" class="text-center text-muted py-4">No agent performance captured yet.</td>';
        dom.agentsBody.appendChild(row);
        return;
      }

      agents.forEach(agent => {
        const deltaScore = createDeltaBadge(agent.deltas ? agent.deltas.avgScore : null);
        const deltaPass = createDeltaBadge(agent.deltas ? agent.deltas.passRate : null);
        const row = document.createElement('tr');
        row.innerHTML = `
          <td>
            <div class="fw-semibold">${agent.displayName || agent.name}</div>
            <div class="text-muted small">${agent.recentDate || 'No recent date'}</div>
          </td>
          <td class="text-center">
            <div class="fw-semibold">${agent.avgScore || 0}%</div>
            <div class="small">${deltaScore}</div>
          </td>
          <td class="text-center">
            <div class="fw-semibold">${agent.passRate || 0}%</div>
            <div class="small">${deltaPass}</div>
          </td>
          <td class="text-center fw-semibold">${agent.evaluations || 0}</td>`;
        dom.agentsBody.appendChild(row);
      });
    }

    function renderLatestEvaluation(latest) {
      if (!dom.notesBody) {
        return;
      }

      dom.notesBody.innerHTML = '';

      if (!latest || !Array.isArray(latest.questions) || !latest.questions.length) {
        const row = document.createElement('tr');
        row.innerHTML = '<td colspan="4" class="text-center text-muted py-4">No evaluation notes available.</td>';
        dom.notesBody.appendChild(row);
        if (dom.notesMeta) {
          dom.notesMeta.textContent = 'Awaiting evaluations';
        }
        return;
      }

      if (dom.notesMeta) {
        const metaParts = [];
        if (latest.agent) {
          metaParts.push(latest.agent);
        }
        if (latest.callDate) {
          metaParts.push(latest.callDate);
        }
        if (typeof latest.score === 'number' && !Number.isNaN(latest.score)) {
          metaParts.push(`${latest.score}%`);
        }
        dom.notesMeta.textContent = metaParts.join(' • ');
      }

      latest.questions.forEach(question => {
        const row = document.createElement('tr');
        row.innerHTML = `
          <td>
            <div class="fw-semibold">${escapeHtml(question.number || '')}</div>
            <div class="text-muted small">${escapeHtml(question.question || '')}</div>
          </td>
          <td class="text-center fw-semibold">${question.weight || 0}</td>
          <td class="text-center">${escapeHtml(question.answer || 'N/A')}</td>
          <td>${formatNoteContent(question.note)}</td>`;
        dom.notesBody.appendChild(row);
      });
    }

    function updateFiltersFromResponse(response) {
      const periodOptions = (response && response.periodOptions) || [];
      populateSelect(dom.period, periodOptions, 'Latest Period');
      if (dom.period && response && response.context && response.context.period) {
        dom.period.value = response.context.period;
      }

      const availableAgents = (response && response.availableAgents) || [];
      const lookup = response && response.agentNameLookup ? response.agentNameLookup : {};
      const preferredOptions = Array.isArray(response && response.agentOptions)
        ? response.agentOptions
        : null;
      const agentOptions = preferredOptions && preferredOptions.length
        ? preferredOptions
        : availableAgents.map(name => ({
          value: name,
          label: lookup && lookup[name] ? lookup[name] : name
        }));
      populateSelect(dom.agent, agentOptions, 'All Agents');
      if (dom.agent && state.filters.agent) {
        dom.agent.value = state.filters.agent;
      }

      if (dom.granularity && response && response.context && response.context.granularity) {
        dom.granularity.value = response.context.granularity;
      }
    }

    function showError(message) {
      if (!dom.error) return;
      dom.error.textContent = message || 'Unable to load QA dashboard data.';
      dom.error.classList.remove('d-none');
    }

    function clearError() {
      if (!dom.error) return;
      dom.error.classList.add('d-none');
      dom.error.textContent = '';
    }

    function toggleEmptyState(visible) {
      if (!dom.empty || !dom.content || !dom.lower) return;
      dom.empty.classList.toggle('d-none', !visible);
      dom.content.classList.toggle('d-none', Boolean(visible));
      dom.lower.classList.toggle('d-none', Boolean(visible));
      if (dom.analyticsRow) {
        dom.analyticsRow.classList.toggle('d-none', Boolean(visible));
      }
    }

    function handleResponse(response) {
      setLoading(false);
      if (!response || response.success === false) {
        const errorMessage = response && response.error ? response.error : 'QA dashboard data unavailable.';
        showError(errorMessage);
        toggleEmptyState(true);
        return;
      }

      clearError();
      state.data = response;

      updateFiltersFromResponse(response);

      const summary = response.summary || null;
      renderSummary(summary);

      const trend = response.trend || null;
      renderTrend(trend, response.context ? response.context.granularity : 'Week');

      renderGauge(summary);
      renderOutcomeChart(summary);

      const categories = response.categories || [];
      renderCategoryChart(categories);
      renderCategories(categories);

      const agents = response.agents || [];
      renderAgentChart(agents);
      renderDistributionChart(agents);
      renderAgents(agents.slice(0, 8));
      renderLatestEvaluation(response.latestEvaluation || null);

      if (dom.intelSummary) {
        dom.intelSummary.textContent = response.intelligenceSummary
          || 'AI-generated recommendations will populate once fresh QA data is available.';
      }

      renderInsights(response.insights || []);
      renderActions(response.actions || [], response.nextBest || null);

      const hasEvaluations = summary && summary.evaluations > 0;
      toggleEmptyState(!hasEvaluations);
    }

    function handleError(error) {
      console.error('QA dashboard load failed:', error);
      setLoading(false);
      showError('Unable to reach the QA service. Please try again in a moment.');
      toggleEmptyState(true);
    }

    function buildRequest() {
      return {
        granularity: state.filters.granularity,
        period: state.filters.period,
        agent: state.filters.agent,
        campaignId: state.filters.campaignId,
        program: state.filters.program
      };
    }

    function loadData() {
      if (state.loading) {
        return;
      }

      setLoading(true);
      const request = buildRequest();

      if (window.google && google.script && google.script.run) {
        google.script.run
          .withSuccessHandler(handleResponse)
          .withFailureHandler(handleError)
          .clientGetQADashboardSnapshot(request);
      } else {
        console.warn('google.script.run not available; QA dashboard operating in static mode.');
        setLoading(false);
        showError('Live data unavailable outside Google Workspace context.');
        toggleEmptyState(true);
      }
    }

    function attachEvents() {
      if (dom.refresh) {
        dom.refresh.addEventListener('click', () => {
          loadData();
        });
      }

      if (dom.granularity) {
        dom.granularity.addEventListener('change', event => {
          state.filters.granularity = event.target.value;
          state.filters.period = '';
          loadData();
        });
      }

      if (dom.period) {
        dom.period.addEventListener('change', event => {
          state.filters.period = event.target.value;
          loadData();
        });
      }

      if (dom.agent) {
        dom.agent.addEventListener('change', event => {
          state.filters.agent = event.target.value;
          loadData();
        });
      }

      if (dom.openInsights && dom.insightsModal && !dom.openInsights.hasAttribute('data-bs-toggle')) {
        dom.openInsights.addEventListener('click', () => {
          if (typeof bootstrap === 'undefined') {
            return;
          }
          if (!state.modals.insights) {
            state.modals.insights = new bootstrap.Modal(dom.insightsModal);
          }
          state.modals.insights.show();
        });
      }

      if (dom.openActions && dom.actionsModal && !dom.openActions.hasAttribute('data-bs-toggle')) {
        dom.openActions.addEventListener('click', () => {
          if (typeof bootstrap === 'undefined') {
            return;
          }
          if (!state.modals.actions) {
            state.modals.actions = new bootstrap.Modal(dom.actionsModal);
          }
          state.modals.actions.show();
        });
      }

    }

    function bootstrap() {
      attachEvents();
      loadData();
    }

    bootstrap();
  })();
</script><|MERGE_RESOLUTION|>--- conflicted
+++ resolved
@@ -1047,16 +1047,6 @@
         .replace(/'/g, '&#39;');
     }
 
-<<<<<<< HEAD
-=======
-    function formatNoteContent(note) {
-      if (!note || !String(note).trim()) {
-        return '<span class="text-muted">No notes recorded</span>';
-      }
-      return escapeHtml(note).replace(/\r\n|\r|\n/g, '<br>');
-    }
-
->>>>>>> 9bccd7aa
     function populateSelect(selectEl, options, placeholder) {
       if (!selectEl) return;
       const currentValue = selectEl.value;
