--- conflicted
+++ resolved
@@ -3,7 +3,6 @@
 <head>
   <meta charset="UTF-8" />
   <meta name="viewport" content="width=device-width, initial-scale=1.0" />
-<<<<<<< HEAD
   <title>LuminaHQ Capabilities • Command Suite</title>
   <link rel="preconnect" href="https://fonts.googleapis.com" />
   <link rel="preconnect" href="https://fonts.gstatic.com" crossorigin />
@@ -28,24 +27,6 @@
       --shadow-soft: 0 18px 60px rgba(37, 99, 235, 0.15);
       --shadow-card: 0 12px 40px rgba(15, 23, 42, 0.12);
       --transition: all 0.32s ease;
-=======
-  <title>LuminaHQ Capabilities • Command Suite Map</title>
-  <link rel="preconnect" href="https://fonts.googleapis.com" />
-  <link rel="preconnect" href="https://fonts.gstatic.com" crossorigin />
-  <link href="https://fonts.googleapis.com/css2?family=Space+Grotesk:wght@400;500;600;700&family=Inter:wght@400;500;600;700&display=swap" rel="stylesheet" />
-  <link rel="stylesheet" href="https://cdnjs.cloudflare.com/ajax/libs/font-awesome/6.5.1/css/all.min.css" />
-  <style>
-    :root {
-      --lumina-navy: #030c1d;
-      --lumina-deep: #06142b;
-      --lumina-blue: #0478d3;
-      --lumina-cyan: #38bdf8;
-      --lumina-lilac: #7dd3fc;
-      --radius-lg: 30px;
-      --radius-md: 20px;
-      --radius-sm: 14px;
-      --transition: all 0.3s ease;
->>>>>>> 041031ee
     }
 
     * { box-sizing: border-box; }
@@ -53,27 +34,17 @@
     body {
       margin: 0;
       font-family: "Inter", sans-serif;
-<<<<<<< HEAD
       color: var(--text-primary);
       background: radial-gradient(circle at 15% 20%, rgba(56, 189, 248, 0.16), transparent 55%),
         radial-gradient(circle at 85% 0%, rgba(139, 92, 246, 0.18), transparent 60%),
         linear-gradient(180deg, #f6f9ff 0%, #ffffff 48%, #f7fbff 100%);
       min-height: 100vh;
-=======
-      color: rgba(226, 232, 240, 0.92);
-      background: radial-gradient(circle at 18% 16%, rgba(56, 189, 248, 0.25), transparent 45%),
-        radial-gradient(circle at 90% 10%, rgba(4, 120, 211, 0.35), transparent 58%),
-        linear-gradient(160deg, var(--lumina-navy), #010510 70%);
-      min-height: 100vh;
-      overflow-x: hidden;
->>>>>>> 041031ee
     }
 
     header {
       position: sticky;
       top: 0;
       z-index: 40;
-<<<<<<< HEAD
       backdrop-filter: blur(14px);
       background: rgba(255, 255, 255, 0.78);
       border-bottom: 1px solid rgba(37, 99, 235, 0.1);
@@ -83,31 +54,14 @@
       max-width: 1160px;
       margin: 0 auto;
       padding: 1.2rem 2.6rem;
-=======
-      background: rgba(3, 12, 29, 0.8);
-      border-bottom: 1px solid rgba(56, 189, 248, 0.18);
-      backdrop-filter: blur(18px);
-    }
-
-    .nav-grid {
-      max-width: 1180px;
-      margin: 0 auto;
-      padding: 1.3rem 2.3rem;
->>>>>>> 041031ee
       display: flex;
       justify-content: space-between;
-<<<<<<< HEAD
       gap: 1.6rem;
-=======
-      align-items: center;
-      gap: 1.5rem;
->>>>>>> 041031ee
     }
 
     .brand {
       display: flex;
       align-items: center;
-<<<<<<< HEAD
       gap: 0.75rem;
       font-family: "Space Grotesk", sans-serif;
       font-weight: 600;
@@ -445,348 +399,10 @@
     }
 
     [data-animate].visible {
-=======
-      gap: 1rem;
-      text-decoration: none;
-      color: inherit;
-    }
-
-    .brand-icon {
-      width: 48px;
-      height: 48px;
-      border-radius: 16px;
-      display: grid;
-      place-items: center;
-      background: linear-gradient(135deg, rgba(56, 189, 248, 0.25), rgba(4, 120, 211, 0.55));
-      box-shadow: inset 0 0 20px rgba(4, 120, 211, 0.4), 0 8px 20px rgba(4, 120, 211, 0.22);
-      color: rgba(226, 232, 240, 0.85);
-      font-size: 1.2rem;
-    }
-
-    .brand span {
-      display: block;
-      letter-spacing: 0.24em;
-      text-transform: uppercase;
-      font-family: "Space Grotesk", sans-serif;
-    }
-
-    .brand small {
-      display: block;
-      font-size: 0.68rem;
-      letter-spacing: 0.4em;
-      color: rgba(148, 163, 184, 0.75);
-      margin-top: 0.12rem;
-    }
-
-    nav ul {
-      list-style: none;
-      margin: 0;
-      padding: 0;
-      display: flex;
-      gap: 1.6rem;
-      letter-spacing: 0.14em;
-      font-size: 0.82rem;
-      text-transform: uppercase;
-    }
-
-    nav a {
-      color: rgba(203, 213, 225, 0.75);
-      text-decoration: none;
-      border-bottom: 1px solid transparent;
-      padding-bottom: 0.3rem;
-      transition: var(--transition);
-    }
-
-    nav a:hover {
-      color: var(--lumina-cyan);
-      border-bottom-color: rgba(56, 189, 248, 0.5);
-    }
-
-    main {
-      max-width: 1180px;
-      margin: 0 auto;
-      padding: 4rem 2.3rem 6rem;
-      display: flex;
-      flex-direction: column;
-      gap: 4.2rem;
-    }
-
-    .intro {
-      display: grid;
-      grid-template-columns: repeat(auto-fit, minmax(260px, 1fr));
-      gap: 3rem;
-      align-items: center;
-    }
-
-    .intro h1 {
-      font-family: "Space Grotesk", sans-serif;
-      font-size: clamp(2.3rem, 4.2vw, 3.3rem);
-      margin: 0 0 1.4rem;
-      line-height: 1.1;
-      letter-spacing: 0.04em;
-    }
-
-    .intro p {
-      margin: 0;
-      color: rgba(203, 213, 225, 0.78);
-      font-size: 1.02rem;
-      line-height: 1.6;
-    }
-
-    .map-grid {
-      background: rgba(3, 12, 29, 0.78);
-      border-radius: var(--radius-lg);
-      border: 1px solid rgba(56, 189, 248, 0.2);
-      padding: 2.6rem;
-      display: grid;
-      grid-template-columns: repeat(auto-fit, minmax(240px, 1fr));
-      gap: 1.8rem;
-      position: relative;
-      overflow: hidden;
-    }
-
-    .map-grid::before {
-      content: "";
-      position: absolute;
-      inset: -15% -25% 0 45%;
-      background: linear-gradient(120deg, rgba(56, 189, 248, 0.2), rgba(56, 189, 248, 0));
-      opacity: 0.7;
-      pointer-events: none;
-      transform: rotate(-6deg);
-    }
-
-    .map-card {
-      border-radius: var(--radius-md);
-      border: 1px solid rgba(56, 189, 248, 0.18);
-      background: rgba(6, 20, 43, 0.75);
-      padding: 1.9rem;
-      display: grid;
-      gap: 1rem;
-      position: relative;
-      overflow: hidden;
-      transition: var(--transition);
-    }
-
-    .map-card::before {
-      content: "";
-      position: absolute;
-      inset: 0;
-      background: radial-gradient(circle at top right, rgba(56, 189, 248, 0.25), transparent 60%);
-      opacity: 0.6;
-    }
-
-    .map-card:hover {
-      transform: translateY(-6px);
-      border-color: rgba(56, 189, 248, 0.45);
-      box-shadow: 0 18px 36px rgba(3, 12, 29, 0.6);
-    }
-
-    .map-card span {
-      letter-spacing: 0.2em;
-      font-size: 0.75rem;
-      color: rgba(148, 163, 184, 0.85);
-      text-transform: uppercase;
-    }
-
-    .map-card strong {
-      font-family: "Space Grotesk", sans-serif;
-      font-size: 1.1rem;
-      letter-spacing: 0.12em;
-    }
-
-    .map-card p {
-      margin: 0;
-      color: rgba(203, 213, 225, 0.78);
-      font-size: 0.92rem;
-      line-height: 1.6;
-    }
-
-    .orbit-rail {
-      background: rgba(6, 20, 43, 0.78);
-      border-radius: var(--radius-lg);
-      border: 1px solid rgba(56, 189, 248, 0.2);
-      padding: 2.6rem;
-      display: grid;
-      gap: 2rem;
-      position: relative;
-      overflow: hidden;
-    }
-
-    .orbit-rail::after {
-      content: "";
-      position: absolute;
-      inset: 0;
-      background: linear-gradient(135deg, rgba(56, 189, 248, 0.16), transparent 60%);
-      opacity: 0.7;
-    }
-
-    .rail-header {
-      display: flex;
-      justify-content: space-between;
-      align-items: center;
-      gap: 1.4rem;
-      flex-wrap: wrap;
-      position: relative;
-      z-index: 1;
-    }
-
-    .rail-header h2 {
-      margin: 0;
-      font-family: "Space Grotesk", sans-serif;
-      letter-spacing: 0.24em;
-      text-transform: uppercase;
-      font-size: 1.2rem;
-      color: rgba(226, 232, 240, 0.85);
-    }
-
-    .rail-pills {
-      display: flex;
-      gap: 0.7rem;
-      flex-wrap: wrap;
-    }
-
-    .rail-pills span {
-      border-radius: 999px;
-      border: 1px solid rgba(56, 189, 248, 0.28);
-      padding: 0.45rem 1.05rem;
-      letter-spacing: 0.18em;
-      font-size: 0.75rem;
-      text-transform: uppercase;
-      color: rgba(148, 163, 184, 0.85);
-    }
-
-    .rail-grid {
-      position: relative;
-      z-index: 1;
-      display: grid;
-      gap: 1.6rem;
-    }
-
-    .rail-item {
-      border-radius: var(--radius-md);
-      border: 1px solid rgba(56, 189, 248, 0.18);
-      background: rgba(6, 20, 43, 0.75);
-      padding: 1.8rem;
-      display: grid;
-      gap: 0.9rem;
-      transition: var(--transition);
-      position: relative;
-      overflow: hidden;
-    }
-
-    .rail-item::before {
-      content: "";
-      position: absolute;
-      inset: 0;
-      background: linear-gradient(120deg, rgba(56, 189, 248, 0.2), transparent 60%);
-      opacity: 0.6;
-    }
-
-    .rail-item:hover {
-      transform: translateY(-6px);
-      border-color: rgba(56, 189, 248, 0.45);
-    }
-
-    .rail-item strong {
-      font-family: "Space Grotesk", sans-serif;
-      font-size: 1.05rem;
-      letter-spacing: 0.16em;
-      text-transform: uppercase;
-    }
-
-    .rail-item p {
-      margin: 0;
-      color: rgba(203, 213, 225, 0.78);
-      font-size: 0.9rem;
-      line-height: 1.6;
-    }
-
-    .cta-banner {
-      background: rgba(3, 12, 29, 0.82);
-      border-radius: var(--radius-lg);
-      border: 1px solid rgba(56, 189, 248, 0.2);
-      padding: 2.4rem;
-      display: grid;
-      grid-template-columns: repeat(auto-fit, minmax(220px, 1fr));
-      gap: 1.8rem;
-      align-items: center;
-      position: relative;
-      overflow: hidden;
-    }
-
-    .cta-banner::after {
-      content: "";
-      position: absolute;
-      inset: 0;
-      background: radial-gradient(circle at 90% 20%, rgba(56, 189, 248, 0.2), transparent 50%);
-      opacity: 0.6;
-    }
-
-    .cta-banner h3 {
-      margin: 0;
-      font-family: "Space Grotesk", sans-serif;
-      font-size: 1.5rem;
-      letter-spacing: 0.05em;
-    }
-
-    .cta-banner p {
-      margin: 0;
-      color: rgba(203, 213, 225, 0.75);
-      line-height: 1.6;
-    }
-
-    .cta-banner a {
-      justify-self: start;
-      text-decoration: none;
-      border-radius: 999px;
-      padding: 0.7rem 1.4rem;
-      letter-spacing: 0.18em;
-      font-size: 0.78rem;
-      text-transform: uppercase;
-      border: 1px solid rgba(56, 189, 248, 0.4);
-      color: rgba(226, 232, 240, 0.85);
-      transition: var(--transition);
-      position: relative;
-      z-index: 1;
-    }
-
-    .cta-banner a:hover {
-      background: rgba(56, 189, 248, 0.92);
-      color: #041025;
-      box-shadow: 0 12px 24px rgba(56, 189, 248, 0.25);
-    }
-
-    footer {
-      padding: 3.2rem 2.3rem 4rem;
-      border-top: 1px solid rgba(56, 189, 248, 0.15);
-      background: rgba(3, 12, 29, 0.7);
-      backdrop-filter: blur(12px);
-      margin-top: 4rem;
-    }
-
-    footer p {
-      max-width: 1180px;
-      margin: 0 auto;
-      text-align: center;
-      letter-spacing: 0.2em;
-      font-size: 0.76rem;
-      text-transform: uppercase;
-      color: rgba(148, 163, 184, 0.75);
-    }
-
-    .reveal {
-      opacity: 0;
-      transform: translateY(24px);
-      transition: opacity 0.7s ease, transform 0.7s ease;
-    }
-
-    .reveal.is-visible {
->>>>>>> 041031ee
       opacity: 1;
       transform: translateY(0);
     }
 
-<<<<<<< HEAD
     @media (max-width: 960px) {
       header { position: static; }
       .nav-wrap { flex-direction: column; }
@@ -794,27 +410,11 @@
       main { padding: 3rem 1.5rem 4rem; gap: 3.2rem; }
       section { padding: 2.6rem 2.2rem; }
       footer { padding: 0 1.5rem; }
-=======
-    @media (max-width: 768px) {
-      .nav-grid {
-        flex-direction: column;
-        align-items: flex-start;
-      }
-
-      nav ul {
-        flex-wrap: wrap;
-      }
-
-      main {
-        padding: 3.6rem 1.5rem 5rem;
-      }
->>>>>>> 041031ee
     }
   </style>
 </head>
 <body>
   <header>
-<<<<<<< HEAD
     <div class="nav-wrap">
       <a class="brand" href="Landing.html">
         <img src="https://res.cloudinary.com/dr8qd3xfc/image/upload/v1754763514/vlbpo/lumina/3_dgitcx.png" alt="LuminaHQ logo" />
@@ -829,26 +429,10 @@
         </ul>
       </nav>
       <a class="nav-cta" href="Landing.html"><i class="fa-solid fa-house"></i> Back to home</a>
-=======
-    <div class="nav-grid">
-      <a class="brand" href="Landing.html">
-        <span class="brand-icon"><i class="fa-solid fa-satellite"></i></span>
-        <span>LuminaHQ <small>Command Suite</small></span>
-      </a>
-      <nav>
-        <ul>
-          <li><a href="#map">Map</a></li>
-          <li><a href="#rail">Orbit Rail</a></li>
-          <li><a href="#cta">Engage</a></li>
-        </ul>
-      </nav>
-      <a class="cta-banner-link" href="LandingAbout.html" style="text-decoration:none;border:1px solid rgba(56,189,248,0.4);padding:0.55rem 1.2rem;border-radius:999px;letter-spacing:0.18em;font-size:0.78rem;text-transform:uppercase;color:rgba(226,232,240,0.85);transition:var(--transition);">Meet the Collective</a>
->>>>>>> 041031ee
     </div>
   </header>
 
   <main>
-<<<<<<< HEAD
     <section id="banner" data-animate>
       <div>
         <div class="eyebrow"><span></span> Capability Map</div>
@@ -967,86 +551,16 @@
       <h2>Let’s architect your command center together.</h2>
       <p>Schedule a discovery workshop to tailor LuminaHQ modules, automations, and analytics to your operations blueprint.</p>
       <a class="nav-cta" href="LandingAbout.html">Meet the team</a>
-=======
-    <section class="intro reveal">
-      <div>
-        <h1>Map every dimension of your workforce universe.</h1>
-        <p>LuminaHQ’s command suite unifies the instruments you rely on to orchestrate performance. Explore the layers of telemetry, automation, and human-centered workflows that keep your operation resilient.</p>
-      </div>
-      <div class="map-grid" id="map">
-        <div class="map-card">
-          <span>Layer 01</span>
-          <strong>Schedule intelligence</strong>
-          <p>Dynamically align staffing, shift bids, and adherence to live demand curves across every channel.</p>
-        </div>
-        <div class="map-card">
-          <span>Layer 02</span>
-          <strong>Quality constellations</strong>
-          <p>Reveal agent strengths and opportunities through AI-assisted QA workflows and adaptive scorecards.</p>
-        </div>
-        <div class="map-card">
-          <span>Layer 03</span>
-          <strong>Coaching studio</strong>
-          <p>Synchronize coaching cadences with intelligent nudges, curated content, and celebratory highlights.</p>
-        </div>
-        <div class="map-card">
-          <span>Layer 04</span>
-          <strong>Escalation harmonics</strong>
-          <p>Route and resolve critical signals with transparent audit trails, response SLAs, and collaborative triage.</p>
-        </div>
-      </div>
-    </section>
-
-    <section class="orbit-rail reveal" id="rail">
-      <div class="rail-header">
-        <h2>Command orbit rail</h2>
-        <div class="rail-pills">
-          <span>predictive staffing</span>
-          <span>qa automation</span>
-          <span>knowledge orchestration</span>
-          <span>performance intelligence</span>
-        </div>
-      </div>
-      <div class="rail-grid">
-        <div class="rail-item">
-          <strong>Pulse analytics</strong>
-          <p>Blend real-time dashboards with alerting thresholds to spotlight the metrics that need your attention now.</p>
-        </div>
-        <div class="rail-item">
-          <strong>Scenario lab</strong>
-          <p>Model staffing and quality scenarios in minutes, testing the ripple effects of every decision before it goes live.</p>
-        </div>
-        <div class="rail-item">
-          <strong>Autopilot lanes</strong>
-          <p>Deploy automations that reconcile data, schedule follow-ups, and notify stakeholders without slowing operations.</p>
-        </div>
-        <div class="rail-item">
-          <strong>Experience beacon</strong>
-          <p>Curate agent and customer success stories, reinforcing the culture that keeps teams inspired.</p>
-        </div>
-      </div>
-    </section>
-
-    <section class="cta-banner reveal" id="cta">
-      <h3>Ready to chart your LuminaHQ deployment?</h3>
-      <p>Connect with our architects to calibrate a blueprint for your contact center. We’ll tailor the command suite to your existing stack and future ambitions.</p>
-      <a href="mailto:hello@luminahq.com">Initiate Contact</a>
->>>>>>> 041031ee
     </section>
   </main>
 
   <footer>
-<<<<<<< HEAD
     <span>© <script>document.write(new Date().getFullYear());</script> LuminaHQ. Every capability, unified.</span>
     <span><a href="Landing.html" style="color: var(--blue); text-decoration: none; font-weight: 600;">Return to landing</a></span>
-=======
-    <p>© 2024 LuminaHQ • Precision-crafted capabilities for the neural workforce era.</p>
->>>>>>> 041031ee
   </footer>
 
   <script>
     const observer = new IntersectionObserver(
-<<<<<<< HEAD
       (entries) => {
         entries.forEach((entry) => {
           if (entry.isIntersecting) {
@@ -1058,32 +572,6 @@
     );
 
     document.querySelectorAll('[data-animate]').forEach((section) => observer.observe(section));
-=======
-      entries => {
-        entries.forEach(entry => {
-          if (entry.isIntersecting) {
-            entry.target.classList.add('is-visible');
-            observer.unobserve(entry.target);
-          }
-        });
-      },
-      { threshold: 0.12 }
-    );
-
-    document.querySelectorAll('.reveal').forEach(section => observer.observe(section));
-
-    const ctaLink = document.querySelector('.cta-banner-link');
-    ctaLink.addEventListener('mouseenter', () => {
-      ctaLink.style.background = 'rgba(56, 189, 248, 0.92)';
-      ctaLink.style.color = '#041025';
-      ctaLink.style.boxShadow = '0 12px 24px rgba(56, 189, 248, 0.25)';
-    });
-    ctaLink.addEventListener('mouseleave', () => {
-      ctaLink.style.background = 'transparent';
-      ctaLink.style.color = 'rgba(226, 232, 240, 0.85)';
-      ctaLink.style.boxShadow = 'none';
-    });
->>>>>>> 041031ee
   </script>
 </body>
 </html>