<!DOCTYPE html>
<html lang="en">
<head>
  <meta charset="UTF-8" />
  <meta name="viewport" content="width=device-width, initial-scale=1.0" />
  <title>Capabilities • LuminaHQ Platform</title>
  <link rel="preconnect" href="https://fonts.googleapis.com" />
  <link rel="preconnect" href="https://fonts.gstatic.com" crossorigin />
  <link
    href="https://fonts.googleapis.com/css2?family=Space+Grotesk:wght@500;600;700&family=Inter:wght@400;500;600;700&display=swap"
    rel="stylesheet"
  />
  <link rel="stylesheet" href="https://cdnjs.cloudflare.com/ajax/libs/font-awesome/6.5.1/css/all.min.css" />
  <style>
    :root {
      --navy: #0f172a;
      --blue: #1d4ed8;
      --deep-blue: #0b1950;
      --sky: #38bdf8;
      --aqua: #06b6d4;
      --mint: #10b981;
      --slate: #1f2937;
      --stone: #475569;
      --white: #ffffff;
      --gradient-hero: linear-gradient(135deg, rgba(11, 25, 80, 0.95), rgba(29, 78, 216, 0.85));
      --gradient-band: linear-gradient(135deg, rgba(29, 78, 216, 0.12), rgba(6, 182, 212, 0.08));
      --gradient-footer: linear-gradient(180deg, #0b1950 0%, #0f172a 100%);
      --transition: all 0.3s ease;
    }

    html {
      scroll-behavior: smooth;
    }

    * {
      box-sizing: border-box;
    }

    body {
      margin: 0;
      font-family: "Inter", sans-serif;
      color: var(--slate);
      background: linear-gradient(180deg, #f8fbff 0%, #eef6ff 45%, #ffffff 100%);
      overflow-x: hidden;
      transition: background 0.6s ease;
    }

    body::before,
    body::after {
      content: "";
      position: fixed;
      inset: auto auto 5% -10%;
      width: 520px;
      height: 520px;
      border-radius: 50%;
      background: radial-gradient(circle at center, rgba(56, 189, 248, 0.18), transparent 70%);
      filter: blur(60px);
      opacity: 0.45;
      z-index: -1;
      animation: ambientShift 22s ease-in-out infinite alternate;
    }

    body::after {
      inset: -12% -8% auto auto;
      background: radial-gradient(circle at center, rgba(29, 78, 216, 0.22), transparent 70%);
      animation-delay: 6s;
    }

    @keyframes ambientShift {
      0% {
        transform: translate3d(-12px, 6px, 0) scale(0.98);
        opacity: 0.38;
      }
      50% {
        transform: translate3d(8px, -10px, 0) scale(1.05);
        opacity: 0.58;
      }
      100% {
        transform: translate3d(-6px, 14px, 0) scale(1.02);
        opacity: 0.45;
      }
    }

    @keyframes pulseGlow {
      0%,
      100% {
        transform: scale(0.98);
        opacity: 0.75;
      }
      50% {
        transform: scale(1.02);
        opacity: 1;
      }
    }

    @keyframes float {
      0%,
      100% {
        transform: translateY(0);
      }
      50% {
        transform: translateY(-12px);
      }
    }

    @keyframes shimmer {
      0% {
        background-position: -200% 0;
      }
      100% {
        background-position: 200% 0;
      }
    }

    @keyframes drift {
      0% {
        transform: rotate(0deg);
      }
      100% {
        transform: rotate(360deg);
      }
    }

    @keyframes orbitSpin {
      0% {
        transform: rotate(0deg) scale(1);
      }
      50% {
        transform: rotate(180deg) scale(1.03);
      }
      100% {
        transform: rotate(360deg) scale(1);
      }
    }

    @keyframes orbitPulse {
      0%,
      100% {
        transform: translate(-50%, -50%) scale(0.96);
        opacity: 0.45;
      }
      50% {
        transform: translate(-50%, -50%) scale(1.08);
        opacity: 0.75;
      }
    }

<<<<<<< HEAD
    @keyframes flareDrift {
      0% {
        transform: translate3d(0, 0, 0) scale(0.82);
        opacity: 0.34;
      }
      50% {
        transform: translate3d(22px, -20px, 0) scale(1.05);
        opacity: 0.7;
      }
      100% {
        transform: translate3d(-20px, 24px, 0) scale(0.9);
        opacity: 0.46;
      }
    }

=======
>>>>>>> c0c5fa2c
    .scroll-progress {
      position: fixed;
      inset: 0 0 auto 0;
      height: 4px;
      background: linear-gradient(90deg, rgba(14, 165, 233, 0.95), rgba(37, 99, 235, 0.95));
      transform-origin: left;
      transform: scaleX(0);
      box-shadow: 0 0 18px rgba(37, 99, 235, 0.45);
      z-index: 120;
      transition: transform 0.2s ease-out;
    }

    .cursor-glow {
      position: fixed;
      width: 220px;
      height: 220px;
      pointer-events: none;
      border-radius: 50%;
      background: radial-gradient(circle at center, rgba(56, 189, 248, 0.4), rgba(14, 165, 233, 0));
      mix-blend-mode: screen;
      opacity: 0;
      transform: translate(-50%, -50%);
      transition: opacity 0.35s ease, transform 0.12s ease-out;
      z-index: 50;
    }

    .cursor-glow.is-active {
      opacity: 0.4;
    }

    header {
      position: sticky;
      top: 0;
      z-index: 60;
      background: rgba(255, 255, 255, 0.94);
      backdrop-filter: blur(18px);
      border-bottom: 1px solid rgba(15, 23, 42, 0.06);
    }

    .nav-wrap {
      max-width: 1200px;
      margin: 0 auto;
      padding: 1.1rem 2.75rem;
      display: flex;
      justify-content: space-between;
      gap: 2rem;
    }

    .brand {
      display: inline-flex;
      align-items: center;
      gap: 0.75rem;
      font-family: "Space Grotesk", sans-serif;
      font-weight: 600;
      color: var(--navy);
      text-decoration: none;
      letter-spacing: 0.02em;
    }

    .brand img {
      width: 48px;
      height: 48px;
      object-fit: contain;
    }

    nav ul {
      list-style: none;
      display: flex;
      gap: 1.6rem;
      margin: 0;
      padding: 0;
      font-weight: 500;
    }

    nav a {
      color: var(--stone);
      text-decoration: none;
      position: relative;
      padding-bottom: 0.2rem;
      transition: var(--transition);
    }

    nav a::after {
      content: "";
      position: absolute;
      left: 0;
      bottom: -0.35rem;
      width: 100%;
      height: 2px;
      background: linear-gradient(90deg, var(--blue), var(--sky));
      transform: scaleX(0);
      transform-origin: left;
      transition: var(--transition);
    }

    nav a:hover,
    nav a:focus {
      color: var(--blue);
<<<<<<< HEAD
    }

    nav a:hover::after,
    nav a:focus::after {
      transform: scaleX(1);
    }

=======
    }

    nav a:hover::after,
    nav a:focus::after {
      transform: scaleX(1);
    }

>>>>>>> c0c5fa2c
    .nav-cta {
      display: inline-flex;
      align-items: center;
      gap: 0.6rem;
      padding: 0.75rem 1.65rem;
      border-radius: 999px;
      font-weight: 600;
      color: var(--white);
      background: linear-gradient(120deg, #0b1950, #1d4ed8 55%, #38bdf8);
      text-decoration: none;
      box-shadow: 0 18px 36px rgba(29, 78, 216, 0.24);
      transition: var(--transition);
    }

    .nav-cta:hover {
      transform: translateY(-2px);
      box-shadow: 0 26px 46px rgba(15, 23, 42, 0.28);
    }

    main {
      display: flex;
      flex-direction: column;
      gap: 5.5rem;
      padding-bottom: 5rem;
<<<<<<< HEAD
    }

    .preloader {
      position: fixed;
      inset: 0;
      background: radial-gradient(circle at top, rgba(29, 78, 216, 0.18), transparent 60%),
        linear-gradient(135deg, #f8fbff 0%, #dbeafe 45%, #eff6ff 100%);
      display: grid;
      place-items: center;
      z-index: 200;
      transition: opacity 0.6s ease, visibility 0.6s ease;
    }

    .preloader.hidden {
      opacity: 0;
      visibility: hidden;
    }

    .preloader-inner {
      text-align: center;
      display: grid;
      gap: 1.2rem;
      padding: 2.5rem 3rem;
      border-radius: 26px;
      background: rgba(255, 255, 255, 0.9);
      box-shadow: 0 30px 80px rgba(15, 23, 42, 0.18);
      border: 1px solid rgba(148, 163, 184, 0.2);
    }

    .loader-track {
      height: 6px;
      width: 220px;
      border-radius: 999px;
      background: rgba(148, 163, 184, 0.25);
      overflow: hidden;
    }

    .loader-indicator {
      height: 100%;
      width: 45%;
      background: linear-gradient(90deg, rgba(29, 78, 216, 0.8), rgba(59, 130, 246, 0.9), rgba(6, 182, 212, 0.85));
      background-size: 200% 100%;
      animation: shimmer 1.2s linear infinite;
      border-radius: inherit;
    }

    section {
      width: 100%;
      padding: 6rem 0;
      position: relative;
    }

    .container {
      max-width: 1180px;
      margin: 0 auto;
      padding: 0 2.75rem;
=======
    }

    .preloader {
      position: fixed;
      inset: 0;
      background: radial-gradient(circle at top, rgba(29, 78, 216, 0.18), transparent 60%),
        linear-gradient(135deg, #f8fbff 0%, #dbeafe 45%, #eff6ff 100%);
      display: grid;
      place-items: center;
      z-index: 200;
      transition: opacity 0.6s ease, visibility 0.6s ease;
>>>>>>> c0c5fa2c
    }

    .preloader.hidden {
      opacity: 0;
      visibility: hidden;
    }

    .preloader-inner {
      text-align: center;
      display: grid;
      gap: 1.2rem;
      padding: 2.5rem 3rem;
      border-radius: 26px;
      background: rgba(255, 255, 255, 0.9);
      box-shadow: 0 30px 80px rgba(15, 23, 42, 0.18);
      border: 1px solid rgba(148, 163, 184, 0.2);
    }

    .loader-track {
      height: 6px;
      width: 220px;
      border-radius: 999px;
      background: rgba(148, 163, 184, 0.25);
      overflow: hidden;
    }

    .loader-indicator {
      height: 100%;
      width: 45%;
      background: linear-gradient(90deg, rgba(29, 78, 216, 0.8), rgba(59, 130, 246, 0.9), rgba(6, 182, 212, 0.85));
      background-size: 200% 100%;
      animation: shimmer 1.2s linear infinite;
      border-radius: inherit;
    }

    section {
      width: 100%;
      padding: 6rem 0;
      position: relative;
    }

    .container {
      max-width: 1180px;
      margin: 0 auto;
      padding: 0 2.75rem;
    }

    section {
      width: 100%;
      padding: 6rem 0;
      position: relative;
      background: radial-gradient(circle at 12% 18%, rgba(56, 189, 248, 0.2), transparent 52%),
        radial-gradient(circle at 80% 12%, rgba(37, 99, 235, 0.24), transparent 65%),
        linear-gradient(120deg, #0b1950 0%, #1d4ed8 48%, #1e293b 100%);
      color: var(--white);
      padding-top: 8rem;
      padding-bottom: 8rem;
      overflow: hidden;
    }

<<<<<<< HEAD
    .hero-flares {
      position: absolute;
      inset: 0;
      pointer-events: none;
      overflow: hidden;
      mix-blend-mode: screen;
    }

    .hero-flares span {
      position: absolute;
      width: clamp(130px, 20vw, 240px);
      height: clamp(130px, 20vw, 240px);
      border-radius: 50%;
      background: radial-gradient(circle, rgba(56, 189, 248, 0.26), rgba(14, 165, 233, 0.08) 68%, transparent 80%);
      animation: flareDrift 20s ease-in-out infinite;
    }

    .hero-flares span:nth-child(1) {
      top: 12%;
      left: 12%;
      animation-duration: 24s;
    }

    .hero-flares span:nth-child(2) {
      bottom: 16%;
      right: 18%;
      animation-duration: 18s;
      animation-delay: -6s;
      background: radial-gradient(circle, rgba(59, 130, 246, 0.32), rgba(37, 99, 235, 0.12) 68%, transparent 80%);
    }

    .hero-flares span:nth-child(3) {
      top: 24%;
      right: 36%;
      width: clamp(110px, 16vw, 200px);
      height: clamp(110px, 16vw, 200px);
      animation-duration: 26s;
      animation-delay: -12s;
      background: radial-gradient(circle, rgba(14, 165, 233, 0.34), rgba(59, 130, 246, 0.12) 68%, transparent 80%);
    }

    .hero::before {
      content: "";
      position: absolute;
=======
    .hero::before {
      content: "";
      position: absolute;
>>>>>>> c0c5fa2c
      inset: -25% -15% auto;
      height: 520px;
      background: radial-gradient(circle at center, rgba(59, 130, 246, 0.18), transparent 70%);
      transform: rotate(18deg);
      opacity: 0.7;
    }

    .hero::after {
      content: "";
      position: absolute;
      inset: auto -18% -38% 42%;
      width: 620px;
      height: 620px;
      background: radial-gradient(circle at center, rgba(59, 130, 246, 0.26), transparent 75%);
      filter: blur(12px);
      opacity: 0.55;
      animation: drift 28s linear infinite;
    }

    .hero-grid {
      display: grid;
      grid-template-columns: repeat(auto-fit, minmax(320px, 1fr));
      gap: 3.2rem;
      align-items: center;
      position: relative;
      z-index: 1;
    }

    .hero-copy {
      position: relative;
      z-index: 1;
    }

    .hero-visual {
      position: relative;
      padding: 1.5rem;
      border-radius: 28px;
      background: rgba(255, 255, 255, 0.75);
      border: 1px solid rgba(148, 163, 184, 0.25);
      box-shadow: 0 30px 70px rgba(15, 23, 42, 0.16);
      transform-style: preserve-3d;
      transition: transform 0.6s ease;
    }

    .hero-visual::before,
    .hero-visual::after {
      content: "";
      position: absolute;
      inset: 10% -20% -18% -20%;
      border-radius: 50%;
      background: radial-gradient(circle at center, rgba(14, 165, 233, 0.15), transparent 70%);
      z-index: -1;
      animation: pulseGlow 12s ease-in-out infinite;
    }

    .hero-visual::after {
      inset: auto -15% -25% 25%;
      background: radial-gradient(circle at center, rgba(20, 184, 166, 0.16), transparent 70%);
      filter: blur(50px);
    }

    .hero-orbits {
      position: absolute;
      inset: -18% -22% -18% -22%;
      z-index: -2;
      pointer-events: none;
    }

    .hero-orbits .orbit {
      position: absolute;
      border-radius: 50%;
      border: 1px solid rgba(56, 189, 248, 0.25);
      animation: orbitSpin 26s linear infinite;
    }

    .hero-orbits .orbit:nth-child(1) {
      inset: 6% 12% 18% 8%;
      border-color: rgba(37, 99, 235, 0.3);
      animation-duration: 24s;
    }

    .hero-orbits .orbit:nth-child(2) {
      inset: 18% 4% 6% 20%;
      border-color: rgba(14, 165, 233, 0.28);
      animation-duration: 28s;
      animation-direction: reverse;
    }

    .hero-orbits .orbit:nth-child(3) {
      inset: -4% 22% 24% -6%;
      border-color: rgba(16, 185, 129, 0.25);
      animation-duration: 32s;
    }

    .hero-orbits .orbit:nth-child(4) {
      position: absolute;
      left: 50%;
      top: 50%;
      width: 140px;
      height: 140px;
      border: none;
      background: radial-gradient(circle at center, rgba(59, 130, 246, 0.32), rgba(56, 189, 248, 0));
      transform: translate(-50%, -50%);
      animation: orbitPulse 8s ease-in-out infinite;
    }

    .hero-visual svg {
      position: relative;
      width: 100%;
      border-radius: 22px;
      border: 1px solid rgba(148, 163, 184, 0.25);
      backdrop-filter: blur(6px);
      box-shadow: inset 0 0 0 1px rgba(255, 255, 255, 0.25);
    }

    .eyebrow {
      display: inline-flex;
      align-items: center;
      gap: 0.75rem;
      font-size: 0.85rem;
      text-transform: uppercase;
      letter-spacing: 0.18em;
      font-weight: 600;
      color: rgba(255, 255, 255, 0.78);
      margin-bottom: 1.3rem;
    }

    .hero-badges {
      position: absolute;
      inset: 14% auto auto -14%;
      display: grid;
      gap: 0.85rem;
    }

    .hero-badges span {
      display: inline-flex;
      align-items: center;
      gap: 0.45rem;
      padding: 0.55rem 0.95rem;
      border-radius: 999px;
      background: rgba(15, 23, 42, 0.78);
      color: var(--white);
      font-size: 0.78rem;
      letter-spacing: 0.02em;
      backdrop-filter: blur(8px);
      box-shadow: 0 18px 40px rgba(15, 23, 42, 0.25);
      animation: float 6s ease-in-out infinite;
    }

    .hero-badges span:nth-child(2) {
      animation-delay: 1.4s;
<<<<<<< HEAD
    }

    .hero-badges span:nth-child(3) {
      animation-delay: 2.2s;
    }

    .eyebrow span {
      width: 34px;
      height: 2px;
      border-radius: 999px;
      background: rgba(56, 189, 248, 0.9);
    }

    .hero h1 {
      font-family: "Space Grotesk", sans-serif;
      font-weight: 700;
      font-size: clamp(2.6rem, 5vw, 3.6rem);
      line-height: 1.05;
      margin: 0;
    }

=======
    }

    .hero-badges span:nth-child(3) {
      animation-delay: 2.2s;
    }

    .eyebrow span {
      width: 34px;
      height: 2px;
      border-radius: 999px;
      background: rgba(56, 189, 248, 0.9);
    }

    .hero h1 {
      font-family: "Space Grotesk", sans-serif;
      font-weight: 700;
      font-size: clamp(2.6rem, 5vw, 3.6rem);
      line-height: 1.05;
      margin: 0;
    }

>>>>>>> c0c5fa2c
    .hero p {
      margin: 1.6rem 0 2.6rem;
      font-size: 1.12rem;
      line-height: 1.7;
      color: rgba(241, 245, 249, 0.88);
    }

    .hero-actions {
      display: flex;
      flex-wrap: wrap;
      gap: 1rem;
    }

    .primary-btn,
    .ghost-btn {
      display: inline-flex;
      align-items: center;
      gap: 0.65rem;
      padding: 0.95rem 2.1rem;
      border-radius: 999px;
      font-weight: 600;
      text-decoration: none;
      transition: var(--transition);
      font-size: 1rem;
      position: relative;
      overflow: hidden;
    }

    .primary-btn {
      color: var(--white);
      background: linear-gradient(120deg, #0b1950, #1d4ed8 55%, #38bdf8);
      box-shadow: 0 25px 48px rgba(15, 23, 42, 0.35);
    }

    .primary-btn::after {
      content: "";
      position: absolute;
      inset: 0;
      background: linear-gradient(120deg, rgba(255, 255, 255, 0.18), transparent 65%);
      opacity: 0;
      transition: opacity 0.3s ease;
    }

    .primary-btn:hover {
      transform: translateY(-3px);
      box-shadow: 0 32px 60px rgba(15, 23, 42, 0.4);
    }

    .primary-btn:hover::after {
      opacity: 1;
<<<<<<< HEAD
    }

    .ghost-btn {
      color: var(--white);
      border: 1px solid rgba(255, 255, 255, 0.38);
      background: rgba(255, 255, 255, 0.12);
    }

    .ghost-btn:hover {
      background: rgba(15, 23, 42, 0.4);
      border-color: rgba(255, 255, 255, 0.55);
    }

=======
    }

    .ghost-btn {
      color: var(--white);
      border: 1px solid rgba(255, 255, 255, 0.38);
      background: rgba(255, 255, 255, 0.12);
    }

    .ghost-btn:hover {
      background: rgba(15, 23, 42, 0.4);
      border-color: rgba(255, 255, 255, 0.55);
    }

>>>>>>> c0c5fa2c
    .suite-section {
      background: var(--white);
    }

    .section-heading {
      display: grid;
      gap: 0.7rem;
      margin-bottom: 3.4rem;
<<<<<<< HEAD
    }

    .section-heading span {
      font-size: 0.82rem;
      text-transform: uppercase;
      letter-spacing: 0.22em;
      color: var(--blue);
      font-weight: 600;
    }

=======
    }

    .section-heading span {
      font-size: 0.82rem;
      text-transform: uppercase;
      letter-spacing: 0.22em;
      color: var(--blue);
      font-weight: 600;
    }

>>>>>>> c0c5fa2c
    .section-heading h2 {
      margin: 0;
      font-family: "Space Grotesk", sans-serif;
      font-size: clamp(2rem, 3.2vw, 2.8rem);
      color: var(--navy);
    }

    .section-heading p {
      margin: 0;
      max-width: 620px;
      color: var(--stone);
      line-height: 1.65;
    }

    .suite-grid {
      display: grid;
      grid-template-columns: repeat(auto-fit, minmax(240px, 1fr));
      gap: 2rem;
    }

    .suite-item {
      position: relative;
      background: rgba(255, 255, 255, 0.95);
      border: 1px solid rgba(148, 163, 184, 0.25);
      border-radius: 20px;
      padding: 1.8rem 1.6rem;
      box-shadow: 0 20px 46px rgba(15, 23, 42, 0.1);
      display: grid;
      gap: 0.85rem;
      overflow: hidden;
      transition: transform 0.35s ease, box-shadow 0.35s ease;
    }

    .suite-item::after {
      content: "";
      position: absolute;
      inset: 0;
      background: linear-gradient(135deg, rgba(14, 165, 233, 0.12), rgba(56, 189, 248, 0.08));
      opacity: 0;
      transition: opacity 0.35s ease;
    }

    .suite-item:hover {
      transform: translateY(-8px);
      box-shadow: 0 30px 60px rgba(15, 23, 42, 0.15);
    }

    .suite-item:hover::after {
      opacity: 1;
    }

    .suite-item h3 {
      margin: 0;
      font-size: 1.32rem;
      font-family: "Space Grotesk", sans-serif;
      color: var(--navy);
      position: relative;
      z-index: 1;
    }

    .suite-item p {
      margin: 0;
      color: var(--stone);
      line-height: 1.65;
      position: relative;
      z-index: 1;
<<<<<<< HEAD
    }

    .automation-section {
      background: var(--gradient-band);
      position: relative;
      overflow: hidden;
    }

=======
    }

    .automation-section {
      background: var(--gradient-band);
      position: relative;
      overflow: hidden;
    }

>>>>>>> c0c5fa2c
    .automation-section::before {
      content: "";
      position: absolute;
      inset: -25% 35% auto;
      height: 420px;
      background: radial-gradient(circle at center, rgba(191, 219, 254, 0.28), transparent 70%);
      opacity: 0.6;
      filter: blur(18px);
    }

    .automation-grid {
      display: grid;
      gap: 2.2rem;
      grid-template-columns: repeat(auto-fit, minmax(280px, 1fr));
      align-items: start;
      position: relative;
      z-index: 1;
    }

    .automation-card {
      position: relative;
      background: rgba(255, 255, 255, 0.95);
      border: 1px solid rgba(148, 163, 184, 0.25);
      border-radius: 22px;
      padding: 1.8rem 1.9rem;
      box-shadow: 0 20px 48px rgba(15, 23, 42, 0.12);
      display: grid;
      gap: 0.85rem;
      backdrop-filter: blur(6px);
      overflow: hidden;
      transition: transform 0.35s ease, box-shadow 0.35s ease;
    }

    .automation-card::after {
      content: "";
      position: absolute;
      inset: 0;
      background: linear-gradient(135deg, rgba(37, 99, 235, 0.12), rgba(6, 182, 212, 0.1));
      opacity: 0;
      transition: opacity 0.35s ease;
    }

    .automation-card:hover {
      transform: translateY(-8px);
      box-shadow: 0 32px 64px rgba(15, 23, 42, 0.16);
    }

    .automation-card:hover::after {
      opacity: 1;
    }

    .automation-card h3 {
      margin: 0;
      font-size: 1.28rem;
      font-family: "Space Grotesk", sans-serif;
      color: var(--navy);
      position: relative;
      z-index: 1;
    }

    .automation-card p {
      margin: 0;
      color: var(--stone);
      line-height: 1.65;
      position: relative;
      z-index: 1;
    }

    .analytics-section {
      background: #ffffff;
    }

    .analytics-grid {
      display: grid;
      grid-template-columns: repeat(auto-fit, minmax(260px, 1fr));
      gap: 2.2rem;
      align-items: start;
    }

    .analytics-item {
      position: relative;
      padding: 1.6rem 1.8rem;
      border-radius: 20px;
      border: 1px solid rgba(148, 163, 184, 0.25);
      background: rgba(248, 250, 252, 0.95);
      box-shadow: 0 18px 42px rgba(15, 23, 42, 0.08);
      display: grid;
      gap: 0.75rem;
      overflow: hidden;
      transition: transform 0.3s ease, box-shadow 0.3s ease;
    }

    .analytics-item::before {
      content: "";
      position: absolute;
      inset: 0;
      background: linear-gradient(135deg, rgba(37, 99, 235, 0.12), rgba(6, 182, 212, 0.1));
      opacity: 0;
      transition: opacity 0.3s ease;
    }

    .analytics-item:hover {
      transform: translateY(-6px);
      box-shadow: 0 26px 56px rgba(15, 23, 42, 0.12);
    }

    .analytics-item:hover::before {
      opacity: 1;
    }

    .analytics-item strong {
      font-family: "Space Grotesk", sans-serif;
      font-size: 1.18rem;
      color: var(--navy);
      position: relative;
      z-index: 1;
<<<<<<< HEAD
    }

    .analytics-item span {
      color: var(--stone);
      line-height: 1.65;
      position: relative;
      z-index: 1;
    }

    .cta {
      position: relative;
      background: var(--gradient-hero);
      color: var(--white);
      text-align: center;
      padding: 5.5rem 0;
      overflow: hidden;
    }

    .cta::before {
      content: "";
      position: absolute;
      inset: -30% -20% auto;
      height: 480px;
      background: radial-gradient(circle at center, rgba(148, 163, 184, 0.18), transparent 70%);
      opacity: 0.6;
      filter: blur(22px);
      animation: pulseGlow 16s ease-in-out infinite;
    }

    .cta .container {
      display: grid;
      gap: 1.4rem;
      justify-items: center;
      position: relative;
      z-index: 1;
    }

=======
    }

    .analytics-item span {
      color: var(--stone);
      line-height: 1.65;
      position: relative;
      z-index: 1;
    }

    .cta {
      position: relative;
      background: var(--gradient-hero);
      color: var(--white);
      text-align: center;
      padding: 5.5rem 0;
      overflow: hidden;
    }

    .cta::before {
      content: "";
      position: absolute;
      inset: -30% -20% auto;
      height: 480px;
      background: radial-gradient(circle at center, rgba(148, 163, 184, 0.18), transparent 70%);
      opacity: 0.6;
      filter: blur(22px);
      animation: pulseGlow 16s ease-in-out infinite;
    }

    .cta .container {
      display: grid;
      gap: 1.4rem;
      justify-items: center;
      position: relative;
      z-index: 1;
    }

>>>>>>> c0c5fa2c
    .cta p {
      max-width: 680px;
      margin: 0;
      line-height: 1.7;
      color: rgba(226, 232, 240, 0.95);
    }

    footer {
      background: var(--gradient-footer);
      color: rgba(241, 245, 249, 0.9);
      padding: 4.5rem 0 3rem;
    }

    .footer-grid {
      max-width: 1180px;
      margin: 0 auto;
      padding: 0 2.75rem;
      display: grid;
      gap: 3.5rem;
      grid-template-columns: repeat(auto-fit, minmax(220px, 1fr));
    }

    .footer-brand {
      display: grid;
      gap: 1.2rem;
    }

    .footer-brand img {
      width: 52px;
      height: 52px;
      object-fit: contain;
    }

    .footer-nav,
    .footer-contact {
      display: grid;
      gap: 0.85rem;
    }

    .footer-nav a {
      color: rgba(148, 163, 184, 0.95);
      text-decoration: none;
      transition: var(--transition);
    }

    .footer-nav a:hover {
      color: var(--sky);
    }

    .footer-bottom {
      max-width: 1180px;
      margin: 3rem auto 0;
      padding: 0 2.75rem;
      display: flex;
      flex-wrap: wrap;
      align-items: center;
      gap: 1rem;
      justify-content: space-between;
      font-size: 0.9rem;
      color: rgba(148, 163, 184, 0.82);
    }

    .footer-links {
      display: inline-flex;
      gap: 1.2rem;
    }

    .footer-links a {
      color: inherit;
      text-decoration: none;
      transition: color 0.3s ease;
    }

    .footer-links a:hover {
      color: var(--sky);
    }

    [data-reveal] {
      opacity: 0;
      transform: translateY(40px);
      transition: opacity 0.6s ease, transform 0.6s ease;
<<<<<<< HEAD
    }

    [data-reveal].is-visible {
      opacity: 1;
      transform: translateY(0);
    }

    @media (max-width: 960px) {
      .nav-wrap {
        padding: 1rem 1.6rem;
        flex-wrap: wrap;
        gap: 1.2rem;
      }

      nav ul {
        width: 100%;
        justify-content: center;
        flex-wrap: wrap;
      }

      .nav-cta {
        width: 100%;
        justify-content: center;
      }

      .container {
        padding: 0 1.6rem;
      }

      .hero-badges {
        display: none;
      }

      footer {
        padding: 3.5rem 0 2.5rem;
      }
    }

=======
    }

    [data-reveal].is-visible {
      opacity: 1;
      transform: translateY(0);
    }

    @media (max-width: 960px) {
      .nav-wrap {
        padding: 1rem 1.6rem;
        flex-wrap: wrap;
        gap: 1.2rem;
      }

      nav ul {
        width: 100%;
        justify-content: center;
        flex-wrap: wrap;
      }

      .nav-cta {
        width: 100%;
        justify-content: center;
      }

      .container {
        padding: 0 1.6rem;
      }

      .hero-badges {
        display: none;
      }

      footer {
        padding: 3.5rem 0 2.5rem;
      }
    }

>>>>>>> c0c5fa2c
    @media (max-width: 640px) {
      header {
        position: static;
      }

      .hero {
        padding: 5.5rem 0 6rem;
      }

      .hero-actions {
        flex-direction: column;
        align-items: stretch;
      }

      .primary-btn,
      .ghost-btn,
      .nav-cta {
        justify-content: center;
      }

      .footer-bottom {
        flex-direction: column;
        align-items: flex-start;
      }

      .suite-grid,
      .automation-grid,
      .analytics-grid {
        grid-template-columns: 1fr;
      }
    }

    @media (prefers-reduced-motion: reduce) {
      *,
      *::before,
      *::after {
        animation-duration: 0.01ms !important;
        animation-iteration-count: 1 !important;
        transition-duration: 0.01ms !important;
        scroll-behavior: auto !important;
      }
    }
  </style>
</head>
<body>
  <div class="preloader" role="status" aria-live="polite">
    <div class="preloader-inner">
      <img src="https://res.cloudinary.com/dr8qd3xfc/image/upload/v1754763514/vlbpo/lumina/3_dgitcx.png" alt="LuminaHQ preloader" width="64" height="64" />
      <div class="loader-track">
        <div class="loader-indicator"></div>
      </div>
      <span style="font-weight: 600; color: var(--blue); letter-spacing: 0.04em;">Calibrating command suites…</span>
    </div>
  </div>
  <div class="scroll-progress" aria-hidden="true"></div>
  <header>
    <div class="nav-wrap">
      <a class="brand" href="Landing.html">
        <img src="https://res.cloudinary.com/dr8qd3xfc/image/upload/v1754763514/vlbpo/lumina/3_dgitcx.png" alt="LuminaHQ logo" />
        <span>LuminaHQ</span>
      </a>
      <nav aria-label="Primary">
        <ul>
          <li><a href="Landing.html">Home</a></li>
          <li><a href="#suites">Suites</a></li>
          <li><a href="#automation">Automation</a></li>
          <li><a href="LandingAbout.html">About</a></li>
        </ul>
      </nav>
<<<<<<< HEAD
      <a class="nav-cta" data-platform-link href="https://script.google.com/a/macros/vlbpo.com/s/AKfycbxeQ0AnupBHM71M6co3LVc5NPrxTblRXLd6AuTOpxMs2rMehF9dBSkGykIcLGHROywQ/exec">
=======
      <a class="nav-cta" href="https://script.google.com/a/macros/vlbpo.com/s/AKfycbxeQ0AnupBHM71M6co3LVc5NPrxTblRXLd6AuTOpxMs2rMehF9dBSkGykIcLGHROywQ/exec">
>>>>>>> c0c5fa2c
        <i class="fa-solid fa-right-to-bracket"></i>
        Enter platform
      </a>
    </div>
  </header>
  <main>
    <section class="hero" id="banner" data-reveal>
<<<<<<< HEAD
      <div class="hero-flares" aria-hidden="true">
        <span></span>
        <span></span>
        <span></span>
      </div>
=======
>>>>>>> c0c5fa2c
      <div class="container hero-grid">
        <div class="hero-copy">
          <div class="hero-badges" aria-hidden="true">
            <span><i class="fa-solid fa-cubes"></i> Modular suites</span>
            <span><i class="fa-solid fa-robot"></i> Smart automation</span>
            <span><i class="fa-solid fa-chart-simple"></i> Live analytics</span>
<<<<<<< HEAD
          </div>
          <div class="eyebrow"><span></span> Platform capabilities</div>
          <h1>Everything you need to orchestrate people, process, and performance.</h1>
          <p>
            LuminaHQ fuses scheduling, coaching, quality, automation, and analytics into one responsive system of action. Explore
            the suite powering modern workforce intelligence.
          </p>
          <div class="hero-actions">
            <a class="primary-btn" data-platform-link href="https://script.google.com/a/macros/vlbpo.com/s/AKfycbxeQ0AnupBHM71M6co3LVc5NPrxTblRXLd6AuTOpxMs2rMehF9dBSkGykIcLGHROywQ/exec">
              <i class="fa-solid fa-rocket"></i>
              Enter platform
            </a>
            <a class="ghost-btn" href="Landing.html#cta">
              <i class="fa-solid fa-lightbulb"></i>
              See how teams launch
            </a>
          </div>
        </div>
        <div class="hero-visual" aria-hidden="true" data-parallax>
          <div class="hero-orbits" aria-hidden="true">
            <span class="orbit"></span>
            <span class="orbit"></span>
            <span class="orbit"></span>
            <span class="orbit"></span>
          </div>
=======
          </div>
          <div class="eyebrow"><span></span> Platform capabilities</div>
          <h1>Everything you need to orchestrate people, process, and performance.</h1>
          <p>
            LuminaHQ fuses scheduling, coaching, quality, automation, and analytics into one responsive system of action. Explore
            the suite powering modern workforce intelligence.
          </p>
          <div class="hero-actions">
            <a class="primary-btn" href="https://script.google.com/a/macros/vlbpo.com/s/AKfycbxeQ0AnupBHM71M6co3LVc5NPrxTblRXLd6AuTOpxMs2rMehF9dBSkGykIcLGHROywQ/exec">
              <i class="fa-solid fa-rocket"></i>
              Enter platform
            </a>
            <a class="ghost-btn" href="Landing.html#cta">
              <i class="fa-solid fa-lightbulb"></i>
              See how teams launch
            </a>
          </div>
        </div>
        <div class="hero-visual" aria-hidden="true" data-parallax>
          <div class="hero-orbits" aria-hidden="true">
            <span class="orbit"></span>
            <span class="orbit"></span>
            <span class="orbit"></span>
            <span class="orbit"></span>
          </div>
>>>>>>> c0c5fa2c
          <svg viewBox="0 0 520 420" fill="none" xmlns="http://www.w3.org/2000/svg" style="width: 100%;">
            <defs>
              <linearGradient id="capGradient" x1="40" y1="40" x2="480" y2="360" gradientUnits="userSpaceOnUse">
                <stop stop-color="#38bdf8" stop-opacity="0.85" />
                <stop offset="0.52" stop-color="#2563eb" stop-opacity="0.75" />
                <stop offset="1" stop-color="#0f172a" stop-opacity="0.95" />
              </linearGradient>
            </defs>
            <rect x="48" y="64" width="420" height="280" rx="32" stroke="url(#capGradient)" stroke-width="3" fill="rgba(15, 23, 42, 0.45)" />
            <path d="M96 128h336" stroke="#38bdf8" stroke-width="2" stroke-linecap="round" opacity="0.7" />
            <g opacity="0.85">
              <path d="M132 196h220" stroke="#38bdf8" stroke-width="2" stroke-linecap="round" />
              <path d="M132 228h260" stroke="#10b981" stroke-width="2" stroke-linecap="round" opacity="0.85" />
              <path d="M132 260h180" stroke="#0ea5e9" stroke-width="2" stroke-linecap="round" opacity="0.8" />
            </g>
            <circle cx="184" cy="160" r="16" fill="#38bdf8" />
            <circle cx="232" cy="160" r="16" fill="#10b981" />
            <circle cx="280" cy="160" r="16" fill="#0ea5e9" />
            <circle cx="356" cy="236" r="52" stroke="#38bdf8" stroke-width="2" />
            <path d="M356 184v104" stroke="#38bdf8" stroke-width="2" stroke-dasharray="6 10" />
            <path d="M304 236h104" stroke="#0ea5e9" stroke-width="2" stroke-dasharray="6 10" />
          </svg>
        </div>
      </div>
    </section>

    <section class="suite-section" id="suites" data-reveal>
      <div class="container">
        <div class="section-heading">
          <span>Command suites</span>
          <h2>A modular set of workspaces for every operations leader.</h2>
          <p>Activate the suites you need today and expand as your programs evolve.</p>
        </div>
        <div class="suite-grid">
          <div class="suite-item" data-reveal>
            <h3>Scheduling intelligence</h3>
            <p>Forecast demand, balance skills, and keep coverage optimized with live adherence and scenario planning.</p>
          </div>
          <div class="suite-item" data-reveal>
            <h3>Coaching studio</h3>
            <p>Curate coaching cadences, capture performance signals, and personalize growth paths for every agent.</p>
          </div>
          <div class="suite-item" data-reveal>
            <h3>Quality assurance</h3>
            <p>Deliver consistent evaluations, escalate instantly, and align compliance frameworks across teams.</p>
          </div>
          <div class="suite-item" data-reveal>
            <h3>Engagement hub</h3>
            <p>Bring announcements, recognition, and resource libraries together to keep every crew connected.</p>
          </div>
        </div>
      </div>
    </section>

    <section class="automation-section" id="automation" data-reveal>
      <div class="container">
        <div class="section-heading">
          <span>Automation fabric</span>
          <h2>Keep your operation moving with responsive automations.</h2>
          <p>Configure interventions that activate precisely when signals shift.</p>
        </div>
        <div class="automation-grid">
          <div class="automation-card" data-reveal>
            <h3>Intelligent routing</h3>
            <p>Send alerts, escalations, and acknowledgements to the right leaders in seconds.</p>
<<<<<<< HEAD
          </div>
          <div class="automation-card" data-reveal>
            <h3>Workflow orchestration</h3>
            <p>Trigger scheduling changes, QA audits, and performance nudges instantly based on live metrics.</p>
          </div>
          <div class="automation-card" data-reveal>
=======
          </div>
          <div class="automation-card" data-reveal>
            <h3>Workflow orchestration</h3>
            <p>Trigger scheduling changes, QA audits, and performance nudges instantly based on live metrics.</p>
          </div>
          <div class="automation-card" data-reveal>
>>>>>>> c0c5fa2c
            <h3>Compliance guardrails</h3>
            <p>Automate policy checks, documentation, and audit trails for a security-first operation.</p>
          </div>
        </div>
      </div>
    </section>

    <section class="analytics-section" id="analytics" data-reveal>
      <div class="container">
        <div class="section-heading">
          <span>Analytics</span>
          <h2>Illuminate the signals that matter most.</h2>
          <p>Bring clarity to leaders with dashboards designed for decisive action.</p>
        </div>
        <div class="analytics-grid">
          <div class="analytics-item" data-reveal>
            <strong>Executive cockpit</strong>
            <span>Monitor programs with consolidated KPIs, context, and trend detection in one view.</span>
          </div>
          <div class="analytics-item" data-reveal>
            <strong>Operational intelligence</strong>
            <span>Drill into queues, adherence, QA, and coaching insights to intervene with precision.</span>
          </div>
          <div class="analytics-item" data-reveal>
            <strong>Agent clarity</strong>
            <span>Deliver personal scorecards and action plans that inspire ownership and improvement.</span>
          </div>
        </div>
      </div>
    </section>

    <section class="cta" data-reveal>
      <div class="container">
        <span class="eyebrow" style="justify-content: center"><span></span> Deploy Lumina</span>
        <h2 style="font-family: 'Space Grotesk', sans-serif; font-size: clamp(2.2rem, 4vw, 3.2rem); margin: 0;">
          Ready to orchestrate your workforce intelligence?
        </h2>
        <p>
          Activate LuminaHQ and give every leader the tools to plan, coach, analyze, and automate with confidence.
        </p>
        <div class="hero-actions" style="justify-content: center;">
<<<<<<< HEAD
          <a class="primary-btn" data-platform-link href="https://script.google.com/a/macros/vlbpo.com/s/AKfycbxeQ0AnupBHM71M6co3LVc5NPrxTblRXLd6AuTOpxMs2rMehF9dBSkGykIcLGHROywQ/exec">
=======
          <a class="primary-btn" href="https://script.google.com/a/macros/vlbpo.com/s/AKfycbxeQ0AnupBHM71M6co3LVc5NPrxTblRXLd6AuTOpxMs2rMehF9dBSkGykIcLGHROywQ/exec">
>>>>>>> c0c5fa2c
            <i class="fa-solid fa-right-to-bracket"></i>
            Enter platform
          </a>
          <a class="ghost-btn" href="LandingAbout.html#culture">
            <i class="fa-solid fa-people-group"></i>
            Meet the Lumina crew
          </a>
        </div>
      </div>
    </section>
  </main>
  <footer data-reveal>
    <div class="footer-grid">
      <div class="footer-brand">
        <img src="https://res.cloudinary.com/dr8qd3xfc/image/upload/v1754763514/vlbpo/lumina/3_dgitcx.png" alt="LuminaHQ logo" />
        <p>
          LuminaHQ connects people, process, and data into one responsive command center so your organization can deliver with
          confidence.
        </p>
      </div>
      <div class="footer-nav">
        <strong>Explore</strong>
        <a href="Landing.html">Home</a>
        <a href="LandingAbout.html">About</a>
        <a href="Login.html">Sign in</a>
        <a href="LuminaHQUserGuide.html">User guide</a>
      </div>
      <div class="footer-contact">
        <strong>Connect</strong>
        <span><i class="fa-solid fa-envelope"></i> support@lumina-hq.com</span>
        <span><i class="fa-solid fa-phone"></i> +1 (800) 555-0148</span>
        <span><i class="fa-solid fa-location-dot"></i> Global operations • Remote-first</span>
      </div>
    </div>
    <div class="footer-bottom">
      <span>© <span id="year"></span> LuminaHQ. All rights reserved.</span>
      <div class="footer-links">
        <a href="TermsOfService.html">Terms</a>
        <a href="PrivacyPolicy.html">Privacy</a>
      </div>
    </div>
  </footer>
  <div class="cursor-glow" aria-hidden="true"></div>
  <script>
    (function () {
<<<<<<< HEAD
      const PLATFORM_URL = 'https://script.google.com/a/macros/vlbpo.com/s/AKfycbxeQ0AnupBHM71M6co3LVc5NPrxTblRXLd6AuTOpxMs2rMehF9dBSkGykIcLGHROywQ/exec';

      document.querySelectorAll('[data-platform-link]').forEach((link) => {
        if (link) {
          link.setAttribute('href', PLATFORM_URL);
        }
      });

=======
>>>>>>> c0c5fa2c
      const preloader = document.querySelector('.preloader');
      window.addEventListener('load', () => {
        window.setTimeout(() => {
          if (preloader) {
            preloader.classList.add('hidden');
          }
        }, 450);
      });

      const revealTargets = Array.from(document.querySelectorAll('[data-reveal]'));
      const reducedMotion = window.matchMedia('(prefers-reduced-motion: reduce)').matches;

      const progressBar = document.querySelector('.scroll-progress');
      const updateProgress = () => {
        if (!progressBar) {
          return;
        }
        const doc = document.documentElement;
        const scrollable = doc.scrollHeight - window.innerHeight;
        const progress = scrollable > 0 ? window.scrollY / scrollable : 0;
        progressBar.style.transform = `scaleX(${Math.min(1, Math.max(0, progress))})`;
      };

      updateProgress();
      window.addEventListener('scroll', updateProgress, { passive: true });
      window.addEventListener('resize', updateProgress);

      if (!reducedMotion && 'IntersectionObserver' in window) {
        const observer = new IntersectionObserver(
          (entries, obs) => {
            entries.forEach((entry) => {
              if (entry.isIntersecting) {
                entry.target.classList.add('is-visible');
                obs.unobserve(entry.target);
              }
            });
          },
          {
            threshold: 0.18,
            rootMargin: '0px 0px -40px 0px'
          }
        );

        revealTargets.forEach((el) => observer.observe(el));
      } else {
        revealTargets.forEach((el) => el.classList.add('is-visible'));
      }
<<<<<<< HEAD

      const heroVisual = document.querySelector('[data-parallax]');
      if (heroVisual && !reducedMotion) {
        const state = { active: false };

        const resetParallax = () => {
          heroVisual.style.transform = 'perspective(900px) rotateX(0deg) rotateY(0deg)';
        };

        const handleMove = (event) => {
          if (!state.active) {
            return;
          }
          const xRatio = event.clientX / window.innerWidth - 0.5;
          const yRatio = event.clientY / window.innerHeight - 0.5;
          const rotateY = xRatio * 12;
          const rotateX = yRatio * -10;
          heroVisual.style.transform = `perspective(900px) rotateX(${rotateX.toFixed(2)}deg) rotateY(${rotateY.toFixed(2)}deg)`;
        };

        const updateParallax = () => {
          state.active = window.innerWidth > 960;
          if (!state.active) {
            resetParallax();
          }
        };

        updateParallax();
        window.addEventListener('mousemove', handleMove);
        window.addEventListener('resize', updateParallax);
        heroVisual.addEventListener('mouseleave', resetParallax);
      }

      const heroFlares = document.querySelectorAll('.hero-flares span');
      if (heroFlares.length && !reducedMotion) {
        window.addEventListener(
          'pointermove',
          (event) => {
            const x = (event.clientX / window.innerWidth - 0.5) * 34;
            const y = (event.clientY / window.innerHeight - 0.5) * 24;
            heroFlares.forEach((flare, index) => {
              const depth = (index + 1) / heroFlares.length;
              flare.style.transform = `translate3d(${x * depth}px, ${y * depth}px, 0)`;
            });
          },
          { passive: true }
        );
=======

      const heroVisual = document.querySelector('[data-parallax]');
      if (heroVisual && !reducedMotion) {
        const state = { active: false };

        const resetParallax = () => {
          heroVisual.style.transform = 'perspective(900px) rotateX(0deg) rotateY(0deg)';
        };

        const handleMove = (event) => {
          if (!state.active) {
            return;
          }
          const xRatio = event.clientX / window.innerWidth - 0.5;
          const yRatio = event.clientY / window.innerHeight - 0.5;
          const rotateY = xRatio * 12;
          const rotateX = yRatio * -10;
          heroVisual.style.transform = `perspective(900px) rotateX(${rotateX.toFixed(2)}deg) rotateY(${rotateY.toFixed(2)}deg)`;
        };

        const updateParallax = () => {
          state.active = window.innerWidth > 960;
          if (!state.active) {
            resetParallax();
          }
        };

        updateParallax();
        window.addEventListener('mousemove', handleMove);
        window.addEventListener('resize', updateParallax);
        heroVisual.addEventListener('mouseleave', resetParallax);
>>>>>>> c0c5fa2c
      }

      const cursorGlow = document.querySelector('.cursor-glow');
      const hasFinePointer = window.matchMedia('(pointer: fine)').matches;
      if (cursorGlow && hasFinePointer && !reducedMotion) {
        let fadeTimeout;
        document.addEventListener(
          'pointermove',
          (event) => {
            const offset = cursorGlow.offsetWidth / 2;
            cursorGlow.style.transform = `translate(${event.clientX - offset}px, ${event.clientY - offset}px)`;
            cursorGlow.classList.add('is-active');
            if (fadeTimeout) {
              window.clearTimeout(fadeTimeout);
            }
            fadeTimeout = window.setTimeout(() => {
              cursorGlow.classList.remove('is-active');
            }, 500);
          },
          { passive: true }
        );

        document.addEventListener('pointerleave', () => {
          cursorGlow.classList.remove('is-active');
        });
      }

      const yearNode = document.getElementById('year');
      if (yearNode) {
        yearNode.textContent = new Date().getFullYear();
      }
    })();
  </script>
</body>
</html><|MERGE_RESOLUTION|>--- conflicted
+++ resolved
@@ -145,7 +145,6 @@
       }
     }
 
-<<<<<<< HEAD
     @keyframes flareDrift {
       0% {
         transform: translate3d(0, 0, 0) scale(0.82);
@@ -161,8 +160,6 @@
       }
     }
 
-=======
->>>>>>> c0c5fa2c
     .scroll-progress {
       position: fixed;
       inset: 0 0 auto 0;
@@ -261,7 +258,6 @@
     nav a:hover,
     nav a:focus {
       color: var(--blue);
-<<<<<<< HEAD
     }
 
     nav a:hover::after,
@@ -269,15 +265,6 @@
       transform: scaleX(1);
     }
 
-=======
-    }
-
-    nav a:hover::after,
-    nav a:focus::after {
-      transform: scaleX(1);
-    }
-
->>>>>>> c0c5fa2c
     .nav-cta {
       display: inline-flex;
       align-items: center;
@@ -302,7 +289,6 @@
       flex-direction: column;
       gap: 5.5rem;
       padding-bottom: 5rem;
-<<<<<<< HEAD
     }
 
     .preloader {
@@ -359,19 +345,6 @@
       max-width: 1180px;
       margin: 0 auto;
       padding: 0 2.75rem;
-=======
-    }
-
-    .preloader {
-      position: fixed;
-      inset: 0;
-      background: radial-gradient(circle at top, rgba(29, 78, 216, 0.18), transparent 60%),
-        linear-gradient(135deg, #f8fbff 0%, #dbeafe 45%, #eff6ff 100%);
-      display: grid;
-      place-items: center;
-      z-index: 200;
-      transition: opacity 0.6s ease, visibility 0.6s ease;
->>>>>>> c0c5fa2c
     }
 
     .preloader.hidden {
@@ -432,7 +405,6 @@
       overflow: hidden;
     }
 
-<<<<<<< HEAD
     .hero-flares {
       position: absolute;
       inset: 0;
@@ -477,11 +449,6 @@
     .hero::before {
       content: "";
       position: absolute;
-=======
-    .hero::before {
-      content: "";
-      position: absolute;
->>>>>>> c0c5fa2c
       inset: -25% -15% auto;
       height: 520px;
       background: radial-gradient(circle at center, rgba(59, 130, 246, 0.18), transparent 70%);
@@ -633,7 +600,6 @@
 
     .hero-badges span:nth-child(2) {
       animation-delay: 1.4s;
-<<<<<<< HEAD
     }
 
     .hero-badges span:nth-child(3) {
@@ -655,29 +621,6 @@
       margin: 0;
     }
 
-=======
-    }
-
-    .hero-badges span:nth-child(3) {
-      animation-delay: 2.2s;
-    }
-
-    .eyebrow span {
-      width: 34px;
-      height: 2px;
-      border-radius: 999px;
-      background: rgba(56, 189, 248, 0.9);
-    }
-
-    .hero h1 {
-      font-family: "Space Grotesk", sans-serif;
-      font-weight: 700;
-      font-size: clamp(2.6rem, 5vw, 3.6rem);
-      line-height: 1.05;
-      margin: 0;
-    }
-
->>>>>>> c0c5fa2c
     .hero p {
       margin: 1.6rem 0 2.6rem;
       font-size: 1.12rem;
@@ -728,7 +671,6 @@
 
     .primary-btn:hover::after {
       opacity: 1;
-<<<<<<< HEAD
     }
 
     .ghost-btn {
@@ -742,21 +684,6 @@
       border-color: rgba(255, 255, 255, 0.55);
     }
 
-=======
-    }
-
-    .ghost-btn {
-      color: var(--white);
-      border: 1px solid rgba(255, 255, 255, 0.38);
-      background: rgba(255, 255, 255, 0.12);
-    }
-
-    .ghost-btn:hover {
-      background: rgba(15, 23, 42, 0.4);
-      border-color: rgba(255, 255, 255, 0.55);
-    }
-
->>>>>>> c0c5fa2c
     .suite-section {
       background: var(--white);
     }
@@ -765,7 +692,6 @@
       display: grid;
       gap: 0.7rem;
       margin-bottom: 3.4rem;
-<<<<<<< HEAD
     }
 
     .section-heading span {
@@ -776,18 +702,6 @@
       font-weight: 600;
     }
 
-=======
-    }
-
-    .section-heading span {
-      font-size: 0.82rem;
-      text-transform: uppercase;
-      letter-spacing: 0.22em;
-      color: var(--blue);
-      font-weight: 600;
-    }
-
->>>>>>> c0c5fa2c
     .section-heading h2 {
       margin: 0;
       font-family: "Space Grotesk", sans-serif;
@@ -854,7 +768,6 @@
       line-height: 1.65;
       position: relative;
       z-index: 1;
-<<<<<<< HEAD
     }
 
     .automation-section {
@@ -863,16 +776,6 @@
       overflow: hidden;
     }
 
-=======
-    }
-
-    .automation-section {
-      background: var(--gradient-band);
-      position: relative;
-      overflow: hidden;
-    }
-
->>>>>>> c0c5fa2c
     .automation-section::before {
       content: "";
       position: absolute;
@@ -989,7 +892,6 @@
       color: var(--navy);
       position: relative;
       z-index: 1;
-<<<<<<< HEAD
     }
 
     .analytics-item span {
@@ -1027,45 +929,6 @@
       z-index: 1;
     }
 
-=======
-    }
-
-    .analytics-item span {
-      color: var(--stone);
-      line-height: 1.65;
-      position: relative;
-      z-index: 1;
-    }
-
-    .cta {
-      position: relative;
-      background: var(--gradient-hero);
-      color: var(--white);
-      text-align: center;
-      padding: 5.5rem 0;
-      overflow: hidden;
-    }
-
-    .cta::before {
-      content: "";
-      position: absolute;
-      inset: -30% -20% auto;
-      height: 480px;
-      background: radial-gradient(circle at center, rgba(148, 163, 184, 0.18), transparent 70%);
-      opacity: 0.6;
-      filter: blur(22px);
-      animation: pulseGlow 16s ease-in-out infinite;
-    }
-
-    .cta .container {
-      display: grid;
-      gap: 1.4rem;
-      justify-items: center;
-      position: relative;
-      z-index: 1;
-    }
-
->>>>>>> c0c5fa2c
     .cta p {
       max-width: 680px;
       margin: 0;
@@ -1147,7 +1010,6 @@
       opacity: 0;
       transform: translateY(40px);
       transition: opacity 0.6s ease, transform 0.6s ease;
-<<<<<<< HEAD
     }
 
     [data-reveal].is-visible {
@@ -1186,46 +1048,6 @@
       }
     }
 
-=======
-    }
-
-    [data-reveal].is-visible {
-      opacity: 1;
-      transform: translateY(0);
-    }
-
-    @media (max-width: 960px) {
-      .nav-wrap {
-        padding: 1rem 1.6rem;
-        flex-wrap: wrap;
-        gap: 1.2rem;
-      }
-
-      nav ul {
-        width: 100%;
-        justify-content: center;
-        flex-wrap: wrap;
-      }
-
-      .nav-cta {
-        width: 100%;
-        justify-content: center;
-      }
-
-      .container {
-        padding: 0 1.6rem;
-      }
-
-      .hero-badges {
-        display: none;
-      }
-
-      footer {
-        padding: 3.5rem 0 2.5rem;
-      }
-    }
-
->>>>>>> c0c5fa2c
     @media (max-width: 640px) {
       header {
         position: static;
@@ -1295,11 +1117,7 @@
           <li><a href="LandingAbout.html">About</a></li>
         </ul>
       </nav>
-<<<<<<< HEAD
       <a class="nav-cta" data-platform-link href="https://script.google.com/a/macros/vlbpo.com/s/AKfycbxeQ0AnupBHM71M6co3LVc5NPrxTblRXLd6AuTOpxMs2rMehF9dBSkGykIcLGHROywQ/exec">
-=======
-      <a class="nav-cta" href="https://script.google.com/a/macros/vlbpo.com/s/AKfycbxeQ0AnupBHM71M6co3LVc5NPrxTblRXLd6AuTOpxMs2rMehF9dBSkGykIcLGHROywQ/exec">
->>>>>>> c0c5fa2c
         <i class="fa-solid fa-right-to-bracket"></i>
         Enter platform
       </a>
@@ -1307,21 +1125,17 @@
   </header>
   <main>
     <section class="hero" id="banner" data-reveal>
-<<<<<<< HEAD
       <div class="hero-flares" aria-hidden="true">
         <span></span>
         <span></span>
         <span></span>
       </div>
-=======
->>>>>>> c0c5fa2c
       <div class="container hero-grid">
         <div class="hero-copy">
           <div class="hero-badges" aria-hidden="true">
             <span><i class="fa-solid fa-cubes"></i> Modular suites</span>
             <span><i class="fa-solid fa-robot"></i> Smart automation</span>
             <span><i class="fa-solid fa-chart-simple"></i> Live analytics</span>
-<<<<<<< HEAD
           </div>
           <div class="eyebrow"><span></span> Platform capabilities</div>
           <h1>Everything you need to orchestrate people, process, and performance.</h1>
@@ -1347,33 +1161,6 @@
             <span class="orbit"></span>
             <span class="orbit"></span>
           </div>
-=======
-          </div>
-          <div class="eyebrow"><span></span> Platform capabilities</div>
-          <h1>Everything you need to orchestrate people, process, and performance.</h1>
-          <p>
-            LuminaHQ fuses scheduling, coaching, quality, automation, and analytics into one responsive system of action. Explore
-            the suite powering modern workforce intelligence.
-          </p>
-          <div class="hero-actions">
-            <a class="primary-btn" href="https://script.google.com/a/macros/vlbpo.com/s/AKfycbxeQ0AnupBHM71M6co3LVc5NPrxTblRXLd6AuTOpxMs2rMehF9dBSkGykIcLGHROywQ/exec">
-              <i class="fa-solid fa-rocket"></i>
-              Enter platform
-            </a>
-            <a class="ghost-btn" href="Landing.html#cta">
-              <i class="fa-solid fa-lightbulb"></i>
-              See how teams launch
-            </a>
-          </div>
-        </div>
-        <div class="hero-visual" aria-hidden="true" data-parallax>
-          <div class="hero-orbits" aria-hidden="true">
-            <span class="orbit"></span>
-            <span class="orbit"></span>
-            <span class="orbit"></span>
-            <span class="orbit"></span>
-          </div>
->>>>>>> c0c5fa2c
           <svg viewBox="0 0 520 420" fill="none" xmlns="http://www.w3.org/2000/svg" style="width: 100%;">
             <defs>
               <linearGradient id="capGradient" x1="40" y1="40" x2="480" y2="360" gradientUnits="userSpaceOnUse">
@@ -1439,21 +1226,12 @@
           <div class="automation-card" data-reveal>
             <h3>Intelligent routing</h3>
             <p>Send alerts, escalations, and acknowledgements to the right leaders in seconds.</p>
-<<<<<<< HEAD
           </div>
           <div class="automation-card" data-reveal>
             <h3>Workflow orchestration</h3>
             <p>Trigger scheduling changes, QA audits, and performance nudges instantly based on live metrics.</p>
           </div>
           <div class="automation-card" data-reveal>
-=======
-          </div>
-          <div class="automation-card" data-reveal>
-            <h3>Workflow orchestration</h3>
-            <p>Trigger scheduling changes, QA audits, and performance nudges instantly based on live metrics.</p>
-          </div>
-          <div class="automation-card" data-reveal>
->>>>>>> c0c5fa2c
             <h3>Compliance guardrails</h3>
             <p>Automate policy checks, documentation, and audit trails for a security-first operation.</p>
           </div>
@@ -1495,11 +1273,7 @@
           Activate LuminaHQ and give every leader the tools to plan, coach, analyze, and automate with confidence.
         </p>
         <div class="hero-actions" style="justify-content: center;">
-<<<<<<< HEAD
           <a class="primary-btn" data-platform-link href="https://script.google.com/a/macros/vlbpo.com/s/AKfycbxeQ0AnupBHM71M6co3LVc5NPrxTblRXLd6AuTOpxMs2rMehF9dBSkGykIcLGHROywQ/exec">
-=======
-          <a class="primary-btn" href="https://script.google.com/a/macros/vlbpo.com/s/AKfycbxeQ0AnupBHM71M6co3LVc5NPrxTblRXLd6AuTOpxMs2rMehF9dBSkGykIcLGHROywQ/exec">
->>>>>>> c0c5fa2c
             <i class="fa-solid fa-right-to-bracket"></i>
             Enter platform
           </a>
@@ -1545,7 +1319,6 @@
   <div class="cursor-glow" aria-hidden="true"></div>
   <script>
     (function () {
-<<<<<<< HEAD
       const PLATFORM_URL = 'https://script.google.com/a/macros/vlbpo.com/s/AKfycbxeQ0AnupBHM71M6co3LVc5NPrxTblRXLd6AuTOpxMs2rMehF9dBSkGykIcLGHROywQ/exec';
 
       document.querySelectorAll('[data-platform-link]').forEach((link) => {
@@ -1554,8 +1327,6 @@
         }
       });
 
-=======
->>>>>>> c0c5fa2c
       const preloader = document.querySelector('.preloader');
       window.addEventListener('load', () => {
         window.setTimeout(() => {
@@ -1603,7 +1374,6 @@
       } else {
         revealTargets.forEach((el) => el.classList.add('is-visible'));
       }
-<<<<<<< HEAD
 
       const heroVisual = document.querySelector('[data-parallax]');
       if (heroVisual && !reducedMotion) {
@@ -1651,39 +1421,6 @@
           },
           { passive: true }
         );
-=======
-
-      const heroVisual = document.querySelector('[data-parallax]');
-      if (heroVisual && !reducedMotion) {
-        const state = { active: false };
-
-        const resetParallax = () => {
-          heroVisual.style.transform = 'perspective(900px) rotateX(0deg) rotateY(0deg)';
-        };
-
-        const handleMove = (event) => {
-          if (!state.active) {
-            return;
-          }
-          const xRatio = event.clientX / window.innerWidth - 0.5;
-          const yRatio = event.clientY / window.innerHeight - 0.5;
-          const rotateY = xRatio * 12;
-          const rotateX = yRatio * -10;
-          heroVisual.style.transform = `perspective(900px) rotateX(${rotateX.toFixed(2)}deg) rotateY(${rotateY.toFixed(2)}deg)`;
-        };
-
-        const updateParallax = () => {
-          state.active = window.innerWidth > 960;
-          if (!state.active) {
-            resetParallax();
-          }
-        };
-
-        updateParallax();
-        window.addEventListener('mousemove', handleMove);
-        window.addEventListener('resize', updateParallax);
-        heroVisual.addEventListener('mouseleave', resetParallax);
->>>>>>> c0c5fa2c
       }
 
       const cursorGlow = document.querySelector('.cursor-glow');
