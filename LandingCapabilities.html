<!DOCTYPE html>
<html lang="en">
<head>
  <meta charset="UTF-8" />
  <meta name="viewport" content="width=device-width, initial-scale=1.0" />
  <title>Capabilities • LuminaHQ Platform</title>
  <link rel="preconnect" href="https://fonts.googleapis.com" />
  <link rel="preconnect" href="https://fonts.gstatic.com" crossorigin />
  <link
    href="https://fonts.googleapis.com/css2?family=Space+Grotesk:wght@500;600;700&family=Inter:wght@400;500;600;700&display=swap"
    rel="stylesheet"
  />
  <link rel="stylesheet" href="https://cdnjs.cloudflare.com/ajax/libs/font-awesome/6.5.1/css/all.min.css" />
  <style>
    :root {
      --navy: #0f172a;
      --blue: #1d4ed8;
      --deep-blue: #0b1950;
      --sky: #38bdf8;
      --aqua: #06b6d4;
      --mint: #10b981;
      --slate: #1f2937;
      --stone: #475569;
      --white: #ffffff;
      --gradient-hero: linear-gradient(135deg, rgba(11, 25, 80, 0.95), rgba(29, 78, 216, 0.85));
      --gradient-band: linear-gradient(135deg, rgba(29, 78, 216, 0.12), rgba(6, 182, 212, 0.08));
      --gradient-footer: linear-gradient(180deg, #0b1950 0%, #0f172a 100%);
      --transition: all 0.3s ease;
    }

<<<<<<< HEAD
    html {
      scroll-behavior: smooth;
    }

    * {
      box-sizing: border-box;
    }
=======
    * { box-sizing: border-box; }
>>>>>>> c6456916

    body {
      margin: 0;
      font-family: "Inter", sans-serif;
      color: var(--slate);
      background: linear-gradient(180deg, #f8fbff 0%, #eef6ff 45%, #ffffff 100%);
      overflow-x: hidden;
<<<<<<< HEAD
      transition: background 0.6s ease;
    }

    body::before,
    body::after {
      content: "";
      position: fixed;
      inset: auto auto 5% -10%;
      width: 520px;
      height: 520px;
      border-radius: 50%;
      background: radial-gradient(circle at center, rgba(56, 189, 248, 0.18), transparent 70%);
      filter: blur(60px);
      opacity: 0.45;
      z-index: -1;
      animation: ambientShift 22s ease-in-out infinite alternate;
    }

    body::after {
      inset: -12% -8% auto auto;
      background: radial-gradient(circle at center, rgba(29, 78, 216, 0.22), transparent 70%);
      animation-delay: 6s;
    }

    @keyframes ambientShift {
      0% {
        transform: translate3d(-12px, 6px, 0) scale(0.98);
        opacity: 0.38;
      }
      50% {
        transform: translate3d(8px, -10px, 0) scale(1.05);
        opacity: 0.58;
      }
      100% {
        transform: translate3d(-6px, 14px, 0) scale(1.02);
        opacity: 0.45;
      }
    }

    @keyframes pulseGlow {
      0%,
      100% {
        transform: scale(0.98);
        opacity: 0.75;
      }
      50% {
        transform: scale(1.02);
        opacity: 1;
      }
    }

    @keyframes float {
      0%,
      100% {
        transform: translateY(0);
      }
      50% {
        transform: translateY(-12px);
      }
    }

    @keyframes shimmer {
      0% {
        background-position: -200% 0;
      }
      100% {
        background-position: 200% 0;
      }
    }

    @keyframes drift {
      0% {
        transform: rotate(0deg);
      }
      100% {
        transform: rotate(360deg);
      }
    }

    @keyframes orbitSpin {
      0% {
        transform: rotate(0deg) scale(1);
      }
      50% {
        transform: rotate(180deg) scale(1.03);
      }
      100% {
        transform: rotate(360deg) scale(1);
      }
    }

    @keyframes orbitPulse {
      0%,
      100% {
        transform: translate(-50%, -50%) scale(0.96);
        opacity: 0.45;
      }
      50% {
        transform: translate(-50%, -50%) scale(1.08);
        opacity: 0.75;
      }
    }

    .scroll-progress {
      position: fixed;
      inset: 0 0 auto 0;
      height: 4px;
      background: linear-gradient(90deg, rgba(14, 165, 233, 0.95), rgba(37, 99, 235, 0.95));
      transform-origin: left;
      transform: scaleX(0);
      box-shadow: 0 0 18px rgba(37, 99, 235, 0.45);
      z-index: 120;
      transition: transform 0.2s ease-out;
    }

    .cursor-glow {
      position: fixed;
      width: 220px;
      height: 220px;
      pointer-events: none;
      border-radius: 50%;
      background: radial-gradient(circle at center, rgba(56, 189, 248, 0.4), rgba(14, 165, 233, 0));
      mix-blend-mode: screen;
      opacity: 0;
      transform: translate(-50%, -50%);
      transition: opacity 0.35s ease, transform 0.12s ease-out;
      z-index: 50;
    }

    .cursor-glow.is-active {
      opacity: 0.4;
=======
>>>>>>> c6456916
    }

    header {
      position: sticky;
      top: 0;
      z-index: 60;
      background: rgba(255, 255, 255, 0.94);
      backdrop-filter: blur(18px);
      border-bottom: 1px solid rgba(15, 23, 42, 0.06);
    }

    .nav-wrap {
      max-width: 1200px;
      margin: 0 auto;
      padding: 1.1rem 2.75rem;
      display: flex;
      justify-content: space-between;
      gap: 2rem;
    }

    .brand {
      display: inline-flex;
      align-items: center;
      gap: 0.75rem;
      font-family: "Space Grotesk", sans-serif;
      font-weight: 600;
      color: var(--navy);
      text-decoration: none;
      letter-spacing: 0.02em;
    }

    .brand img {
      width: 48px;
      height: 48px;
      object-fit: contain;
    }

    nav ul {
      list-style: none;
      display: flex;
      gap: 1.6rem;
      margin: 0;
      padding: 0;
      font-weight: 500;
    }

    nav a {
      color: var(--stone);
      text-decoration: none;
      position: relative;
      padding-bottom: 0.2rem;
      transition: var(--transition);
    }

    nav a::after {
      content: "";
      position: absolute;
      left: 0;
      bottom: -0.35rem;
      width: 100%;
      height: 2px;
      background: linear-gradient(90deg, var(--blue), var(--sky));
      transform: scaleX(0);
      transform-origin: left;
      transition: var(--transition);
    }

    nav a:hover,
    nav a:focus {
      color: var(--blue);
    }

    nav a:hover::after,
    nav a:focus::after {
      transform: scaleX(1);
    }

    .nav-cta {
      display: inline-flex;
      align-items: center;
      gap: 0.6rem;
      padding: 0.75rem 1.65rem;
      border-radius: 999px;
      font-weight: 600;
      color: var(--white);
      background: linear-gradient(120deg, #0b1950, #1d4ed8 55%, #38bdf8);
      text-decoration: none;
      box-shadow: 0 18px 36px rgba(29, 78, 216, 0.24);
      transition: var(--transition);
    }

    .nav-cta:hover {
      transform: translateY(-2px);
      box-shadow: 0 26px 46px rgba(15, 23, 42, 0.28);
<<<<<<< HEAD
    }

    main {
      display: flex;
      flex-direction: column;
      gap: 5.5rem;
      padding-bottom: 5rem;
    }

    .preloader {
      position: fixed;
      inset: 0;
      background: radial-gradient(circle at top, rgba(29, 78, 216, 0.18), transparent 60%),
        linear-gradient(135deg, #f8fbff 0%, #dbeafe 45%, #eff6ff 100%);
      display: grid;
      place-items: center;
      z-index: 200;
      transition: opacity 0.6s ease, visibility 0.6s ease;
    }

    .preloader.hidden {
      opacity: 0;
      visibility: hidden;
    }

    .preloader-inner {
      text-align: center;
      display: grid;
      gap: 1.2rem;
      padding: 2.5rem 3rem;
      border-radius: 26px;
      background: rgba(255, 255, 255, 0.9);
      box-shadow: 0 30px 80px rgba(15, 23, 42, 0.18);
      border: 1px solid rgba(148, 163, 184, 0.2);
    }

    .loader-track {
      height: 6px;
      width: 220px;
      border-radius: 999px;
      background: rgba(148, 163, 184, 0.25);
      overflow: hidden;
    }

    .loader-indicator {
      height: 100%;
      width: 45%;
      background: linear-gradient(90deg, rgba(29, 78, 216, 0.8), rgba(59, 130, 246, 0.9), rgba(6, 182, 212, 0.85));
      background-size: 200% 100%;
      animation: shimmer 1.2s linear infinite;
      border-radius: inherit;
    }

    section {
      width: 100%;
      padding: 6rem 0;
      position: relative;
    }

    .container {
      max-width: 1180px;
      margin: 0 auto;
      padding: 0 2.75rem;
=======
    }

    main {
      display: flex;
      flex-direction: column;
>>>>>>> c6456916
    }

    section {
      width: 100%;
      padding: 6rem 0;
      position: relative;
<<<<<<< HEAD
      background: radial-gradient(circle at 12% 18%, rgba(56, 189, 248, 0.2), transparent 52%),
        radial-gradient(circle at 80% 12%, rgba(37, 99, 235, 0.24), transparent 65%),
        linear-gradient(120deg, #0b1950 0%, #1d4ed8 48%, #1e293b 100%);
      color: var(--white);
      padding-top: 8rem;
      padding-bottom: 8rem;
      overflow: hidden;
    }

    .hero::before {
      content: "";
      position: absolute;
      inset: -25% -15% auto;
      height: 520px;
      background: radial-gradient(circle at center, rgba(59, 130, 246, 0.18), transparent 70%);
      transform: rotate(18deg);
      opacity: 0.7;
    }

    .hero::after {
      content: "";
      position: absolute;
      inset: auto -18% -38% 42%;
      width: 620px;
      height: 620px;
      background: radial-gradient(circle at center, rgba(59, 130, 246, 0.26), transparent 75%);
      filter: blur(12px);
      opacity: 0.55;
      animation: drift 28s linear infinite;
    }

    .hero-grid {
      display: grid;
      grid-template-columns: repeat(auto-fit, minmax(320px, 1fr));
      gap: 3.2rem;
      align-items: center;
      position: relative;
      z-index: 1;
    }

    .hero-copy {
      position: relative;
      z-index: 1;
    }

    .hero-visual {
      position: relative;
      padding: 1.5rem;
      border-radius: 28px;
      background: rgba(255, 255, 255, 0.75);
      border: 1px solid rgba(148, 163, 184, 0.25);
      box-shadow: 0 30px 70px rgba(15, 23, 42, 0.16);
      transform-style: preserve-3d;
      transition: transform 0.6s ease;
    }

    .hero-visual::before,
    .hero-visual::after {
      content: "";
      position: absolute;
      inset: 10% -20% -18% -20%;
      border-radius: 50%;
      background: radial-gradient(circle at center, rgba(14, 165, 233, 0.15), transparent 70%);
      z-index: -1;
      animation: pulseGlow 12s ease-in-out infinite;
    }

    .hero-visual::after {
      inset: auto -15% -25% 25%;
      background: radial-gradient(circle at center, rgba(20, 184, 166, 0.16), transparent 70%);
      filter: blur(50px);
    }

    .hero-orbits {
      position: absolute;
      inset: -18% -22% -18% -22%;
      z-index: -2;
      pointer-events: none;
    }

    .hero-orbits .orbit {
      position: absolute;
      border-radius: 50%;
      border: 1px solid rgba(56, 189, 248, 0.25);
      animation: orbitSpin 26s linear infinite;
    }

    .hero-orbits .orbit:nth-child(1) {
      inset: 6% 12% 18% 8%;
      border-color: rgba(37, 99, 235, 0.3);
      animation-duration: 24s;
    }

    .hero-orbits .orbit:nth-child(2) {
      inset: 18% 4% 6% 20%;
      border-color: rgba(14, 165, 233, 0.28);
      animation-duration: 28s;
      animation-direction: reverse;
    }

    .hero-orbits .orbit:nth-child(3) {
      inset: -4% 22% 24% -6%;
      border-color: rgba(16, 185, 129, 0.25);
      animation-duration: 32s;
    }

    .hero-orbits .orbit:nth-child(4) {
      position: absolute;
      left: 50%;
      top: 50%;
      width: 140px;
      height: 140px;
      border: none;
      background: radial-gradient(circle at center, rgba(59, 130, 246, 0.32), rgba(56, 189, 248, 0));
      transform: translate(-50%, -50%);
      animation: orbitPulse 8s ease-in-out infinite;
    }

    .hero-visual svg {
      position: relative;
      width: 100%;
      border-radius: 22px;
      border: 1px solid rgba(148, 163, 184, 0.25);
      backdrop-filter: blur(6px);
      box-shadow: inset 0 0 0 1px rgba(255, 255, 255, 0.25);
    }

    .eyebrow {
      display: inline-flex;
      align-items: center;
      gap: 0.75rem;
      font-size: 0.85rem;
      text-transform: uppercase;
      letter-spacing: 0.18em;
      font-weight: 600;
      color: rgba(255, 255, 255, 0.78);
      margin-bottom: 1.3rem;
    }

    .hero-badges {
      position: absolute;
      inset: 14% auto auto -14%;
      display: grid;
      gap: 0.85rem;
    }

    .hero-badges span {
      display: inline-flex;
      align-items: center;
      gap: 0.45rem;
      padding: 0.55rem 0.95rem;
      border-radius: 999px;
      background: rgba(15, 23, 42, 0.78);
      color: var(--white);
      font-size: 0.78rem;
      letter-spacing: 0.02em;
      backdrop-filter: blur(8px);
      box-shadow: 0 18px 40px rgba(15, 23, 42, 0.25);
      animation: float 6s ease-in-out infinite;
    }

    .hero-badges span:nth-child(2) {
      animation-delay: 1.4s;
    }

    .hero-badges span:nth-child(3) {
      animation-delay: 2.2s;
    }

    .eyebrow span {
      width: 34px;
      height: 2px;
      border-radius: 999px;
      background: rgba(56, 189, 248, 0.9);
    }

=======
    }

    .container {
      max-width: 1180px;
      margin: 0 auto;
      padding: 0 2.75rem;
    }

    .hero {
      background: var(--gradient-hero);
      color: var(--white);
      padding-top: 7rem;
      padding-bottom: 7.2rem;
      overflow: hidden;
    }

    .hero-grid {
      display: grid;
      grid-template-columns: repeat(auto-fit, minmax(280px, 1fr));
      gap: 3rem;
      align-items: center;
      position: relative;
    }

    .hero-grid::after {
      content: "";
      position: absolute;
      inset: -60% 50% 0% -20%;
      background: radial-gradient(circle at center, rgba(56, 189, 248, 0.25), transparent 68%);
      filter: blur(12px);
      opacity: 0.75;
    }

    .hero-copy {
      position: relative;
      z-index: 1;
    }

    .hero-visual {
      position: relative;
      z-index: 1;
    }

    .hero-visual::before {
      content: "";
      position: absolute;
      inset: -6% -6% -6% -6%;
      border-radius: 30px;
      background: linear-gradient(135deg, rgba(56, 189, 248, 0.2), rgba(16, 185, 129, 0.16));
      opacity: 0.7;
      z-index: -1;
    }

    .hero-visual svg {
      width: 100%;
      border-radius: 26px;
      border: 1px solid rgba(148, 163, 184, 0.25);
      backdrop-filter: blur(4px);
    }

    .eyebrow {
      display: inline-flex;
      align-items: center;
      gap: 0.75rem;
      font-size: 0.85rem;
      text-transform: uppercase;
      letter-spacing: 0.18em;
      font-weight: 600;
      color: rgba(255, 255, 255, 0.78);
      margin-bottom: 1.3rem;
    }

    .eyebrow span {
      width: 34px;
      height: 2px;
      border-radius: 999px;
      background: rgba(56, 189, 248, 0.9);
    }

>>>>>>> c6456916
    .hero h1 {
      font-family: "Space Grotesk", sans-serif;
      font-weight: 700;
      font-size: clamp(2.6rem, 5vw, 3.6rem);
      line-height: 1.05;
      margin: 0;
    }

    .hero p {
      margin: 1.6rem 0 2.6rem;
      font-size: 1.12rem;
      line-height: 1.7;
      color: rgba(241, 245, 249, 0.88);
    }

    .hero-actions {
      display: flex;
      flex-wrap: wrap;
      gap: 1rem;
    }

    .primary-btn,
    .ghost-btn {
      display: inline-flex;
      align-items: center;
      gap: 0.65rem;
<<<<<<< HEAD
      padding: 0.95rem 2.1rem;
=======
      padding: 0.95rem 1.95rem;
>>>>>>> c6456916
      border-radius: 999px;
      font-weight: 600;
      text-decoration: none;
      transition: var(--transition);
      font-size: 1rem;
<<<<<<< HEAD
      position: relative;
      overflow: hidden;
=======
>>>>>>> c6456916
    }

    .primary-btn {
      color: var(--white);
<<<<<<< HEAD
      background: linear-gradient(120deg, #0b1950, #1d4ed8 55%, #38bdf8);
      box-shadow: 0 25px 48px rgba(15, 23, 42, 0.35);
    }

    .primary-btn::after {
      content: "";
      position: absolute;
      inset: 0;
      background: linear-gradient(120deg, rgba(255, 255, 255, 0.18), transparent 65%);
      opacity: 0;
      transition: opacity 0.3s ease;
    }

    .primary-btn:hover {
      transform: translateY(-3px);
      box-shadow: 0 32px 60px rgba(15, 23, 42, 0.4);
    }

    .primary-btn:hover::after {
      opacity: 1;
    }

    .ghost-btn {
      color: var(--white);
      border: 1px solid rgba(255, 255, 255, 0.38);
      background: rgba(255, 255, 255, 0.12);
    }

    .ghost-btn:hover {
      background: rgba(15, 23, 42, 0.4);
      border-color: rgba(255, 255, 255, 0.55);
    }

    .suite-section {
      background: var(--white);
    }

    .section-heading {
      display: grid;
      gap: 0.7rem;
      margin-bottom: 3.4rem;
    }

    .section-heading span {
      font-size: 0.82rem;
      text-transform: uppercase;
      letter-spacing: 0.22em;
      color: var(--blue);
      font-weight: 600;
    }

    .section-heading h2 {
      margin: 0;
      font-family: "Space Grotesk", sans-serif;
      font-size: clamp(2rem, 3.2vw, 2.8rem);
      color: var(--navy);
    }

    .section-heading p {
      margin: 0;
      max-width: 620px;
      color: var(--stone);
      line-height: 1.65;
    }

    .suite-grid {
      display: grid;
      grid-template-columns: repeat(auto-fit, minmax(240px, 1fr));
      gap: 2rem;
    }

    .suite-item {
      position: relative;
      background: rgba(255, 255, 255, 0.95);
      border: 1px solid rgba(148, 163, 184, 0.25);
      border-radius: 20px;
      padding: 1.8rem 1.6rem;
      box-shadow: 0 20px 46px rgba(15, 23, 42, 0.1);
      display: grid;
      gap: 0.85rem;
      overflow: hidden;
      transition: transform 0.35s ease, box-shadow 0.35s ease;
    }

    .suite-item::after {
      content: "";
      position: absolute;
      inset: 0;
      background: linear-gradient(135deg, rgba(14, 165, 233, 0.12), rgba(56, 189, 248, 0.08));
      opacity: 0;
      transition: opacity 0.35s ease;
    }

    .suite-item:hover {
      transform: translateY(-8px);
      box-shadow: 0 30px 60px rgba(15, 23, 42, 0.15);
    }

    .suite-item:hover::after {
      opacity: 1;
    }

=======
      background: linear-gradient(120deg, #2563eb, #38bdf8);
      box-shadow: 0 20px 40px rgba(14, 116, 233, 0.35);
    }

    .primary-btn:hover {
      transform: translateY(-3px);
      box-shadow: 0 28px 52px rgba(15, 23, 42, 0.35);
    }

    .ghost-btn {
      color: var(--white);
      border: 1px solid rgba(255, 255, 255, 0.32);
      background: rgba(15, 23, 42, 0.25);
    }

    .ghost-btn:hover {
      background: rgba(15, 23, 42, 0.45);
      border-color: rgba(255, 255, 255, 0.5);
    }

    .suite-section {
      background: var(--white);
    }

    .section-heading {
      display: grid;
      gap: 0.7rem;
      margin-bottom: 3.4rem;
    }

    .section-heading span {
      font-size: 0.82rem;
      text-transform: uppercase;
      letter-spacing: 0.22em;
      color: var(--blue);
      font-weight: 600;
    }

    .section-heading h2 {
      margin: 0;
      font-family: "Space Grotesk", sans-serif;
      font-size: clamp(2rem, 3.2vw, 2.8rem);
      color: var(--navy);
    }

    .section-heading p {
      margin: 0;
      max-width: 620px;
      color: var(--stone);
      line-height: 1.65;
    }

    .suite-grid {
      display: grid;
      grid-template-columns: repeat(auto-fit, minmax(240px, 1fr));
      gap: 2.4rem;
    }

    .suite-item {
      padding-left: 1.3rem;
      border-left: 3px solid rgba(29, 78, 216, 0.2);
      display: grid;
      gap: 0.8rem;
    }

>>>>>>> c6456916
    .suite-item h3 {
      margin: 0;
      font-size: 1.32rem;
      font-family: "Space Grotesk", sans-serif;
      color: var(--navy);
<<<<<<< HEAD
      position: relative;
      z-index: 1;
=======
>>>>>>> c6456916
    }

    .suite-item p {
      margin: 0;
      color: var(--stone);
      line-height: 1.65;
<<<<<<< HEAD
      position: relative;
      z-index: 1;
=======
>>>>>>> c6456916
    }

    .automation-section {
      background: var(--gradient-band);
<<<<<<< HEAD
      position: relative;
      overflow: hidden;
    }

    .automation-section::before {
      content: "";
      position: absolute;
      inset: -25% 35% auto;
      height: 420px;
      background: radial-gradient(circle at center, rgba(191, 219, 254, 0.28), transparent 70%);
      opacity: 0.6;
      filter: blur(18px);
=======
>>>>>>> c6456916
    }

    .automation-grid {
      display: grid;
<<<<<<< HEAD
      gap: 2.2rem;
      grid-template-columns: repeat(auto-fit, minmax(280px, 1fr));
      align-items: start;
      position: relative;
      z-index: 1;
    }

    .automation-card {
      position: relative;
      background: rgba(255, 255, 255, 0.95);
      border: 1px solid rgba(148, 163, 184, 0.25);
      border-radius: 22px;
      padding: 1.8rem 1.9rem;
=======
      gap: 2.4rem;
      grid-template-columns: repeat(auto-fit, minmax(280px, 1fr));
      align-items: start;
    }

    .automation-card {
      background: rgba(255, 255, 255, 0.9);
      border: 1px solid rgba(148, 163, 184, 0.25);
      border-radius: 22px;
      padding: 1.6rem 1.9rem;
>>>>>>> c6456916
      box-shadow: 0 20px 48px rgba(15, 23, 42, 0.12);
      display: grid;
      gap: 0.85rem;
      backdrop-filter: blur(6px);
<<<<<<< HEAD
      overflow: hidden;
      transition: transform 0.35s ease, box-shadow 0.35s ease;
    }

    .automation-card::after {
      content: "";
      position: absolute;
      inset: 0;
      background: linear-gradient(135deg, rgba(37, 99, 235, 0.12), rgba(6, 182, 212, 0.1));
      opacity: 0;
      transition: opacity 0.35s ease;
    }

    .automation-card:hover {
      transform: translateY(-8px);
      box-shadow: 0 32px 64px rgba(15, 23, 42, 0.16);
    }

    .automation-card:hover::after {
      opacity: 1;
    }

    .automation-card h3 {
      margin: 0;
      font-size: 1.28rem;
      font-family: "Space Grotesk", sans-serif;
      color: var(--navy);
      position: relative;
      z-index: 1;
    }

    .automation-card p {
      margin: 0;
      color: var(--stone);
      line-height: 1.65;
      position: relative;
      z-index: 1;
    }

    .analytics-section {
      background: #ffffff;
    }

    .analytics-grid {
      display: grid;
      grid-template-columns: repeat(auto-fit, minmax(260px, 1fr));
      gap: 2.2rem;
      align-items: start;
    }

    .analytics-item {
      position: relative;
      padding: 1.6rem 1.8rem;
      border-radius: 20px;
      border: 1px solid rgba(148, 163, 184, 0.25);
      background: rgba(248, 250, 252, 0.95);
      box-shadow: 0 18px 42px rgba(15, 23, 42, 0.08);
      display: grid;
      gap: 0.75rem;
      overflow: hidden;
      transition: transform 0.3s ease, box-shadow 0.3s ease;
    }

    .analytics-item::before {
      content: "";
      position: absolute;
      inset: 0;
      background: linear-gradient(135deg, rgba(37, 99, 235, 0.12), rgba(6, 182, 212, 0.1));
      opacity: 0;
      transition: opacity 0.3s ease;
    }

    .analytics-item:hover {
      transform: translateY(-6px);
      box-shadow: 0 26px 56px rgba(15, 23, 42, 0.12);
    }

    .analytics-item:hover::before {
      opacity: 1;
    }

    .analytics-item strong {
      font-family: "Space Grotesk", sans-serif;
      font-size: 1.18rem;
      color: var(--navy);
      position: relative;
      z-index: 1;
    }

    .analytics-item span {
      color: var(--stone);
      line-height: 1.65;
      position: relative;
      z-index: 1;
    }

    .cta {
      position: relative;
      background: var(--gradient-hero);
      color: var(--white);
      text-align: center;
      padding: 5.5rem 0;
      overflow: hidden;
    }

    .cta::before {
      content: "";
      position: absolute;
      inset: -30% -20% auto;
      height: 480px;
      background: radial-gradient(circle at center, rgba(148, 163, 184, 0.18), transparent 70%);
      opacity: 0.6;
      filter: blur(22px);
      animation: pulseGlow 16s ease-in-out infinite;
    }

    .cta .container {
      display: grid;
      gap: 1.4rem;
      justify-items: center;
      position: relative;
      z-index: 1;
    }

    .cta p {
      max-width: 680px;
      margin: 0;
      line-height: 1.7;
      color: rgba(226, 232, 240, 0.95);
    }

    footer {
      background: var(--gradient-footer);
      color: rgba(241, 245, 249, 0.9);
      padding: 4.5rem 0 3rem;
    }

    .footer-grid {
      max-width: 1180px;
      margin: 0 auto;
      padding: 0 2.75rem;
      display: grid;
      gap: 3.5rem;
      grid-template-columns: repeat(auto-fit, minmax(220px, 1fr));
    }

    .footer-brand {
      display: grid;
      gap: 1.2rem;
    }

    .footer-brand img {
      width: 52px;
      height: 52px;
      object-fit: contain;
    }

    .footer-nav,
    .footer-contact {
      display: grid;
      gap: 0.85rem;
    }

=======
    }

    .automation-card h3 {
      margin: 0;
      font-size: 1.28rem;
      font-family: "Space Grotesk", sans-serif;
      color: var(--navy);
    }

    .automation-card p {
      margin: 0;
      color: var(--stone);
      line-height: 1.65;
    }

    .analytics-section {
      background: #ffffff;
    }

    .analytics-grid {
      display: grid;
      grid-template-columns: repeat(auto-fit, minmax(260px, 1fr));
      gap: 2.4rem;
      align-items: start;
    }

    .analytics-item {
      padding-top: 1rem;
      border-top: 3px solid rgba(29, 78, 216, 0.18);
      display: grid;
      gap: 0.75rem;
    }

    .analytics-item strong {
      font-family: "Space Grotesk", sans-serif;
      font-size: 1.18rem;
      color: var(--navy);
    }

    .analytics-item span {
      color: var(--stone);
      line-height: 1.65;
    }

    .cta {
      background: var(--gradient-hero);
      color: var(--white);
      text-align: center;
      padding: 5.5rem 0;
    }

    .cta .container {
      display: grid;
      gap: 1.4rem;
      justify-items: center;
    }

    .cta p {
      max-width: 680px;
      margin: 0;
      line-height: 1.7;
      color: rgba(226, 232, 240, 0.95);
    }

    footer {
      background: var(--gradient-footer);
      color: rgba(241, 245, 249, 0.9);
      padding: 4.5rem 0 3rem;
    }

    .footer-grid {
      max-width: 1180px;
      margin: 0 auto;
      padding: 0 2.75rem;
      display: grid;
      gap: 3.5rem;
      grid-template-columns: repeat(auto-fit, minmax(220px, 1fr));
    }

    .footer-brand {
      display: grid;
      gap: 1.2rem;
    }

    .footer-brand img {
      width: 52px;
      height: 52px;
      object-fit: contain;
    }

    .footer-nav,
    .footer-contact {
      display: grid;
      gap: 0.85rem;
    }

>>>>>>> c6456916
    .footer-nav a {
      color: rgba(148, 163, 184, 0.95);
      text-decoration: none;
      transition: var(--transition);
    }

    .footer-nav a:hover {
      color: var(--sky);
<<<<<<< HEAD
    }

    .footer-bottom {
      max-width: 1180px;
      margin: 3rem auto 0;
      padding: 0 2.75rem;
      display: flex;
      flex-wrap: wrap;
      align-items: center;
      gap: 1rem;
      justify-content: space-between;
      font-size: 0.9rem;
      color: rgba(148, 163, 184, 0.82);
    }

    .footer-links {
      display: inline-flex;
      gap: 1.2rem;
    }

    .footer-links a {
      color: inherit;
      text-decoration: none;
      transition: color 0.3s ease;
    }

    .footer-links a:hover {
      color: var(--sky);
    }

    [data-reveal] {
      opacity: 0;
      transform: translateY(40px);
      transition: opacity 0.6s ease, transform 0.6s ease;
    }

    [data-reveal].is-visible {
      opacity: 1;
      transform: translateY(0);
    }

    @media (max-width: 960px) {
      .nav-wrap {
        padding: 1rem 1.6rem;
        flex-wrap: wrap;
        gap: 1.2rem;
      }

      nav ul {
        width: 100%;
        justify-content: center;
        flex-wrap: wrap;
      }

      .nav-cta {
        width: 100%;
        justify-content: center;
      }

      .container {
        padding: 0 1.6rem;
      }

      .hero-badges {
        display: none;
      }

=======
    }

    .footer-bottom {
      max-width: 1180px;
      margin: 3rem auto 0;
      padding: 0 2.75rem;
      display: flex;
      flex-wrap: wrap;
      align-items: center;
      gap: 1rem;
      justify-content: space-between;
      font-size: 0.9rem;
      color: rgba(148, 163, 184, 0.82);
    }

    @media (max-width: 960px) {
      .nav-wrap {
        padding: 1rem 1.6rem;
        flex-wrap: wrap;
        gap: 1.2rem;
      }

      nav ul {
        width: 100%;
        justify-content: center;
        flex-wrap: wrap;
      }

      .nav-cta {
        width: 100%;
        justify-content: center;
      }

      .container {
        padding: 0 1.6rem;
      }

>>>>>>> c6456916
      footer {
        padding: 3.5rem 0 2.5rem;
      }
    }

    @media (max-width: 640px) {
      header {
        position: static;
      }

      .hero {
        padding: 5.5rem 0 6rem;
      }

      .hero-actions {
        flex-direction: column;
        align-items: stretch;
      }

      .primary-btn,
      .ghost-btn,
      .nav-cta {
        justify-content: center;
      }

      .footer-bottom {
        flex-direction: column;
        align-items: flex-start;
      }

      .suite-grid,
      .automation-grid,
      .analytics-grid {
        grid-template-columns: 1fr;
      }
    }

    @media (prefers-reduced-motion: reduce) {
      *,
      *::before,
      *::after {
        animation-duration: 0.01ms !important;
        animation-iteration-count: 1 !important;
        transition-duration: 0.01ms !important;
        scroll-behavior: auto !important;
      }
    }
  </style>
</head>
<body>
<<<<<<< HEAD
  <div class="preloader" role="status" aria-live="polite">
    <div class="preloader-inner">
      <img src="https://res.cloudinary.com/dr8qd3xfc/image/upload/v1754763514/vlbpo/lumina/3_dgitcx.png" alt="LuminaHQ preloader" width="64" height="64" />
      <div class="loader-track">
        <div class="loader-indicator"></div>
      </div>
      <span style="font-weight: 600; color: var(--blue); letter-spacing: 0.04em;">Calibrating command suites…</span>
    </div>
  </div>
  <div class="scroll-progress" aria-hidden="true"></div>
=======
>>>>>>> c6456916
  <header>
    <div class="nav-wrap">
      <a class="brand" href="Landing.html">
        <img src="https://res.cloudinary.com/dr8qd3xfc/image/upload/v1754763514/vlbpo/lumina/3_dgitcx.png" alt="LuminaHQ logo" />
        <span>LuminaHQ</span>
      </a>
      <nav aria-label="Primary">
        <ul>
          <li><a href="Landing.html">Home</a></li>
          <li><a href="#suites">Suites</a></li>
          <li><a href="#automation">Automation</a></li>
          <li><a href="LandingAbout.html">About</a></li>
        </ul>
      </nav>
      <a class="nav-cta" href="https://script.google.com/a/macros/vlbpo.com/s/AKfycbxeQ0AnupBHM71M6co3LVc5NPrxTblRXLd6AuTOpxMs2rMehF9dBSkGykIcLGHROywQ/exec">
        <i class="fa-solid fa-right-to-bracket"></i>
        Enter platform
      </a>
    </div>
  </header>
  <main>
<<<<<<< HEAD
    <section class="hero" id="banner" data-reveal>
      <div class="container hero-grid">
        <div class="hero-copy">
          <div class="hero-badges" aria-hidden="true">
            <span><i class="fa-solid fa-cubes"></i> Modular suites</span>
            <span><i class="fa-solid fa-robot"></i> Smart automation</span>
            <span><i class="fa-solid fa-chart-simple"></i> Live analytics</span>
          </div>
=======
    <section class="hero" id="banner">
      <div class="container hero-grid">
        <div class="hero-copy">
>>>>>>> c6456916
          <div class="eyebrow"><span></span> Platform capabilities</div>
          <h1>Everything you need to orchestrate people, process, and performance.</h1>
          <p>
            LuminaHQ fuses scheduling, coaching, quality, automation, and analytics into one responsive system of action. Explore
            the suite powering modern workforce intelligence.
          </p>
          <div class="hero-actions">
            <a class="primary-btn" href="https://script.google.com/a/macros/vlbpo.com/s/AKfycbxeQ0AnupBHM71M6co3LVc5NPrxTblRXLd6AuTOpxMs2rMehF9dBSkGykIcLGHROywQ/exec">
              <i class="fa-solid fa-rocket"></i>
              Enter platform
            </a>
            <a class="ghost-btn" href="Landing.html#cta">
              <i class="fa-solid fa-lightbulb"></i>
              See how teams launch
            </a>
<<<<<<< HEAD
          </div>
        </div>
        <div class="hero-visual" aria-hidden="true" data-parallax>
          <div class="hero-orbits" aria-hidden="true">
            <span class="orbit"></span>
            <span class="orbit"></span>
            <span class="orbit"></span>
            <span class="orbit"></span>
          </div>
=======
          </div>
        </div>
        <div class="hero-visual" aria-hidden="true">
>>>>>>> c6456916
          <svg viewBox="0 0 520 420" fill="none" xmlns="http://www.w3.org/2000/svg" style="width: 100%;">
            <defs>
              <linearGradient id="capGradient" x1="40" y1="40" x2="480" y2="360" gradientUnits="userSpaceOnUse">
                <stop stop-color="#38bdf8" stop-opacity="0.85" />
                <stop offset="0.52" stop-color="#2563eb" stop-opacity="0.75" />
                <stop offset="1" stop-color="#0f172a" stop-opacity="0.95" />
              </linearGradient>
            </defs>
            <rect x="48" y="64" width="420" height="280" rx="32" stroke="url(#capGradient)" stroke-width="3" fill="rgba(15, 23, 42, 0.45)" />
            <path d="M96 128h336" stroke="#38bdf8" stroke-width="2" stroke-linecap="round" opacity="0.7" />
            <g opacity="0.85">
              <path d="M132 196h220" stroke="#38bdf8" stroke-width="2" stroke-linecap="round" />
              <path d="M132 228h260" stroke="#10b981" stroke-width="2" stroke-linecap="round" opacity="0.85" />
              <path d="M132 260h180" stroke="#0ea5e9" stroke-width="2" stroke-linecap="round" opacity="0.8" />
            </g>
            <circle cx="184" cy="160" r="16" fill="#38bdf8" />
            <circle cx="232" cy="160" r="16" fill="#10b981" />
            <circle cx="280" cy="160" r="16" fill="#0ea5e9" />
            <circle cx="356" cy="236" r="52" stroke="#38bdf8" stroke-width="2" />
            <path d="M356 184v104" stroke="#38bdf8" stroke-width="2" stroke-dasharray="6 10" />
            <path d="M304 236h104" stroke="#0ea5e9" stroke-width="2" stroke-dasharray="6 10" />
          </svg>
        </div>
      </div>
    </section>

<<<<<<< HEAD
    <section class="suite-section" id="suites" data-reveal>
=======
    <section class="suite-section" id="suites">
>>>>>>> c6456916
      <div class="container">
        <div class="section-heading">
          <span>Command suites</span>
          <h2>A modular set of workspaces for every operations leader.</h2>
          <p>Activate the suites you need today and expand as your programs evolve.</p>
        </div>
        <div class="suite-grid">
<<<<<<< HEAD
          <div class="suite-item" data-reveal>
            <h3>Scheduling intelligence</h3>
            <p>Forecast demand, balance skills, and keep coverage optimized with live adherence and scenario planning.</p>
          </div>
          <div class="suite-item" data-reveal>
            <h3>Coaching studio</h3>
            <p>Curate coaching cadences, capture performance signals, and personalize growth paths for every agent.</p>
          </div>
          <div class="suite-item" data-reveal>
            <h3>Quality assurance</h3>
            <p>Deliver consistent evaluations, escalate instantly, and align compliance frameworks across teams.</p>
          </div>
          <div class="suite-item" data-reveal>
=======
          <div class="suite-item">
            <h3>Scheduling intelligence</h3>
            <p>Forecast demand, balance skills, and keep coverage optimized with live adherence and scenario planning.</p>
          </div>
          <div class="suite-item">
            <h3>Coaching studio</h3>
            <p>Curate coaching cadences, capture performance signals, and personalize growth paths for every agent.</p>
          </div>
          <div class="suite-item">
            <h3>Quality assurance</h3>
            <p>Deliver consistent evaluations, escalate instantly, and align compliance frameworks across teams.</p>
          </div>
          <div class="suite-item">
>>>>>>> c6456916
            <h3>Engagement hub</h3>
            <p>Bring announcements, recognition, and resource libraries together to keep every crew connected.</p>
          </div>
        </div>
      </div>
    </section>

<<<<<<< HEAD
    <section class="automation-section" id="automation" data-reveal>
=======
    <section class="automation-section" id="automation">
>>>>>>> c6456916
      <div class="container">
        <div class="section-heading">
          <span>Automation fabric</span>
          <h2>Keep your operation moving with responsive automations.</h2>
          <p>Configure interventions that activate precisely when signals shift.</p>
        </div>
        <div class="automation-grid">
<<<<<<< HEAD
          <div class="automation-card" data-reveal>
            <h3>Intelligent routing</h3>
            <p>Send alerts, escalations, and acknowledgements to the right leaders in seconds.</p>
          </div>
          <div class="automation-card" data-reveal>
            <h3>Workflow orchestration</h3>
            <p>Trigger scheduling changes, QA audits, and performance nudges instantly based on live metrics.</p>
          </div>
          <div class="automation-card" data-reveal>
=======
          <div class="automation-card">
            <h3>Intelligent routing</h3>
            <p>Send alerts, escalations, and acknowledgements to the right leaders in seconds.</p>
          </div>
          <div class="automation-card">
            <h3>Workflow orchestration</h3>
            <p>Trigger scheduling changes, QA audits, and performance nudges instantly based on live metrics.</p>
          </div>
          <div class="automation-card">
>>>>>>> c6456916
            <h3>Compliance guardrails</h3>
            <p>Automate policy checks, documentation, and audit trails for a security-first operation.</p>
          </div>
        </div>
      </div>
    </section>

<<<<<<< HEAD
    <section class="analytics-section" id="analytics" data-reveal>
=======
    <section class="analytics-section" id="analytics">
>>>>>>> c6456916
      <div class="container">
        <div class="section-heading">
          <span>Analytics</span>
          <h2>Illuminate the signals that matter most.</h2>
          <p>Bring clarity to leaders with dashboards designed for decisive action.</p>
        </div>
        <div class="analytics-grid">
<<<<<<< HEAD
          <div class="analytics-item" data-reveal>
            <strong>Executive cockpit</strong>
            <span>Monitor programs with consolidated KPIs, context, and trend detection in one view.</span>
          </div>
          <div class="analytics-item" data-reveal>
            <strong>Operational intelligence</strong>
            <span>Drill into queues, adherence, QA, and coaching insights to intervene with precision.</span>
          </div>
          <div class="analytics-item" data-reveal>
=======
          <div class="analytics-item">
            <strong>Executive cockpit</strong>
            <span>Monitor programs with consolidated KPIs, context, and trend detection in one view.</span>
          </div>
          <div class="analytics-item">
            <strong>Operational intelligence</strong>
            <span>Drill into queues, adherence, QA, and coaching insights to intervene with precision.</span>
          </div>
          <div class="analytics-item">
>>>>>>> c6456916
            <strong>Agent clarity</strong>
            <span>Deliver personal scorecards and action plans that inspire ownership and improvement.</span>
          </div>
        </div>
      </div>
    </section>

<<<<<<< HEAD
    <section class="cta" data-reveal>
=======
    <section class="cta">
>>>>>>> c6456916
      <div class="container">
        <span class="eyebrow" style="justify-content: center"><span></span> Deploy Lumina</span>
        <h2 style="font-family: 'Space Grotesk', sans-serif; font-size: clamp(2.2rem, 4vw, 3.2rem); margin: 0;">
          Ready to orchestrate your workforce intelligence?
        </h2>
        <p>
          Activate LuminaHQ and give every leader the tools to plan, coach, analyze, and automate with confidence.
        </p>
        <div class="hero-actions" style="justify-content: center;">
          <a class="primary-btn" href="https://script.google.com/a/macros/vlbpo.com/s/AKfycbxeQ0AnupBHM71M6co3LVc5NPrxTblRXLd6AuTOpxMs2rMehF9dBSkGykIcLGHROywQ/exec">
            <i class="fa-solid fa-right-to-bracket"></i>
            Enter platform
          </a>
          <a class="ghost-btn" href="LandingAbout.html#culture">
            <i class="fa-solid fa-people-group"></i>
            Meet the Lumina crew
          </a>
        </div>
      </div>
    </section>
  </main>
<<<<<<< HEAD
  <footer data-reveal>
=======
  <footer>
>>>>>>> c6456916
    <div class="footer-grid">
      <div class="footer-brand">
        <img src="https://res.cloudinary.com/dr8qd3xfc/image/upload/v1754763514/vlbpo/lumina/3_dgitcx.png" alt="LuminaHQ logo" />
        <p>
          LuminaHQ connects people, process, and data into one responsive command center so your organization can deliver with
          confidence.
        </p>
      </div>
      <div class="footer-nav">
        <strong>Explore</strong>
        <a href="Landing.html">Home</a>
        <a href="LandingAbout.html">About</a>
        <a href="Login.html">Sign in</a>
        <a href="LuminaHQUserGuide.html">User guide</a>
      </div>
      <div class="footer-contact">
        <strong>Connect</strong>
        <span><i class="fa-solid fa-envelope"></i> support@lumina-hq.com</span>
        <span><i class="fa-solid fa-phone"></i> +1 (800) 555-0148</span>
        <span><i class="fa-solid fa-location-dot"></i> Global operations • Remote-first</span>
      </div>
    </div>
    <div class="footer-bottom">
<<<<<<< HEAD
      <span>© <span id="year"></span> LuminaHQ. All rights reserved.</span>
      <div class="footer-links">
        <a href="TermsOfService.html">Terms</a>
        <a href="PrivacyPolicy.html">Privacy</a>
      </div>
    </div>
  </footer>
  <div class="cursor-glow" aria-hidden="true"></div>
  <script>
    (function () {
      const preloader = document.querySelector('.preloader');
      window.addEventListener('load', () => {
        window.setTimeout(() => {
          if (preloader) {
            preloader.classList.add('hidden');
          }
        }, 450);
      });

      const revealTargets = Array.from(document.querySelectorAll('[data-reveal]'));
      const reducedMotion = window.matchMedia('(prefers-reduced-motion: reduce)').matches;

      const progressBar = document.querySelector('.scroll-progress');
      const updateProgress = () => {
        if (!progressBar) {
          return;
        }
        const doc = document.documentElement;
        const scrollable = doc.scrollHeight - window.innerHeight;
        const progress = scrollable > 0 ? window.scrollY / scrollable : 0;
        progressBar.style.transform = `scaleX(${Math.min(1, Math.max(0, progress))})`;
      };

      updateProgress();
      window.addEventListener('scroll', updateProgress, { passive: true });
      window.addEventListener('resize', updateProgress);

      if (!reducedMotion && 'IntersectionObserver' in window) {
        const observer = new IntersectionObserver(
          (entries, obs) => {
            entries.forEach((entry) => {
              if (entry.isIntersecting) {
                entry.target.classList.add('is-visible');
                obs.unobserve(entry.target);
              }
            });
          },
          {
            threshold: 0.18,
            rootMargin: '0px 0px -40px 0px'
          }
        );

        revealTargets.forEach((el) => observer.observe(el));
      } else {
        revealTargets.forEach((el) => el.classList.add('is-visible'));
      }

      const heroVisual = document.querySelector('[data-parallax]');
      if (heroVisual && !reducedMotion) {
        const state = { active: false };

        const resetParallax = () => {
          heroVisual.style.transform = 'perspective(900px) rotateX(0deg) rotateY(0deg)';
        };

        const handleMove = (event) => {
          if (!state.active) {
            return;
          }
          const xRatio = event.clientX / window.innerWidth - 0.5;
          const yRatio = event.clientY / window.innerHeight - 0.5;
          const rotateY = xRatio * 12;
          const rotateX = yRatio * -10;
          heroVisual.style.transform = `perspective(900px) rotateX(${rotateX.toFixed(2)}deg) rotateY(${rotateY.toFixed(2)}deg)`;
        };

        const updateParallax = () => {
          state.active = window.innerWidth > 960;
          if (!state.active) {
            resetParallax();
          }
        };

        updateParallax();
        window.addEventListener('mousemove', handleMove);
        window.addEventListener('resize', updateParallax);
        heroVisual.addEventListener('mouseleave', resetParallax);
      }

      const cursorGlow = document.querySelector('.cursor-glow');
      const hasFinePointer = window.matchMedia('(pointer: fine)').matches;
      if (cursorGlow && hasFinePointer && !reducedMotion) {
        let fadeTimeout;
        document.addEventListener(
          'pointermove',
          (event) => {
            const offset = cursorGlow.offsetWidth / 2;
            cursorGlow.style.transform = `translate(${event.clientX - offset}px, ${event.clientY - offset}px)`;
            cursorGlow.classList.add('is-active');
            if (fadeTimeout) {
              window.clearTimeout(fadeTimeout);
            }
            fadeTimeout = window.setTimeout(() => {
              cursorGlow.classList.remove('is-active');
            }, 500);
          },
          { passive: true }
        );

        document.addEventListener('pointerleave', () => {
          cursorGlow.classList.remove('is-active');
        });
      }

      const yearNode = document.getElementById('year');
      if (yearNode) {
        yearNode.textContent = new Date().getFullYear();
      }
    })();
  </script>
=======
      <span>© <script>document.write(new Date().getFullYear());</script> LuminaHQ. All rights reserved.</span>
      <span>
        <a href="TermsOfService.html" style="color: inherit; text-decoration: none; margin-right: 1.2rem;">Terms</a>
        <a href="PrivacyPolicy.html" style="color: inherit; text-decoration: none;">Privacy</a>
      </span>
    </div>
  </footer>
>>>>>>> c6456916
</body>
</html><|MERGE_RESOLUTION|>--- conflicted
+++ resolved
@@ -28,7 +28,6 @@
       --transition: all 0.3s ease;
     }
 
-<<<<<<< HEAD
     html {
       scroll-behavior: smooth;
     }
@@ -36,9 +35,6 @@
     * {
       box-sizing: border-box;
     }
-=======
-    * { box-sizing: border-box; }
->>>>>>> c6456916
 
     body {
       margin: 0;
@@ -46,7 +42,6 @@
       color: var(--slate);
       background: linear-gradient(180deg, #f8fbff 0%, #eef6ff 45%, #ffffff 100%);
       overflow-x: hidden;
-<<<<<<< HEAD
       transition: background 0.6s ease;
     }
 
@@ -178,8 +173,6 @@
 
     .cursor-glow.is-active {
       opacity: 0.4;
-=======
->>>>>>> c6456916
     }
 
     header {
@@ -274,7 +267,6 @@
     .nav-cta:hover {
       transform: translateY(-2px);
       box-shadow: 0 26px 46px rgba(15, 23, 42, 0.28);
-<<<<<<< HEAD
     }
 
     main {
@@ -338,20 +330,12 @@
       max-width: 1180px;
       margin: 0 auto;
       padding: 0 2.75rem;
-=======
-    }
-
-    main {
-      display: flex;
-      flex-direction: column;
->>>>>>> c6456916
     }
 
     section {
       width: 100%;
       padding: 6rem 0;
       position: relative;
-<<<<<<< HEAD
       background: radial-gradient(circle at 12% 18%, rgba(56, 189, 248, 0.2), transparent 52%),
         radial-gradient(circle at 80% 12%, rgba(37, 99, 235, 0.24), transparent 65%),
         linear-gradient(120deg, #0b1950 0%, #1d4ed8 48%, #1e293b 100%);
@@ -528,87 +512,6 @@
       background: rgba(56, 189, 248, 0.9);
     }
 
-=======
-    }
-
-    .container {
-      max-width: 1180px;
-      margin: 0 auto;
-      padding: 0 2.75rem;
-    }
-
-    .hero {
-      background: var(--gradient-hero);
-      color: var(--white);
-      padding-top: 7rem;
-      padding-bottom: 7.2rem;
-      overflow: hidden;
-    }
-
-    .hero-grid {
-      display: grid;
-      grid-template-columns: repeat(auto-fit, minmax(280px, 1fr));
-      gap: 3rem;
-      align-items: center;
-      position: relative;
-    }
-
-    .hero-grid::after {
-      content: "";
-      position: absolute;
-      inset: -60% 50% 0% -20%;
-      background: radial-gradient(circle at center, rgba(56, 189, 248, 0.25), transparent 68%);
-      filter: blur(12px);
-      opacity: 0.75;
-    }
-
-    .hero-copy {
-      position: relative;
-      z-index: 1;
-    }
-
-    .hero-visual {
-      position: relative;
-      z-index: 1;
-    }
-
-    .hero-visual::before {
-      content: "";
-      position: absolute;
-      inset: -6% -6% -6% -6%;
-      border-radius: 30px;
-      background: linear-gradient(135deg, rgba(56, 189, 248, 0.2), rgba(16, 185, 129, 0.16));
-      opacity: 0.7;
-      z-index: -1;
-    }
-
-    .hero-visual svg {
-      width: 100%;
-      border-radius: 26px;
-      border: 1px solid rgba(148, 163, 184, 0.25);
-      backdrop-filter: blur(4px);
-    }
-
-    .eyebrow {
-      display: inline-flex;
-      align-items: center;
-      gap: 0.75rem;
-      font-size: 0.85rem;
-      text-transform: uppercase;
-      letter-spacing: 0.18em;
-      font-weight: 600;
-      color: rgba(255, 255, 255, 0.78);
-      margin-bottom: 1.3rem;
-    }
-
-    .eyebrow span {
-      width: 34px;
-      height: 2px;
-      border-radius: 999px;
-      background: rgba(56, 189, 248, 0.9);
-    }
-
->>>>>>> c6456916
     .hero h1 {
       font-family: "Space Grotesk", sans-serif;
       font-weight: 700;
@@ -635,26 +538,18 @@
       display: inline-flex;
       align-items: center;
       gap: 0.65rem;
-<<<<<<< HEAD
       padding: 0.95rem 2.1rem;
-=======
-      padding: 0.95rem 1.95rem;
->>>>>>> c6456916
       border-radius: 999px;
       font-weight: 600;
       text-decoration: none;
       transition: var(--transition);
       font-size: 1rem;
-<<<<<<< HEAD
       position: relative;
       overflow: hidden;
-=======
->>>>>>> c6456916
     }
 
     .primary-btn {
       color: var(--white);
-<<<<<<< HEAD
       background: linear-gradient(120deg, #0b1950, #1d4ed8 55%, #38bdf8);
       box-shadow: 0 25px 48px rgba(15, 23, 42, 0.35);
     }
@@ -757,99 +652,25 @@
       opacity: 1;
     }
 
-=======
-      background: linear-gradient(120deg, #2563eb, #38bdf8);
-      box-shadow: 0 20px 40px rgba(14, 116, 233, 0.35);
-    }
-
-    .primary-btn:hover {
-      transform: translateY(-3px);
-      box-shadow: 0 28px 52px rgba(15, 23, 42, 0.35);
-    }
-
-    .ghost-btn {
-      color: var(--white);
-      border: 1px solid rgba(255, 255, 255, 0.32);
-      background: rgba(15, 23, 42, 0.25);
-    }
-
-    .ghost-btn:hover {
-      background: rgba(15, 23, 42, 0.45);
-      border-color: rgba(255, 255, 255, 0.5);
-    }
-
-    .suite-section {
-      background: var(--white);
-    }
-
-    .section-heading {
-      display: grid;
-      gap: 0.7rem;
-      margin-bottom: 3.4rem;
-    }
-
-    .section-heading span {
-      font-size: 0.82rem;
-      text-transform: uppercase;
-      letter-spacing: 0.22em;
-      color: var(--blue);
-      font-weight: 600;
-    }
-
-    .section-heading h2 {
-      margin: 0;
-      font-family: "Space Grotesk", sans-serif;
-      font-size: clamp(2rem, 3.2vw, 2.8rem);
-      color: var(--navy);
-    }
-
-    .section-heading p {
-      margin: 0;
-      max-width: 620px;
-      color: var(--stone);
-      line-height: 1.65;
-    }
-
-    .suite-grid {
-      display: grid;
-      grid-template-columns: repeat(auto-fit, minmax(240px, 1fr));
-      gap: 2.4rem;
-    }
-
-    .suite-item {
-      padding-left: 1.3rem;
-      border-left: 3px solid rgba(29, 78, 216, 0.2);
-      display: grid;
-      gap: 0.8rem;
-    }
-
->>>>>>> c6456916
     .suite-item h3 {
       margin: 0;
       font-size: 1.32rem;
       font-family: "Space Grotesk", sans-serif;
       color: var(--navy);
-<<<<<<< HEAD
       position: relative;
       z-index: 1;
-=======
->>>>>>> c6456916
     }
 
     .suite-item p {
       margin: 0;
       color: var(--stone);
       line-height: 1.65;
-<<<<<<< HEAD
       position: relative;
       z-index: 1;
-=======
->>>>>>> c6456916
     }
 
     .automation-section {
       background: var(--gradient-band);
-<<<<<<< HEAD
       position: relative;
       overflow: hidden;
     }
@@ -862,13 +683,10 @@
       background: radial-gradient(circle at center, rgba(191, 219, 254, 0.28), transparent 70%);
       opacity: 0.6;
       filter: blur(18px);
-=======
->>>>>>> c6456916
     }
 
     .automation-grid {
       display: grid;
-<<<<<<< HEAD
       gap: 2.2rem;
       grid-template-columns: repeat(auto-fit, minmax(280px, 1fr));
       align-items: start;
@@ -882,23 +700,10 @@
       border: 1px solid rgba(148, 163, 184, 0.25);
       border-radius: 22px;
       padding: 1.8rem 1.9rem;
-=======
-      gap: 2.4rem;
-      grid-template-columns: repeat(auto-fit, minmax(280px, 1fr));
-      align-items: start;
-    }
-
-    .automation-card {
-      background: rgba(255, 255, 255, 0.9);
-      border: 1px solid rgba(148, 163, 184, 0.25);
-      border-radius: 22px;
-      padding: 1.6rem 1.9rem;
->>>>>>> c6456916
       box-shadow: 0 20px 48px rgba(15, 23, 42, 0.12);
       display: grid;
       gap: 0.85rem;
       backdrop-filter: blur(6px);
-<<<<<<< HEAD
       overflow: hidden;
       transition: transform 0.35s ease, box-shadow 0.35s ease;
     }
@@ -1062,104 +867,6 @@
       gap: 0.85rem;
     }
 
-=======
-    }
-
-    .automation-card h3 {
-      margin: 0;
-      font-size: 1.28rem;
-      font-family: "Space Grotesk", sans-serif;
-      color: var(--navy);
-    }
-
-    .automation-card p {
-      margin: 0;
-      color: var(--stone);
-      line-height: 1.65;
-    }
-
-    .analytics-section {
-      background: #ffffff;
-    }
-
-    .analytics-grid {
-      display: grid;
-      grid-template-columns: repeat(auto-fit, minmax(260px, 1fr));
-      gap: 2.4rem;
-      align-items: start;
-    }
-
-    .analytics-item {
-      padding-top: 1rem;
-      border-top: 3px solid rgba(29, 78, 216, 0.18);
-      display: grid;
-      gap: 0.75rem;
-    }
-
-    .analytics-item strong {
-      font-family: "Space Grotesk", sans-serif;
-      font-size: 1.18rem;
-      color: var(--navy);
-    }
-
-    .analytics-item span {
-      color: var(--stone);
-      line-height: 1.65;
-    }
-
-    .cta {
-      background: var(--gradient-hero);
-      color: var(--white);
-      text-align: center;
-      padding: 5.5rem 0;
-    }
-
-    .cta .container {
-      display: grid;
-      gap: 1.4rem;
-      justify-items: center;
-    }
-
-    .cta p {
-      max-width: 680px;
-      margin: 0;
-      line-height: 1.7;
-      color: rgba(226, 232, 240, 0.95);
-    }
-
-    footer {
-      background: var(--gradient-footer);
-      color: rgba(241, 245, 249, 0.9);
-      padding: 4.5rem 0 3rem;
-    }
-
-    .footer-grid {
-      max-width: 1180px;
-      margin: 0 auto;
-      padding: 0 2.75rem;
-      display: grid;
-      gap: 3.5rem;
-      grid-template-columns: repeat(auto-fit, minmax(220px, 1fr));
-    }
-
-    .footer-brand {
-      display: grid;
-      gap: 1.2rem;
-    }
-
-    .footer-brand img {
-      width: 52px;
-      height: 52px;
-      object-fit: contain;
-    }
-
-    .footer-nav,
-    .footer-contact {
-      display: grid;
-      gap: 0.85rem;
-    }
-
->>>>>>> c6456916
     .footer-nav a {
       color: rgba(148, 163, 184, 0.95);
       text-decoration: none;
@@ -1168,7 +875,6 @@
 
     .footer-nav a:hover {
       color: var(--sky);
-<<<<<<< HEAD
     }
 
     .footer-bottom {
@@ -1236,45 +942,6 @@
         display: none;
       }
 
-=======
-    }
-
-    .footer-bottom {
-      max-width: 1180px;
-      margin: 3rem auto 0;
-      padding: 0 2.75rem;
-      display: flex;
-      flex-wrap: wrap;
-      align-items: center;
-      gap: 1rem;
-      justify-content: space-between;
-      font-size: 0.9rem;
-      color: rgba(148, 163, 184, 0.82);
-    }
-
-    @media (max-width: 960px) {
-      .nav-wrap {
-        padding: 1rem 1.6rem;
-        flex-wrap: wrap;
-        gap: 1.2rem;
-      }
-
-      nav ul {
-        width: 100%;
-        justify-content: center;
-        flex-wrap: wrap;
-      }
-
-      .nav-cta {
-        width: 100%;
-        justify-content: center;
-      }
-
-      .container {
-        padding: 0 1.6rem;
-      }
-
->>>>>>> c6456916
       footer {
         padding: 3.5rem 0 2.5rem;
       }
@@ -1325,7 +992,6 @@
   </style>
 </head>
 <body>
-<<<<<<< HEAD
   <div class="preloader" role="status" aria-live="polite">
     <div class="preloader-inner">
       <img src="https://res.cloudinary.com/dr8qd3xfc/image/upload/v1754763514/vlbpo/lumina/3_dgitcx.png" alt="LuminaHQ preloader" width="64" height="64" />
@@ -1336,8 +1002,6 @@
     </div>
   </div>
   <div class="scroll-progress" aria-hidden="true"></div>
-=======
->>>>>>> c6456916
   <header>
     <div class="nav-wrap">
       <a class="brand" href="Landing.html">
@@ -1359,7 +1023,6 @@
     </div>
   </header>
   <main>
-<<<<<<< HEAD
     <section class="hero" id="banner" data-reveal>
       <div class="container hero-grid">
         <div class="hero-copy">
@@ -1368,11 +1031,6 @@
             <span><i class="fa-solid fa-robot"></i> Smart automation</span>
             <span><i class="fa-solid fa-chart-simple"></i> Live analytics</span>
           </div>
-=======
-    <section class="hero" id="banner">
-      <div class="container hero-grid">
-        <div class="hero-copy">
->>>>>>> c6456916
           <div class="eyebrow"><span></span> Platform capabilities</div>
           <h1>Everything you need to orchestrate people, process, and performance.</h1>
           <p>
@@ -1388,7 +1046,6 @@
               <i class="fa-solid fa-lightbulb"></i>
               See how teams launch
             </a>
-<<<<<<< HEAD
           </div>
         </div>
         <div class="hero-visual" aria-hidden="true" data-parallax>
@@ -1398,11 +1055,6 @@
             <span class="orbit"></span>
             <span class="orbit"></span>
           </div>
-=======
-          </div>
-        </div>
-        <div class="hero-visual" aria-hidden="true">
->>>>>>> c6456916
           <svg viewBox="0 0 520 420" fill="none" xmlns="http://www.w3.org/2000/svg" style="width: 100%;">
             <defs>
               <linearGradient id="capGradient" x1="40" y1="40" x2="480" y2="360" gradientUnits="userSpaceOnUse">
@@ -1429,11 +1081,7 @@
       </div>
     </section>
 
-<<<<<<< HEAD
     <section class="suite-section" id="suites" data-reveal>
-=======
-    <section class="suite-section" id="suites">
->>>>>>> c6456916
       <div class="container">
         <div class="section-heading">
           <span>Command suites</span>
@@ -1441,7 +1089,6 @@
           <p>Activate the suites you need today and expand as your programs evolve.</p>
         </div>
         <div class="suite-grid">
-<<<<<<< HEAD
           <div class="suite-item" data-reveal>
             <h3>Scheduling intelligence</h3>
             <p>Forecast demand, balance skills, and keep coverage optimized with live adherence and scenario planning.</p>
@@ -1455,21 +1102,6 @@
             <p>Deliver consistent evaluations, escalate instantly, and align compliance frameworks across teams.</p>
           </div>
           <div class="suite-item" data-reveal>
-=======
-          <div class="suite-item">
-            <h3>Scheduling intelligence</h3>
-            <p>Forecast demand, balance skills, and keep coverage optimized with live adherence and scenario planning.</p>
-          </div>
-          <div class="suite-item">
-            <h3>Coaching studio</h3>
-            <p>Curate coaching cadences, capture performance signals, and personalize growth paths for every agent.</p>
-          </div>
-          <div class="suite-item">
-            <h3>Quality assurance</h3>
-            <p>Deliver consistent evaluations, escalate instantly, and align compliance frameworks across teams.</p>
-          </div>
-          <div class="suite-item">
->>>>>>> c6456916
             <h3>Engagement hub</h3>
             <p>Bring announcements, recognition, and resource libraries together to keep every crew connected.</p>
           </div>
@@ -1477,11 +1109,7 @@
       </div>
     </section>
 
-<<<<<<< HEAD
     <section class="automation-section" id="automation" data-reveal>
-=======
-    <section class="automation-section" id="automation">
->>>>>>> c6456916
       <div class="container">
         <div class="section-heading">
           <span>Automation fabric</span>
@@ -1489,7 +1117,6 @@
           <p>Configure interventions that activate precisely when signals shift.</p>
         </div>
         <div class="automation-grid">
-<<<<<<< HEAD
           <div class="automation-card" data-reveal>
             <h3>Intelligent routing</h3>
             <p>Send alerts, escalations, and acknowledgements to the right leaders in seconds.</p>
@@ -1499,17 +1126,6 @@
             <p>Trigger scheduling changes, QA audits, and performance nudges instantly based on live metrics.</p>
           </div>
           <div class="automation-card" data-reveal>
-=======
-          <div class="automation-card">
-            <h3>Intelligent routing</h3>
-            <p>Send alerts, escalations, and acknowledgements to the right leaders in seconds.</p>
-          </div>
-          <div class="automation-card">
-            <h3>Workflow orchestration</h3>
-            <p>Trigger scheduling changes, QA audits, and performance nudges instantly based on live metrics.</p>
-          </div>
-          <div class="automation-card">
->>>>>>> c6456916
             <h3>Compliance guardrails</h3>
             <p>Automate policy checks, documentation, and audit trails for a security-first operation.</p>
           </div>
@@ -1517,11 +1133,7 @@
       </div>
     </section>
 
-<<<<<<< HEAD
     <section class="analytics-section" id="analytics" data-reveal>
-=======
-    <section class="analytics-section" id="analytics">
->>>>>>> c6456916
       <div class="container">
         <div class="section-heading">
           <span>Analytics</span>
@@ -1529,7 +1141,6 @@
           <p>Bring clarity to leaders with dashboards designed for decisive action.</p>
         </div>
         <div class="analytics-grid">
-<<<<<<< HEAD
           <div class="analytics-item" data-reveal>
             <strong>Executive cockpit</strong>
             <span>Monitor programs with consolidated KPIs, context, and trend detection in one view.</span>
@@ -1539,17 +1150,6 @@
             <span>Drill into queues, adherence, QA, and coaching insights to intervene with precision.</span>
           </div>
           <div class="analytics-item" data-reveal>
-=======
-          <div class="analytics-item">
-            <strong>Executive cockpit</strong>
-            <span>Monitor programs with consolidated KPIs, context, and trend detection in one view.</span>
-          </div>
-          <div class="analytics-item">
-            <strong>Operational intelligence</strong>
-            <span>Drill into queues, adherence, QA, and coaching insights to intervene with precision.</span>
-          </div>
-          <div class="analytics-item">
->>>>>>> c6456916
             <strong>Agent clarity</strong>
             <span>Deliver personal scorecards and action plans that inspire ownership and improvement.</span>
           </div>
@@ -1557,11 +1157,7 @@
       </div>
     </section>
 
-<<<<<<< HEAD
     <section class="cta" data-reveal>
-=======
-    <section class="cta">
->>>>>>> c6456916
       <div class="container">
         <span class="eyebrow" style="justify-content: center"><span></span> Deploy Lumina</span>
         <h2 style="font-family: 'Space Grotesk', sans-serif; font-size: clamp(2.2rem, 4vw, 3.2rem); margin: 0;">
@@ -1583,11 +1179,7 @@
       </div>
     </section>
   </main>
-<<<<<<< HEAD
   <footer data-reveal>
-=======
-  <footer>
->>>>>>> c6456916
     <div class="footer-grid">
       <div class="footer-brand">
         <img src="https://res.cloudinary.com/dr8qd3xfc/image/upload/v1754763514/vlbpo/lumina/3_dgitcx.png" alt="LuminaHQ logo" />
@@ -1611,7 +1203,6 @@
       </div>
     </div>
     <div class="footer-bottom">
-<<<<<<< HEAD
       <span>© <span id="year"></span> LuminaHQ. All rights reserved.</span>
       <div class="footer-links">
         <a href="TermsOfService.html">Terms</a>
@@ -1733,14 +1324,5 @@
       }
     })();
   </script>
-=======
-      <span>© <script>document.write(new Date().getFullYear());</script> LuminaHQ. All rights reserved.</span>
-      <span>
-        <a href="TermsOfService.html" style="color: inherit; text-decoration: none; margin-right: 1.2rem;">Terms</a>
-        <a href="PrivacyPolicy.html" style="color: inherit; text-decoration: none;">Privacy</a>
-      </span>
-    </div>
-  </footer>
->>>>>>> c6456916
 </body>
 </html>