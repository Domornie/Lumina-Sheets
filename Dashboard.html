<!-- OKR Dashboard -->

<?!= include('layout', {
        baseUrl: baseUrl || '',
        scriptUrl: scriptUrl,
        user: user || {},
        currentPage: currentPage || 'dashboard',
        pageTitle: 'OKR Performance Dashboard',
        pageDescription: 'Multi-Campaign Analytics & Insights'
      }) ?>

    
    <!-- Enhanced Dependencies -->
    <link href="https://cdn.jsdelivr.net/npm/bootstrap@5.3.0/dist/css/bootstrap.min.css" rel="stylesheet">
    <link href="https://cdnjs.cloudflare.com/ajax/libs/font-awesome/6.4.0/css/all.min.css" rel="stylesheet">
    <link href="https://fonts.googleapis.com/css2?family=Inter:wght@300;400;500;600;700&display=swap" rel="stylesheet">
    
    <!-- Chart Libraries -->
    <script src="https://cdn.jsdelivr.net/npm/chart.js@4.3.0/dist/chart.umd.min.js"></script>
    <script src="https://cdn.jsdelivr.net/npm/chartjs-adapter-date-fns@2.0.0/dist/chartjs-adapter-date-fns.bundle.min.js"></script>
    <script src="https://cdn.jsdelivr.net/npm/bootstrap@5.3.0/dist/js/bootstrap.bundle.min.js"></script>

    <style>
        :root {
            /* Lumina Brand Colors */
            --navy-primary: #003177;
            --cyan-accent: #00BFFF;
            --gold-highlight: #FFB800;
            --fire-red: #FF4000;
            --success-green: #10b981;
            --warning-orange: #f59e0b;
            --info-blue: #3b82f6;

            /* Modern UI Colors */
            --primary-gradient: linear-gradient(135deg, var(--navy-primary) 0%, #004ba0 100%);
            --success-gradient: linear-gradient(135deg, var(--success-green) 0%, #059669 100%);
            --warning-gradient: linear-gradient(135deg, var(--warning-orange) 0%, #d97706 100%);
            --danger-gradient: linear-gradient(135deg, var(--fire-red) 0%, #dc2626 100%);
            --info-gradient: linear-gradient(135deg, var(--info-blue) 0%, #1d4ed8 100%);

            --surface-primary: #ffffff;
            --surface-secondary: #f8fafc;
            --surface-elevated: #ffffff;
            --border-subtle: #e2e8f0;
            --border-strong: #cbd5e1;

            --text-primary: #1e293b;
            --text-secondary: #64748b;
            --text-tertiary: #94a3b8;

            --spacing-xs: 0.25rem;
            --spacing-sm: 0.5rem;
            --spacing-md: 1rem;
            --spacing-lg: 1.5rem;
            --spacing-xl: 2rem;
            --spacing-2xl: 3rem;

            --radius-sm: 0.375rem;
            --radius-md: 0.5rem;
            --radius-lg: 0.75rem;
            --radius-xl: 1rem;
            --radius-2xl: 1.5rem;

            --shadow-sm: 0 1px 2px 0 rgb(0 0 0 / 0.05);
            --shadow-md: 0 4px 6px -1px rgb(0 0 0 / 0.1), 0 2px 4px -2px rgb(0 0 0 / 0.1);
            --shadow-lg: 0 10px 15px -3px rgb(0 0 0 / 0.1), 0 4px 6px -4px rgb(0 0 0 / 0.1);
            --shadow-xl: 0 20px 25px -5px rgb(0 0 0 / 0.1), 0 8px 10px -6px rgb(0 0 0 / 0.1);

            --transition-base: all 0.3s cubic-bezier(0.4, 0, 0.2, 1);
            --transition-bounce: all 0.4s cubic-bezier(0.68, -0.55, 0.265, 1.55);
        }

        * {
            box-sizing: border-box;
        }

        body {
            font-family: 'Inter', sans-serif;
            background: var(--surface-secondary);
            color: var(--text-primary);
            margin: 0;
            padding: 0;
        }

        /* Header Styles */
        .dashboard-header {
            background: var(--navy-primary);
            color: white;
            padding: var(--spacing-xl);
            margin-bottom: var(--spacing-xl);
            border-radius: var(--radius-2xl);
            position: relative;
            overflow: hidden;
        }

        .dashboard-header::before {
            content: '';
            position: absolute;
            top: 0;
            left: 0;
            right: 0;
            bottom: 0;
            background: var(--primary-gradient);
            opacity: 0.1;
            z-index: -1;
        }

        .header-content {
            display: flex;
            justify-content: space-between;
            align-items: center;
            flex-wrap: wrap;
            gap: var(--spacing-lg);
        }

        .header-info {
            flex: 1;
        }

        .header-title {
            font-size: 2.5rem;
            font-weight: 700;
            margin: 0;
            text-shadow: 0 2px 10px rgba(0, 0, 0, 0.3);
        }

        .header-subtitle {
            font-size: 1.125rem;
            opacity: 0.9;
            margin-top: var(--spacing-sm);
        }

        .header-stats {
            display: flex;
            gap: var(--spacing-xl);
            flex-wrap: wrap;
        }

        .stat-item {
            text-align: center;
            padding: var(--spacing-md);
            background: rgba(255, 255, 255, 0.1);
            border-radius: var(--radius-lg);
            backdrop-filter: blur(10px);
            transition: var(--transition-base);
            min-width: 100px;
        }

        .stat-item:hover {
            transform: scale(1.05);
            background: rgba(255, 255, 255, 0.15);
        }

        .stat-value {
            font-size: 2rem;
            font-weight: 700;
            line-height: 1;
            margin-bottom: var(--spacing-xs);
        }

        .stat-label {
            font-size: 0.875rem;
            opacity: 0.9;
            text-transform: uppercase;
            letter-spacing: 0.5px;
        }

        /* Auto-refresh indicator */
        .refresh-indicator {
            position: absolute;
            top: var(--spacing-md);
            right: var(--spacing-md);
            display: flex;
            align-items: center;
            gap: var(--spacing-xs);
            font-size: 0.75rem;
            opacity: 0.7;
        }

        .refresh-dot {
            width: 8px;
            height: 8px;
            border-radius: 50%;
            background: #10b981;
            animation: pulse 2s infinite;
        }

        @keyframes pulse {
            0%, 100% { opacity: 1; }
            50% { opacity: 0.5; }
        }

        /* Filter Panel */
        .filter-panel {
            background: var(--surface-elevated);
            border-radius: var(--radius-xl);
            padding: var(--spacing-xl);
            margin-bottom: var(--spacing-xl);
            box-shadow: var(--shadow-lg);
            border: 1px solid var(--border-subtle);
        }

        .filter-header {
            display: flex;
            justify-content: space-between;
            align-items: center;
            margin-bottom: var(--spacing-lg);
        }

        .filter-title {
            font-size: 1.25rem;
            font-weight: 600;
            display: flex;
            align-items: center;
            gap: var(--spacing-sm);
        }

        .filters-grid {
            display: grid;
            grid-template-columns: repeat(auto-fit, minmax(200px, 1fr));
            gap: var(--spacing-lg);
            margin-bottom: var(--spacing-lg);
        }

        .filter-group {
            display: flex;
            flex-direction: column;
            gap: var(--spacing-sm);
        }

        .filter-label {
            font-size: 0.875rem;
            font-weight: 600;
            color: var(--text-primary);
        }

        .form-control, .form-select {
            border: 1px solid var(--border-subtle);
            border-radius: var(--radius-md);
            padding: var(--spacing-sm) var(--spacing-md);
            font-size: 0.875rem;
            transition: var(--transition-base);
        }

        .form-control:focus, .form-select:focus {
            outline: none;
            border-color: var(--navy-primary);
            box-shadow: 0 0 0 3px rgba(0, 49, 119, 0.1);
        }

        .action-buttons {
            display: flex;
            gap: var(--spacing-sm);
            flex-wrap: wrap;
        }

        .btn-enhanced {
            padding: var(--spacing-sm) var(--spacing-lg);
            border-radius: var(--radius-md);
            font-weight: 500;
            font-size: 0.875rem;
            transition: var(--transition-bounce);
            border: none;
            cursor: pointer;
            display: flex;
            align-items: center;
            gap: var(--spacing-xs);
        }

        .btn-primary-enhanced {
            background: var(--primary-gradient);
            color: white;
            box-shadow: var(--shadow-md);
        }

        .btn-primary-enhanced:hover {
            transform: translateY(-2px);
            box-shadow: var(--shadow-xl);
        }

        .btn-outline-enhanced {
            background: transparent;
            color: var(--text-primary);
            border: 1px solid var(--border-subtle);
        }

        .btn-outline-enhanced:hover {
            background: var(--primary-gradient);
            color: white;
            border-color: transparent;
            transform: translateY(-1px);
        }

        /* Campaign Cards Grid */
        .campaigns-grid {
            display: grid;
            grid-template-columns: repeat(auto-fill, minmax(350px, 1fr));
            gap: var(--spacing-xl);
            margin-bottom: var(--spacing-2xl);
        }

        .campaign-card {
            background: var(--surface-elevated);
            border-radius: var(--radius-xl);
            overflow: hidden;
            box-shadow: var(--shadow-lg);
            border: 1px solid var(--border-subtle);
            transition: var(--transition-base);
            cursor: pointer;
        }

        .campaign-card:hover {
            transform: translateY(-4px);
            box-shadow: var(--shadow-xl);
        }

        .campaign-header {
            padding: var(--spacing-lg);
            color: white;
            position: relative;
            background: var(--primary-gradient);
        }

        .campaign-header.independence {
            background: linear-gradient(135deg, #667eea 0%, #764ba2 100%);
        }

        .campaign-header.credit-suite {
            background: linear-gradient(135deg, #f093fb 0%, #f5576c 100%);
        }

        .campaign-header.general {
            background: linear-gradient(135deg, #4facfe 0%, #00f2fe 100%);
        }

        .campaign-title-row {
            display: flex;
            justify-content: space-between;
            align-items: flex-start;
            margin-bottom: var(--spacing-md);
        }

        .campaign-info {
            flex: 1;
        }

        .campaign-name {
            font-size: 1.25rem;
            font-weight: 700;
            margin: 0;
            margin-bottom: var(--spacing-xs);
        }

        .campaign-description {
            font-size: 0.875rem;
            opacity: 0.9;
            margin: 0;
        }

        .campaign-score {
            text-align: center;
            background: rgba(255, 255, 255, 0.2);
            border-radius: var(--radius-lg);
            padding: var(--spacing-md);
            backdrop-filter: blur(10px);
        }

        .score-value {
            font-size: 2rem;
            font-weight: 700;
            line-height: 1;
            margin-bottom: var(--spacing-xs);
        }

        .score-label {
            font-size: 0.75rem;
            opacity: 0.9;
            text-transform: uppercase;
            letter-spacing: 0.5px;
        }

        .campaign-stats {
            display: grid;
            grid-template-columns: 1fr 1fr;
            gap: var(--spacing-sm);
            background: rgba(255, 255, 255, 0.1);
            border-radius: var(--radius-md);
            padding: var(--spacing-sm);
        }

        .stat-box {
            text-align: center;
            padding: var(--spacing-xs);
        }

        .stat-number {
            font-size: 1.25rem;
            font-weight: 600;
            line-height: 1;
        }

        .stat-text {
            font-size: 0.75rem;
            opacity: 0.9;
        }

        .campaign-body {
            padding: var(--spacing-lg);
        }

        .metrics-header {
            display: flex;
            justify-content: space-between;
            align-items: center;
            margin-bottom: var(--spacing-md);
        }

        .metrics-title {
            font-size: 1rem;
            font-weight: 600;
            color: var(--text-primary);
        }

        .view-details-btn {
            font-size: 0.75rem;
            padding: var(--spacing-xs) var(--spacing-sm);
            background: var(--info-gradient);
            color: white;
            border: none;
            border-radius: var(--radius-sm);
            cursor: pointer;
            transition: var(--transition-base);
        }

        .view-details-btn:hover {
            transform: scale(1.05);
        }

        .metrics-list {
            display: flex;
            flex-direction: column;
            gap: var(--spacing-md);
        }

        .metric-item {
            background: var(--surface-secondary);
            border-radius: var(--radius-md);
            padding: var(--spacing-md);
            transition: var(--transition-base);
        }

        .metric-item:hover {
            transform: translateX(2px);
            box-shadow: var(--shadow-sm);
        }

        .metric-header {
            display: flex;
            justify-content: space-between;
            align-items: center;
            margin-bottom: var(--spacing-sm);
        }

        .metric-name {
            font-size: 0.875rem;
            font-weight: 500;
            color: var(--text-primary);
        }

        .metric-status {
            padding: 2px var(--spacing-xs);
            border-radius: var(--radius-sm);
            font-size: 0.75rem;
            font-weight: 600;
            text-transform: uppercase;
            letter-spacing: 0.25px;
        }

        .status-excellent {
            background: rgba(16, 185, 129, 0.1);
            color: #10b981;
        }

        .status-good {
            background: rgba(245, 158, 11, 0.1);
            color: #f59e0b;
        }

        .status-needs_improvement {
            background: rgba(239, 68, 68, 0.1);
            color: #ef4444;
        }

        .metric-values {
            display: flex;
            justify-content: space-between;
            align-items: center;
            margin-bottom: var(--spacing-sm);
        }

        .metric-current {
            font-size: 1.125rem;
            font-weight: 600;
            color: var(--text-primary);
        }

        .metric-target {
            font-size: 0.875rem;
            color: var(--text-secondary);
        }

        .metric-progress {
            height: 6px;
            background: var(--surface-primary);
            border-radius: 3px;
            overflow: hidden;
            position: relative;
        }

        .metric-progress-bar {
            height: 100%;
            border-radius: 3px;
            transition: width 1s ease-out;
        }

        .progress-excellent {
            background: var(--success-gradient);
        }

        .progress-good {
            background: var(--warning-gradient);
        }

        .progress-needs_improvement {
            background: var(--danger-gradient);
        }

        /* Summary Charts Section */
        .charts-section {
            background: var(--surface-elevated);
            border-radius: var(--radius-xl);
            padding: var(--spacing-xl);
            margin-bottom: var(--spacing-xl);
            box-shadow: var(--shadow-lg);
        }

        .charts-header {
            display: flex;
            justify-content: space-between;
            align-items: center;
            margin-bottom: var(--spacing-xl);
        }

        .charts-title {
            font-size: 1.5rem;
            font-weight: 600;
            display: flex;
            align-items: center;
            gap: var(--spacing-sm);
        }

        .charts-grid {
            display: grid;
            grid-template-columns: repeat(auto-fit, minmax(400px, 1fr));
            gap: var(--spacing-xl);
        }

        .chart-card {
            background: var(--surface-secondary);
            border-radius: var(--radius-lg);
            padding: var(--spacing-lg);
            border: 1px solid var(--border-subtle);
        }

        .chart-title {
            font-size: 1.125rem;
            font-weight: 600;
            margin-bottom: var(--spacing-lg);
            display: flex;
            align-items: center;
            gap: var(--spacing-sm);
        }

        .chart-container {
            height: 300px;
            position: relative;
        }

        /* Loading and Error States */
        .error-state {
            text-align: center;
            padding: var(--spacing-2xl);
            color: var(--text-secondary);
        }

        .empty-state {
            text-align: center;
            padding: var(--spacing-2xl);
            color: var(--text-secondary);
        }

        .empty-state i {
            font-size: 3rem;
            margin-bottom: var(--spacing-lg);
            opacity: 0.5;
        }

        /* Responsive Design */
        @media (max-width: 1200px) {
            .campaigns-grid {
                grid-template-columns: repeat(auto-fit, minmax(300px, 1fr));
            }
            .charts-grid {
                grid-template-columns: 1fr;
            }
        }

        @media (max-width: 768px) {
            .dashboard-container {
                padding: var(--spacing-md);
            }
            
            .header-content {
                flex-direction: column;
                text-align: center;
            }
            
            .header-stats {
                justify-content: center;
            }
            
            .filters-grid {
                grid-template-columns: 1fr;
            }
            
            .campaigns-grid {
                grid-template-columns: 1fr;
            }
            
            .campaign-stats {
                grid-template-columns: repeat(4, 1fr);
            }
        }
    </style>

    <div class="dashboard-container" style="padding: var(--spacing-lg);">
        <!-- Header -->
        <div class="dashboard-header">
            <div class="refresh-indicator" id="refreshIndicator">
                <div class="refresh-dot"></div>
                <span>Auto-refresh active</span>
            </div>
            
            <div class="header-content">
                <div class="header-stats">
                    <div class="stat-item">
                        <div class="stat-value" id="totalCampaigns">--</div>
                        <div class="stat-label">Active Campaigns</div>
                    </div>
                    <div class="stat-item">
                        <div class="stat-value" id="totalAgents">--</div>
                        <div class="stat-label">Total Agents</div>
                    </div>
                    <div class="stat-item">
                        <div class="stat-value" id="avgPerformance">--</div>
                        <div class="stat-label">Avg Performance</div>
                    </div>
                    <div class="stat-item">
                        <div class="stat-value" id="lastUpdated">--</div>
                        <div class="stat-label">Last Updated</div>
                    </div>
                </div>
            </div>
        </div>

        <!-- Filter Panel -->
        <div class="filter-panel">
            <div class="filter-header">
                <h2 class="filter-title">
                    <i class="fas fa-sliders-h"></i>
                    Dashboard Controls
                </h2>
                <div class="action-buttons">
                    <button id="refreshBtn" class="btn-enhanced btn-primary-enhanced">
                        <i class="fas fa-sync-alt"></i>
                        Refresh Data
                    </button>
                    <button id="exportBtn" class="btn-enhanced btn-outline-enhanced">
                        <i class="fas fa-download"></i>
                        Export Report
                    </button>
                </div>
            </div>

            <div class="filters-grid">
                <div class="filter-group">
                    <label for="granularitySelect" class="filter-label">Time Granularity</label>
                    <select id="granularitySelect" class="form-select">
                        <option value="Hour">Hourly</option>
                        <option value="Day">Daily</option>
                        <option value="Week">Weekly</option>
                        <option value="Bi-Week">Bi-Weekly</option>
                        <option value="Month">Monthly</option>
                        <option value="Quarter">Quarterly</option>
                        <option value="Year">Yearly</option>
                    </select>
                </div>

                <div class="filter-group">
                    <label for="periodInput" class="filter-label">Specific Period</label>
                    <input type="text" id="periodInput" class="form-control" placeholder="Auto-selected">
                </div>

                <div class="filter-group">
                    <label for="campaignSelect" class="filter-label">Campaign Filter</label>
                    <select id="campaignSelect" class="form-select">
                        <option value="">All Campaigns</option>
                    </select>
                </div>

                <div class="filter-group">
                    <label for="statusFilter" class="filter-label">Performance Status</label>
                    <select id="statusFilter" class="form-select">
                        <option value="">All Statuses</option>
                        <option value="excellent">Excellent (80%+)</option>
                        <option value="good">Good (60-79%)</option>
                        <option value="needs_improvement">Needs Improvement (<60%)</option>
                    </select>
                </div>

                <div class="filter-group">
                    <label for="agentFilter" class="filter-label">Agent Filter</label>
                    <select id="agentFilter" class="form-select">
                        <option value="">All Agents</option>
                    </select>
                </div>

                <div class="filter-group">
                    <label for="timeRangeSelect" class="filter-label">Quick Time Range</label>
                    <select id="timeRangeSelect" class="form-select">
                        <option value="">Custom</option>
                        <option value="today">Today</option>
                        <option value="yesterday">Yesterday</option>
                        <option value="thisweek">This Week</option>
                        <option value="lastweek">Last Week</option>
                        <option value="thisbiweek">This Bi-Week</option>
                        <option value="lastbiweek">Last Bi-Week</option>
                        <option value="thismonth">This Month</option>
                        <option value="lastmonth">Last Month</option>
                        <option value="thisquarter">This Quarter</option>
                        <option value="thisyear">This Year</option>
                    </select>
                </div>
            </div>
        </div>

        <!-- Campaign Cards -->
        <div id="campaignsContainer" class="campaigns-grid">
            <!-- Campaign cards will be populated by JavaScript -->
        </div>

        <!-- Summary Charts -->
        <div class="charts-section">
            <div class="charts-header">
                <h2 class="charts-title">
                    <i class="fas fa-chart-line"></i>
                    Performance Analytics
                </h2>
            </div>

            <div class="charts-grid">
                <div class="chart-card">
                    <h3 class="chart-title">
                        <i class="fas fa-chart-pie"></i>
                        Campaign Performance Distribution
                    </h3>
                    <div class="chart-container">
                        <canvas id="performanceDistributionChart"></canvas>
                    </div>
                </div>

                <div class="chart-card">
                    <h3 class="chart-title">
                        <i class="fas fa-chart-bar"></i>
                        OKR Categories Comparison
                    </h3>
                    <div class="chart-container">
                        <canvas id="categoriesComparisonChart"></canvas>
                    </div>
                </div>

                <div class="chart-card">
                    <h3 class="chart-title">
                        <i class="fas fa-chart-area"></i>
                        Performance Trends
                    </h3>
                    <div class="chart-container">
                        <canvas id="trendsChart"></canvas>
                    </div>
                </div>

                <div class="chart-card">
                    <h3 class="chart-title">
                        <i class="fas fa-bullseye"></i>
                        Target Achievement
                    </h3>
                    <div class="chart-container">
                        <canvas id="targetAchievementChart"></canvas>
                    </div>
                </div>

                <div class="chart-card">
                    <h3 class="chart-title">
                        <i class="fas fa-tachometer-alt"></i>
                        Real-Time Call Metrics
                    </h3>
                    <div class="chart-container">
                        <canvas id="realTimeMetricsChart"></canvas>
                    </div>
                </div>

                <div class="chart-card">
                    <h3 class="chart-title">
                        <i class="fas fa-users"></i>
                        Agent Performance Heatmap
                    </h3>
                    <div class="chart-container">
                        <canvas id="agentHeatmapChart"></canvas>
                    </div>
                </div>
            </div>
        </div>
    </div>

    <script>
        // Lumina Campaign OKR Overview Dashboard Controller
        class LuminaCampaignOKROverview {
            constructor() {
                this.currentData = null;
                this.charts = {};
                this.filters = {
                    granularity: 'Week',
                    period: '',
                    campaign: '',
                    status: '',
                    agent: '',
                    timeRange: ''
                };
                this.isLoading = false;
                this.lastDataHash = null;

                this.init();
            }

            init() {
                try {
                    console.log('Initializing Lumina Campaign OKR Overview Dashboard...');

                    // Initialize filters
                    this.initializeFilters();

                    // Set up event listeners
                    this.setupEventListeners();

                    // Load initial data
                    this.loadOverviewData();

                    console.log('Dashboard initialized successfully');
                } catch (error) {
                    console.error('Failed to initialize dashboard:', error);
                    this.showError('Failed to initialize dashboard: ' + error.message);
                }
            }

            initializeFilters() {
                try {
                    // Get URL parameters
                    const urlParams = new URLSearchParams(window.location.search);

                    // Initialize filters
                    this.filters.granularity = urlParams.get('granularity') || 'Week';
                    this.filters.period = urlParams.get('period') || this.getCurrentPeriod(this.filters.granularity);
                    this.filters.campaign = urlParams.get('campaign') || '';
                    this.filters.status = urlParams.get('status') || '';
                    this.filters.agent = urlParams.get('agent') || '';
                    this.filters.timeRange = urlParams.get('timeRange') || '';

                    // Update filter controls
                    this.updateFilterControls();

                    console.log('Filters initialized:', this.filters);
                } catch (error) {
                    console.error('Error initializing filters:', error);
                }
            }

            updateFilterControls() {
                try {
                    const granularitySelect = document.getElementById('granularitySelect');
                    const periodInput = document.getElementById('periodInput');
                    const campaignSelect = document.getElementById('campaignSelect');
                    const statusFilter = document.getElementById('statusFilter');
                    const agentFilter = document.getElementById('agentFilter');
                    const timeRangeSelect = document.getElementById('timeRangeSelect');

                    if (granularitySelect) granularitySelect.value = this.filters.granularity;
                    if (periodInput) periodInput.value = this.filters.period;
                    if (campaignSelect) campaignSelect.value = this.filters.campaign;
                    if (statusFilter) statusFilter.value = this.filters.status;
                    if (agentFilter) agentFilter.value = this.filters.agent;
                    if (timeRangeSelect) timeRangeSelect.value = this.filters.timeRange;
                } catch (error) {
                    console.error('Error updating filter controls:', error);
                }
            }

            setupEventListeners() {
                try {
                    // Filter change listeners
                    const granularitySelect = document.getElementById('granularitySelect');
                    if (granularitySelect) {
                        granularitySelect.addEventListener('change', (e) => {
                            this.filters.granularity = e.target.value;
                            this.filters.period = this.getCurrentPeriod(this.filters.granularity);
                            this.updateFilterControls();
                            this.loadOverviewData();
                        });
                    }

                    const periodInput = document.getElementById('periodInput');
                    if (periodInput) {
                        periodInput.addEventListener('change', (e) => {
                            this.filters.period = e.target.value;
                            this.loadOverviewData();
                        });
                    }

                    const campaignSelect = document.getElementById('campaignSelect');
                    if (campaignSelect) {
                        campaignSelect.addEventListener('change', (e) => {
                            this.filters.campaign = e.target.value;
                            this.loadOverviewData();
                        });
                    }

                    const statusFilter = document.getElementById('statusFilter');
                    if (statusFilter) {
                        statusFilter.addEventListener('change', (e) => {
                            this.filters.status = e.target.value;
                            this.filterCampaigns();
                        });
                    }

                    const agentFilter = document.getElementById('agentFilter');
                    if (agentFilter) {
                        agentFilter.addEventListener('change', (e) => {
                            this.filters.agent = e.target.value;
                            this.loadOverviewData();
                        });
                    }

                    const timeRangeSelect = document.getElementById('timeRangeSelect');
                    if (timeRangeSelect) {
                        timeRangeSelect.addEventListener('change', (e) => {
                            this.handleQuickTimeRange(e.target.value);
                        });
                    }

                    // Action buttons
                    const refreshBtn = document.getElementById('refreshBtn');
                    if (refreshBtn) {
                        refreshBtn.addEventListener('click', () => this.loadOverviewData(true));
                    }

                    const exportBtn = document.getElementById('exportBtn');
                    if (exportBtn) {
                        exportBtn.addEventListener('click', () => this.exportReport());
                    }

                    console.log('Event listeners set up successfully');
                } catch (error) {
                    console.error('Error setting up event listeners:', error);
                }
            }

            handleQuickTimeRange(timeRange) {
                if (!timeRange) return;

                const now = new Date();
                let newGranularity = this.filters.granularity;
                let newPeriod = '';

                switch (timeRange) {
                    case 'today':
                        newGranularity = 'Day';
                        newPeriod = now.toISOString().split('T')[0];
                        break;
                    case 'yesterday':
                        newGranularity = 'Day';
                        const yesterday = new Date(now);
                        yesterday.setDate(yesterday.getDate() - 1);
                        newPeriod = yesterday.toISOString().split('T')[0];
                        break;
                    case 'thisweek':
                        newGranularity = 'Week';
                        newPeriod = this.getCurrentPeriod('Week');
                        break;
                    case 'lastweek':
                        newGranularity = 'Week';
                        const lastWeek = new Date(now);
                        lastWeek.setDate(lastWeek.getDate() - 7);
                        newPeriod = this.getCurrentPeriod('Week', lastWeek);
                        break;
                    case 'thisbiweek':
                        newGranularity = 'Bi-Week';
                        newPeriod = this.getCurrentPeriod('Bi-Week');
                        break;
                    case 'lastbiweek':
                        newGranularity = 'Bi-Week';
                        const lastBiWeek = new Date(now);
                        lastBiWeek.setDate(lastBiWeek.getDate() - 14);
                        newPeriod = this.getCurrentPeriod('Bi-Week', lastBiWeek);
                        break;
                    case 'thismonth':
                        newGranularity = 'Month';
                        newPeriod = this.getCurrentPeriod('Month');
                        break;
                    case 'lastmonth':
                        newGranularity = 'Month';
                        const lastMonth = new Date(now);
                        lastMonth.setMonth(lastMonth.getMonth() - 1);
                        newPeriod = this.getCurrentPeriod('Month', lastMonth);
                        break;
                    case 'thisquarter':
                        newGranularity = 'Quarter';
                        newPeriod = this.getCurrentPeriod('Quarter');
                        break;
                    case 'thisyear':
                        newGranularity = 'Year';
                        newPeriod = this.getCurrentPeriod('Year');
                        break;
                }

                this.filters.granularity = newGranularity;
                this.filters.period = newPeriod;
                this.filters.timeRange = timeRange;
                this.updateFilterControls();
                this.loadOverviewData();
            }

            loadOverviewData(forceRefresh = false) {
                // Prevent concurrent calls
                if (this.isLoading && !forceRefresh) {
                    console.log('Already loading, skipping request');
                    return Promise.resolve();
                }

                try {
                    console.log('Loading overview data with filters:', this.filters);

                    this.isLoading = true;
                    
                    // Only show loading overlay for manual refresh, not auto-refresh
                    if (forceRefresh) {
                        this.showLoading(true);
                    }

                    // Call your existing OKR data function with proper error handling
                    if (typeof google !== 'undefined' && google.script && google.script.run) {
                        return new Promise((resolve, reject) => {
                            const timeoutId = setTimeout(() => {
                                console.warn('Google Apps Script call timed out');
                                this.handleDataError('Request timed out', forceRefresh);
                                reject(new Error('Request timed out'));
                            }, 30000); // 30 second timeout

                            try {
                                google.script.run
                                    .withSuccessHandler((response) => {
                                        clearTimeout(timeoutId);
                                        this.handleDataSuccess(response, forceRefresh);
                                        resolve(response);
                                    })
                                    .withFailureHandler((error) => {
                                        clearTimeout(timeoutId);
                                        this.handleDataError(error, forceRefresh);
                                        reject(error);
                                    })
                                    .clientGetOKRDataEnhanced(
                                            this.filters.granularity,
                                            this.filters.period,
                                            this.filters.agent,
                                            this.filters.campaign,
                                            ''  // department not used in new version
                                    );
                            } catch (callError) {
                                clearTimeout(timeoutId);
                                this.handleDataError(callError, forceRefresh);
                                reject(callError);
                            }
                        });
                    } else {
                        // For development - no data loading without Google Apps Script
                        console.warn('Google Apps Script not available - running in development mode');
                        this.handleDataError('Google Apps Script not available', forceRefresh);
                        return Promise.reject(new Error('Google Apps Script not available'));
                    }

                } catch (error) {
                    console.error('Error loading overview data:', error);
                    this.handleDataError(error, forceRefresh);
                    return Promise.reject(error);
                }
            }

            handleDataSuccess(response, wasManualRefresh = false) {
                try {
                    console.log('Data loaded successfully:', response);

                    this.isLoading = false;
                    if (wasManualRefresh) {
                        this.showLoading(false);
                    }

                    // Check if data actually changed (for silent refresh)
                    const dataHash = this.hashData(response);
                    if (!wasManualRefresh && this.lastDataHash === dataHash) {
                        console.log('No data changes detected, skipping update');
                        return;
                    }
                    this.lastDataHash = dataHash;

                    if (!response.success) {
                        throw new Error(response.error || 'Failed to load data');
                    }

                    this.currentData = response.data;

                    // Update dashboard
                    this.updateHeaderStats(this.currentData);
                    this.updateCampaignDropdowns(this.currentData);
                    this.updateCampaignCards(this.currentData);
                    this.updateCharts(this.currentData);

                    console.log('Dashboard updated successfully');
                } catch (error) {
                    console.error('Error handling data success:', error);
                    this.showError('Error updating dashboard: ' + error.message);
                }
            }

            handleDataError(error, wasManualRefresh = false) {
                try {
                    console.error('Data loading failed:', error);

                    this.isLoading = false;
                    if (wasManualRefresh) {
                        this.showLoading(false);
                    }

                    const errorMessage = error && error.message ? error.message : error.toString();
                    
                    // Handle specific Google Apps Script errors
                    if (errorMessage.includes('message channel closed') || 
                        errorMessage.includes('listener indicated an asynchronous response')) {
                        console.warn('Google Apps Script communication issue, will retry on next refresh cycle');
                        if (wasManualRefresh) {
                            this.showError('Connection issue - data will refresh automatically');
                        }
                        return;
                    }

                    if (errorMessage.includes('timed out')) {
                        console.warn('Request timed out, will retry on next refresh cycle');
                        if (wasManualRefresh) {
                            this.showError('Request timed out - data will refresh automatically');
                        }
                        return;
                    }
                    
                    if (wasManualRefresh) {
                        this.showError('Failed to load data: ' + errorMessage);
                    } else {
                        console.warn('Silent refresh failed:', errorMessage);
                    }

                    // Show empty state if no current data
                    if (!this.currentData) {
                        this.showEmptyState();
                    }

                } catch (e) {
                    console.error('Error handling data error:', e);
                }
            }

            hashData(data) {
                try {
                    return JSON.stringify(data).length + '_' + (data.lastUpdated || '');
                } catch (error) {
                    return Math.random().toString();
                }
            }

            updateHeaderStats(data) {
                try {
                    const campaigns = data.campaigns || [];
                    const totalCampaigns = campaigns.length;
                    const totalAgents = data.aggregated ? data.aggregated.totalUsers : 0;
                    const avgPerformance = data.overall ? data.overall.score : 0;

                    const totalCampaignsEl = document.getElementById('totalCampaigns');
                    const totalAgentsEl = document.getElementById('totalAgents');
                    const avgPerformanceEl = document.getElementById('avgPerformance');
                    const lastUpdatedEl = document.getElementById('lastUpdated');

                    if (totalCampaignsEl) totalCampaignsEl.textContent = totalCampaigns;
                    if (totalAgentsEl) totalAgentsEl.textContent = totalAgents;
                    if (avgPerformanceEl) avgPerformanceEl.textContent = avgPerformance + '%';
                    if (lastUpdatedEl) {
                        const now = new Date();
                        lastUpdatedEl.textContent = now.toLocaleTimeString('en-US', { 
                            hour: '2-digit', 
                            minute: '2-digit',
                            second: '2-digit'
                        });
                    }

                    console.log('Header stats updated');
                } catch (error) {
                    console.error('Error updating header stats:', error);
                }
            }

            updateCampaignDropdowns(data) {
                try {
                    const campaigns = data.campaigns || [];
                    
                    // Update campaign dropdown
                    const campaignSelect = document.getElementById('campaignSelect');
                    if (campaignSelect) {
                        const currentValue = campaignSelect.value;
                        campaignSelect.innerHTML = '<option value="">All Campaigns</option>';
                        
                        campaigns.forEach(campaign => {
                            const option = document.createElement('option');
                            option.value = campaign.name;
                            option.textContent = campaign.name;
                            campaignSelect.appendChild(option);
                        });
                        
                        campaignSelect.value = currentValue;
                    }

                    // Update agent dropdown (if you have agent data)
                    const agentFilter = document.getElementById('agentFilter');
                    if (agentFilter && data.agents) {
                        const currentValue = agentFilter.value;
                        agentFilter.innerHTML = '<option value="">All Agents</option>';
                        
                        data.agents.forEach(agent => {
                            const option = document.createElement('option');
                            option.value = agent;
                            option.textContent = agent;
                            agentFilter.appendChild(option);
                        });
                        
                        agentFilter.value = currentValue;
                    }

                } catch (error) {
                    console.error('Error updating dropdowns:', error);
                }
            }

            updateCampaignCards(data) {
                try {
                    const container = document.getElementById('campaignsContainer');
                    if (!container) return;

                    const campaigns = data.campaigns || [];

                    if (campaigns.length === 0) {
                        container.innerHTML = this.createEmptyState();
                        return;
                    }

                    container.innerHTML = '';

                    campaigns.forEach(campaign => {
                        const card = this.createCampaignCard(campaign);
                        container.appendChild(card);
                    });

                    console.log('Campaign cards updated');
                } catch (error) {
                    console.error('Error updating campaign cards:', error);
                }
            }

            createCampaignCard(campaign) {
                try {
                    const card = document.createElement('div');
                    card.className = 'campaign-card';
                    card.onclick = () => this.navigateToCampaign(campaign.name);

                    const headerClass = this.getCampaignHeaderClass(campaign.name);
                    const performance = campaign.overall || { score: 0, grade: 'F', status: 'needs_improvement' };

                    card.innerHTML = `
                        <div class="campaign-header ${headerClass}">
                            <div class="campaign-title-row">
                                <div class="campaign-info">
                                    <h3 class="campaign-name">${campaign.name}</h3>
                                    <p class="campaign-description">${campaign.description || 'Call center campaign operations'}</p>
                                </div>
                                <div class="campaign-score">
                                    <div class="score-value">${performance.score}%</div>
                                    <div class="score-label">Overall Score</div>
                                </div>
                            </div>
                            
                            <div class="campaign-stats">
                                <div class="stat-box">
                                    <div class="stat-number">${campaign.agents || 0}</div>
                                    <div class="stat-text">Agents</div>
                                </div>
                                <div class="stat-box">
                                    <div class="stat-number">${campaign.calls || 0}</div>
                                    <div class="stat-text">Calls</div>
                                </div>
                                <div class="stat-box">
                                    <div class="stat-number">${performance.grade}</div>
                                    <div class="stat-text">Grade</div>
                                </div>
                                <div class="stat-box">
                                    <div class="stat-number">${campaign.department || 'N/A'}</div>
                                    <div class="stat-text">Dept</div>
                                </div>
                            </div>
                        </div>

                        <div class="campaign-body">
                            <div class="metrics-header">
                                <h4 class="metrics-title">OKR Metrics</h4>
<<<<<<< HEAD
                                <button class="view-details-btn" data-campaign="${this.escapeAttribute(campaign.name)}">
                                    <i class="fas fa-external-link-alt"></i> View Details
                                </button>
                            </div>
=======
                                <button class="view-details-btn" onclick="event.stopPropagation(); window.open('?page=dashboard', '_blank')">
                                    <i class="fas fa-external-link-alt"></i> View Details
                                </button>
                            </div>
>>>>>>> 57e23b53

                            <div class="metrics-list">
                                ${this.createMetricsList(this.currentData, campaign.name, campaign)}
                            </div>
                        </div>
                    `;

<<<<<<< HEAD
                    const detailsButton = card.querySelector('.view-details-btn');
                    if (detailsButton) {
                        detailsButton.addEventListener('click', (event) => {
                            event.stopPropagation();
                            const campaignName = campaign.name || '';
                            this.openCampaignDetails(campaignName, true);
                        });
                    }

                    return card;
                } catch (error) {
                    console.error('Error creating campaign card:', error);
                    return document.createElement('div');
                }
            }

            escapeAttribute(value) {
                return String(value || '')
                    .replace(/&/g, '&amp;')
                    .replace(/"/g, '&quot;')
                    .replace(/</g, '&lt;')
                    .replace(/>/g, '&gt;');
            }
=======
                    return card;
                } catch (error) {
                    console.error('Error creating campaign card:', error);
                    return document.createElement('div');
                }
            }
>>>>>>> 57e23b53

            createMetricsList(data, campaignName, campaignData = null) {
                try {
                    const categories = ['productivity', 'quality', 'efficiency', 'engagement', 'growth'];

                    if (!data || typeof data !== 'object') {
                        return categories.map(category => `
                            <div class="metric-item">
                                <div class="metric-header">
                                    <span class="metric-name">${category.charAt(0).toUpperCase() + category.slice(1)}</span>
                                    <span class="metric-status status-needs_improvement">No Data</span>
                                </div>
                                <div class="metric-values">
                                    <span class="metric-current">--</span>
                                    <span class="metric-target">/ --</span>
                                </div>
                                <div class="metric-progress">
                                    <div class="metric-progress-bar progress-needs_improvement" style="width: 0%"></div>
                                </div>
                            </div>
                        `).join('');
                    }

                    return categories.map(category => {
                        let categoryData = data[category];

                        if (campaignData && campaignData.categoryMetrics && campaignData.categoryMetrics[category]) {
                            categoryData = campaignData.categoryMetrics[category];
                        }

                        if (!categoryData || !categoryData.metrics) {
                            return `
                                <div class="metric-item">
                                    <div class="metric-header">
                                        <span class="metric-name">${category.charAt(0).toUpperCase() + category.slice(1)}</span>
                                        <span class="metric-status status-needs_improvement">No Data</span>
                                    </div>
                                    <div class="metric-values">
                                        <span class="metric-current">--</span>
                                        <span class="metric-target">/ --</span>
                                    </div>
                                    <div class="metric-progress">
                                        <div class="metric-progress-bar progress-needs_improvement" style="width: 0%"></div>
                                    </div>
                                </div>
                            `;
                        }

                        // Get first metric from category (you can modify this logic)
                        const metrics = Object.values(categoryData.metrics);
                        const firstMetric = metrics[0] || { percentage: 0, status: 'needs_improvement' };

                        const score = typeof firstMetric.percentage === 'number' ? firstMetric.percentage : 0;
                        const target = typeof firstMetric.target === 'number' ? firstMetric.target : 100;
                        const status = firstMetric.status || 'needs_improvement';

                        return `
                            <div class="metric-item">
                                <div class="metric-header">
                                    <span class="metric-name">${category.charAt(0).toUpperCase() + category.slice(1)}</span>
                                    <span class="metric-status status-${status}">${status.replace('_', ' ')}</span>
                                </div>
                                <div class="metric-values">
                                    <span class="metric-current">${score}%</span>
                                    <span class="metric-target">/ ${target}%</span>
                                </div>
                                <div class="metric-progress">
                                    <div class="metric-progress-bar progress-${status}" style="width: ${Math.min(100, score)}%"></div>
                                </div>
                            </div>
                        `;
                    }).join('');
                } catch (error) {
                    console.error('Error creating metrics list:', error);
                    return '<p class="text-danger">Error loading metrics</p>';
                }
            }

            getCampaignHeaderClass(name) {
                const lowerName = name.toLowerCase();
                if (lowerName.includes('independence') || lowerName.includes('insurance')) {
                    return 'independence';
                } else if (lowerName.includes('credit') || lowerName.includes('suite')) {
                    return 'credit-suite';
                } else {
                    return 'general';
                }
            }

            createEmptyState() {
                return `
                    <div class="empty-state" style="grid-column: 1 / -1;">
                        <i class="fas fa-chart-bar"></i>
                        <h3>No Campaign Data Available</h3>
                        <p>No campaigns match the current filters or no data has been loaded yet.</p>
                        <button class="btn-enhanced btn-primary-enhanced" onclick="dashboard.loadOverviewData(true)">
                            <i class="fas fa-refresh"></i>
                            Reload Data
                        </button>
                    </div>
                `;
            }

            showEmptyState() {
                const container = document.getElementById('campaignsContainer');
                if (container) {
                    container.innerHTML = this.createEmptyState();
                }
            }

            updateCharts(data) {
                try {
                    console.log('Updating charts...');

                    this.updatePerformanceDistributionChart(data);
                    this.updateCategoriesComparisonChart(data);
                    this.updateTrendsChart(data);
                    this.updateTargetAchievementChart(data);
                    this.updateRealTimeMetricsChart(data);
                    this.updateAgentHeatmapChart(data);

                    console.log('Charts updated successfully');
                } catch (error) {
                    console.error('Error updating charts:', error);
                }
            }

            updatePerformanceDistributionChart(data) {
                try {
                    const canvas = document.getElementById('performanceDistributionChart');
                    if (!canvas) return;

                    const ctx = canvas.getContext('2d');

                    if (this.charts.performanceDistribution) {
                        this.charts.performanceDistribution.destroy();
                    }

                    const campaigns = data.campaigns || [];
                    const excellent = campaigns.filter(c => c.overall && c.overall.score >= 80).length;
                    const good = campaigns.filter(c => c.overall && c.overall.score >= 60 && c.overall.score < 80).length;
                    const needsImprovement = campaigns.filter(c => !c.overall || c.overall.score < 60).length;

                    this.charts.performanceDistribution = new Chart(ctx, {
                        type: 'doughnut',
                        data: {
                            labels: ['Excellent (80%+)', 'Good (60-79%)', 'Needs Improvement (<60%)'],
                            datasets: [{
                                data: [excellent, good, needsImprovement],
                                backgroundColor: ['#10b981', '#f59e0b', '#ef4444'],
                                borderWidth: 0
                            }]
                        },
                        options: {
                            responsive: true,
                            maintainAspectRatio: false,
                            plugins: {
                                legend: {
                                    position: 'bottom',
                                    labels: {
                                        padding: 20,
                                        usePointStyle: true
                                    }
                                }
                            }
                        }
                    });
                } catch (error) {
                    console.error('Error updating performance distribution chart:', error);
                }
            }

            updateCategoriesComparisonChart(data) {
                try {
                    const canvas = document.getElementById('categoriesComparisonChart');
                    if (!canvas) return;

                    const ctx = canvas.getContext('2d');

                    if (this.charts.categoriesComparison) {
                        this.charts.categoriesComparison.destroy();
                    }

                    const categories = ['Productivity', 'Quality', 'Efficiency', 'Engagement', 'Growth'];
                    const categoryKeys = ['productivity', 'quality', 'efficiency', 'engagement', 'growth'];
                    
                    const scores = categoryKeys.map(key => {
                        const categoryData = data[key];
                        if (!categoryData || !categoryData.metrics) return 0;
                        
                        const metrics = Object.values(categoryData.metrics);
                        return metrics.length > 0 ? 
                            metrics.reduce((sum, m) => sum + (m.percentage || 0), 0) / metrics.length : 0;
                    });

                    this.charts.categoriesComparison = new Chart(ctx, {
                        type: 'bar',
                        data: {
                            labels: categories,
                            datasets: [{
                                label: 'Performance %',
                                data: scores,
                                backgroundColor: [
                                    '#667eea',
                                    '#764ba2',
                                    '#f093fb',
                                    '#36d1dc',
                                    '#4facfe'
                                ],
                                borderWidth: 0,
                                borderRadius: 4
                            }]
                        },
                        options: {
                            responsive: true,
                            maintainAspectRatio: false,
                            plugins: {
                                legend: {
                                    display: false
                                }
                            },
                            scales: {
                                y: {
                                    beginAtZero: true,
                                    max: 100
                                }
                            }
                        }
                    });
                } catch (error) {
                    console.error('Error updating categories comparison chart:', error);
                }
            }

            updateTrendsChart(data) {
                try {
                    const canvas = document.getElementById('trendsChart');
                    if (!canvas) return;

                    const ctx = canvas.getContext('2d');

                    if (this.charts.trends) {
                        this.charts.trends.destroy();
                    }

                    // Use trends data if available
                    const trends = data.trends || {};
                    const labels = Object.keys(trends).sort();
                    const values = labels.map(label => trends[label] || 0);

                    // Fallback to sample data if no trends
                    const finalLabels = labels.length > 0 ? labels : ['Week 1', 'Week 2', 'Week 3', 'Week 4'];
                    const finalValues = values.length > 0 ? values : [70, 75, 78, data.overall ? data.overall.score : 80];

                    this.charts.trends = new Chart(ctx, {
                        type: 'line',
                        data: {
                            labels: finalLabels,
                            datasets: [{
                                label: 'Overall Performance',
                                data: finalValues,
                                borderColor: '#667eea',
                                backgroundColor: 'rgba(102, 126, 234, 0.1)',
                                tension: 0.4,
                                fill: true
                            }]
                        },
                        options: {
                            responsive: true,
                            maintainAspectRatio: false,
                            plugins: {
                                legend: {
                                    display: false
                                }
                            },
                            scales: {
                                y: {
                                    beginAtZero: true,
                                    max: 100
                                }
                            }
                        }
                    });
                } catch (error) {
                    console.error('Error updating trends chart:', error);
                }
            }

            updateTargetAchievementChart(data) {
                try {
                    const canvas = document.getElementById('targetAchievementChart');
                    if (!canvas) return;

                    const ctx = canvas.getContext('2d');

                    if (this.charts.targetAchievement) {
                        this.charts.targetAchievement.destroy();
                    }

                    const campaigns = data.campaigns || [];
                    const labels = campaigns.map(c => c.name);
                    const scores = campaigns.map(c => c.overall ? c.overall.score : 0);

                    this.charts.targetAchievement = new Chart(ctx, {
                        type: 'bar',
                        data: {
                            labels: labels,
                            datasets: [{
                                label: 'Current Performance',
                                data: scores,
                                backgroundColor: scores.map(score => 
                                    score >= 80 ? '#10b981' : score >= 60 ? '#f59e0b' : '#ef4444'
                                ),
                                borderRadius: 4,
                                borderSkipped: false
                            }, {
                                label: 'Target (80%)',
                                data: labels.map(() => 80),
                                type: 'line',
                                borderColor: '#64748b',
                                borderDash: [5, 5],
                                pointStyle: false,
                                fill: false,
                                tension: 0
                            }]
                        },
                        options: {
                            responsive: true,
                            maintainAspectRatio: false,
                            scales: {
                                y: {
                                    beginAtZero: true,
                                    max: 100
                                }
                            },
                            plugins: {
                                legend: {
                                    position: 'bottom'
                                }
                            }
                        }
                    });
                } catch (error) {
                    console.error('Error updating target achievement chart:', error);
                }
            }

            updateRealTimeMetricsChart(data) {
                try {
                    const canvas = document.getElementById('realTimeMetricsChart');
                    if (!canvas) return;

                    const ctx = canvas.getContext('2d');

                    if (this.charts.realTimeMetrics) {
                        this.charts.realTimeMetrics.destroy();
                    }

                    // Create gauge-like visualization for key call metrics
                    const currentCalls = data.aggregated ? data.aggregated.totalRecords : 0;
                    const targetCalls = 1000; // You can make this dynamic
                    const callsPercentage = Math.min(100, (currentCalls / targetCalls) * 100);

                    this.charts.realTimeMetrics = new Chart(ctx, {
                        type: 'doughnut',
                        data: {
                            labels: ['Current Calls', 'Remaining'],
                            datasets: [{
                                data: [callsPercentage, 100 - callsPercentage],
                                backgroundColor: ['#00BFFF', '#e5e7eb'],
                                borderWidth: 0
                            }]
                        },
                        options: {
                            responsive: true,
                            maintainAspectRatio: false,
                            cutout: '70%',
                            plugins: {
                                legend: {
                                    display: false
                                }
                            }
                        },
                        plugins: [{
                            id: 'centerText',
                            afterDraw: (chart) => {
                                const ctx = chart.ctx;
                                ctx.save();
                                ctx.font = 'bold 24px Inter';
                                ctx.textAlign = 'center';
                                ctx.fillStyle = '#1e293b';
                                ctx.fillText(currentCalls, chart.width / 2, chart.height / 2 - 10);
                                ctx.font = '12px Inter';
                                ctx.fillStyle = '#64748b';
                                ctx.fillText('Active Calls', chart.width / 2, chart.height / 2 + 15);
                                ctx.restore();
                            }
                        }]
                    });
                } catch (error) {
                    console.error('Error updating real-time metrics chart:', error);
                }
            }

            updateAgentHeatmapChart(data) {
                try {
                    const canvas = document.getElementById('agentHeatmapChart');
                    if (!canvas) return;

                    const ctx = canvas.getContext('2d');

                    if (this.charts.agentHeatmap) {
                        this.charts.agentHeatmap.destroy();
                    }

                    // Create scatter plot for agent performance analysis
                    const campaigns = data.campaigns || [];
                    const scatterData = campaigns.map((campaign, index) => ({
                        x: campaign.agents || 0,
                        y: campaign.overall ? campaign.overall.score : 0,
                        r: Math.max(5, (campaign.calls || 0) / 20) // Bubble size based on calls
                    }));

                    this.charts.agentHeatmap = new Chart(ctx, {
                        type: 'scatter',
                        data: {
                            datasets: [{
                                label: 'Campaign Performance',
                                data: scatterData,
                                backgroundColor: 'rgba(102, 126, 234, 0.6)',
                                borderColor: '#667eea',
                                borderWidth: 2
                            }]
                        },
                        options: {
                            responsive: true,
                            maintainAspectRatio: false,
                            plugins: {
                                legend: {
                                    display: false
                                }
                            },
                            scales: {
                                x: {
                                    title: {
                                        display: true,
                                        text: 'Number of Agents'
                                    }
                                },
                                y: {
                                    title: {
                                        display: true,
                                        text: 'Performance Score'
                                    },
                                    beginAtZero: true,
                                    max: 100
                                }
                            }
                        }
                    });
                } catch (error) {
                    console.error('Error updating agent heatmap chart:', error);
                }
            }

            filterCampaigns() {
                try {
                    if (!this.currentData || !this.currentData.campaigns) return;

                    const filteredData = {
                        ...this.currentData,
                        campaigns: this.currentData.campaigns.filter(campaign => {
                            if (this.filters.status) {
                                const status = campaign.overall && campaign.overall.score >= 80 ? 'excellent' 
                                    : campaign.overall && campaign.overall.score >= 60 ? 'good' 
                                    : 'needs_improvement';
                                if (status !== this.filters.status) return false;
                            }
                            return true;
                        })
                    };

                    this.updateCampaignCards(filteredData);
                    this.updateCharts(filteredData);
                } catch (error) {
                    console.error('Error filtering campaigns:', error);
                }
            }

            navigateToCampaign(campaignName) {
                this.openCampaignDetails(campaignName, false);
            }

            openCampaignDetails(campaignName, openInNewTab = false) {
                try {
                    const safeCampaign = String(campaignName || '');
                    const params = new URLSearchParams();
                    params.set('page', 'dashboard-detail');
                    if (safeCampaign) {
                        params.set('campaign', safeCampaign);
                    }
                    if (this.filters && this.filters.granularity) {
                        params.set('granularity', this.filters.granularity);
                    }
                    if (this.filters && this.filters.period) {
                        params.set('period', this.filters.period);
                    }
                    const url = `?${params.toString()}`;
                    if (openInNewTab) {
                        window.open(url, '_blank');
                    } else {
                        window.location.href = url;
                    }
                } catch (error) {
                    console.error('Error navigating to campaign:', error);
                }
            }

            exportReport() {
                try {
                    console.log('Exporting campaign overview report...');

                    if (typeof google !== 'undefined' && google.script && google.script.run) {
                        google.script.run
                            .withSuccessHandler((response) => {
                                if (response.success) {
                                    this.downloadCSV(response.data, response.filename);
                                } else {
                                    this.showError('Export failed: ' + response.error);
                                }
                            })
                            .withFailureHandler((error) => {
                                this.showError('Export failed: ' + error);
                            })
                            .clientExportCampaignOverviewReport(this.filters);
                    } else {
                        this.showError('Export not available - Google Apps Script not connected');
                    }
                } catch (error) {
                    console.error('Error exporting report:', error);
                    this.showError('Export failed: ' + error.message);
                }
            }

            downloadCSV(csvData, filename) {
                try {
                    const blob = new Blob([csvData], { type: 'text/csv' });
                    const url = window.URL.createObjectURL(blob);
                    const a = document.createElement('a');
                    a.href = url;
                    a.download = filename || 'campaign_overview.csv';
                    document.body.appendChild(a);
                    a.click();
                    window.URL.revokeObjectURL(url);
                    a.remove();

                    console.log('CSV downloaded successfully');
                } catch (error) {
                    console.error('Error downloading CSV:', error);
                }
            }

            showLoading(show, options = {}) {
                try {
                    const loader = window.LuminaLoader;
                    if (show) {
                        loader?.show(Object.assign({
                            title: 'Refreshing Dashboard',
                            detail: 'Updating performance metrics…'
                        }, options));
                    } else {
                        loader?.hide();
                    }

                    const refreshBtn = document.getElementById('refreshBtn');
                    if (refreshBtn) {
                        const icon = refreshBtn.querySelector('i');
                        if (icon) {
                            if (show) {
                                icon.style.animation = 'spin 1s linear infinite';
                            } else {
                                icon.style.animation = '';
                            }
                        }
                    }
                } catch (error) {
                    console.error('Error showing/hiding loading:', error);
                }
            }

            showError(message) {
                try {
                    console.error('Dashboard error:', message);
                    // You can implement a more sophisticated error display here
                    alert('Error: ' + message);
                } catch (error) {
                    console.error('Error showing error message:', error);
                }
            }

            getCurrentPeriod(granularity, date = null) {
                const targetDate = date || new Date();

                switch (granularity) {
                    case 'Hour':
                        return targetDate.toISOString().slice(0, 13) + ':00:00Z';
                    case 'Day':
                        return targetDate.toISOString().split('T')[0];
                    case 'Week':
                        return this.getWeekString(targetDate);
                    case 'Bi-Week':
                        return this.getBiWeekString(targetDate);
                    case 'Month':
                        return `${targetDate.getFullYear()}-${String(targetDate.getMonth() + 1).padStart(2, '0')}`;
                    case 'Quarter':
                        const quarter = Math.floor(targetDate.getMonth() / 3) + 1;
                        return `Q${quarter}-${targetDate.getFullYear()}`;
                    case 'Year':
                        return `${targetDate.getFullYear()}`;
                    default:
                        return this.getWeekString(targetDate);
                }
            }

            getWeekString(date) {
                const d = new Date(date);
                d.setHours(0, 0, 0, 0);
                d.setDate(d.getDate() + 4 - (d.getDay() || 7));
                const yearStart = new Date(d.getFullYear(), 0, 1);
                const weekNo = Math.ceil((((d - yearStart) / 86400000) + 1) / 7);
                return `${d.getFullYear()}-W${String(weekNo).padStart(2, '0')}`;
            }

            getBiWeekString(date) {
                const weekString = this.getWeekString(date);
                const [yearPart, weekPart] = weekString.split('-W');
                const biWeekNumber = Math.ceil(parseInt(weekPart, 10) / 2);
                return `${yearPart}-BW${String(biWeekNumber).padStart(2, '0')}`;
            }

            destroy() {
                try {
                    // Destroy all charts
                    Object.values(this.charts).forEach(chart => {
                        if (chart && typeof chart.destroy === 'function') {
                            chart.destroy();
                        }
                    });
                    
                    this.charts = {};
                    console.log('Dashboard destroyed');
                } catch (error) {
                    console.error('Error destroying dashboard:', error);
                }
            }
        }

        // Initialize dashboard when DOM is loaded
        document.addEventListener('DOMContentLoaded', function() {
            try {
                console.log('DOM loaded, initializing Lumina campaign overview dashboard...');
                window.dashboard = new LuminaCampaignOKROverview();
            } catch (error) {
                console.error('Failed to initialize dashboard:', error);
                
                const container = document.getElementById('campaignsContainer');
                if (container) {
                    container.innerHTML = `
                        <div class="error-state" style="grid-column: 1 / -1;">
                            <i class="fas fa-exclamation-triangle"></i>
                            <h3>Dashboard Error</h3>
                            <p>Failed to initialize dashboard. Please refresh the page or contact support.</p>
                        </div>
                    `;
                }
            }
        });

        // Global functions for external access
        window.refreshCampaignOverview = function() {
            if (window.dashboard) {
                window.dashboard.loadOverviewData(true);
            }
        };

        // Cleanup on page unload
        window.addEventListener('beforeunload', function() {
            if (window.dashboard) {
                window.dashboard.destroy();
            }
        });
    </script>
</body>
</html><|MERGE_RESOLUTION|>--- conflicted
+++ resolved
@@ -1,2089 +1,2073 @@
-<!-- OKR Dashboard -->
-
-<?!= include('layout', {
-        baseUrl: baseUrl || '',
-        scriptUrl: scriptUrl,
-        user: user || {},
-        currentPage: currentPage || 'dashboard',
-        pageTitle: 'OKR Performance Dashboard',
-        pageDescription: 'Multi-Campaign Analytics & Insights'
-      }) ?>
-
-    
-    <!-- Enhanced Dependencies -->
-    <link href="https://cdn.jsdelivr.net/npm/bootstrap@5.3.0/dist/css/bootstrap.min.css" rel="stylesheet">
-    <link href="https://cdnjs.cloudflare.com/ajax/libs/font-awesome/6.4.0/css/all.min.css" rel="stylesheet">
-    <link href="https://fonts.googleapis.com/css2?family=Inter:wght@300;400;500;600;700&display=swap" rel="stylesheet">
-    
-    <!-- Chart Libraries -->
-    <script src="https://cdn.jsdelivr.net/npm/chart.js@4.3.0/dist/chart.umd.min.js"></script>
-    <script src="https://cdn.jsdelivr.net/npm/chartjs-adapter-date-fns@2.0.0/dist/chartjs-adapter-date-fns.bundle.min.js"></script>
-    <script src="https://cdn.jsdelivr.net/npm/bootstrap@5.3.0/dist/js/bootstrap.bundle.min.js"></script>
-
-    <style>
-        :root {
-            /* Lumina Brand Colors */
-            --navy-primary: #003177;
-            --cyan-accent: #00BFFF;
-            --gold-highlight: #FFB800;
-            --fire-red: #FF4000;
-            --success-green: #10b981;
-            --warning-orange: #f59e0b;
-            --info-blue: #3b82f6;
-
-            /* Modern UI Colors */
-            --primary-gradient: linear-gradient(135deg, var(--navy-primary) 0%, #004ba0 100%);
-            --success-gradient: linear-gradient(135deg, var(--success-green) 0%, #059669 100%);
-            --warning-gradient: linear-gradient(135deg, var(--warning-orange) 0%, #d97706 100%);
-            --danger-gradient: linear-gradient(135deg, var(--fire-red) 0%, #dc2626 100%);
-            --info-gradient: linear-gradient(135deg, var(--info-blue) 0%, #1d4ed8 100%);
-
-            --surface-primary: #ffffff;
-            --surface-secondary: #f8fafc;
-            --surface-elevated: #ffffff;
-            --border-subtle: #e2e8f0;
-            --border-strong: #cbd5e1;
-
-            --text-primary: #1e293b;
-            --text-secondary: #64748b;
-            --text-tertiary: #94a3b8;
-
-            --spacing-xs: 0.25rem;
-            --spacing-sm: 0.5rem;
-            --spacing-md: 1rem;
-            --spacing-lg: 1.5rem;
-            --spacing-xl: 2rem;
-            --spacing-2xl: 3rem;
-
-            --radius-sm: 0.375rem;
-            --radius-md: 0.5rem;
-            --radius-lg: 0.75rem;
-            --radius-xl: 1rem;
-            --radius-2xl: 1.5rem;
-
-            --shadow-sm: 0 1px 2px 0 rgb(0 0 0 / 0.05);
-            --shadow-md: 0 4px 6px -1px rgb(0 0 0 / 0.1), 0 2px 4px -2px rgb(0 0 0 / 0.1);
-            --shadow-lg: 0 10px 15px -3px rgb(0 0 0 / 0.1), 0 4px 6px -4px rgb(0 0 0 / 0.1);
-            --shadow-xl: 0 20px 25px -5px rgb(0 0 0 / 0.1), 0 8px 10px -6px rgb(0 0 0 / 0.1);
-
-            --transition-base: all 0.3s cubic-bezier(0.4, 0, 0.2, 1);
-            --transition-bounce: all 0.4s cubic-bezier(0.68, -0.55, 0.265, 1.55);
-        }
-
-        * {
-            box-sizing: border-box;
-        }
-
-        body {
-            font-family: 'Inter', sans-serif;
-            background: var(--surface-secondary);
-            color: var(--text-primary);
-            margin: 0;
-            padding: 0;
-        }
-
-        /* Header Styles */
-        .dashboard-header {
-            background: var(--navy-primary);
-            color: white;
-            padding: var(--spacing-xl);
-            margin-bottom: var(--spacing-xl);
-            border-radius: var(--radius-2xl);
-            position: relative;
-            overflow: hidden;
-        }
-
-        .dashboard-header::before {
-            content: '';
-            position: absolute;
-            top: 0;
-            left: 0;
-            right: 0;
-            bottom: 0;
-            background: var(--primary-gradient);
-            opacity: 0.1;
-            z-index: -1;
-        }
-
-        .header-content {
-            display: flex;
-            justify-content: space-between;
-            align-items: center;
-            flex-wrap: wrap;
-            gap: var(--spacing-lg);
-        }
-
-        .header-info {
-            flex: 1;
-        }
-
-        .header-title {
-            font-size: 2.5rem;
-            font-weight: 700;
-            margin: 0;
-            text-shadow: 0 2px 10px rgba(0, 0, 0, 0.3);
-        }
-
-        .header-subtitle {
-            font-size: 1.125rem;
-            opacity: 0.9;
-            margin-top: var(--spacing-sm);
-        }
-
-        .header-stats {
-            display: flex;
-            gap: var(--spacing-xl);
-            flex-wrap: wrap;
-        }
-
-        .stat-item {
-            text-align: center;
-            padding: var(--spacing-md);
-            background: rgba(255, 255, 255, 0.1);
-            border-radius: var(--radius-lg);
-            backdrop-filter: blur(10px);
-            transition: var(--transition-base);
-            min-width: 100px;
-        }
-
-        .stat-item:hover {
-            transform: scale(1.05);
-            background: rgba(255, 255, 255, 0.15);
-        }
-
-        .stat-value {
-            font-size: 2rem;
-            font-weight: 700;
-            line-height: 1;
-            margin-bottom: var(--spacing-xs);
-        }
-
-        .stat-label {
-            font-size: 0.875rem;
-            opacity: 0.9;
-            text-transform: uppercase;
-            letter-spacing: 0.5px;
-        }
-
-        /* Auto-refresh indicator */
-        .refresh-indicator {
-            position: absolute;
-            top: var(--spacing-md);
-            right: var(--spacing-md);
-            display: flex;
-            align-items: center;
-            gap: var(--spacing-xs);
-            font-size: 0.75rem;
-            opacity: 0.7;
-        }
-
-        .refresh-dot {
-            width: 8px;
-            height: 8px;
-            border-radius: 50%;
-            background: #10b981;
-            animation: pulse 2s infinite;
-        }
-
-        @keyframes pulse {
-            0%, 100% { opacity: 1; }
-            50% { opacity: 0.5; }
-        }
-
-        /* Filter Panel */
-        .filter-panel {
-            background: var(--surface-elevated);
-            border-radius: var(--radius-xl);
-            padding: var(--spacing-xl);
-            margin-bottom: var(--spacing-xl);
-            box-shadow: var(--shadow-lg);
-            border: 1px solid var(--border-subtle);
-        }
-
-        .filter-header {
-            display: flex;
-            justify-content: space-between;
-            align-items: center;
-            margin-bottom: var(--spacing-lg);
-        }
-
-        .filter-title {
-            font-size: 1.25rem;
-            font-weight: 600;
-            display: flex;
-            align-items: center;
-            gap: var(--spacing-sm);
-        }
-
-        .filters-grid {
-            display: grid;
-            grid-template-columns: repeat(auto-fit, minmax(200px, 1fr));
-            gap: var(--spacing-lg);
-            margin-bottom: var(--spacing-lg);
-        }
-
-        .filter-group {
-            display: flex;
-            flex-direction: column;
-            gap: var(--spacing-sm);
-        }
-
-        .filter-label {
-            font-size: 0.875rem;
-            font-weight: 600;
-            color: var(--text-primary);
-        }
-
-        .form-control, .form-select {
-            border: 1px solid var(--border-subtle);
-            border-radius: var(--radius-md);
-            padding: var(--spacing-sm) var(--spacing-md);
-            font-size: 0.875rem;
-            transition: var(--transition-base);
-        }
-
-        .form-control:focus, .form-select:focus {
-            outline: none;
-            border-color: var(--navy-primary);
-            box-shadow: 0 0 0 3px rgba(0, 49, 119, 0.1);
-        }
-
-        .action-buttons {
-            display: flex;
-            gap: var(--spacing-sm);
-            flex-wrap: wrap;
-        }
-
-        .btn-enhanced {
-            padding: var(--spacing-sm) var(--spacing-lg);
-            border-radius: var(--radius-md);
-            font-weight: 500;
-            font-size: 0.875rem;
-            transition: var(--transition-bounce);
-            border: none;
-            cursor: pointer;
-            display: flex;
-            align-items: center;
-            gap: var(--spacing-xs);
-        }
-
-        .btn-primary-enhanced {
-            background: var(--primary-gradient);
-            color: white;
-            box-shadow: var(--shadow-md);
-        }
-
-        .btn-primary-enhanced:hover {
-            transform: translateY(-2px);
-            box-shadow: var(--shadow-xl);
-        }
-
-        .btn-outline-enhanced {
-            background: transparent;
-            color: var(--text-primary);
-            border: 1px solid var(--border-subtle);
-        }
-
-        .btn-outline-enhanced:hover {
-            background: var(--primary-gradient);
-            color: white;
-            border-color: transparent;
-            transform: translateY(-1px);
-        }
-
-        /* Campaign Cards Grid */
-        .campaigns-grid {
-            display: grid;
-            grid-template-columns: repeat(auto-fill, minmax(350px, 1fr));
-            gap: var(--spacing-xl);
-            margin-bottom: var(--spacing-2xl);
-        }
-
-        .campaign-card {
-            background: var(--surface-elevated);
-            border-radius: var(--radius-xl);
-            overflow: hidden;
-            box-shadow: var(--shadow-lg);
-            border: 1px solid var(--border-subtle);
-            transition: var(--transition-base);
-            cursor: pointer;
-        }
-
-        .campaign-card:hover {
-            transform: translateY(-4px);
-            box-shadow: var(--shadow-xl);
-        }
-
-        .campaign-header {
-            padding: var(--spacing-lg);
-            color: white;
-            position: relative;
-            background: var(--primary-gradient);
-        }
-
-        .campaign-header.independence {
-            background: linear-gradient(135deg, #667eea 0%, #764ba2 100%);
-        }
-
-        .campaign-header.credit-suite {
-            background: linear-gradient(135deg, #f093fb 0%, #f5576c 100%);
-        }
-
-        .campaign-header.general {
-            background: linear-gradient(135deg, #4facfe 0%, #00f2fe 100%);
-        }
-
-        .campaign-title-row {
-            display: flex;
-            justify-content: space-between;
-            align-items: flex-start;
-            margin-bottom: var(--spacing-md);
-        }
-
-        .campaign-info {
-            flex: 1;
-        }
-
-        .campaign-name {
-            font-size: 1.25rem;
-            font-weight: 700;
-            margin: 0;
-            margin-bottom: var(--spacing-xs);
-        }
-
-        .campaign-description {
-            font-size: 0.875rem;
-            opacity: 0.9;
-            margin: 0;
-        }
-
-        .campaign-score {
-            text-align: center;
-            background: rgba(255, 255, 255, 0.2);
-            border-radius: var(--radius-lg);
-            padding: var(--spacing-md);
-            backdrop-filter: blur(10px);
-        }
-
-        .score-value {
-            font-size: 2rem;
-            font-weight: 700;
-            line-height: 1;
-            margin-bottom: var(--spacing-xs);
-        }
-
-        .score-label {
-            font-size: 0.75rem;
-            opacity: 0.9;
-            text-transform: uppercase;
-            letter-spacing: 0.5px;
-        }
-
-        .campaign-stats {
-            display: grid;
-            grid-template-columns: 1fr 1fr;
-            gap: var(--spacing-sm);
-            background: rgba(255, 255, 255, 0.1);
-            border-radius: var(--radius-md);
-            padding: var(--spacing-sm);
-        }
-
-        .stat-box {
-            text-align: center;
-            padding: var(--spacing-xs);
-        }
-
-        .stat-number {
-            font-size: 1.25rem;
-            font-weight: 600;
-            line-height: 1;
-        }
-
-        .stat-text {
-            font-size: 0.75rem;
-            opacity: 0.9;
-        }
-
-        .campaign-body {
-            padding: var(--spacing-lg);
-        }
-
-        .metrics-header {
-            display: flex;
-            justify-content: space-between;
-            align-items: center;
-            margin-bottom: var(--spacing-md);
-        }
-
-        .metrics-title {
-            font-size: 1rem;
-            font-weight: 600;
-            color: var(--text-primary);
-        }
-
-        .view-details-btn {
-            font-size: 0.75rem;
-            padding: var(--spacing-xs) var(--spacing-sm);
-            background: var(--info-gradient);
-            color: white;
-            border: none;
-            border-radius: var(--radius-sm);
-            cursor: pointer;
-            transition: var(--transition-base);
-        }
-
-        .view-details-btn:hover {
-            transform: scale(1.05);
-        }
-
-        .metrics-list {
-            display: flex;
-            flex-direction: column;
-            gap: var(--spacing-md);
-        }
-
-        .metric-item {
-            background: var(--surface-secondary);
-            border-radius: var(--radius-md);
-            padding: var(--spacing-md);
-            transition: var(--transition-base);
-        }
-
-        .metric-item:hover {
-            transform: translateX(2px);
-            box-shadow: var(--shadow-sm);
-        }
-
-        .metric-header {
-            display: flex;
-            justify-content: space-between;
-            align-items: center;
-            margin-bottom: var(--spacing-sm);
-        }
-
-        .metric-name {
-            font-size: 0.875rem;
-            font-weight: 500;
-            color: var(--text-primary);
-        }
-
-        .metric-status {
-            padding: 2px var(--spacing-xs);
-            border-radius: var(--radius-sm);
-            font-size: 0.75rem;
-            font-weight: 600;
-            text-transform: uppercase;
-            letter-spacing: 0.25px;
-        }
-
-        .status-excellent {
-            background: rgba(16, 185, 129, 0.1);
-            color: #10b981;
-        }
-
-        .status-good {
-            background: rgba(245, 158, 11, 0.1);
-            color: #f59e0b;
-        }
-
-        .status-needs_improvement {
-            background: rgba(239, 68, 68, 0.1);
-            color: #ef4444;
-        }
-
-        .metric-values {
-            display: flex;
-            justify-content: space-between;
-            align-items: center;
-            margin-bottom: var(--spacing-sm);
-        }
-
-        .metric-current {
-            font-size: 1.125rem;
-            font-weight: 600;
-            color: var(--text-primary);
-        }
-
-        .metric-target {
-            font-size: 0.875rem;
-            color: var(--text-secondary);
-        }
-
-        .metric-progress {
-            height: 6px;
-            background: var(--surface-primary);
-            border-radius: 3px;
-            overflow: hidden;
-            position: relative;
-        }
-
-        .metric-progress-bar {
-            height: 100%;
-            border-radius: 3px;
-            transition: width 1s ease-out;
-        }
-
-        .progress-excellent {
-            background: var(--success-gradient);
-        }
-
-        .progress-good {
-            background: var(--warning-gradient);
-        }
-
-        .progress-needs_improvement {
-            background: var(--danger-gradient);
-        }
-
-        /* Summary Charts Section */
-        .charts-section {
-            background: var(--surface-elevated);
-            border-radius: var(--radius-xl);
-            padding: var(--spacing-xl);
-            margin-bottom: var(--spacing-xl);
-            box-shadow: var(--shadow-lg);
-        }
-
-        .charts-header {
-            display: flex;
-            justify-content: space-between;
-            align-items: center;
-            margin-bottom: var(--spacing-xl);
-        }
-
-        .charts-title {
-            font-size: 1.5rem;
-            font-weight: 600;
-            display: flex;
-            align-items: center;
-            gap: var(--spacing-sm);
-        }
-
-        .charts-grid {
-            display: grid;
-            grid-template-columns: repeat(auto-fit, minmax(400px, 1fr));
-            gap: var(--spacing-xl);
-        }
-
-        .chart-card {
-            background: var(--surface-secondary);
-            border-radius: var(--radius-lg);
-            padding: var(--spacing-lg);
-            border: 1px solid var(--border-subtle);
-        }
-
-        .chart-title {
-            font-size: 1.125rem;
-            font-weight: 600;
-            margin-bottom: var(--spacing-lg);
-            display: flex;
-            align-items: center;
-            gap: var(--spacing-sm);
-        }
-
-        .chart-container {
-            height: 300px;
-            position: relative;
-        }
-
-        /* Loading and Error States */
-        .error-state {
-            text-align: center;
-            padding: var(--spacing-2xl);
-            color: var(--text-secondary);
-        }
-
-        .empty-state {
-            text-align: center;
-            padding: var(--spacing-2xl);
-            color: var(--text-secondary);
-        }
-
-        .empty-state i {
-            font-size: 3rem;
-            margin-bottom: var(--spacing-lg);
-            opacity: 0.5;
-        }
-
-        /* Responsive Design */
-        @media (max-width: 1200px) {
-            .campaigns-grid {
-                grid-template-columns: repeat(auto-fit, minmax(300px, 1fr));
-            }
-            .charts-grid {
-                grid-template-columns: 1fr;
-            }
-        }
-
-        @media (max-width: 768px) {
-            .dashboard-container {
-                padding: var(--spacing-md);
-            }
-            
-            .header-content {
-                flex-direction: column;
-                text-align: center;
-            }
-            
-            .header-stats {
-                justify-content: center;
-            }
-            
-            .filters-grid {
-                grid-template-columns: 1fr;
-            }
-            
-            .campaigns-grid {
-                grid-template-columns: 1fr;
-            }
-            
-            .campaign-stats {
-                grid-template-columns: repeat(4, 1fr);
-            }
-        }
-    </style>
-
-    <div class="dashboard-container" style="padding: var(--spacing-lg);">
-        <!-- Header -->
-        <div class="dashboard-header">
-            <div class="refresh-indicator" id="refreshIndicator">
-                <div class="refresh-dot"></div>
-                <span>Auto-refresh active</span>
-            </div>
-            
-            <div class="header-content">
-                <div class="header-stats">
-                    <div class="stat-item">
-                        <div class="stat-value" id="totalCampaigns">--</div>
-                        <div class="stat-label">Active Campaigns</div>
-                    </div>
-                    <div class="stat-item">
-                        <div class="stat-value" id="totalAgents">--</div>
-                        <div class="stat-label">Total Agents</div>
-                    </div>
-                    <div class="stat-item">
-                        <div class="stat-value" id="avgPerformance">--</div>
-                        <div class="stat-label">Avg Performance</div>
-                    </div>
-                    <div class="stat-item">
-                        <div class="stat-value" id="lastUpdated">--</div>
-                        <div class="stat-label">Last Updated</div>
-                    </div>
-                </div>
-            </div>
-        </div>
-
-        <!-- Filter Panel -->
-        <div class="filter-panel">
-            <div class="filter-header">
-                <h2 class="filter-title">
-                    <i class="fas fa-sliders-h"></i>
-                    Dashboard Controls
-                </h2>
-                <div class="action-buttons">
-                    <button id="refreshBtn" class="btn-enhanced btn-primary-enhanced">
-                        <i class="fas fa-sync-alt"></i>
-                        Refresh Data
-                    </button>
-                    <button id="exportBtn" class="btn-enhanced btn-outline-enhanced">
-                        <i class="fas fa-download"></i>
-                        Export Report
-                    </button>
-                </div>
-            </div>
-
-            <div class="filters-grid">
-                <div class="filter-group">
-                    <label for="granularitySelect" class="filter-label">Time Granularity</label>
-                    <select id="granularitySelect" class="form-select">
-                        <option value="Hour">Hourly</option>
-                        <option value="Day">Daily</option>
-                        <option value="Week">Weekly</option>
-                        <option value="Bi-Week">Bi-Weekly</option>
-                        <option value="Month">Monthly</option>
-                        <option value="Quarter">Quarterly</option>
-                        <option value="Year">Yearly</option>
-                    </select>
-                </div>
-
-                <div class="filter-group">
-                    <label for="periodInput" class="filter-label">Specific Period</label>
-                    <input type="text" id="periodInput" class="form-control" placeholder="Auto-selected">
-                </div>
-
-                <div class="filter-group">
-                    <label for="campaignSelect" class="filter-label">Campaign Filter</label>
-                    <select id="campaignSelect" class="form-select">
-                        <option value="">All Campaigns</option>
-                    </select>
-                </div>
-
-                <div class="filter-group">
-                    <label for="statusFilter" class="filter-label">Performance Status</label>
-                    <select id="statusFilter" class="form-select">
-                        <option value="">All Statuses</option>
-                        <option value="excellent">Excellent (80%+)</option>
-                        <option value="good">Good (60-79%)</option>
-                        <option value="needs_improvement">Needs Improvement (<60%)</option>
-                    </select>
-                </div>
-
-                <div class="filter-group">
-                    <label for="agentFilter" class="filter-label">Agent Filter</label>
-                    <select id="agentFilter" class="form-select">
-                        <option value="">All Agents</option>
-                    </select>
-                </div>
-
-                <div class="filter-group">
-                    <label for="timeRangeSelect" class="filter-label">Quick Time Range</label>
-                    <select id="timeRangeSelect" class="form-select">
-                        <option value="">Custom</option>
-                        <option value="today">Today</option>
-                        <option value="yesterday">Yesterday</option>
-                        <option value="thisweek">This Week</option>
-                        <option value="lastweek">Last Week</option>
-                        <option value="thisbiweek">This Bi-Week</option>
-                        <option value="lastbiweek">Last Bi-Week</option>
-                        <option value="thismonth">This Month</option>
-                        <option value="lastmonth">Last Month</option>
-                        <option value="thisquarter">This Quarter</option>
-                        <option value="thisyear">This Year</option>
-                    </select>
-                </div>
-            </div>
-        </div>
-
-        <!-- Campaign Cards -->
-        <div id="campaignsContainer" class="campaigns-grid">
-            <!-- Campaign cards will be populated by JavaScript -->
-        </div>
-
-        <!-- Summary Charts -->
-        <div class="charts-section">
-            <div class="charts-header">
-                <h2 class="charts-title">
-                    <i class="fas fa-chart-line"></i>
-                    Performance Analytics
-                </h2>
-            </div>
-
-            <div class="charts-grid">
-                <div class="chart-card">
-                    <h3 class="chart-title">
-                        <i class="fas fa-chart-pie"></i>
-                        Campaign Performance Distribution
-                    </h3>
-                    <div class="chart-container">
-                        <canvas id="performanceDistributionChart"></canvas>
-                    </div>
-                </div>
-
-                <div class="chart-card">
-                    <h3 class="chart-title">
-                        <i class="fas fa-chart-bar"></i>
-                        OKR Categories Comparison
-                    </h3>
-                    <div class="chart-container">
-                        <canvas id="categoriesComparisonChart"></canvas>
-                    </div>
-                </div>
-
-                <div class="chart-card">
-                    <h3 class="chart-title">
-                        <i class="fas fa-chart-area"></i>
-                        Performance Trends
-                    </h3>
-                    <div class="chart-container">
-                        <canvas id="trendsChart"></canvas>
-                    </div>
-                </div>
-
-                <div class="chart-card">
-                    <h3 class="chart-title">
-                        <i class="fas fa-bullseye"></i>
-                        Target Achievement
-                    </h3>
-                    <div class="chart-container">
-                        <canvas id="targetAchievementChart"></canvas>
-                    </div>
-                </div>
-
-                <div class="chart-card">
-                    <h3 class="chart-title">
-                        <i class="fas fa-tachometer-alt"></i>
-                        Real-Time Call Metrics
-                    </h3>
-                    <div class="chart-container">
-                        <canvas id="realTimeMetricsChart"></canvas>
-                    </div>
-                </div>
-
-                <div class="chart-card">
-                    <h3 class="chart-title">
-                        <i class="fas fa-users"></i>
-                        Agent Performance Heatmap
-                    </h3>
-                    <div class="chart-container">
-                        <canvas id="agentHeatmapChart"></canvas>
-                    </div>
-                </div>
-            </div>
-        </div>
-    </div>
-
-    <script>
-        // Lumina Campaign OKR Overview Dashboard Controller
-        class LuminaCampaignOKROverview {
-            constructor() {
-                this.currentData = null;
-                this.charts = {};
-                this.filters = {
-                    granularity: 'Week',
-                    period: '',
-                    campaign: '',
-                    status: '',
-                    agent: '',
-                    timeRange: ''
-                };
-                this.isLoading = false;
-                this.lastDataHash = null;
-
-                this.init();
-            }
-
-            init() {
-                try {
-                    console.log('Initializing Lumina Campaign OKR Overview Dashboard...');
-
-                    // Initialize filters
-                    this.initializeFilters();
-
-                    // Set up event listeners
-                    this.setupEventListeners();
-
-                    // Load initial data
-                    this.loadOverviewData();
-
-                    console.log('Dashboard initialized successfully');
-                } catch (error) {
-                    console.error('Failed to initialize dashboard:', error);
-                    this.showError('Failed to initialize dashboard: ' + error.message);
-                }
-            }
-
-            initializeFilters() {
-                try {
-                    // Get URL parameters
-                    const urlParams = new URLSearchParams(window.location.search);
-
-                    // Initialize filters
-                    this.filters.granularity = urlParams.get('granularity') || 'Week';
-                    this.filters.period = urlParams.get('period') || this.getCurrentPeriod(this.filters.granularity);
-                    this.filters.campaign = urlParams.get('campaign') || '';
-                    this.filters.status = urlParams.get('status') || '';
-                    this.filters.agent = urlParams.get('agent') || '';
-                    this.filters.timeRange = urlParams.get('timeRange') || '';
-
-                    // Update filter controls
-                    this.updateFilterControls();
-
-                    console.log('Filters initialized:', this.filters);
-                } catch (error) {
-                    console.error('Error initializing filters:', error);
-                }
-            }
-
-            updateFilterControls() {
-                try {
-                    const granularitySelect = document.getElementById('granularitySelect');
-                    const periodInput = document.getElementById('periodInput');
-                    const campaignSelect = document.getElementById('campaignSelect');
-                    const statusFilter = document.getElementById('statusFilter');
-                    const agentFilter = document.getElementById('agentFilter');
-                    const timeRangeSelect = document.getElementById('timeRangeSelect');
-
-                    if (granularitySelect) granularitySelect.value = this.filters.granularity;
-                    if (periodInput) periodInput.value = this.filters.period;
-                    if (campaignSelect) campaignSelect.value = this.filters.campaign;
-                    if (statusFilter) statusFilter.value = this.filters.status;
-                    if (agentFilter) agentFilter.value = this.filters.agent;
-                    if (timeRangeSelect) timeRangeSelect.value = this.filters.timeRange;
-                } catch (error) {
-                    console.error('Error updating filter controls:', error);
-                }
-            }
-
-            setupEventListeners() {
-                try {
-                    // Filter change listeners
-                    const granularitySelect = document.getElementById('granularitySelect');
-                    if (granularitySelect) {
-                        granularitySelect.addEventListener('change', (e) => {
-                            this.filters.granularity = e.target.value;
-                            this.filters.period = this.getCurrentPeriod(this.filters.granularity);
-                            this.updateFilterControls();
-                            this.loadOverviewData();
-                        });
-                    }
-
-                    const periodInput = document.getElementById('periodInput');
-                    if (periodInput) {
-                        periodInput.addEventListener('change', (e) => {
-                            this.filters.period = e.target.value;
-                            this.loadOverviewData();
-                        });
-                    }
-
-                    const campaignSelect = document.getElementById('campaignSelect');
-                    if (campaignSelect) {
-                        campaignSelect.addEventListener('change', (e) => {
-                            this.filters.campaign = e.target.value;
-                            this.loadOverviewData();
-                        });
-                    }
-
-                    const statusFilter = document.getElementById('statusFilter');
-                    if (statusFilter) {
-                        statusFilter.addEventListener('change', (e) => {
-                            this.filters.status = e.target.value;
-                            this.filterCampaigns();
-                        });
-                    }
-
-                    const agentFilter = document.getElementById('agentFilter');
-                    if (agentFilter) {
-                        agentFilter.addEventListener('change', (e) => {
-                            this.filters.agent = e.target.value;
-                            this.loadOverviewData();
-                        });
-                    }
-
-                    const timeRangeSelect = document.getElementById('timeRangeSelect');
-                    if (timeRangeSelect) {
-                        timeRangeSelect.addEventListener('change', (e) => {
-                            this.handleQuickTimeRange(e.target.value);
-                        });
-                    }
-
-                    // Action buttons
-                    const refreshBtn = document.getElementById('refreshBtn');
-                    if (refreshBtn) {
-                        refreshBtn.addEventListener('click', () => this.loadOverviewData(true));
-                    }
-
-                    const exportBtn = document.getElementById('exportBtn');
-                    if (exportBtn) {
-                        exportBtn.addEventListener('click', () => this.exportReport());
-                    }
-
-                    console.log('Event listeners set up successfully');
-                } catch (error) {
-                    console.error('Error setting up event listeners:', error);
-                }
-            }
-
-            handleQuickTimeRange(timeRange) {
-                if (!timeRange) return;
-
-                const now = new Date();
-                let newGranularity = this.filters.granularity;
-                let newPeriod = '';
-
-                switch (timeRange) {
-                    case 'today':
-                        newGranularity = 'Day';
-                        newPeriod = now.toISOString().split('T')[0];
-                        break;
-                    case 'yesterday':
-                        newGranularity = 'Day';
-                        const yesterday = new Date(now);
-                        yesterday.setDate(yesterday.getDate() - 1);
-                        newPeriod = yesterday.toISOString().split('T')[0];
-                        break;
-                    case 'thisweek':
-                        newGranularity = 'Week';
-                        newPeriod = this.getCurrentPeriod('Week');
-                        break;
-                    case 'lastweek':
-                        newGranularity = 'Week';
-                        const lastWeek = new Date(now);
-                        lastWeek.setDate(lastWeek.getDate() - 7);
-                        newPeriod = this.getCurrentPeriod('Week', lastWeek);
-                        break;
-                    case 'thisbiweek':
-                        newGranularity = 'Bi-Week';
-                        newPeriod = this.getCurrentPeriod('Bi-Week');
-                        break;
-                    case 'lastbiweek':
-                        newGranularity = 'Bi-Week';
-                        const lastBiWeek = new Date(now);
-                        lastBiWeek.setDate(lastBiWeek.getDate() - 14);
-                        newPeriod = this.getCurrentPeriod('Bi-Week', lastBiWeek);
-                        break;
-                    case 'thismonth':
-                        newGranularity = 'Month';
-                        newPeriod = this.getCurrentPeriod('Month');
-                        break;
-                    case 'lastmonth':
-                        newGranularity = 'Month';
-                        const lastMonth = new Date(now);
-                        lastMonth.setMonth(lastMonth.getMonth() - 1);
-                        newPeriod = this.getCurrentPeriod('Month', lastMonth);
-                        break;
-                    case 'thisquarter':
-                        newGranularity = 'Quarter';
-                        newPeriod = this.getCurrentPeriod('Quarter');
-                        break;
-                    case 'thisyear':
-                        newGranularity = 'Year';
-                        newPeriod = this.getCurrentPeriod('Year');
-                        break;
-                }
-
-                this.filters.granularity = newGranularity;
-                this.filters.period = newPeriod;
-                this.filters.timeRange = timeRange;
-                this.updateFilterControls();
-                this.loadOverviewData();
-            }
-
-            loadOverviewData(forceRefresh = false) {
-                // Prevent concurrent calls
-                if (this.isLoading && !forceRefresh) {
-                    console.log('Already loading, skipping request');
-                    return Promise.resolve();
-                }
-
-                try {
-                    console.log('Loading overview data with filters:', this.filters);
-
-                    this.isLoading = true;
-                    
-                    // Only show loading overlay for manual refresh, not auto-refresh
-                    if (forceRefresh) {
-                        this.showLoading(true);
-                    }
-
-                    // Call your existing OKR data function with proper error handling
-                    if (typeof google !== 'undefined' && google.script && google.script.run) {
-                        return new Promise((resolve, reject) => {
-                            const timeoutId = setTimeout(() => {
-                                console.warn('Google Apps Script call timed out');
-                                this.handleDataError('Request timed out', forceRefresh);
-                                reject(new Error('Request timed out'));
-                            }, 30000); // 30 second timeout
-
-                            try {
-                                google.script.run
-                                    .withSuccessHandler((response) => {
-                                        clearTimeout(timeoutId);
-                                        this.handleDataSuccess(response, forceRefresh);
-                                        resolve(response);
-                                    })
-                                    .withFailureHandler((error) => {
-                                        clearTimeout(timeoutId);
-                                        this.handleDataError(error, forceRefresh);
-                                        reject(error);
-                                    })
-                                    .clientGetOKRDataEnhanced(
-                                            this.filters.granularity,
-                                            this.filters.period,
-                                            this.filters.agent,
-                                            this.filters.campaign,
-                                            ''  // department not used in new version
-                                    );
-                            } catch (callError) {
-                                clearTimeout(timeoutId);
-                                this.handleDataError(callError, forceRefresh);
-                                reject(callError);
-                            }
-                        });
-                    } else {
-                        // For development - no data loading without Google Apps Script
-                        console.warn('Google Apps Script not available - running in development mode');
-                        this.handleDataError('Google Apps Script not available', forceRefresh);
-                        return Promise.reject(new Error('Google Apps Script not available'));
-                    }
-
-                } catch (error) {
-                    console.error('Error loading overview data:', error);
-                    this.handleDataError(error, forceRefresh);
-                    return Promise.reject(error);
-                }
-            }
-
-            handleDataSuccess(response, wasManualRefresh = false) {
-                try {
-                    console.log('Data loaded successfully:', response);
-
-                    this.isLoading = false;
-                    if (wasManualRefresh) {
-                        this.showLoading(false);
-                    }
-
-                    // Check if data actually changed (for silent refresh)
-                    const dataHash = this.hashData(response);
-                    if (!wasManualRefresh && this.lastDataHash === dataHash) {
-                        console.log('No data changes detected, skipping update');
-                        return;
-                    }
-                    this.lastDataHash = dataHash;
-
-                    if (!response.success) {
-                        throw new Error(response.error || 'Failed to load data');
-                    }
-
-                    this.currentData = response.data;
-
-                    // Update dashboard
-                    this.updateHeaderStats(this.currentData);
-                    this.updateCampaignDropdowns(this.currentData);
-                    this.updateCampaignCards(this.currentData);
-                    this.updateCharts(this.currentData);
-
-                    console.log('Dashboard updated successfully');
-                } catch (error) {
-                    console.error('Error handling data success:', error);
-                    this.showError('Error updating dashboard: ' + error.message);
-                }
-            }
-
-            handleDataError(error, wasManualRefresh = false) {
-                try {
-                    console.error('Data loading failed:', error);
-
-                    this.isLoading = false;
-                    if (wasManualRefresh) {
-                        this.showLoading(false);
-                    }
-
-                    const errorMessage = error && error.message ? error.message : error.toString();
-                    
-                    // Handle specific Google Apps Script errors
-                    if (errorMessage.includes('message channel closed') || 
-                        errorMessage.includes('listener indicated an asynchronous response')) {
-                        console.warn('Google Apps Script communication issue, will retry on next refresh cycle');
-                        if (wasManualRefresh) {
-                            this.showError('Connection issue - data will refresh automatically');
-                        }
-                        return;
-                    }
-
-                    if (errorMessage.includes('timed out')) {
-                        console.warn('Request timed out, will retry on next refresh cycle');
-                        if (wasManualRefresh) {
-                            this.showError('Request timed out - data will refresh automatically');
-                        }
-                        return;
-                    }
-                    
-                    if (wasManualRefresh) {
-                        this.showError('Failed to load data: ' + errorMessage);
-                    } else {
-                        console.warn('Silent refresh failed:', errorMessage);
-                    }
-
-                    // Show empty state if no current data
-                    if (!this.currentData) {
-                        this.showEmptyState();
-                    }
-
-                } catch (e) {
-                    console.error('Error handling data error:', e);
-                }
-            }
-
-            hashData(data) {
-                try {
-                    return JSON.stringify(data).length + '_' + (data.lastUpdated || '');
-                } catch (error) {
-                    return Math.random().toString();
-                }
-            }
-
-            updateHeaderStats(data) {
-                try {
-                    const campaigns = data.campaigns || [];
-                    const totalCampaigns = campaigns.length;
-                    const totalAgents = data.aggregated ? data.aggregated.totalUsers : 0;
-                    const avgPerformance = data.overall ? data.overall.score : 0;
-
-                    const totalCampaignsEl = document.getElementById('totalCampaigns');
-                    const totalAgentsEl = document.getElementById('totalAgents');
-                    const avgPerformanceEl = document.getElementById('avgPerformance');
-                    const lastUpdatedEl = document.getElementById('lastUpdated');
-
-                    if (totalCampaignsEl) totalCampaignsEl.textContent = totalCampaigns;
-                    if (totalAgentsEl) totalAgentsEl.textContent = totalAgents;
-                    if (avgPerformanceEl) avgPerformanceEl.textContent = avgPerformance + '%';
-                    if (lastUpdatedEl) {
-                        const now = new Date();
-                        lastUpdatedEl.textContent = now.toLocaleTimeString('en-US', { 
-                            hour: '2-digit', 
-                            minute: '2-digit',
-                            second: '2-digit'
-                        });
-                    }
-
-                    console.log('Header stats updated');
-                } catch (error) {
-                    console.error('Error updating header stats:', error);
-                }
-            }
-
-            updateCampaignDropdowns(data) {
-                try {
-                    const campaigns = data.campaigns || [];
-                    
-                    // Update campaign dropdown
-                    const campaignSelect = document.getElementById('campaignSelect');
-                    if (campaignSelect) {
-                        const currentValue = campaignSelect.value;
-                        campaignSelect.innerHTML = '<option value="">All Campaigns</option>';
-                        
-                        campaigns.forEach(campaign => {
-                            const option = document.createElement('option');
-                            option.value = campaign.name;
-                            option.textContent = campaign.name;
-                            campaignSelect.appendChild(option);
-                        });
-                        
-                        campaignSelect.value = currentValue;
-                    }
-
-                    // Update agent dropdown (if you have agent data)
-                    const agentFilter = document.getElementById('agentFilter');
-                    if (agentFilter && data.agents) {
-                        const currentValue = agentFilter.value;
-                        agentFilter.innerHTML = '<option value="">All Agents</option>';
-                        
-                        data.agents.forEach(agent => {
-                            const option = document.createElement('option');
-                            option.value = agent;
-                            option.textContent = agent;
-                            agentFilter.appendChild(option);
-                        });
-                        
-                        agentFilter.value = currentValue;
-                    }
-
-                } catch (error) {
-                    console.error('Error updating dropdowns:', error);
-                }
-            }
-
-            updateCampaignCards(data) {
-                try {
-                    const container = document.getElementById('campaignsContainer');
-                    if (!container) return;
-
-                    const campaigns = data.campaigns || [];
-
-                    if (campaigns.length === 0) {
-                        container.innerHTML = this.createEmptyState();
-                        return;
-                    }
-
-                    container.innerHTML = '';
-
-                    campaigns.forEach(campaign => {
-                        const card = this.createCampaignCard(campaign);
-                        container.appendChild(card);
-                    });
-
-                    console.log('Campaign cards updated');
-                } catch (error) {
-                    console.error('Error updating campaign cards:', error);
-                }
-            }
-
-            createCampaignCard(campaign) {
-                try {
-                    const card = document.createElement('div');
-                    card.className = 'campaign-card';
-                    card.onclick = () => this.navigateToCampaign(campaign.name);
-
-                    const headerClass = this.getCampaignHeaderClass(campaign.name);
-                    const performance = campaign.overall || { score: 0, grade: 'F', status: 'needs_improvement' };
-
-                    card.innerHTML = `
-                        <div class="campaign-header ${headerClass}">
-                            <div class="campaign-title-row">
-                                <div class="campaign-info">
-                                    <h3 class="campaign-name">${campaign.name}</h3>
-                                    <p class="campaign-description">${campaign.description || 'Call center campaign operations'}</p>
-                                </div>
-                                <div class="campaign-score">
-                                    <div class="score-value">${performance.score}%</div>
-                                    <div class="score-label">Overall Score</div>
-                                </div>
-                            </div>
-                            
-                            <div class="campaign-stats">
-                                <div class="stat-box">
-                                    <div class="stat-number">${campaign.agents || 0}</div>
-                                    <div class="stat-text">Agents</div>
-                                </div>
-                                <div class="stat-box">
-                                    <div class="stat-number">${campaign.calls || 0}</div>
-                                    <div class="stat-text">Calls</div>
-                                </div>
-                                <div class="stat-box">
-                                    <div class="stat-number">${performance.grade}</div>
-                                    <div class="stat-text">Grade</div>
-                                </div>
-                                <div class="stat-box">
-                                    <div class="stat-number">${campaign.department || 'N/A'}</div>
-                                    <div class="stat-text">Dept</div>
-                                </div>
-                            </div>
-                        </div>
-
-                        <div class="campaign-body">
-                            <div class="metrics-header">
-                                <h4 class="metrics-title">OKR Metrics</h4>
-<<<<<<< HEAD
-                                <button class="view-details-btn" data-campaign="${this.escapeAttribute(campaign.name)}">
-                                    <i class="fas fa-external-link-alt"></i> View Details
-                                </button>
-                            </div>
-=======
-                                <button class="view-details-btn" onclick="event.stopPropagation(); window.open('?page=dashboard', '_blank')">
-                                    <i class="fas fa-external-link-alt"></i> View Details
-                                </button>
-                            </div>
->>>>>>> 57e23b53
-
-                            <div class="metrics-list">
-                                ${this.createMetricsList(this.currentData, campaign.name, campaign)}
-                            </div>
-                        </div>
-                    `;
-
-<<<<<<< HEAD
-                    const detailsButton = card.querySelector('.view-details-btn');
-                    if (detailsButton) {
-                        detailsButton.addEventListener('click', (event) => {
-                            event.stopPropagation();
-                            const campaignName = campaign.name || '';
-                            this.openCampaignDetails(campaignName, true);
-                        });
-                    }
-
-                    return card;
-                } catch (error) {
-                    console.error('Error creating campaign card:', error);
-                    return document.createElement('div');
-                }
-            }
-
-            escapeAttribute(value) {
-                return String(value || '')
-                    .replace(/&/g, '&amp;')
-                    .replace(/"/g, '&quot;')
-                    .replace(/</g, '&lt;')
-                    .replace(/>/g, '&gt;');
-            }
-=======
-                    return card;
-                } catch (error) {
-                    console.error('Error creating campaign card:', error);
-                    return document.createElement('div');
-                }
-            }
->>>>>>> 57e23b53
-
-            createMetricsList(data, campaignName, campaignData = null) {
-                try {
-                    const categories = ['productivity', 'quality', 'efficiency', 'engagement', 'growth'];
-
-                    if (!data || typeof data !== 'object') {
-                        return categories.map(category => `
-                            <div class="metric-item">
-                                <div class="metric-header">
-                                    <span class="metric-name">${category.charAt(0).toUpperCase() + category.slice(1)}</span>
-                                    <span class="metric-status status-needs_improvement">No Data</span>
-                                </div>
-                                <div class="metric-values">
-                                    <span class="metric-current">--</span>
-                                    <span class="metric-target">/ --</span>
-                                </div>
-                                <div class="metric-progress">
-                                    <div class="metric-progress-bar progress-needs_improvement" style="width: 0%"></div>
-                                </div>
-                            </div>
-                        `).join('');
-                    }
-
-                    return categories.map(category => {
-                        let categoryData = data[category];
-
-                        if (campaignData && campaignData.categoryMetrics && campaignData.categoryMetrics[category]) {
-                            categoryData = campaignData.categoryMetrics[category];
-                        }
-
-                        if (!categoryData || !categoryData.metrics) {
-                            return `
-                                <div class="metric-item">
-                                    <div class="metric-header">
-                                        <span class="metric-name">${category.charAt(0).toUpperCase() + category.slice(1)}</span>
-                                        <span class="metric-status status-needs_improvement">No Data</span>
-                                    </div>
-                                    <div class="metric-values">
-                                        <span class="metric-current">--</span>
-                                        <span class="metric-target">/ --</span>
-                                    </div>
-                                    <div class="metric-progress">
-                                        <div class="metric-progress-bar progress-needs_improvement" style="width: 0%"></div>
-                                    </div>
-                                </div>
-                            `;
-                        }
-
-                        // Get first metric from category (you can modify this logic)
-                        const metrics = Object.values(categoryData.metrics);
-                        const firstMetric = metrics[0] || { percentage: 0, status: 'needs_improvement' };
-
-                        const score = typeof firstMetric.percentage === 'number' ? firstMetric.percentage : 0;
-                        const target = typeof firstMetric.target === 'number' ? firstMetric.target : 100;
-                        const status = firstMetric.status || 'needs_improvement';
-
-                        return `
-                            <div class="metric-item">
-                                <div class="metric-header">
-                                    <span class="metric-name">${category.charAt(0).toUpperCase() + category.slice(1)}</span>
-                                    <span class="metric-status status-${status}">${status.replace('_', ' ')}</span>
-                                </div>
-                                <div class="metric-values">
-                                    <span class="metric-current">${score}%</span>
-                                    <span class="metric-target">/ ${target}%</span>
-                                </div>
-                                <div class="metric-progress">
-                                    <div class="metric-progress-bar progress-${status}" style="width: ${Math.min(100, score)}%"></div>
-                                </div>
-                            </div>
-                        `;
-                    }).join('');
-                } catch (error) {
-                    console.error('Error creating metrics list:', error);
-                    return '<p class="text-danger">Error loading metrics</p>';
-                }
-            }
-
-            getCampaignHeaderClass(name) {
-                const lowerName = name.toLowerCase();
-                if (lowerName.includes('independence') || lowerName.includes('insurance')) {
-                    return 'independence';
-                } else if (lowerName.includes('credit') || lowerName.includes('suite')) {
-                    return 'credit-suite';
-                } else {
-                    return 'general';
-                }
-            }
-
-            createEmptyState() {
-                return `
-                    <div class="empty-state" style="grid-column: 1 / -1;">
-                        <i class="fas fa-chart-bar"></i>
-                        <h3>No Campaign Data Available</h3>
-                        <p>No campaigns match the current filters or no data has been loaded yet.</p>
-                        <button class="btn-enhanced btn-primary-enhanced" onclick="dashboard.loadOverviewData(true)">
-                            <i class="fas fa-refresh"></i>
-                            Reload Data
-                        </button>
-                    </div>
-                `;
-            }
-
-            showEmptyState() {
-                const container = document.getElementById('campaignsContainer');
-                if (container) {
-                    container.innerHTML = this.createEmptyState();
-                }
-            }
-
-            updateCharts(data) {
-                try {
-                    console.log('Updating charts...');
-
-                    this.updatePerformanceDistributionChart(data);
-                    this.updateCategoriesComparisonChart(data);
-                    this.updateTrendsChart(data);
-                    this.updateTargetAchievementChart(data);
-                    this.updateRealTimeMetricsChart(data);
-                    this.updateAgentHeatmapChart(data);
-
-                    console.log('Charts updated successfully');
-                } catch (error) {
-                    console.error('Error updating charts:', error);
-                }
-            }
-
-            updatePerformanceDistributionChart(data) {
-                try {
-                    const canvas = document.getElementById('performanceDistributionChart');
-                    if (!canvas) return;
-
-                    const ctx = canvas.getContext('2d');
-
-                    if (this.charts.performanceDistribution) {
-                        this.charts.performanceDistribution.destroy();
-                    }
-
-                    const campaigns = data.campaigns || [];
-                    const excellent = campaigns.filter(c => c.overall && c.overall.score >= 80).length;
-                    const good = campaigns.filter(c => c.overall && c.overall.score >= 60 && c.overall.score < 80).length;
-                    const needsImprovement = campaigns.filter(c => !c.overall || c.overall.score < 60).length;
-
-                    this.charts.performanceDistribution = new Chart(ctx, {
-                        type: 'doughnut',
-                        data: {
-                            labels: ['Excellent (80%+)', 'Good (60-79%)', 'Needs Improvement (<60%)'],
-                            datasets: [{
-                                data: [excellent, good, needsImprovement],
-                                backgroundColor: ['#10b981', '#f59e0b', '#ef4444'],
-                                borderWidth: 0
-                            }]
-                        },
-                        options: {
-                            responsive: true,
-                            maintainAspectRatio: false,
-                            plugins: {
-                                legend: {
-                                    position: 'bottom',
-                                    labels: {
-                                        padding: 20,
-                                        usePointStyle: true
-                                    }
-                                }
-                            }
-                        }
-                    });
-                } catch (error) {
-                    console.error('Error updating performance distribution chart:', error);
-                }
-            }
-
-            updateCategoriesComparisonChart(data) {
-                try {
-                    const canvas = document.getElementById('categoriesComparisonChart');
-                    if (!canvas) return;
-
-                    const ctx = canvas.getContext('2d');
-
-                    if (this.charts.categoriesComparison) {
-                        this.charts.categoriesComparison.destroy();
-                    }
-
-                    const categories = ['Productivity', 'Quality', 'Efficiency', 'Engagement', 'Growth'];
-                    const categoryKeys = ['productivity', 'quality', 'efficiency', 'engagement', 'growth'];
-                    
-                    const scores = categoryKeys.map(key => {
-                        const categoryData = data[key];
-                        if (!categoryData || !categoryData.metrics) return 0;
-                        
-                        const metrics = Object.values(categoryData.metrics);
-                        return metrics.length > 0 ? 
-                            metrics.reduce((sum, m) => sum + (m.percentage || 0), 0) / metrics.length : 0;
-                    });
-
-                    this.charts.categoriesComparison = new Chart(ctx, {
-                        type: 'bar',
-                        data: {
-                            labels: categories,
-                            datasets: [{
-                                label: 'Performance %',
-                                data: scores,
-                                backgroundColor: [
-                                    '#667eea',
-                                    '#764ba2',
-                                    '#f093fb',
-                                    '#36d1dc',
-                                    '#4facfe'
-                                ],
-                                borderWidth: 0,
-                                borderRadius: 4
-                            }]
-                        },
-                        options: {
-                            responsive: true,
-                            maintainAspectRatio: false,
-                            plugins: {
-                                legend: {
-                                    display: false
-                                }
-                            },
-                            scales: {
-                                y: {
-                                    beginAtZero: true,
-                                    max: 100
-                                }
-                            }
-                        }
-                    });
-                } catch (error) {
-                    console.error('Error updating categories comparison chart:', error);
-                }
-            }
-
-            updateTrendsChart(data) {
-                try {
-                    const canvas = document.getElementById('trendsChart');
-                    if (!canvas) return;
-
-                    const ctx = canvas.getContext('2d');
-
-                    if (this.charts.trends) {
-                        this.charts.trends.destroy();
-                    }
-
-                    // Use trends data if available
-                    const trends = data.trends || {};
-                    const labels = Object.keys(trends).sort();
-                    const values = labels.map(label => trends[label] || 0);
-
-                    // Fallback to sample data if no trends
-                    const finalLabels = labels.length > 0 ? labels : ['Week 1', 'Week 2', 'Week 3', 'Week 4'];
-                    const finalValues = values.length > 0 ? values : [70, 75, 78, data.overall ? data.overall.score : 80];
-
-                    this.charts.trends = new Chart(ctx, {
-                        type: 'line',
-                        data: {
-                            labels: finalLabels,
-                            datasets: [{
-                                label: 'Overall Performance',
-                                data: finalValues,
-                                borderColor: '#667eea',
-                                backgroundColor: 'rgba(102, 126, 234, 0.1)',
-                                tension: 0.4,
-                                fill: true
-                            }]
-                        },
-                        options: {
-                            responsive: true,
-                            maintainAspectRatio: false,
-                            plugins: {
-                                legend: {
-                                    display: false
-                                }
-                            },
-                            scales: {
-                                y: {
-                                    beginAtZero: true,
-                                    max: 100
-                                }
-                            }
-                        }
-                    });
-                } catch (error) {
-                    console.error('Error updating trends chart:', error);
-                }
-            }
-
-            updateTargetAchievementChart(data) {
-                try {
-                    const canvas = document.getElementById('targetAchievementChart');
-                    if (!canvas) return;
-
-                    const ctx = canvas.getContext('2d');
-
-                    if (this.charts.targetAchievement) {
-                        this.charts.targetAchievement.destroy();
-                    }
-
-                    const campaigns = data.campaigns || [];
-                    const labels = campaigns.map(c => c.name);
-                    const scores = campaigns.map(c => c.overall ? c.overall.score : 0);
-
-                    this.charts.targetAchievement = new Chart(ctx, {
-                        type: 'bar',
-                        data: {
-                            labels: labels,
-                            datasets: [{
-                                label: 'Current Performance',
-                                data: scores,
-                                backgroundColor: scores.map(score => 
-                                    score >= 80 ? '#10b981' : score >= 60 ? '#f59e0b' : '#ef4444'
-                                ),
-                                borderRadius: 4,
-                                borderSkipped: false
-                            }, {
-                                label: 'Target (80%)',
-                                data: labels.map(() => 80),
-                                type: 'line',
-                                borderColor: '#64748b',
-                                borderDash: [5, 5],
-                                pointStyle: false,
-                                fill: false,
-                                tension: 0
-                            }]
-                        },
-                        options: {
-                            responsive: true,
-                            maintainAspectRatio: false,
-                            scales: {
-                                y: {
-                                    beginAtZero: true,
-                                    max: 100
-                                }
-                            },
-                            plugins: {
-                                legend: {
-                                    position: 'bottom'
-                                }
-                            }
-                        }
-                    });
-                } catch (error) {
-                    console.error('Error updating target achievement chart:', error);
-                }
-            }
-
-            updateRealTimeMetricsChart(data) {
-                try {
-                    const canvas = document.getElementById('realTimeMetricsChart');
-                    if (!canvas) return;
-
-                    const ctx = canvas.getContext('2d');
-
-                    if (this.charts.realTimeMetrics) {
-                        this.charts.realTimeMetrics.destroy();
-                    }
-
-                    // Create gauge-like visualization for key call metrics
-                    const currentCalls = data.aggregated ? data.aggregated.totalRecords : 0;
-                    const targetCalls = 1000; // You can make this dynamic
-                    const callsPercentage = Math.min(100, (currentCalls / targetCalls) * 100);
-
-                    this.charts.realTimeMetrics = new Chart(ctx, {
-                        type: 'doughnut',
-                        data: {
-                            labels: ['Current Calls', 'Remaining'],
-                            datasets: [{
-                                data: [callsPercentage, 100 - callsPercentage],
-                                backgroundColor: ['#00BFFF', '#e5e7eb'],
-                                borderWidth: 0
-                            }]
-                        },
-                        options: {
-                            responsive: true,
-                            maintainAspectRatio: false,
-                            cutout: '70%',
-                            plugins: {
-                                legend: {
-                                    display: false
-                                }
-                            }
-                        },
-                        plugins: [{
-                            id: 'centerText',
-                            afterDraw: (chart) => {
-                                const ctx = chart.ctx;
-                                ctx.save();
-                                ctx.font = 'bold 24px Inter';
-                                ctx.textAlign = 'center';
-                                ctx.fillStyle = '#1e293b';
-                                ctx.fillText(currentCalls, chart.width / 2, chart.height / 2 - 10);
-                                ctx.font = '12px Inter';
-                                ctx.fillStyle = '#64748b';
-                                ctx.fillText('Active Calls', chart.width / 2, chart.height / 2 + 15);
-                                ctx.restore();
-                            }
-                        }]
-                    });
-                } catch (error) {
-                    console.error('Error updating real-time metrics chart:', error);
-                }
-            }
-
-            updateAgentHeatmapChart(data) {
-                try {
-                    const canvas = document.getElementById('agentHeatmapChart');
-                    if (!canvas) return;
-
-                    const ctx = canvas.getContext('2d');
-
-                    if (this.charts.agentHeatmap) {
-                        this.charts.agentHeatmap.destroy();
-                    }
-
-                    // Create scatter plot for agent performance analysis
-                    const campaigns = data.campaigns || [];
-                    const scatterData = campaigns.map((campaign, index) => ({
-                        x: campaign.agents || 0,
-                        y: campaign.overall ? campaign.overall.score : 0,
-                        r: Math.max(5, (campaign.calls || 0) / 20) // Bubble size based on calls
-                    }));
-
-                    this.charts.agentHeatmap = new Chart(ctx, {
-                        type: 'scatter',
-                        data: {
-                            datasets: [{
-                                label: 'Campaign Performance',
-                                data: scatterData,
-                                backgroundColor: 'rgba(102, 126, 234, 0.6)',
-                                borderColor: '#667eea',
-                                borderWidth: 2
-                            }]
-                        },
-                        options: {
-                            responsive: true,
-                            maintainAspectRatio: false,
-                            plugins: {
-                                legend: {
-                                    display: false
-                                }
-                            },
-                            scales: {
-                                x: {
-                                    title: {
-                                        display: true,
-                                        text: 'Number of Agents'
-                                    }
-                                },
-                                y: {
-                                    title: {
-                                        display: true,
-                                        text: 'Performance Score'
-                                    },
-                                    beginAtZero: true,
-                                    max: 100
-                                }
-                            }
-                        }
-                    });
-                } catch (error) {
-                    console.error('Error updating agent heatmap chart:', error);
-                }
-            }
-
-            filterCampaigns() {
-                try {
-                    if (!this.currentData || !this.currentData.campaigns) return;
-
-                    const filteredData = {
-                        ...this.currentData,
-                        campaigns: this.currentData.campaigns.filter(campaign => {
-                            if (this.filters.status) {
-                                const status = campaign.overall && campaign.overall.score >= 80 ? 'excellent' 
-                                    : campaign.overall && campaign.overall.score >= 60 ? 'good' 
-                                    : 'needs_improvement';
-                                if (status !== this.filters.status) return false;
-                            }
-                            return true;
-                        })
-                    };
-
-                    this.updateCampaignCards(filteredData);
-                    this.updateCharts(filteredData);
-                } catch (error) {
-                    console.error('Error filtering campaigns:', error);
-                }
-            }
-
-            navigateToCampaign(campaignName) {
-                this.openCampaignDetails(campaignName, false);
-            }
-
-            openCampaignDetails(campaignName, openInNewTab = false) {
-                try {
-                    const safeCampaign = String(campaignName || '');
-                    const params = new URLSearchParams();
-                    params.set('page', 'dashboard-detail');
-                    if (safeCampaign) {
-                        params.set('campaign', safeCampaign);
-                    }
-                    if (this.filters && this.filters.granularity) {
-                        params.set('granularity', this.filters.granularity);
-                    }
-                    if (this.filters && this.filters.period) {
-                        params.set('period', this.filters.period);
-                    }
-                    const url = `?${params.toString()}`;
-                    if (openInNewTab) {
-                        window.open(url, '_blank');
-                    } else {
-                        window.location.href = url;
-                    }
-                } catch (error) {
-                    console.error('Error navigating to campaign:', error);
-                }
-            }
-
-            exportReport() {
-                try {
-                    console.log('Exporting campaign overview report...');
-
-                    if (typeof google !== 'undefined' && google.script && google.script.run) {
-                        google.script.run
-                            .withSuccessHandler((response) => {
-                                if (response.success) {
-                                    this.downloadCSV(response.data, response.filename);
-                                } else {
-                                    this.showError('Export failed: ' + response.error);
-                                }
-                            })
-                            .withFailureHandler((error) => {
-                                this.showError('Export failed: ' + error);
-                            })
-                            .clientExportCampaignOverviewReport(this.filters);
-                    } else {
-                        this.showError('Export not available - Google Apps Script not connected');
-                    }
-                } catch (error) {
-                    console.error('Error exporting report:', error);
-                    this.showError('Export failed: ' + error.message);
-                }
-            }
-
-            downloadCSV(csvData, filename) {
-                try {
-                    const blob = new Blob([csvData], { type: 'text/csv' });
-                    const url = window.URL.createObjectURL(blob);
-                    const a = document.createElement('a');
-                    a.href = url;
-                    a.download = filename || 'campaign_overview.csv';
-                    document.body.appendChild(a);
-                    a.click();
-                    window.URL.revokeObjectURL(url);
-                    a.remove();
-
-                    console.log('CSV downloaded successfully');
-                } catch (error) {
-                    console.error('Error downloading CSV:', error);
-                }
-            }
-
-            showLoading(show, options = {}) {
-                try {
-                    const loader = window.LuminaLoader;
-                    if (show) {
-                        loader?.show(Object.assign({
-                            title: 'Refreshing Dashboard',
-                            detail: 'Updating performance metrics…'
-                        }, options));
-                    } else {
-                        loader?.hide();
-                    }
-
-                    const refreshBtn = document.getElementById('refreshBtn');
-                    if (refreshBtn) {
-                        const icon = refreshBtn.querySelector('i');
-                        if (icon) {
-                            if (show) {
-                                icon.style.animation = 'spin 1s linear infinite';
-                            } else {
-                                icon.style.animation = '';
-                            }
-                        }
-                    }
-                } catch (error) {
-                    console.error('Error showing/hiding loading:', error);
-                }
-            }
-
-            showError(message) {
-                try {
-                    console.error('Dashboard error:', message);
-                    // You can implement a more sophisticated error display here
-                    alert('Error: ' + message);
-                } catch (error) {
-                    console.error('Error showing error message:', error);
-                }
-            }
-
-            getCurrentPeriod(granularity, date = null) {
-                const targetDate = date || new Date();
-
-                switch (granularity) {
-                    case 'Hour':
-                        return targetDate.toISOString().slice(0, 13) + ':00:00Z';
-                    case 'Day':
-                        return targetDate.toISOString().split('T')[0];
-                    case 'Week':
-                        return this.getWeekString(targetDate);
-                    case 'Bi-Week':
-                        return this.getBiWeekString(targetDate);
-                    case 'Month':
-                        return `${targetDate.getFullYear()}-${String(targetDate.getMonth() + 1).padStart(2, '0')}`;
-                    case 'Quarter':
-                        const quarter = Math.floor(targetDate.getMonth() / 3) + 1;
-                        return `Q${quarter}-${targetDate.getFullYear()}`;
-                    case 'Year':
-                        return `${targetDate.getFullYear()}`;
-                    default:
-                        return this.getWeekString(targetDate);
-                }
-            }
-
-            getWeekString(date) {
-                const d = new Date(date);
-                d.setHours(0, 0, 0, 0);
-                d.setDate(d.getDate() + 4 - (d.getDay() || 7));
-                const yearStart = new Date(d.getFullYear(), 0, 1);
-                const weekNo = Math.ceil((((d - yearStart) / 86400000) + 1) / 7);
-                return `${d.getFullYear()}-W${String(weekNo).padStart(2, '0')}`;
-            }
-
-            getBiWeekString(date) {
-                const weekString = this.getWeekString(date);
-                const [yearPart, weekPart] = weekString.split('-W');
-                const biWeekNumber = Math.ceil(parseInt(weekPart, 10) / 2);
-                return `${yearPart}-BW${String(biWeekNumber).padStart(2, '0')}`;
-            }
-
-            destroy() {
-                try {
-                    // Destroy all charts
-                    Object.values(this.charts).forEach(chart => {
-                        if (chart && typeof chart.destroy === 'function') {
-                            chart.destroy();
-                        }
-                    });
-                    
-                    this.charts = {};
-                    console.log('Dashboard destroyed');
-                } catch (error) {
-                    console.error('Error destroying dashboard:', error);
-                }
-            }
-        }
-
-        // Initialize dashboard when DOM is loaded
-        document.addEventListener('DOMContentLoaded', function() {
-            try {
-                console.log('DOM loaded, initializing Lumina campaign overview dashboard...');
-                window.dashboard = new LuminaCampaignOKROverview();
-            } catch (error) {
-                console.error('Failed to initialize dashboard:', error);
-                
-                const container = document.getElementById('campaignsContainer');
-                if (container) {
-                    container.innerHTML = `
-                        <div class="error-state" style="grid-column: 1 / -1;">
-                            <i class="fas fa-exclamation-triangle"></i>
-                            <h3>Dashboard Error</h3>
-                            <p>Failed to initialize dashboard. Please refresh the page or contact support.</p>
-                        </div>
-                    `;
-                }
-            }
-        });
-
-        // Global functions for external access
-        window.refreshCampaignOverview = function() {
-            if (window.dashboard) {
-                window.dashboard.loadOverviewData(true);
-            }
-        };
-
-        // Cleanup on page unload
-        window.addEventListener('beforeunload', function() {
-            if (window.dashboard) {
-                window.dashboard.destroy();
-            }
-        });
-    </script>
-</body>
+<!-- OKR Dashboard -->
+
+<?!= include('layout', {
+        baseUrl: baseUrl || '',
+        scriptUrl: scriptUrl,
+        user: user || {},
+        currentPage: currentPage || 'dashboard',
+        pageTitle: 'OKR Performance Dashboard',
+        pageDescription: 'Multi-Campaign Analytics & Insights'
+      }) ?>
+
+    
+    <!-- Enhanced Dependencies -->
+    <link href="https://cdn.jsdelivr.net/npm/bootstrap@5.3.0/dist/css/bootstrap.min.css" rel="stylesheet">
+    <link href="https://cdnjs.cloudflare.com/ajax/libs/font-awesome/6.4.0/css/all.min.css" rel="stylesheet">
+    <link href="https://fonts.googleapis.com/css2?family=Inter:wght@300;400;500;600;700&display=swap" rel="stylesheet">
+    
+    <!-- Chart Libraries -->
+    <script src="https://cdn.jsdelivr.net/npm/chart.js@4.3.0/dist/chart.umd.min.js"></script>
+    <script src="https://cdn.jsdelivr.net/npm/chartjs-adapter-date-fns@2.0.0/dist/chartjs-adapter-date-fns.bundle.min.js"></script>
+    <script src="https://cdn.jsdelivr.net/npm/bootstrap@5.3.0/dist/js/bootstrap.bundle.min.js"></script>
+
+    <style>
+        :root {
+            /* Lumina Brand Colors */
+            --navy-primary: #003177;
+            --cyan-accent: #00BFFF;
+            --gold-highlight: #FFB800;
+            --fire-red: #FF4000;
+            --success-green: #10b981;
+            --warning-orange: #f59e0b;
+            --info-blue: #3b82f6;
+
+            /* Modern UI Colors */
+            --primary-gradient: linear-gradient(135deg, var(--navy-primary) 0%, #004ba0 100%);
+            --success-gradient: linear-gradient(135deg, var(--success-green) 0%, #059669 100%);
+            --warning-gradient: linear-gradient(135deg, var(--warning-orange) 0%, #d97706 100%);
+            --danger-gradient: linear-gradient(135deg, var(--fire-red) 0%, #dc2626 100%);
+            --info-gradient: linear-gradient(135deg, var(--info-blue) 0%, #1d4ed8 100%);
+
+            --surface-primary: #ffffff;
+            --surface-secondary: #f8fafc;
+            --surface-elevated: #ffffff;
+            --border-subtle: #e2e8f0;
+            --border-strong: #cbd5e1;
+
+            --text-primary: #1e293b;
+            --text-secondary: #64748b;
+            --text-tertiary: #94a3b8;
+
+            --spacing-xs: 0.25rem;
+            --spacing-sm: 0.5rem;
+            --spacing-md: 1rem;
+            --spacing-lg: 1.5rem;
+            --spacing-xl: 2rem;
+            --spacing-2xl: 3rem;
+
+            --radius-sm: 0.375rem;
+            --radius-md: 0.5rem;
+            --radius-lg: 0.75rem;
+            --radius-xl: 1rem;
+            --radius-2xl: 1.5rem;
+
+            --shadow-sm: 0 1px 2px 0 rgb(0 0 0 / 0.05);
+            --shadow-md: 0 4px 6px -1px rgb(0 0 0 / 0.1), 0 2px 4px -2px rgb(0 0 0 / 0.1);
+            --shadow-lg: 0 10px 15px -3px rgb(0 0 0 / 0.1), 0 4px 6px -4px rgb(0 0 0 / 0.1);
+            --shadow-xl: 0 20px 25px -5px rgb(0 0 0 / 0.1), 0 8px 10px -6px rgb(0 0 0 / 0.1);
+
+            --transition-base: all 0.3s cubic-bezier(0.4, 0, 0.2, 1);
+            --transition-bounce: all 0.4s cubic-bezier(0.68, -0.55, 0.265, 1.55);
+        }
+
+        * {
+            box-sizing: border-box;
+        }
+
+        body {
+            font-family: 'Inter', sans-serif;
+            background: var(--surface-secondary);
+            color: var(--text-primary);
+            margin: 0;
+            padding: 0;
+        }
+
+        /* Header Styles */
+        .dashboard-header {
+            background: var(--navy-primary);
+            color: white;
+            padding: var(--spacing-xl);
+            margin-bottom: var(--spacing-xl);
+            border-radius: var(--radius-2xl);
+            position: relative;
+            overflow: hidden;
+        }
+
+        .dashboard-header::before {
+            content: '';
+            position: absolute;
+            top: 0;
+            left: 0;
+            right: 0;
+            bottom: 0;
+            background: var(--primary-gradient);
+            opacity: 0.1;
+            z-index: -1;
+        }
+
+        .header-content {
+            display: flex;
+            justify-content: space-between;
+            align-items: center;
+            flex-wrap: wrap;
+            gap: var(--spacing-lg);
+        }
+
+        .header-info {
+            flex: 1;
+        }
+
+        .header-title {
+            font-size: 2.5rem;
+            font-weight: 700;
+            margin: 0;
+            text-shadow: 0 2px 10px rgba(0, 0, 0, 0.3);
+        }
+
+        .header-subtitle {
+            font-size: 1.125rem;
+            opacity: 0.9;
+            margin-top: var(--spacing-sm);
+        }
+
+        .header-stats {
+            display: flex;
+            gap: var(--spacing-xl);
+            flex-wrap: wrap;
+        }
+
+        .stat-item {
+            text-align: center;
+            padding: var(--spacing-md);
+            background: rgba(255, 255, 255, 0.1);
+            border-radius: var(--radius-lg);
+            backdrop-filter: blur(10px);
+            transition: var(--transition-base);
+            min-width: 100px;
+        }
+
+        .stat-item:hover {
+            transform: scale(1.05);
+            background: rgba(255, 255, 255, 0.15);
+        }
+
+        .stat-value {
+            font-size: 2rem;
+            font-weight: 700;
+            line-height: 1;
+            margin-bottom: var(--spacing-xs);
+        }
+
+        .stat-label {
+            font-size: 0.875rem;
+            opacity: 0.9;
+            text-transform: uppercase;
+            letter-spacing: 0.5px;
+        }
+
+        /* Auto-refresh indicator */
+        .refresh-indicator {
+            position: absolute;
+            top: var(--spacing-md);
+            right: var(--spacing-md);
+            display: flex;
+            align-items: center;
+            gap: var(--spacing-xs);
+            font-size: 0.75rem;
+            opacity: 0.7;
+        }
+
+        .refresh-dot {
+            width: 8px;
+            height: 8px;
+            border-radius: 50%;
+            background: #10b981;
+            animation: pulse 2s infinite;
+        }
+
+        @keyframes pulse {
+            0%, 100% { opacity: 1; }
+            50% { opacity: 0.5; }
+        }
+
+        /* Filter Panel */
+        .filter-panel {
+            background: var(--surface-elevated);
+            border-radius: var(--radius-xl);
+            padding: var(--spacing-xl);
+            margin-bottom: var(--spacing-xl);
+            box-shadow: var(--shadow-lg);
+            border: 1px solid var(--border-subtle);
+        }
+
+        .filter-header {
+            display: flex;
+            justify-content: space-between;
+            align-items: center;
+            margin-bottom: var(--spacing-lg);
+        }
+
+        .filter-title {
+            font-size: 1.25rem;
+            font-weight: 600;
+            display: flex;
+            align-items: center;
+            gap: var(--spacing-sm);
+        }
+
+        .filters-grid {
+            display: grid;
+            grid-template-columns: repeat(auto-fit, minmax(200px, 1fr));
+            gap: var(--spacing-lg);
+            margin-bottom: var(--spacing-lg);
+        }
+
+        .filter-group {
+            display: flex;
+            flex-direction: column;
+            gap: var(--spacing-sm);
+        }
+
+        .filter-label {
+            font-size: 0.875rem;
+            font-weight: 600;
+            color: var(--text-primary);
+        }
+
+        .form-control, .form-select {
+            border: 1px solid var(--border-subtle);
+            border-radius: var(--radius-md);
+            padding: var(--spacing-sm) var(--spacing-md);
+            font-size: 0.875rem;
+            transition: var(--transition-base);
+        }
+
+        .form-control:focus, .form-select:focus {
+            outline: none;
+            border-color: var(--navy-primary);
+            box-shadow: 0 0 0 3px rgba(0, 49, 119, 0.1);
+        }
+
+        .action-buttons {
+            display: flex;
+            gap: var(--spacing-sm);
+            flex-wrap: wrap;
+        }
+
+        .btn-enhanced {
+            padding: var(--spacing-sm) var(--spacing-lg);
+            border-radius: var(--radius-md);
+            font-weight: 500;
+            font-size: 0.875rem;
+            transition: var(--transition-bounce);
+            border: none;
+            cursor: pointer;
+            display: flex;
+            align-items: center;
+            gap: var(--spacing-xs);
+        }
+
+        .btn-primary-enhanced {
+            background: var(--primary-gradient);
+            color: white;
+            box-shadow: var(--shadow-md);
+        }
+
+        .btn-primary-enhanced:hover {
+            transform: translateY(-2px);
+            box-shadow: var(--shadow-xl);
+        }
+
+        .btn-outline-enhanced {
+            background: transparent;
+            color: var(--text-primary);
+            border: 1px solid var(--border-subtle);
+        }
+
+        .btn-outline-enhanced:hover {
+            background: var(--primary-gradient);
+            color: white;
+            border-color: transparent;
+            transform: translateY(-1px);
+        }
+
+        /* Campaign Cards Grid */
+        .campaigns-grid {
+            display: grid;
+            grid-template-columns: repeat(auto-fill, minmax(350px, 1fr));
+            gap: var(--spacing-xl);
+            margin-bottom: var(--spacing-2xl);
+        }
+
+        .campaign-card {
+            background: var(--surface-elevated);
+            border-radius: var(--radius-xl);
+            overflow: hidden;
+            box-shadow: var(--shadow-lg);
+            border: 1px solid var(--border-subtle);
+            transition: var(--transition-base);
+            cursor: pointer;
+        }
+
+        .campaign-card:hover {
+            transform: translateY(-4px);
+            box-shadow: var(--shadow-xl);
+        }
+
+        .campaign-header {
+            padding: var(--spacing-lg);
+            color: white;
+            position: relative;
+            background: var(--primary-gradient);
+        }
+
+        .campaign-header.independence {
+            background: linear-gradient(135deg, #667eea 0%, #764ba2 100%);
+        }
+
+        .campaign-header.credit-suite {
+            background: linear-gradient(135deg, #f093fb 0%, #f5576c 100%);
+        }
+
+        .campaign-header.general {
+            background: linear-gradient(135deg, #4facfe 0%, #00f2fe 100%);
+        }
+
+        .campaign-title-row {
+            display: flex;
+            justify-content: space-between;
+            align-items: flex-start;
+            margin-bottom: var(--spacing-md);
+        }
+
+        .campaign-info {
+            flex: 1;
+        }
+
+        .campaign-name {
+            font-size: 1.25rem;
+            font-weight: 700;
+            margin: 0;
+            margin-bottom: var(--spacing-xs);
+        }
+
+        .campaign-description {
+            font-size: 0.875rem;
+            opacity: 0.9;
+            margin: 0;
+        }
+
+        .campaign-score {
+            text-align: center;
+            background: rgba(255, 255, 255, 0.2);
+            border-radius: var(--radius-lg);
+            padding: var(--spacing-md);
+            backdrop-filter: blur(10px);
+        }
+
+        .score-value {
+            font-size: 2rem;
+            font-weight: 700;
+            line-height: 1;
+            margin-bottom: var(--spacing-xs);
+        }
+
+        .score-label {
+            font-size: 0.75rem;
+            opacity: 0.9;
+            text-transform: uppercase;
+            letter-spacing: 0.5px;
+        }
+
+        .campaign-stats {
+            display: grid;
+            grid-template-columns: 1fr 1fr;
+            gap: var(--spacing-sm);
+            background: rgba(255, 255, 255, 0.1);
+            border-radius: var(--radius-md);
+            padding: var(--spacing-sm);
+        }
+
+        .stat-box {
+            text-align: center;
+            padding: var(--spacing-xs);
+        }
+
+        .stat-number {
+            font-size: 1.25rem;
+            font-weight: 600;
+            line-height: 1;
+        }
+
+        .stat-text {
+            font-size: 0.75rem;
+            opacity: 0.9;
+        }
+
+        .campaign-body {
+            padding: var(--spacing-lg);
+        }
+
+        .metrics-header {
+            display: flex;
+            justify-content: space-between;
+            align-items: center;
+            margin-bottom: var(--spacing-md);
+        }
+
+        .metrics-title {
+            font-size: 1rem;
+            font-weight: 600;
+            color: var(--text-primary);
+        }
+
+        .view-details-btn {
+            font-size: 0.75rem;
+            padding: var(--spacing-xs) var(--spacing-sm);
+            background: var(--info-gradient);
+            color: white;
+            border: none;
+            border-radius: var(--radius-sm);
+            cursor: pointer;
+            transition: var(--transition-base);
+        }
+
+        .view-details-btn:hover {
+            transform: scale(1.05);
+        }
+
+        .metrics-list {
+            display: flex;
+            flex-direction: column;
+            gap: var(--spacing-md);
+        }
+
+        .metric-item {
+            background: var(--surface-secondary);
+            border-radius: var(--radius-md);
+            padding: var(--spacing-md);
+            transition: var(--transition-base);
+        }
+
+        .metric-item:hover {
+            transform: translateX(2px);
+            box-shadow: var(--shadow-sm);
+        }
+
+        .metric-header {
+            display: flex;
+            justify-content: space-between;
+            align-items: center;
+            margin-bottom: var(--spacing-sm);
+        }
+
+        .metric-name {
+            font-size: 0.875rem;
+            font-weight: 500;
+            color: var(--text-primary);
+        }
+
+        .metric-status {
+            padding: 2px var(--spacing-xs);
+            border-radius: var(--radius-sm);
+            font-size: 0.75rem;
+            font-weight: 600;
+            text-transform: uppercase;
+            letter-spacing: 0.25px;
+        }
+
+        .status-excellent {
+            background: rgba(16, 185, 129, 0.1);
+            color: #10b981;
+        }
+
+        .status-good {
+            background: rgba(245, 158, 11, 0.1);
+            color: #f59e0b;
+        }
+
+        .status-needs_improvement {
+            background: rgba(239, 68, 68, 0.1);
+            color: #ef4444;
+        }
+
+        .metric-values {
+            display: flex;
+            justify-content: space-between;
+            align-items: center;
+            margin-bottom: var(--spacing-sm);
+        }
+
+        .metric-current {
+            font-size: 1.125rem;
+            font-weight: 600;
+            color: var(--text-primary);
+        }
+
+        .metric-target {
+            font-size: 0.875rem;
+            color: var(--text-secondary);
+        }
+
+        .metric-progress {
+            height: 6px;
+            background: var(--surface-primary);
+            border-radius: 3px;
+            overflow: hidden;
+            position: relative;
+        }
+
+        .metric-progress-bar {
+            height: 100%;
+            border-radius: 3px;
+            transition: width 1s ease-out;
+        }
+
+        .progress-excellent {
+            background: var(--success-gradient);
+        }
+
+        .progress-good {
+            background: var(--warning-gradient);
+        }
+
+        .progress-needs_improvement {
+            background: var(--danger-gradient);
+        }
+
+        /* Summary Charts Section */
+        .charts-section {
+            background: var(--surface-elevated);
+            border-radius: var(--radius-xl);
+            padding: var(--spacing-xl);
+            margin-bottom: var(--spacing-xl);
+            box-shadow: var(--shadow-lg);
+        }
+
+        .charts-header {
+            display: flex;
+            justify-content: space-between;
+            align-items: center;
+            margin-bottom: var(--spacing-xl);
+        }
+
+        .charts-title {
+            font-size: 1.5rem;
+            font-weight: 600;
+            display: flex;
+            align-items: center;
+            gap: var(--spacing-sm);
+        }
+
+        .charts-grid {
+            display: grid;
+            grid-template-columns: repeat(auto-fit, minmax(400px, 1fr));
+            gap: var(--spacing-xl);
+        }
+
+        .chart-card {
+            background: var(--surface-secondary);
+            border-radius: var(--radius-lg);
+            padding: var(--spacing-lg);
+            border: 1px solid var(--border-subtle);
+        }
+
+        .chart-title {
+            font-size: 1.125rem;
+            font-weight: 600;
+            margin-bottom: var(--spacing-lg);
+            display: flex;
+            align-items: center;
+            gap: var(--spacing-sm);
+        }
+
+        .chart-container {
+            height: 300px;
+            position: relative;
+        }
+
+        /* Loading and Error States */
+        .error-state {
+            text-align: center;
+            padding: var(--spacing-2xl);
+            color: var(--text-secondary);
+        }
+
+        .empty-state {
+            text-align: center;
+            padding: var(--spacing-2xl);
+            color: var(--text-secondary);
+        }
+
+        .empty-state i {
+            font-size: 3rem;
+            margin-bottom: var(--spacing-lg);
+            opacity: 0.5;
+        }
+
+        /* Responsive Design */
+        @media (max-width: 1200px) {
+            .campaigns-grid {
+                grid-template-columns: repeat(auto-fit, minmax(300px, 1fr));
+            }
+            .charts-grid {
+                grid-template-columns: 1fr;
+            }
+        }
+
+        @media (max-width: 768px) {
+            .dashboard-container {
+                padding: var(--spacing-md);
+            }
+            
+            .header-content {
+                flex-direction: column;
+                text-align: center;
+            }
+            
+            .header-stats {
+                justify-content: center;
+            }
+            
+            .filters-grid {
+                grid-template-columns: 1fr;
+            }
+            
+            .campaigns-grid {
+                grid-template-columns: 1fr;
+            }
+            
+            .campaign-stats {
+                grid-template-columns: repeat(4, 1fr);
+            }
+        }
+    </style>
+
+    <div class="dashboard-container" style="padding: var(--spacing-lg);">
+        <!-- Header -->
+        <div class="dashboard-header">
+            <div class="refresh-indicator" id="refreshIndicator">
+                <div class="refresh-dot"></div>
+                <span>Auto-refresh active</span>
+            </div>
+            
+            <div class="header-content">
+                <div class="header-stats">
+                    <div class="stat-item">
+                        <div class="stat-value" id="totalCampaigns">--</div>
+                        <div class="stat-label">Active Campaigns</div>
+                    </div>
+                    <div class="stat-item">
+                        <div class="stat-value" id="totalAgents">--</div>
+                        <div class="stat-label">Total Agents</div>
+                    </div>
+                    <div class="stat-item">
+                        <div class="stat-value" id="avgPerformance">--</div>
+                        <div class="stat-label">Avg Performance</div>
+                    </div>
+                    <div class="stat-item">
+                        <div class="stat-value" id="lastUpdated">--</div>
+                        <div class="stat-label">Last Updated</div>
+                    </div>
+                </div>
+            </div>
+        </div>
+
+        <!-- Filter Panel -->
+        <div class="filter-panel">
+            <div class="filter-header">
+                <h2 class="filter-title">
+                    <i class="fas fa-sliders-h"></i>
+                    Dashboard Controls
+                </h2>
+                <div class="action-buttons">
+                    <button id="refreshBtn" class="btn-enhanced btn-primary-enhanced">
+                        <i class="fas fa-sync-alt"></i>
+                        Refresh Data
+                    </button>
+                    <button id="exportBtn" class="btn-enhanced btn-outline-enhanced">
+                        <i class="fas fa-download"></i>
+                        Export Report
+                    </button>
+                </div>
+            </div>
+
+            <div class="filters-grid">
+                <div class="filter-group">
+                    <label for="granularitySelect" class="filter-label">Time Granularity</label>
+                    <select id="granularitySelect" class="form-select">
+                        <option value="Hour">Hourly</option>
+                        <option value="Day">Daily</option>
+                        <option value="Week">Weekly</option>
+                        <option value="Bi-Week">Bi-Weekly</option>
+                        <option value="Month">Monthly</option>
+                        <option value="Quarter">Quarterly</option>
+                        <option value="Year">Yearly</option>
+                    </select>
+                </div>
+
+                <div class="filter-group">
+                    <label for="periodInput" class="filter-label">Specific Period</label>
+                    <input type="text" id="periodInput" class="form-control" placeholder="Auto-selected">
+                </div>
+
+                <div class="filter-group">
+                    <label for="campaignSelect" class="filter-label">Campaign Filter</label>
+                    <select id="campaignSelect" class="form-select">
+                        <option value="">All Campaigns</option>
+                    </select>
+                </div>
+
+                <div class="filter-group">
+                    <label for="statusFilter" class="filter-label">Performance Status</label>
+                    <select id="statusFilter" class="form-select">
+                        <option value="">All Statuses</option>
+                        <option value="excellent">Excellent (80%+)</option>
+                        <option value="good">Good (60-79%)</option>
+                        <option value="needs_improvement">Needs Improvement (<60%)</option>
+                    </select>
+                </div>
+
+                <div class="filter-group">
+                    <label for="agentFilter" class="filter-label">Agent Filter</label>
+                    <select id="agentFilter" class="form-select">
+                        <option value="">All Agents</option>
+                    </select>
+                </div>
+
+                <div class="filter-group">
+                    <label for="timeRangeSelect" class="filter-label">Quick Time Range</label>
+                    <select id="timeRangeSelect" class="form-select">
+                        <option value="">Custom</option>
+                        <option value="today">Today</option>
+                        <option value="yesterday">Yesterday</option>
+                        <option value="thisweek">This Week</option>
+                        <option value="lastweek">Last Week</option>
+                        <option value="thisbiweek">This Bi-Week</option>
+                        <option value="lastbiweek">Last Bi-Week</option>
+                        <option value="thismonth">This Month</option>
+                        <option value="lastmonth">Last Month</option>
+                        <option value="thisquarter">This Quarter</option>
+                        <option value="thisyear">This Year</option>
+                    </select>
+                </div>
+            </div>
+        </div>
+
+        <!-- Campaign Cards -->
+        <div id="campaignsContainer" class="campaigns-grid">
+            <!-- Campaign cards will be populated by JavaScript -->
+        </div>
+
+        <!-- Summary Charts -->
+        <div class="charts-section">
+            <div class="charts-header">
+                <h2 class="charts-title">
+                    <i class="fas fa-chart-line"></i>
+                    Performance Analytics
+                </h2>
+            </div>
+
+            <div class="charts-grid">
+                <div class="chart-card">
+                    <h3 class="chart-title">
+                        <i class="fas fa-chart-pie"></i>
+                        Campaign Performance Distribution
+                    </h3>
+                    <div class="chart-container">
+                        <canvas id="performanceDistributionChart"></canvas>
+                    </div>
+                </div>
+
+                <div class="chart-card">
+                    <h3 class="chart-title">
+                        <i class="fas fa-chart-bar"></i>
+                        OKR Categories Comparison
+                    </h3>
+                    <div class="chart-container">
+                        <canvas id="categoriesComparisonChart"></canvas>
+                    </div>
+                </div>
+
+                <div class="chart-card">
+                    <h3 class="chart-title">
+                        <i class="fas fa-chart-area"></i>
+                        Performance Trends
+                    </h3>
+                    <div class="chart-container">
+                        <canvas id="trendsChart"></canvas>
+                    </div>
+                </div>
+
+                <div class="chart-card">
+                    <h3 class="chart-title">
+                        <i class="fas fa-bullseye"></i>
+                        Target Achievement
+                    </h3>
+                    <div class="chart-container">
+                        <canvas id="targetAchievementChart"></canvas>
+                    </div>
+                </div>
+
+                <div class="chart-card">
+                    <h3 class="chart-title">
+                        <i class="fas fa-tachometer-alt"></i>
+                        Real-Time Call Metrics
+                    </h3>
+                    <div class="chart-container">
+                        <canvas id="realTimeMetricsChart"></canvas>
+                    </div>
+                </div>
+
+                <div class="chart-card">
+                    <h3 class="chart-title">
+                        <i class="fas fa-users"></i>
+                        Agent Performance Heatmap
+                    </h3>
+                    <div class="chart-container">
+                        <canvas id="agentHeatmapChart"></canvas>
+                    </div>
+                </div>
+            </div>
+        </div>
+    </div>
+
+    <script>
+        // Lumina Campaign OKR Overview Dashboard Controller
+        class LuminaCampaignOKROverview {
+            constructor() {
+                this.currentData = null;
+                this.charts = {};
+                this.filters = {
+                    granularity: 'Week',
+                    period: '',
+                    campaign: '',
+                    status: '',
+                    agent: '',
+                    timeRange: ''
+                };
+                this.isLoading = false;
+                this.lastDataHash = null;
+
+                this.init();
+            }
+
+            init() {
+                try {
+                    console.log('Initializing Lumina Campaign OKR Overview Dashboard...');
+
+                    // Initialize filters
+                    this.initializeFilters();
+
+                    // Set up event listeners
+                    this.setupEventListeners();
+
+                    // Load initial data
+                    this.loadOverviewData();
+
+                    console.log('Dashboard initialized successfully');
+                } catch (error) {
+                    console.error('Failed to initialize dashboard:', error);
+                    this.showError('Failed to initialize dashboard: ' + error.message);
+                }
+            }
+
+            initializeFilters() {
+                try {
+                    // Get URL parameters
+                    const urlParams = new URLSearchParams(window.location.search);
+
+                    // Initialize filters
+                    this.filters.granularity = urlParams.get('granularity') || 'Week';
+                    this.filters.period = urlParams.get('period') || this.getCurrentPeriod(this.filters.granularity);
+                    this.filters.campaign = urlParams.get('campaign') || '';
+                    this.filters.status = urlParams.get('status') || '';
+                    this.filters.agent = urlParams.get('agent') || '';
+                    this.filters.timeRange = urlParams.get('timeRange') || '';
+
+                    // Update filter controls
+                    this.updateFilterControls();
+
+                    console.log('Filters initialized:', this.filters);
+                } catch (error) {
+                    console.error('Error initializing filters:', error);
+                }
+            }
+
+            updateFilterControls() {
+                try {
+                    const granularitySelect = document.getElementById('granularitySelect');
+                    const periodInput = document.getElementById('periodInput');
+                    const campaignSelect = document.getElementById('campaignSelect');
+                    const statusFilter = document.getElementById('statusFilter');
+                    const agentFilter = document.getElementById('agentFilter');
+                    const timeRangeSelect = document.getElementById('timeRangeSelect');
+
+                    if (granularitySelect) granularitySelect.value = this.filters.granularity;
+                    if (periodInput) periodInput.value = this.filters.period;
+                    if (campaignSelect) campaignSelect.value = this.filters.campaign;
+                    if (statusFilter) statusFilter.value = this.filters.status;
+                    if (agentFilter) agentFilter.value = this.filters.agent;
+                    if (timeRangeSelect) timeRangeSelect.value = this.filters.timeRange;
+                } catch (error) {
+                    console.error('Error updating filter controls:', error);
+                }
+            }
+
+            setupEventListeners() {
+                try {
+                    // Filter change listeners
+                    const granularitySelect = document.getElementById('granularitySelect');
+                    if (granularitySelect) {
+                        granularitySelect.addEventListener('change', (e) => {
+                            this.filters.granularity = e.target.value;
+                            this.filters.period = this.getCurrentPeriod(this.filters.granularity);
+                            this.updateFilterControls();
+                            this.loadOverviewData();
+                        });
+                    }
+
+                    const periodInput = document.getElementById('periodInput');
+                    if (periodInput) {
+                        periodInput.addEventListener('change', (e) => {
+                            this.filters.period = e.target.value;
+                            this.loadOverviewData();
+                        });
+                    }
+
+                    const campaignSelect = document.getElementById('campaignSelect');
+                    if (campaignSelect) {
+                        campaignSelect.addEventListener('change', (e) => {
+                            this.filters.campaign = e.target.value;
+                            this.loadOverviewData();
+                        });
+                    }
+
+                    const statusFilter = document.getElementById('statusFilter');
+                    if (statusFilter) {
+                        statusFilter.addEventListener('change', (e) => {
+                            this.filters.status = e.target.value;
+                            this.filterCampaigns();
+                        });
+                    }
+
+                    const agentFilter = document.getElementById('agentFilter');
+                    if (agentFilter) {
+                        agentFilter.addEventListener('change', (e) => {
+                            this.filters.agent = e.target.value;
+                            this.loadOverviewData();
+                        });
+                    }
+
+                    const timeRangeSelect = document.getElementById('timeRangeSelect');
+                    if (timeRangeSelect) {
+                        timeRangeSelect.addEventListener('change', (e) => {
+                            this.handleQuickTimeRange(e.target.value);
+                        });
+                    }
+
+                    // Action buttons
+                    const refreshBtn = document.getElementById('refreshBtn');
+                    if (refreshBtn) {
+                        refreshBtn.addEventListener('click', () => this.loadOverviewData(true));
+                    }
+
+                    const exportBtn = document.getElementById('exportBtn');
+                    if (exportBtn) {
+                        exportBtn.addEventListener('click', () => this.exportReport());
+                    }
+
+                    console.log('Event listeners set up successfully');
+                } catch (error) {
+                    console.error('Error setting up event listeners:', error);
+                }
+            }
+
+            handleQuickTimeRange(timeRange) {
+                if (!timeRange) return;
+
+                const now = new Date();
+                let newGranularity = this.filters.granularity;
+                let newPeriod = '';
+
+                switch (timeRange) {
+                    case 'today':
+                        newGranularity = 'Day';
+                        newPeriod = now.toISOString().split('T')[0];
+                        break;
+                    case 'yesterday':
+                        newGranularity = 'Day';
+                        const yesterday = new Date(now);
+                        yesterday.setDate(yesterday.getDate() - 1);
+                        newPeriod = yesterday.toISOString().split('T')[0];
+                        break;
+                    case 'thisweek':
+                        newGranularity = 'Week';
+                        newPeriod = this.getCurrentPeriod('Week');
+                        break;
+                    case 'lastweek':
+                        newGranularity = 'Week';
+                        const lastWeek = new Date(now);
+                        lastWeek.setDate(lastWeek.getDate() - 7);
+                        newPeriod = this.getCurrentPeriod('Week', lastWeek);
+                        break;
+                    case 'thisbiweek':
+                        newGranularity = 'Bi-Week';
+                        newPeriod = this.getCurrentPeriod('Bi-Week');
+                        break;
+                    case 'lastbiweek':
+                        newGranularity = 'Bi-Week';
+                        const lastBiWeek = new Date(now);
+                        lastBiWeek.setDate(lastBiWeek.getDate() - 14);
+                        newPeriod = this.getCurrentPeriod('Bi-Week', lastBiWeek);
+                        break;
+                    case 'thismonth':
+                        newGranularity = 'Month';
+                        newPeriod = this.getCurrentPeriod('Month');
+                        break;
+                    case 'lastmonth':
+                        newGranularity = 'Month';
+                        const lastMonth = new Date(now);
+                        lastMonth.setMonth(lastMonth.getMonth() - 1);
+                        newPeriod = this.getCurrentPeriod('Month', lastMonth);
+                        break;
+                    case 'thisquarter':
+                        newGranularity = 'Quarter';
+                        newPeriod = this.getCurrentPeriod('Quarter');
+                        break;
+                    case 'thisyear':
+                        newGranularity = 'Year';
+                        newPeriod = this.getCurrentPeriod('Year');
+                        break;
+                }
+
+                this.filters.granularity = newGranularity;
+                this.filters.period = newPeriod;
+                this.filters.timeRange = timeRange;
+                this.updateFilterControls();
+                this.loadOverviewData();
+            }
+
+            loadOverviewData(forceRefresh = false) {
+                // Prevent concurrent calls
+                if (this.isLoading && !forceRefresh) {
+                    console.log('Already loading, skipping request');
+                    return Promise.resolve();
+                }
+
+                try {
+                    console.log('Loading overview data with filters:', this.filters);
+
+                    this.isLoading = true;
+                    
+                    // Only show loading overlay for manual refresh, not auto-refresh
+                    if (forceRefresh) {
+                        this.showLoading(true);
+                    }
+
+                    // Call your existing OKR data function with proper error handling
+                    if (typeof google !== 'undefined' && google.script && google.script.run) {
+                        return new Promise((resolve, reject) => {
+                            const timeoutId = setTimeout(() => {
+                                console.warn('Google Apps Script call timed out');
+                                this.handleDataError('Request timed out', forceRefresh);
+                                reject(new Error('Request timed out'));
+                            }, 30000); // 30 second timeout
+
+                            try {
+                                google.script.run
+                                    .withSuccessHandler((response) => {
+                                        clearTimeout(timeoutId);
+                                        this.handleDataSuccess(response, forceRefresh);
+                                        resolve(response);
+                                    })
+                                    .withFailureHandler((error) => {
+                                        clearTimeout(timeoutId);
+                                        this.handleDataError(error, forceRefresh);
+                                        reject(error);
+                                    })
+                                    .clientGetOKRDataEnhanced(
+                                            this.filters.granularity,
+                                            this.filters.period,
+                                            this.filters.agent,
+                                            this.filters.campaign,
+                                            ''  // department not used in new version
+                                    );
+                            } catch (callError) {
+                                clearTimeout(timeoutId);
+                                this.handleDataError(callError, forceRefresh);
+                                reject(callError);
+                            }
+                        });
+                    } else {
+                        // For development - no data loading without Google Apps Script
+                        console.warn('Google Apps Script not available - running in development mode');
+                        this.handleDataError('Google Apps Script not available', forceRefresh);
+                        return Promise.reject(new Error('Google Apps Script not available'));
+                    }
+
+                } catch (error) {
+                    console.error('Error loading overview data:', error);
+                    this.handleDataError(error, forceRefresh);
+                    return Promise.reject(error);
+                }
+            }
+
+            handleDataSuccess(response, wasManualRefresh = false) {
+                try {
+                    console.log('Data loaded successfully:', response);
+
+                    this.isLoading = false;
+                    if (wasManualRefresh) {
+                        this.showLoading(false);
+                    }
+
+                    // Check if data actually changed (for silent refresh)
+                    const dataHash = this.hashData(response);
+                    if (!wasManualRefresh && this.lastDataHash === dataHash) {
+                        console.log('No data changes detected, skipping update');
+                        return;
+                    }
+                    this.lastDataHash = dataHash;
+
+                    if (!response.success) {
+                        throw new Error(response.error || 'Failed to load data');
+                    }
+
+                    this.currentData = response.data;
+
+                    // Update dashboard
+                    this.updateHeaderStats(this.currentData);
+                    this.updateCampaignDropdowns(this.currentData);
+                    this.updateCampaignCards(this.currentData);
+                    this.updateCharts(this.currentData);
+
+                    console.log('Dashboard updated successfully');
+                } catch (error) {
+                    console.error('Error handling data success:', error);
+                    this.showError('Error updating dashboard: ' + error.message);
+                }
+            }
+
+            handleDataError(error, wasManualRefresh = false) {
+                try {
+                    console.error('Data loading failed:', error);
+
+                    this.isLoading = false;
+                    if (wasManualRefresh) {
+                        this.showLoading(false);
+                    }
+
+                    const errorMessage = error && error.message ? error.message : error.toString();
+                    
+                    // Handle specific Google Apps Script errors
+                    if (errorMessage.includes('message channel closed') || 
+                        errorMessage.includes('listener indicated an asynchronous response')) {
+                        console.warn('Google Apps Script communication issue, will retry on next refresh cycle');
+                        if (wasManualRefresh) {
+                            this.showError('Connection issue - data will refresh automatically');
+                        }
+                        return;
+                    }
+
+                    if (errorMessage.includes('timed out')) {
+                        console.warn('Request timed out, will retry on next refresh cycle');
+                        if (wasManualRefresh) {
+                            this.showError('Request timed out - data will refresh automatically');
+                        }
+                        return;
+                    }
+                    
+                    if (wasManualRefresh) {
+                        this.showError('Failed to load data: ' + errorMessage);
+                    } else {
+                        console.warn('Silent refresh failed:', errorMessage);
+                    }
+
+                    // Show empty state if no current data
+                    if (!this.currentData) {
+                        this.showEmptyState();
+                    }
+
+                } catch (e) {
+                    console.error('Error handling data error:', e);
+                }
+            }
+
+            hashData(data) {
+                try {
+                    return JSON.stringify(data).length + '_' + (data.lastUpdated || '');
+                } catch (error) {
+                    return Math.random().toString();
+                }
+            }
+
+            updateHeaderStats(data) {
+                try {
+                    const campaigns = data.campaigns || [];
+                    const totalCampaigns = campaigns.length;
+                    const totalAgents = data.aggregated ? data.aggregated.totalUsers : 0;
+                    const avgPerformance = data.overall ? data.overall.score : 0;
+
+                    const totalCampaignsEl = document.getElementById('totalCampaigns');
+                    const totalAgentsEl = document.getElementById('totalAgents');
+                    const avgPerformanceEl = document.getElementById('avgPerformance');
+                    const lastUpdatedEl = document.getElementById('lastUpdated');
+
+                    if (totalCampaignsEl) totalCampaignsEl.textContent = totalCampaigns;
+                    if (totalAgentsEl) totalAgentsEl.textContent = totalAgents;
+                    if (avgPerformanceEl) avgPerformanceEl.textContent = avgPerformance + '%';
+                    if (lastUpdatedEl) {
+                        const now = new Date();
+                        lastUpdatedEl.textContent = now.toLocaleTimeString('en-US', { 
+                            hour: '2-digit', 
+                            minute: '2-digit',
+                            second: '2-digit'
+                        });
+                    }
+
+                    console.log('Header stats updated');
+                } catch (error) {
+                    console.error('Error updating header stats:', error);
+                }
+            }
+
+            updateCampaignDropdowns(data) {
+                try {
+                    const campaigns = data.campaigns || [];
+                    
+                    // Update campaign dropdown
+                    const campaignSelect = document.getElementById('campaignSelect');
+                    if (campaignSelect) {
+                        const currentValue = campaignSelect.value;
+                        campaignSelect.innerHTML = '<option value="">All Campaigns</option>';
+                        
+                        campaigns.forEach(campaign => {
+                            const option = document.createElement('option');
+                            option.value = campaign.name;
+                            option.textContent = campaign.name;
+                            campaignSelect.appendChild(option);
+                        });
+                        
+                        campaignSelect.value = currentValue;
+                    }
+
+                    // Update agent dropdown (if you have agent data)
+                    const agentFilter = document.getElementById('agentFilter');
+                    if (agentFilter && data.agents) {
+                        const currentValue = agentFilter.value;
+                        agentFilter.innerHTML = '<option value="">All Agents</option>';
+                        
+                        data.agents.forEach(agent => {
+                            const option = document.createElement('option');
+                            option.value = agent;
+                            option.textContent = agent;
+                            agentFilter.appendChild(option);
+                        });
+                        
+                        agentFilter.value = currentValue;
+                    }
+
+                } catch (error) {
+                    console.error('Error updating dropdowns:', error);
+                }
+            }
+
+            updateCampaignCards(data) {
+                try {
+                    const container = document.getElementById('campaignsContainer');
+                    if (!container) return;
+
+                    const campaigns = data.campaigns || [];
+
+                    if (campaigns.length === 0) {
+                        container.innerHTML = this.createEmptyState();
+                        return;
+                    }
+
+                    container.innerHTML = '';
+
+                    campaigns.forEach(campaign => {
+                        const card = this.createCampaignCard(campaign);
+                        container.appendChild(card);
+                    });
+
+                    console.log('Campaign cards updated');
+                } catch (error) {
+                    console.error('Error updating campaign cards:', error);
+                }
+            }
+
+            createCampaignCard(campaign) {
+                try {
+                    const card = document.createElement('div');
+                    card.className = 'campaign-card';
+                    card.onclick = () => this.navigateToCampaign(campaign.name);
+
+                    const headerClass = this.getCampaignHeaderClass(campaign.name);
+                    const performance = campaign.overall || { score: 0, grade: 'F', status: 'needs_improvement' };
+
+                    card.innerHTML = `
+                        <div class="campaign-header ${headerClass}">
+                            <div class="campaign-title-row">
+                                <div class="campaign-info">
+                                    <h3 class="campaign-name">${campaign.name}</h3>
+                                    <p class="campaign-description">${campaign.description || 'Call center campaign operations'}</p>
+                                </div>
+                                <div class="campaign-score">
+                                    <div class="score-value">${performance.score}%</div>
+                                    <div class="score-label">Overall Score</div>
+                                </div>
+                            </div>
+                            
+                            <div class="campaign-stats">
+                                <div class="stat-box">
+                                    <div class="stat-number">${campaign.agents || 0}</div>
+                                    <div class="stat-text">Agents</div>
+                                </div>
+                                <div class="stat-box">
+                                    <div class="stat-number">${campaign.calls || 0}</div>
+                                    <div class="stat-text">Calls</div>
+                                </div>
+                                <div class="stat-box">
+                                    <div class="stat-number">${performance.grade}</div>
+                                    <div class="stat-text">Grade</div>
+                                </div>
+                                <div class="stat-box">
+                                    <div class="stat-number">${campaign.department || 'N/A'}</div>
+                                    <div class="stat-text">Dept</div>
+                                </div>
+                            </div>
+                        </div>
+
+                        <div class="campaign-body">
+                            <div class="metrics-header">
+                                <h4 class="metrics-title">OKR Metrics</h4>
+                                <button class="view-details-btn" data-campaign="${this.escapeAttribute(campaign.name)}">
+                                    <i class="fas fa-external-link-alt"></i> View Details
+                                </button>
+                            </div>
+
+                            <div class="metrics-list">
+                                ${this.createMetricsList(this.currentData, campaign.name, campaign)}
+                            </div>
+                        </div>
+                    `;
+
+                    const detailsButton = card.querySelector('.view-details-btn');
+                    if (detailsButton) {
+                        detailsButton.addEventListener('click', (event) => {
+                            event.stopPropagation();
+                            const campaignName = campaign.name || '';
+                            this.openCampaignDetails(campaignName, true);
+                        });
+                    }
+
+                    return card;
+                } catch (error) {
+                    console.error('Error creating campaign card:', error);
+                    return document.createElement('div');
+                }
+            }
+
+            escapeAttribute(value) {
+                return String(value || '')
+                    .replace(/&/g, '&amp;')
+                    .replace(/"/g, '&quot;')
+                    .replace(/</g, '&lt;')
+                    .replace(/>/g, '&gt;');
+            }
+
+            createMetricsList(data, campaignName, campaignData = null) {
+                try {
+                    const categories = ['productivity', 'quality', 'efficiency', 'engagement', 'growth'];
+
+                    if (!data || typeof data !== 'object') {
+                        return categories.map(category => `
+                            <div class="metric-item">
+                                <div class="metric-header">
+                                    <span class="metric-name">${category.charAt(0).toUpperCase() + category.slice(1)}</span>
+                                    <span class="metric-status status-needs_improvement">No Data</span>
+                                </div>
+                                <div class="metric-values">
+                                    <span class="metric-current">--</span>
+                                    <span class="metric-target">/ --</span>
+                                </div>
+                                <div class="metric-progress">
+                                    <div class="metric-progress-bar progress-needs_improvement" style="width: 0%"></div>
+                                </div>
+                            </div>
+                        `).join('');
+                    }
+
+                    return categories.map(category => {
+                        let categoryData = data[category];
+
+                        if (campaignData && campaignData.categoryMetrics && campaignData.categoryMetrics[category]) {
+                            categoryData = campaignData.categoryMetrics[category];
+                        }
+
+                        if (!categoryData || !categoryData.metrics) {
+                            return `
+                                <div class="metric-item">
+                                    <div class="metric-header">
+                                        <span class="metric-name">${category.charAt(0).toUpperCase() + category.slice(1)}</span>
+                                        <span class="metric-status status-needs_improvement">No Data</span>
+                                    </div>
+                                    <div class="metric-values">
+                                        <span class="metric-current">--</span>
+                                        <span class="metric-target">/ --</span>
+                                    </div>
+                                    <div class="metric-progress">
+                                        <div class="metric-progress-bar progress-needs_improvement" style="width: 0%"></div>
+                                    </div>
+                                </div>
+                            `;
+                        }
+
+                        // Get first metric from category (you can modify this logic)
+                        const metrics = Object.values(categoryData.metrics);
+                        const firstMetric = metrics[0] || { percentage: 0, status: 'needs_improvement' };
+
+                        const score = typeof firstMetric.percentage === 'number' ? firstMetric.percentage : 0;
+                        const target = typeof firstMetric.target === 'number' ? firstMetric.target : 100;
+                        const status = firstMetric.status || 'needs_improvement';
+
+                        return `
+                            <div class="metric-item">
+                                <div class="metric-header">
+                                    <span class="metric-name">${category.charAt(0).toUpperCase() + category.slice(1)}</span>
+                                    <span class="metric-status status-${status}">${status.replace('_', ' ')}</span>
+                                </div>
+                                <div class="metric-values">
+                                    <span class="metric-current">${score}%</span>
+                                    <span class="metric-target">/ ${target}%</span>
+                                </div>
+                                <div class="metric-progress">
+                                    <div class="metric-progress-bar progress-${status}" style="width: ${Math.min(100, score)}%"></div>
+                                </div>
+                            </div>
+                        `;
+                    }).join('');
+                } catch (error) {
+                    console.error('Error creating metrics list:', error);
+                    return '<p class="text-danger">Error loading metrics</p>';
+                }
+            }
+
+            getCampaignHeaderClass(name) {
+                const lowerName = name.toLowerCase();
+                if (lowerName.includes('independence') || lowerName.includes('insurance')) {
+                    return 'independence';
+                } else if (lowerName.includes('credit') || lowerName.includes('suite')) {
+                    return 'credit-suite';
+                } else {
+                    return 'general';
+                }
+            }
+
+            createEmptyState() {
+                return `
+                    <div class="empty-state" style="grid-column: 1 / -1;">
+                        <i class="fas fa-chart-bar"></i>
+                        <h3>No Campaign Data Available</h3>
+                        <p>No campaigns match the current filters or no data has been loaded yet.</p>
+                        <button class="btn-enhanced btn-primary-enhanced" onclick="dashboard.loadOverviewData(true)">
+                            <i class="fas fa-refresh"></i>
+                            Reload Data
+                        </button>
+                    </div>
+                `;
+            }
+
+            showEmptyState() {
+                const container = document.getElementById('campaignsContainer');
+                if (container) {
+                    container.innerHTML = this.createEmptyState();
+                }
+            }
+
+            updateCharts(data) {
+                try {
+                    console.log('Updating charts...');
+
+                    this.updatePerformanceDistributionChart(data);
+                    this.updateCategoriesComparisonChart(data);
+                    this.updateTrendsChart(data);
+                    this.updateTargetAchievementChart(data);
+                    this.updateRealTimeMetricsChart(data);
+                    this.updateAgentHeatmapChart(data);
+
+                    console.log('Charts updated successfully');
+                } catch (error) {
+                    console.error('Error updating charts:', error);
+                }
+            }
+
+            updatePerformanceDistributionChart(data) {
+                try {
+                    const canvas = document.getElementById('performanceDistributionChart');
+                    if (!canvas) return;
+
+                    const ctx = canvas.getContext('2d');
+
+                    if (this.charts.performanceDistribution) {
+                        this.charts.performanceDistribution.destroy();
+                    }
+
+                    const campaigns = data.campaigns || [];
+                    const excellent = campaigns.filter(c => c.overall && c.overall.score >= 80).length;
+                    const good = campaigns.filter(c => c.overall && c.overall.score >= 60 && c.overall.score < 80).length;
+                    const needsImprovement = campaigns.filter(c => !c.overall || c.overall.score < 60).length;
+
+                    this.charts.performanceDistribution = new Chart(ctx, {
+                        type: 'doughnut',
+                        data: {
+                            labels: ['Excellent (80%+)', 'Good (60-79%)', 'Needs Improvement (<60%)'],
+                            datasets: [{
+                                data: [excellent, good, needsImprovement],
+                                backgroundColor: ['#10b981', '#f59e0b', '#ef4444'],
+                                borderWidth: 0
+                            }]
+                        },
+                        options: {
+                            responsive: true,
+                            maintainAspectRatio: false,
+                            plugins: {
+                                legend: {
+                                    position: 'bottom',
+                                    labels: {
+                                        padding: 20,
+                                        usePointStyle: true
+                                    }
+                                }
+                            }
+                        }
+                    });
+                } catch (error) {
+                    console.error('Error updating performance distribution chart:', error);
+                }
+            }
+
+            updateCategoriesComparisonChart(data) {
+                try {
+                    const canvas = document.getElementById('categoriesComparisonChart');
+                    if (!canvas) return;
+
+                    const ctx = canvas.getContext('2d');
+
+                    if (this.charts.categoriesComparison) {
+                        this.charts.categoriesComparison.destroy();
+                    }
+
+                    const categories = ['Productivity', 'Quality', 'Efficiency', 'Engagement', 'Growth'];
+                    const categoryKeys = ['productivity', 'quality', 'efficiency', 'engagement', 'growth'];
+                    
+                    const scores = categoryKeys.map(key => {
+                        const categoryData = data[key];
+                        if (!categoryData || !categoryData.metrics) return 0;
+                        
+                        const metrics = Object.values(categoryData.metrics);
+                        return metrics.length > 0 ? 
+                            metrics.reduce((sum, m) => sum + (m.percentage || 0), 0) / metrics.length : 0;
+                    });
+
+                    this.charts.categoriesComparison = new Chart(ctx, {
+                        type: 'bar',
+                        data: {
+                            labels: categories,
+                            datasets: [{
+                                label: 'Performance %',
+                                data: scores,
+                                backgroundColor: [
+                                    '#667eea',
+                                    '#764ba2',
+                                    '#f093fb',
+                                    '#36d1dc',
+                                    '#4facfe'
+                                ],
+                                borderWidth: 0,
+                                borderRadius: 4
+                            }]
+                        },
+                        options: {
+                            responsive: true,
+                            maintainAspectRatio: false,
+                            plugins: {
+                                legend: {
+                                    display: false
+                                }
+                            },
+                            scales: {
+                                y: {
+                                    beginAtZero: true,
+                                    max: 100
+                                }
+                            }
+                        }
+                    });
+                } catch (error) {
+                    console.error('Error updating categories comparison chart:', error);
+                }
+            }
+
+            updateTrendsChart(data) {
+                try {
+                    const canvas = document.getElementById('trendsChart');
+                    if (!canvas) return;
+
+                    const ctx = canvas.getContext('2d');
+
+                    if (this.charts.trends) {
+                        this.charts.trends.destroy();
+                    }
+
+                    // Use trends data if available
+                    const trends = data.trends || {};
+                    const labels = Object.keys(trends).sort();
+                    const values = labels.map(label => trends[label] || 0);
+
+                    // Fallback to sample data if no trends
+                    const finalLabels = labels.length > 0 ? labels : ['Week 1', 'Week 2', 'Week 3', 'Week 4'];
+                    const finalValues = values.length > 0 ? values : [70, 75, 78, data.overall ? data.overall.score : 80];
+
+                    this.charts.trends = new Chart(ctx, {
+                        type: 'line',
+                        data: {
+                            labels: finalLabels,
+                            datasets: [{
+                                label: 'Overall Performance',
+                                data: finalValues,
+                                borderColor: '#667eea',
+                                backgroundColor: 'rgba(102, 126, 234, 0.1)',
+                                tension: 0.4,
+                                fill: true
+                            }]
+                        },
+                        options: {
+                            responsive: true,
+                            maintainAspectRatio: false,
+                            plugins: {
+                                legend: {
+                                    display: false
+                                }
+                            },
+                            scales: {
+                                y: {
+                                    beginAtZero: true,
+                                    max: 100
+                                }
+                            }
+                        }
+                    });
+                } catch (error) {
+                    console.error('Error updating trends chart:', error);
+                }
+            }
+
+            updateTargetAchievementChart(data) {
+                try {
+                    const canvas = document.getElementById('targetAchievementChart');
+                    if (!canvas) return;
+
+                    const ctx = canvas.getContext('2d');
+
+                    if (this.charts.targetAchievement) {
+                        this.charts.targetAchievement.destroy();
+                    }
+
+                    const campaigns = data.campaigns || [];
+                    const labels = campaigns.map(c => c.name);
+                    const scores = campaigns.map(c => c.overall ? c.overall.score : 0);
+
+                    this.charts.targetAchievement = new Chart(ctx, {
+                        type: 'bar',
+                        data: {
+                            labels: labels,
+                            datasets: [{
+                                label: 'Current Performance',
+                                data: scores,
+                                backgroundColor: scores.map(score => 
+                                    score >= 80 ? '#10b981' : score >= 60 ? '#f59e0b' : '#ef4444'
+                                ),
+                                borderRadius: 4,
+                                borderSkipped: false
+                            }, {
+                                label: 'Target (80%)',
+                                data: labels.map(() => 80),
+                                type: 'line',
+                                borderColor: '#64748b',
+                                borderDash: [5, 5],
+                                pointStyle: false,
+                                fill: false,
+                                tension: 0
+                            }]
+                        },
+                        options: {
+                            responsive: true,
+                            maintainAspectRatio: false,
+                            scales: {
+                                y: {
+                                    beginAtZero: true,
+                                    max: 100
+                                }
+                            },
+                            plugins: {
+                                legend: {
+                                    position: 'bottom'
+                                }
+                            }
+                        }
+                    });
+                } catch (error) {
+                    console.error('Error updating target achievement chart:', error);
+                }
+            }
+
+            updateRealTimeMetricsChart(data) {
+                try {
+                    const canvas = document.getElementById('realTimeMetricsChart');
+                    if (!canvas) return;
+
+                    const ctx = canvas.getContext('2d');
+
+                    if (this.charts.realTimeMetrics) {
+                        this.charts.realTimeMetrics.destroy();
+                    }
+
+                    // Create gauge-like visualization for key call metrics
+                    const currentCalls = data.aggregated ? data.aggregated.totalRecords : 0;
+                    const targetCalls = 1000; // You can make this dynamic
+                    const callsPercentage = Math.min(100, (currentCalls / targetCalls) * 100);
+
+                    this.charts.realTimeMetrics = new Chart(ctx, {
+                        type: 'doughnut',
+                        data: {
+                            labels: ['Current Calls', 'Remaining'],
+                            datasets: [{
+                                data: [callsPercentage, 100 - callsPercentage],
+                                backgroundColor: ['#00BFFF', '#e5e7eb'],
+                                borderWidth: 0
+                            }]
+                        },
+                        options: {
+                            responsive: true,
+                            maintainAspectRatio: false,
+                            cutout: '70%',
+                            plugins: {
+                                legend: {
+                                    display: false
+                                }
+                            }
+                        },
+                        plugins: [{
+                            id: 'centerText',
+                            afterDraw: (chart) => {
+                                const ctx = chart.ctx;
+                                ctx.save();
+                                ctx.font = 'bold 24px Inter';
+                                ctx.textAlign = 'center';
+                                ctx.fillStyle = '#1e293b';
+                                ctx.fillText(currentCalls, chart.width / 2, chart.height / 2 - 10);
+                                ctx.font = '12px Inter';
+                                ctx.fillStyle = '#64748b';
+                                ctx.fillText('Active Calls', chart.width / 2, chart.height / 2 + 15);
+                                ctx.restore();
+                            }
+                        }]
+                    });
+                } catch (error) {
+                    console.error('Error updating real-time metrics chart:', error);
+                }
+            }
+
+            updateAgentHeatmapChart(data) {
+                try {
+                    const canvas = document.getElementById('agentHeatmapChart');
+                    if (!canvas) return;
+
+                    const ctx = canvas.getContext('2d');
+
+                    if (this.charts.agentHeatmap) {
+                        this.charts.agentHeatmap.destroy();
+                    }
+
+                    // Create scatter plot for agent performance analysis
+                    const campaigns = data.campaigns || [];
+                    const scatterData = campaigns.map((campaign, index) => ({
+                        x: campaign.agents || 0,
+                        y: campaign.overall ? campaign.overall.score : 0,
+                        r: Math.max(5, (campaign.calls || 0) / 20) // Bubble size based on calls
+                    }));
+
+                    this.charts.agentHeatmap = new Chart(ctx, {
+                        type: 'scatter',
+                        data: {
+                            datasets: [{
+                                label: 'Campaign Performance',
+                                data: scatterData,
+                                backgroundColor: 'rgba(102, 126, 234, 0.6)',
+                                borderColor: '#667eea',
+                                borderWidth: 2
+                            }]
+                        },
+                        options: {
+                            responsive: true,
+                            maintainAspectRatio: false,
+                            plugins: {
+                                legend: {
+                                    display: false
+                                }
+                            },
+                            scales: {
+                                x: {
+                                    title: {
+                                        display: true,
+                                        text: 'Number of Agents'
+                                    }
+                                },
+                                y: {
+                                    title: {
+                                        display: true,
+                                        text: 'Performance Score'
+                                    },
+                                    beginAtZero: true,
+                                    max: 100
+                                }
+                            }
+                        }
+                    });
+                } catch (error) {
+                    console.error('Error updating agent heatmap chart:', error);
+                }
+            }
+
+            filterCampaigns() {
+                try {
+                    if (!this.currentData || !this.currentData.campaigns) return;
+
+                    const filteredData = {
+                        ...this.currentData,
+                        campaigns: this.currentData.campaigns.filter(campaign => {
+                            if (this.filters.status) {
+                                const status = campaign.overall && campaign.overall.score >= 80 ? 'excellent' 
+                                    : campaign.overall && campaign.overall.score >= 60 ? 'good' 
+                                    : 'needs_improvement';
+                                if (status !== this.filters.status) return false;
+                            }
+                            return true;
+                        })
+                    };
+
+                    this.updateCampaignCards(filteredData);
+                    this.updateCharts(filteredData);
+                } catch (error) {
+                    console.error('Error filtering campaigns:', error);
+                }
+            }
+
+            navigateToCampaign(campaignName) {
+                this.openCampaignDetails(campaignName, false);
+            }
+
+            openCampaignDetails(campaignName, openInNewTab = false) {
+                try {
+                    const safeCampaign = String(campaignName || '');
+                    const params = new URLSearchParams();
+                    params.set('page', 'dashboard-detail');
+                    if (safeCampaign) {
+                        params.set('campaign', safeCampaign);
+                    }
+                    if (this.filters && this.filters.granularity) {
+                        params.set('granularity', this.filters.granularity);
+                    }
+                    if (this.filters && this.filters.period) {
+                        params.set('period', this.filters.period);
+                    }
+                    const url = `?${params.toString()}`;
+                    if (openInNewTab) {
+                        window.open(url, '_blank');
+                    } else {
+                        window.location.href = url;
+                    }
+                } catch (error) {
+                    console.error('Error navigating to campaign:', error);
+                }
+            }
+
+            exportReport() {
+                try {
+                    console.log('Exporting campaign overview report...');
+
+                    if (typeof google !== 'undefined' && google.script && google.script.run) {
+                        google.script.run
+                            .withSuccessHandler((response) => {
+                                if (response.success) {
+                                    this.downloadCSV(response.data, response.filename);
+                                } else {
+                                    this.showError('Export failed: ' + response.error);
+                                }
+                            })
+                            .withFailureHandler((error) => {
+                                this.showError('Export failed: ' + error);
+                            })
+                            .clientExportCampaignOverviewReport(this.filters);
+                    } else {
+                        this.showError('Export not available - Google Apps Script not connected');
+                    }
+                } catch (error) {
+                    console.error('Error exporting report:', error);
+                    this.showError('Export failed: ' + error.message);
+                }
+            }
+
+            downloadCSV(csvData, filename) {
+                try {
+                    const blob = new Blob([csvData], { type: 'text/csv' });
+                    const url = window.URL.createObjectURL(blob);
+                    const a = document.createElement('a');
+                    a.href = url;
+                    a.download = filename || 'campaign_overview.csv';
+                    document.body.appendChild(a);
+                    a.click();
+                    window.URL.revokeObjectURL(url);
+                    a.remove();
+
+                    console.log('CSV downloaded successfully');
+                } catch (error) {
+                    console.error('Error downloading CSV:', error);
+                }
+            }
+
+            showLoading(show, options = {}) {
+                try {
+                    const loader = window.LuminaLoader;
+                    if (show) {
+                        loader?.show(Object.assign({
+                            title: 'Refreshing Dashboard',
+                            detail: 'Updating performance metrics…'
+                        }, options));
+                    } else {
+                        loader?.hide();
+                    }
+
+                    const refreshBtn = document.getElementById('refreshBtn');
+                    if (refreshBtn) {
+                        const icon = refreshBtn.querySelector('i');
+                        if (icon) {
+                            if (show) {
+                                icon.style.animation = 'spin 1s linear infinite';
+                            } else {
+                                icon.style.animation = '';
+                            }
+                        }
+                    }
+                } catch (error) {
+                    console.error('Error showing/hiding loading:', error);
+                }
+            }
+
+            showError(message) {
+                try {
+                    console.error('Dashboard error:', message);
+                    // You can implement a more sophisticated error display here
+                    alert('Error: ' + message);
+                } catch (error) {
+                    console.error('Error showing error message:', error);
+                }
+            }
+
+            getCurrentPeriod(granularity, date = null) {
+                const targetDate = date || new Date();
+
+                switch (granularity) {
+                    case 'Hour':
+                        return targetDate.toISOString().slice(0, 13) + ':00:00Z';
+                    case 'Day':
+                        return targetDate.toISOString().split('T')[0];
+                    case 'Week':
+                        return this.getWeekString(targetDate);
+                    case 'Bi-Week':
+                        return this.getBiWeekString(targetDate);
+                    case 'Month':
+                        return `${targetDate.getFullYear()}-${String(targetDate.getMonth() + 1).padStart(2, '0')}`;
+                    case 'Quarter':
+                        const quarter = Math.floor(targetDate.getMonth() / 3) + 1;
+                        return `Q${quarter}-${targetDate.getFullYear()}`;
+                    case 'Year':
+                        return `${targetDate.getFullYear()}`;
+                    default:
+                        return this.getWeekString(targetDate);
+                }
+            }
+
+            getWeekString(date) {
+                const d = new Date(date);
+                d.setHours(0, 0, 0, 0);
+                d.setDate(d.getDate() + 4 - (d.getDay() || 7));
+                const yearStart = new Date(d.getFullYear(), 0, 1);
+                const weekNo = Math.ceil((((d - yearStart) / 86400000) + 1) / 7);
+                return `${d.getFullYear()}-W${String(weekNo).padStart(2, '0')}`;
+            }
+
+            getBiWeekString(date) {
+                const weekString = this.getWeekString(date);
+                const [yearPart, weekPart] = weekString.split('-W');
+                const biWeekNumber = Math.ceil(parseInt(weekPart, 10) / 2);
+                return `${yearPart}-BW${String(biWeekNumber).padStart(2, '0')}`;
+            }
+
+            destroy() {
+                try {
+                    // Destroy all charts
+                    Object.values(this.charts).forEach(chart => {
+                        if (chart && typeof chart.destroy === 'function') {
+                            chart.destroy();
+                        }
+                    });
+                    
+                    this.charts = {};
+                    console.log('Dashboard destroyed');
+                } catch (error) {
+                    console.error('Error destroying dashboard:', error);
+                }
+            }
+        }
+
+        // Initialize dashboard when DOM is loaded
+        document.addEventListener('DOMContentLoaded', function() {
+            try {
+                console.log('DOM loaded, initializing Lumina campaign overview dashboard...');
+                window.dashboard = new LuminaCampaignOKROverview();
+            } catch (error) {
+                console.error('Failed to initialize dashboard:', error);
+                
+                const container = document.getElementById('campaignsContainer');
+                if (container) {
+                    container.innerHTML = `
+                        <div class="error-state" style="grid-column: 1 / -1;">
+                            <i class="fas fa-exclamation-triangle"></i>
+                            <h3>Dashboard Error</h3>
+                            <p>Failed to initialize dashboard. Please refresh the page or contact support.</p>
+                        </div>
+                    `;
+                }
+            }
+        });
+
+        // Global functions for external access
+        window.refreshCampaignOverview = function() {
+            if (window.dashboard) {
+                window.dashboard.loadOverviewData(true);
+            }
+        };
+
+        // Cleanup on page unload
+        window.addEventListener('beforeunload', function() {
+            if (window.dashboard) {
+                window.dashboard.destroy();
+            }
+        });
+    </script>
+</body>
 </html>