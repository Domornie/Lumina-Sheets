<!-- CollaborationReporting.html -->
<?!= include('layout', {
  baseUrl: baseUrl || '',
  scriptUrl: scriptUrl,
  user: user || {},
  currentPage: currentPage || 'collaboration-reporting',
  pageTitle: 'Collaboration & Reporting Hub',
  pageDescription: 'Unify quality, attendance, executive intelligence, and collaboration workflows in one command center.'
}) ?>

<link rel="stylesheet" href="https://cdn.jsdelivr.net/npm/bootstrap@5.3.3/dist/css/bootstrap.min.css">
<<<<<<< HEAD
=======
<link rel="stylesheet" href="https://cdnjs.cloudflare.com/ajax/libs/font-awesome/6.5.1/css/all.min.css" integrity="sha512-DTOQORWCH3ppGqcWaEA1BIZOC6xxalwEsw9c2QQeAIpp0hKBR6hO2l4QmF0k0s1Xv1JQnF6YJ7N2drF6wW5w==" crossorigin="anonymous" referrerpolicy="no-referrer" />
>>>>>>> 6aae8ef9
<link rel="preconnect" href="https://fonts.googleapis.com">
<link rel="preconnect" href="https://fonts.gstatic.com" crossorigin>
<link href="https://fonts.googleapis.com/css2?family=Plus+Jakarta+Sans:wght@400;500;600;700&family=Sora:wght@500;600;700&display=swap" rel="stylesheet">

<style>
  :root {
    --page-background: #f5f7ff;
    --page-gradient: linear-gradient(180deg, #f7f9ff 0%, #ffffff 65%);
    --surface-card: #ffffff;
    --surface-soft: #f1f5ff;
    --surface-muted: #eef2fb;
    --surface-pill: #ecf2ff;
    --border-soft: #d8e3ff;
    --border-strong: #b9cdf6;
    --shadow-sm: 0 12px 24px rgba(15, 23, 42, 0.05);
    --shadow-md: 0 20px 45px rgba(15, 23, 42, 0.08);
    --shadow-lg: 0 32px 60px rgba(15, 23, 42, 0.12);
    --text-primary: #1f2937;
    --text-secondary: #4b5565;
    --text-muted: #7b8ba6;
    --accent-primary: #2563eb;
    --accent-secondary: #0ea5e9;
    --accent-success: #059669;
    --accent-warning: #d97706;
    --accent-danger: #dc2626;
    --radius-xl: 28px;
    --radius-lg: 20px;
    --radius-md: 16px;
    --radius-sm: 12px;
  }

  body {
    min-height: 100vh;
    background: var(--page-gradient);
    color: var(--text-primary);
    font-family: 'Plus Jakarta Sans', 'Inter', system-ui, -apple-system, sans-serif;
    padding-bottom: 6rem;
  }

  body::before {
    content: none;
  }

  .collab-galaxy {
    position: relative;
    max-width: 1360px;
    margin: 0 auto;
    padding: clamp(2.5rem, 5vw, 4rem) clamp(1.5rem, 4vw, 3rem) clamp(4rem, 6vw, 5rem);
    display: flex;
    flex-direction: column;
    gap: clamp(2rem, 4vw, 3rem);
  }

  .alert-stack {
    display: grid;
    gap: 0.75rem;
  }

  .alert-stack .alert {
    border-radius: var(--radius-sm);
    border: 1px solid var(--border-soft);
    background: var(--surface-card);
    color: var(--text-primary);
    box-shadow: var(--shadow-sm);
  }

  .observatory {
    border-radius: var(--radius-xl);
    background: var(--surface-card);
    border: 1px solid var(--border-soft);
    box-shadow: var(--shadow-md);
    padding: clamp(2.3rem, 4vw, 3.2rem);
  }

  .observatory__grid {
    display: grid;
    grid-template-columns: minmax(0, 1.25fr) minmax(0, 1fr);
    gap: clamp(1.6rem, 4vw, 3rem);
    align-items: center;
  }

  .observatory__primary {
    display: grid;
    gap: 1.2rem;
  }

  .observatory__eyebrow {
    display: inline-flex;
    align-items: center;
    gap: 0.5rem;
    padding: 0.45rem 1.2rem;
    border-radius: 999px;
    border: 1px solid var(--border-soft);
    background: var(--surface-pill);
    color: var(--accent-primary);
    font-size: 0.75rem;
    font-weight: 600;
    letter-spacing: 0.12em;
    text-transform: uppercase;
  }

  .observatory__title {
    font-family: 'Sora', 'Plus Jakarta Sans', sans-serif;
    font-weight: 600;
    font-size: clamp(2.2rem, 5vw, 3.4rem);
    letter-spacing: -0.01em;
    margin: 0;
  }

  .observatory__lead {
    margin: 0;
    color: var(--text-secondary);
    font-size: 1.05rem;
    max-width: 640px;
    line-height: 1.6;
  }

  .observatory__chips {
    display: flex;
    flex-wrap: wrap;
    gap: 0.6rem;
  }

  .hero-chip {
    display: inline-flex;
    align-items: center;
    gap: 0.45rem;
    padding: 0.55rem 1rem;
    border-radius: 999px;
    border: 1px solid var(--border-soft);
    background: var(--surface-soft);
    color: var(--accent-primary);
    font-size: 0.85rem;
    font-weight: 500;
  }

  .hero-chip i {
    color: var(--accent-secondary);
  }

  .observatory__metrics {
    width: 100%;
  }

  .summary-tiles {
    display: grid;
    grid-template-columns: repeat(auto-fit, minmax(220px, 1fr));
    gap: clamp(1rem, 2.5vw, 1.6rem);
  }

  .summary-tile {
    position: relative;
    border-radius: var(--radius-lg);
    padding: 1.6rem 1.8rem;
    background: var(--surface-card);
    border: 1px solid var(--border-soft);
    box-shadow: var(--shadow-sm);
    display: grid;
    gap: 0.55rem;
    overflow: hidden;
  }

  .summary-tile::before {
    content: '';
    position: absolute;
    inset: 0;
    background: radial-gradient(circle at 80% 20%, rgba(37, 99, 235, 0.12), transparent 60%);
    pointer-events: none;
  }

  .summary-tile .tile-icon {
    position: relative;
    z-index: 1;
    width: 48px;
    height: 48px;
    border-radius: 16px;
    display: inline-flex;
    align-items: center;
    justify-content: center;
    background: var(--surface-soft);
    color: var(--accent-secondary);
    font-size: 1.25rem;
  }

  .summary-tile .tile-label {
    position: relative;
    z-index: 1;
    text-transform: uppercase;
    letter-spacing: 0.12em;
    color: var(--text-muted);
    font-size: 0.7rem;
    font-weight: 600;
  }

  .summary-tile .tile-value {
    position: relative;
    z-index: 1;
    font-size: clamp(1.9rem, 4vw, 2.6rem);
    font-weight: 600;
    color: var(--text-primary);
  }

  .summary-tile .tile-subtext {
    position: relative;
    z-index: 1;
    display: inline-flex;
    align-items: center;
    gap: 0.4rem;
    color: var(--text-secondary);
    font-size: 0.9rem;
  }

  .module.panel {
    border-radius: var(--radius-xl);
    background: var(--surface-card);
    border: 1px solid var(--border-soft);
    box-shadow: var(--shadow-sm);
    overflow: hidden;
  }

  .panel-header {
    padding: clamp(1.6rem, 3vw, 2.2rem) clamp(1.6rem, 3vw, 2.4rem);
    background: linear-gradient(180deg, #ffffff 0%, #f0f4ff 100%);
    border-bottom: 1px solid var(--border-soft);
  }

  .panel-eyebrow {
    display: inline-flex;
    align-items: center;
    gap: 0.45rem;
    padding: 0.4rem 1.05rem;
    border-radius: 999px;
    background: var(--surface-pill);
    color: var(--accent-primary);
    font-size: 0.75rem;
    font-weight: 600;
    letter-spacing: 0.12em;
    text-transform: uppercase;
  }

  .panel-header h2 {
    margin: 1.1rem 0 0.5rem;
    font-family: 'Sora', 'Plus Jakarta Sans', sans-serif;
    font-weight: 600;
    letter-spacing: -0.01em;
<<<<<<< HEAD
  }

  .panel-header p {
    margin: 0;
    color: var(--text-secondary);
    max-width: 720px;
  }

  .panel-body {
    padding: clamp(1.7rem, 3vw, 2.3rem);
    display: grid;
    gap: clamp(1.4rem, 3vw, 2rem);
    background: var(--surface-card);
  }

  .module-grid {
    display: grid;
    grid-template-columns: repeat(auto-fit, minmax(320px, 1fr));
    gap: clamp(1.4rem, 3vw, 2rem);
  }

  .ai-suite .panel-body {
    gap: clamp(1.2rem, 3vw, 1.8rem);
  }

  .ai-summary {
    border-radius: var(--radius-lg);
    background: var(--surface-soft);
    border: 1px solid var(--border-soft);
    padding: clamp(1.4rem, 3vw, 1.8rem);
  }

=======
  }

  .panel-header p {
    margin: 0;
    color: var(--text-secondary);
    max-width: 720px;
  }

  .panel-body {
    padding: clamp(1.7rem, 3vw, 2.3rem);
    display: grid;
    gap: clamp(1.4rem, 3vw, 2rem);
    background: var(--surface-card);
  }

  .module-grid {
    display: grid;
    grid-template-columns: repeat(auto-fit, minmax(320px, 1fr));
    gap: clamp(1.4rem, 3vw, 2rem);
  }

  .ai-suite .panel-body {
    gap: clamp(1.2rem, 3vw, 1.8rem);
  }

  .ai-summary {
    border-radius: var(--radius-lg);
    background: var(--surface-soft);
    border: 1px solid var(--border-soft);
    padding: clamp(1.4rem, 3vw, 1.8rem);
  }

>>>>>>> 6aae8ef9
  .ai-summary h3 {
    margin-bottom: 0.6rem;
    font-size: 1.1rem;
    font-weight: 600;
    color: var(--accent-primary);
  }

  .ai-summary p {
    margin: 0;
    color: var(--text-secondary);
    line-height: 1.6;
  }

  .ai-streams {
    display: grid;
    grid-template-columns: repeat(auto-fit, minmax(240px, 1fr));
    gap: clamp(1rem, 2.5vw, 1.5rem);
  }

  .ai-block {
    border-radius: var(--radius-md);
    background: var(--surface-card);
    border: 1px solid var(--border-soft);
    padding: 1.4rem 1.6rem;
    box-shadow: var(--shadow-sm);
  }

  .ai-block h3 {
    display: flex;
    align-items: center;
    gap: 0.5rem;
    font-size: 1rem;
    font-weight: 600;
    color: var(--text-primary);
    margin-bottom: 0.75rem;
  }

  .ai-block ul {
    list-style: none;
    padding: 0;
    margin: 0;
    display: grid;
    gap: 0.6rem;
    color: var(--text-secondary);
    font-size: 0.95rem;
  }

  .ai-block li i {
    color: var(--accent-secondary);
    margin-right: 0.35rem;
  }

  .metric-grid {
    display: grid;
    grid-template-columns: repeat(auto-fit, minmax(180px, 1fr));
    gap: 1rem;
  }

  .metric-card {
    border-radius: var(--radius-md);
    background: var(--surface-card);
    border: 1px solid var(--border-soft);
    padding: 1.2rem 1.35rem;
    box-shadow: var(--shadow-sm);
    display: grid;
    gap: 0.45rem;
  }

  .metric-card .metric-label {
    text-transform: uppercase;
    letter-spacing: 0.08em;
    font-size: 0.72rem;
    color: var(--text-muted);
    font-weight: 600;
  }

  .metric-card .metric-value {
    font-size: 1.7rem;
    font-weight: 600;
    color: var(--text-primary);
  }

  .metric-card .metric-note {
    font-size: 0.86rem;
    color: var(--text-secondary);
  }

  .metric-badge {
    display: inline-flex;
    align-items: center;
    justify-content: center;
    padding: 0.35rem 0.8rem;
    border-radius: 999px;
    background: rgba(37, 99, 235, 0.12);
    color: var(--accent-primary);
    font-size: 0.78rem;
    font-weight: 600;
<<<<<<< HEAD
  }

  .metric-badge.bg-success {
    background: rgba(5, 150, 105, 0.12) !important;
    color: var(--accent-success) !important;
  }

  .metric-badge.bg-danger {
    background: rgba(220, 38, 38, 0.12) !important;
    color: var(--accent-danger) !important;
  }

  .chart-shell {
    border-radius: var(--radius-md);
    background: var(--surface-soft);
    border: 1px solid var(--border-soft);
    padding: 1.5rem;
    box-shadow: var(--shadow-sm);
  }

=======
  }

  .metric-badge.bg-success {
    background: rgba(5, 150, 105, 0.12) !important;
    color: var(--accent-success) !important;
  }

  .metric-badge.bg-danger {
    background: rgba(220, 38, 38, 0.12) !important;
    color: var(--accent-danger) !important;
  }

  .chart-shell {
    border-radius: var(--radius-md);
    background: var(--surface-soft);
    border: 1px solid var(--border-soft);
    padding: 1.5rem;
    box-shadow: var(--shadow-sm);
  }

>>>>>>> 6aae8ef9
  .chart-title {
    font-size: 1.05rem;
    font-weight: 600;
    margin-bottom: 0.4rem;
  }

  .chart-empty {
    border-radius: var(--radius-sm);
    background: var(--surface-muted);
    padding: 2rem 1rem;
    color: var(--text-muted);
    margin-top: 1rem;
    text-align: center;
  }

  .qa-form {
    border-radius: var(--radius-md);
    background: var(--surface-card);
    border: 1px solid var(--border-soft);
    padding: clamp(1.6rem, 3vw, 2rem);
    box-shadow: var(--shadow-sm);
  }

  .qa-form label {
    font-weight: 600;
    color: var(--text-secondary);
  }

  .qa-form .form-section-label {
    text-transform: uppercase;
    letter-spacing: 0.08em;
    color: var(--text-muted);
    font-size: 0.74rem;
  }

  .qa-form .form-control,
  .qa-form .form-select {
    background: #ffffff;
    border: 1px solid var(--border-soft);
    border-radius: var(--radius-sm);
    color: var(--text-primary);
  }

  .qa-form .form-control:focus,
  .qa-form .form-select:focus {
    border-color: var(--accent-primary);
    box-shadow: 0 0 0 0.2rem rgba(37, 99, 235, 0.16);
  }

  .qa-form .btn-primary {
    border-radius: 999px;
    background: linear-gradient(135deg, var(--accent-primary), var(--accent-secondary));
    border: none;
    box-shadow: 0 12px 24px rgba(14, 165, 233, 0.25);
    font-weight: 600;
    padding: 0.85rem 2.1rem;
  }

  .qa-form .btn-outline-secondary {
    border-radius: 999px;
    border: 1px solid var(--border-soft);
    color: var(--text-secondary);
    padding: 0.85rem 1.8rem;
  }

  .qa-table thead th {
    border: none;
    text-transform: uppercase;
    letter-spacing: 0.08em;
    font-size: 0.72rem;
    color: var(--text-muted);
    background: var(--surface-soft);
  }

  .qa-table tbody tr {
    background: var(--surface-card);
  }

  .qa-table tbody tr + tr td {
    border-top: 1px solid var(--border-soft);
  }

  .attendance-metrics {
    display: grid;
    gap: 1rem;
  }

  .attendance-metrics .metric-card {
    background: var(--surface-card);
  }

  .attendance-table thead th {
    border: none;
    font-size: 0.75rem;
    text-transform: uppercase;
    letter-spacing: 0.08em;
    color: var(--text-muted);
    background: var(--surface-soft);
  }

  .attendance-table tbody tr {
    background: var(--surface-card);
  }

  .progress {
    background-color: var(--surface-muted);
    border-radius: 999px;
  }

  .progress-bar {
    border-radius: 999px;
    background-color: var(--accent-primary);
  }

  .floating-docks {
    display: flex;
    flex-wrap: wrap;
    gap: 1.4rem;
    justify-content: flex-end;
  }

  .floating-bar {
    flex: 1 1 360px;
    max-width: 520px;
    transition: transform 0.35s ease, opacity 0.35s ease;
  }

  .floating-bar.is-hidden {
    display: none !important;
  }

  .floating-toggle {
    width: 100%;
    display: flex;
    align-items: center;
    justify-content: space-between;
    gap: 1rem;
    border-radius: 999px;
    padding: 1rem 1.4rem;
    border: 1px solid var(--border-soft);
    background: var(--surface-card);
    color: var(--text-primary);
    font-weight: 600;
    box-shadow: var(--shadow-sm);
  }

  .floating-toggle .toggle-icon {
    width: 42px;
    height: 42px;
    border-radius: 50%;
    background: var(--surface-soft);
    display: inline-flex;
    align-items: center;
    justify-content: center;
    color: var(--accent-secondary);
  }

  .floating-toggle .toggle-caret {
    display: inline-flex;
    align-items: center;
    justify-content: center;
    width: 36px;
    height: 36px;
    border-radius: 50%;
    background: var(--surface-soft);
    color: var(--accent-primary);
  }

  .floating-panel {
    margin-top: 0.9rem;
    border-radius: var(--radius-lg);
    background: var(--surface-card);
    border: 1px solid var(--border-soft);
    box-shadow: var(--shadow-lg);
    overflow: hidden;
    transition: max-height 0.35s ease, opacity 0.35s ease;
  }

  .floating-panel.collapsed,
  .floating-bar.collapsed .floating-panel {
    max-height: 0;
    opacity: 0;
    pointer-events: none;
  }

  .floating-panel-header {
    padding: 1.6rem 1.8rem 1.2rem;
    border-bottom: 1px solid var(--border-soft);
    background: linear-gradient(180deg, #ffffff 0%, #f0f4ff 100%);
  }

  .floating-panel-body {
    padding: 1.8rem;
    max-height: 540px;
    overflow: hidden;
  }

  .floating-panel-body:hover {
    overflow-y: auto;
  }

  .floating-panel-body::-webkit-scrollbar {
    width: 8px;
  }

  .floating-panel-body::-webkit-scrollbar-thumb {
    background: var(--border-soft);
    border-radius: 999px;
  }

  .persona-chip {
    width: 100%;
    text-align: left;
    border-radius: var(--radius-sm);
    border: 1px solid var(--border-soft);
    background: var(--surface-card);
    color: var(--text-secondary);
    font-weight: 600;
    padding: 0.85rem 1.05rem;
    transition: transform 0.2s ease, border 0.2s ease, background 0.2s ease;
  }

  .persona-chip.active,
  .persona-chip:hover {
    background: var(--surface-soft);
    color: var(--text-primary);
    border-color: var(--accent-primary);
    transform: translateY(-2px);
  }

  .chat-thread-list {
    border-radius: var(--radius-md);
    background: var(--surface-soft);
    border: 1px solid var(--border-soft);
    padding: 1.1rem;
    max-height: 360px;
    overflow-y: auto;
  }

  .thread-card {
    border-radius: var(--radius-sm);
    padding: 1rem 1.1rem;
    margin-bottom: 0.7rem;
    border: 1px solid var(--border-soft);
    background: var(--surface-card);
    cursor: pointer;
    transition: transform 0.2s ease, border 0.2s ease, background 0.2s ease;
  }

  .thread-card:hover {
    transform: translateY(-2px);
    border-color: var(--accent-primary);
  }

  .thread-card.active {
    background: rgba(37, 99, 235, 0.08);
    border-color: var(--accent-primary);
  }

  .thread-card .title {
    font-weight: 600;
    margin-bottom: 0.35rem;
    color: var(--text-primary);
  }

  .thread-card .thread-meta {
    display: flex;
    flex-wrap: wrap;
    gap: 0.5rem;
    font-size: 0.76rem;
    color: var(--text-muted);
  }

  .chat-stream {
    display: grid;
    gap: 1rem;
    max-height: 380px;
    overflow-y: auto;
    padding-right: 0.4rem;
  }

  .chat-message {
    display: flex;
    align-items: flex-start;
    gap: 0.9rem;
  }

  .chat-message .avatar {
    width: 44px;
    height: 44px;
    border-radius: 50%;
    display: inline-flex;
    align-items: center;
    justify-content: center;
    background: var(--surface-soft);
    color: var(--accent-primary);
    font-weight: 600;
  }

  .chat-message .bubble {
    flex: 1;
    border-radius: 20px;
    background: var(--surface-card);
    border: 1px solid var(--border-soft);
    padding: 1rem 1.2rem;
    box-shadow: var(--shadow-sm);
  }

  .chat-message .author {
    font-weight: 600;
    color: var(--text-primary);
  }

  .chat-message .timestamp {
    font-size: 0.75rem;
    color: var(--text-muted);
  }

  .chat-tag {
    display: inline-flex;
    align-items: center;
    gap: 0.35rem;
    border-radius: 999px;
    background: var(--surface-soft);
    color: var(--text-muted);
    font-size: 0.7rem;
    padding: 0.25rem 0.6rem;
    text-transform: uppercase;
    letter-spacing: 0.08em;
  }

  .chat-composer .form-control {
    background: #ffffff;
    border: 1px solid var(--border-soft);
    color: var(--text-primary);
  }

  .chat-composer .form-control:focus {
    border-color: var(--accent-primary);
    box-shadow: 0 0 0 0.2rem rgba(37, 99, 235, 0.16);
  }

  .team-pagination-bar {
    margin-top: 1.1rem;
    padding-top: 1.1rem;
    border-top: 1px solid var(--border-soft);
  }

  .team-member-name {
    font-weight: 600;
    color: var(--text-primary);
  }

  .team-member-meta {
    color: var(--text-muted);
    font-size: 0.78rem;
  }

  @media (max-width: 1200px) {
    .observatory__grid {
      grid-template-columns: 1fr;
    }

    .observatory__metrics {
      order: -1;
    }

  @media (max-width: 992px) {
    .collab-galaxy {
      padding: 2.4rem 1.5rem 5rem;
    }

    .floating-docks {
      justify-content: center;
    }
  }

  @media (max-width: 768px) {
    .observatory {
      padding: 2rem;
<<<<<<< HEAD
    }

    .module-grid {
      grid-template-columns: 1fr;
    }

=======
    }

    .module-grid {
      grid-template-columns: 1fr;
    }

>>>>>>> 6aae8ef9
    .floating-docks {
      flex-direction: column;
      align-items: stretch;
    }
  }
</style></style>

<div class="collab-galaxy">
  <div id="collabAlerts" class="alert-stack"></div>

  <header class="observatory">
    <div class="observatory__grid">
      <div class="observatory__primary">
        <span class="observatory__eyebrow"><i class="fa-solid fa-microchip"></i> Lumina Collaboration Sphere</span>
        <h1 class="observatory__title">Collaboration &amp; Reporting Hub</h1>
        <p class="observatory__lead">Orchestrate quality, attendance, and executive workflows from a luminous control center designed for hybrid teams.</p>
        <div class="observatory__chips" id="heroMeta">
          <span class="hero-chip"><i class="fa-solid fa-user-astronaut"></i><span id="heroPersonaLabel">Persona syncing…</span></span>
          <span class="hero-chip"><i class="fa-solid fa-diagram-project"></i><span id="heroCampaignLabel">Campaigns calibrating…</span></span>
          <span class="hero-chip"><i class="fa-solid fa-clock"></i><span id="heroUpdatedLabel">Awaiting timestamp…</span></span>
        </div>
      </div>
      <div class="observatory__metrics">
        <div class="summary-tiles">
          <article class="summary-tile is-quality">
            <div class="tile-icon"><i class="fa-solid fa-sparkles"></i></div>
            <div class="tile-label">Quality average</div>
            <div class="tile-value" id="summaryQaAverage">—</div>
            <div class="tile-subtext" id="summaryQaTrend">
              <i class="fa-solid fa-arrow-trend-up"></i>
              <span>Awaiting quality insights</span>
            </div>
          </article>
          <article class="summary-tile is-attendance">
            <div class="tile-icon"><i class="fa-solid fa-calendar-check"></i></div>
            <div class="tile-label">Attendance health</div>
            <div class="tile-value" id="summaryAttendanceRate">—</div>
            <div class="tile-subtext" id="summaryAttendanceTrend">
              <i class="fa-solid fa-chart-line"></i>
              <span>Attendance variance unavailable</span>
            </div>
          </article>
          <article class="summary-tile is-threads">
            <div class="tile-icon"><i class="fa-solid fa-comments"></i></div>
            <div class="tile-label">Collaboration threads</div>
            <div class="tile-value" id="summaryThreads">0</div>
            <div class="tile-subtext" id="summaryThreadsHint">
              <i class="fa-solid fa-user-group"></i>
              <span>Invite teams to collaborate</span>
            </div>
          </article>
          <article class="summary-tile is-actions">
            <div class="tile-icon"><i class="fa-solid fa-list-check"></i></div>
            <div class="tile-label">Action items</div>
            <div class="tile-value" id="summaryFollowUps">0</div>
            <div class="tile-subtext" id="summaryFollowUpsHint">
              <i class="fa-solid fa-bolt"></i>
              <span>No action items yet</span>
            </div>
          </article>
        </div>
      </div>
    </div>
  </header>

  <section class="module panel ai-suite">
    <div class="panel-header">
      <span class="panel-eyebrow"><i class="fa-solid fa-robot"></i> AI Collaboration Co-Pilot</span>
      <h2>Intelligence generated for every stakeholder</h2>
      <p>Let Lumina AI distill momentum, risks, and suggested moves across quality, attendance, and live collaboration threads.</p>
    </div>
    <div class="panel-body">
      <div class="ai-summary">
        <h3><i class="fa-solid fa-bolt"></i> AI Pulse</h3>
        <p id="aiPulseSummary">AI summary will populate after data sync.</p>
      </div>
      <div class="ai-streams">
        <div class="ai-block">
          <h3><i class="fa-solid fa-chart-pie"></i> AI Report</h3>
          <ul id="aiReportList">
            <li><i class="fa-solid fa-spinner fa-spin"></i>Calibrating executive snapshot…</li>
          </ul>
        </div>
        <div class="ai-block">
          <h3><i class="fa-solid fa-lightbulb"></i> AI Suggestions</h3>
          <ul id="aiSuggestionList">
            <li><i class="fa-solid fa-spinner fa-spin"></i>Generating suggestions…</li>
          </ul>
        </div>
        <div class="ai-block">
          <h3><i class="fa-solid fa-handshake-angle"></i> AI Collaboration Notes</h3>
          <ul id="aiCollaborationNotes">
            <li><i class="fa-solid fa-spinner fa-spin"></i>Mapping collaboration notes…</li>
          </ul>
        </div>
      </div>
    </div>
  </section>

  <section class="module panel" id="teamIntelligenceCard">
      <div class="panel-header">
        <span class="panel-eyebrow"><i class="fa-solid fa-users-gear"></i> Team Collaboration Intelligence</span>
        <h2>Managers, clients, and cross-functional squads</h2>
        <p>Navigate workstreams by persona to monitor quality and attendance outcomes while staying aligned with executive initiatives.</p>
      </div>
      <div class="panel-body">
        <div id="teamIntelligenceSection" class="team-intelligence">
          <ul class="nav nav-pills" id="teamTabs" role="tablist"></ul>
          <div class="tab-content mt-4" id="teamTabContent"></div>
        </div>
      </div>
    </section>

  <div class="module-grid">
    <section class="module panel">
          <div class="panel-header">
            <span class="panel-eyebrow"><i class="fa-solid fa-sparkles"></i> Quality Collaboration Workspace</span>
            <h2>QA outcomes &amp; coaching actions</h2>
            <p>Track QA trends, capture follow-ups, and log collaboration threads without breaking focus.</p>
          </div>
          <div class="panel-body">
            <div class="metric-grid">
              <div class="metric-card">
                <div class="metric-label">Average QA</div>
                <div class="metric-value" id="qaAverageScore">—</div>
                <div class="metric-note">Delta vs target <span id="qaScoreTrend" class="metric-badge">—</span></div>
              </div>
              <div class="metric-card">
                <div class="metric-label">Follow ups</div>
                <div class="metric-value" id="qaFollowUps">0</div>
                <div class="metric-note">Collaboration backlog</div>
              </div>
              <div class="metric-card">
                <div class="metric-label">Threads engaged</div>
                <div class="metric-value" id="qaThreads">0</div>
                <div class="metric-note">Cross-team conversations</div>
              </div>
              <div class="metric-card">
                <div class="metric-label">Coverage</div>
                <div class="metric-value" id="qaCoverageRate">—</div>
                <div class="metric-note">QA coverage this cycle</div>
              </div>
            </div>
            <div class="chart-shell">
              <div class="d-flex justify-content-between align-items-center flex-wrap gap-2 mb-3">
                <div>
                  <div class="chart-title">QA score trend</div>
                  <div class="text-secondary">Six-week quality trajectory</div>
                </div>
                <span class="badge bg-light text-dark opacity-75">Auto-refreshing</span>
              </div>
              <canvas id="qaTrendChart" height="220"></canvas>
            </div>
            <form id="qaCollaborationForm" class="qa-form" novalidate>
              <div class="row g-3">
                <div class="col-md-6">
                  <label for="qaAgent" class="form-label">Agent</label>
                  <select class="form-select" id="qaAgent" name="qaAgent" required></select>
                </div>
                <div class="col-md-6">
                  <label for="qaCampaign" class="form-label">Campaign</label>
                  <select class="form-select" id="qaCampaign" name="qaCampaign" required></select>
                </div>
                <div class="col-md-6">
                  <label for="qaReviewer" class="form-label">Reviewer</label>
                  <select class="form-select" id="qaReviewer" name="qaReviewer" required></select>
                </div>
                <div class="col-md-6">
                  <label for="qaCollaborators" class="form-label">QA collaborators</label>
                  <select class="form-select" id="qaCollaborators" name="qaCollaborators" multiple title="Select QA leads"></select>
                </div>
                <div class="col-sm-4">
                  <label for="qaScore" class="form-label">Score</label>
                  <input type="number" class="form-control" id="qaScore" name="qaScore" min="0" max="100" step="0.1" placeholder="92.5">
                </div>
                <div class="col-sm-4">
                  <label for="qaFocusArea" class="form-label">Focus area</label>
                  <select class="form-select" id="qaFocusArea" name="qaFocusArea" required>
                    <option value="">Select focus</option>
                    <option>Call Control</option>
                    <option>Compliance</option>
                    <option>Rapport &amp; Empathy</option>
                    <option>Product Knowledge</option>
                    <option>Objection Handling</option>
                  </select>
                </div>
                <div class="col-sm-4">
                  <label for="qaStatus" class="form-label">Status</label>
                  <select class="form-select" id="qaStatus" name="qaStatus" required>
                    <option value="Published">Published</option>
                    <option value="Draft">Draft</option>
                    <option value="Follow-up">Follow-up Scheduled</option>
                  </select>
                </div>
                <div class="col-12">
                  <label for="qaHighlights" class="form-label">Highlights &amp; coaching actions</label>
                  <textarea class="form-control" id="qaHighlights" name="qaHighlights" placeholder="Document key wins, risks, and next steps" required></textarea>
                </div>
                <div class="col-12 pt-2">
                  <span class="form-section-label">Next touch planning</span>
                </div>
                <div class="col-md-6">
                  <label for="qaNextTouch" class="form-label">Next touchpoint</label>
                  <input type="date" class="form-control" id="qaNextTouch" name="qaNextTouch">
                </div>
                <div class="col-md-6">
                  <label for="qaChannel" class="form-label">Channel</label>
                  <select class="form-select" id="qaChannel" name="qaChannel" required>
                    <option>Voice</option>
                    <option>Email</option>
                    <option>Chat</option>
                    <option>Social</option>
                  </select>
                </div>
                <div class="col-12 d-flex gap-3 flex-wrap">
                  <button type="submit" class="btn btn-primary"><i class="fas fa-paper-plane me-2"></i>Log QA Collaboration</button>
                  <button type="reset" class="btn btn-outline-secondary" id="qaResetBtn"><i class="fas fa-rotate-left me-1"></i>Reset</button>
                </div>
              </div>
            </form>
            <div class="table-responsive">
              <table class="table table-hover align-middle qa-table" id="qaReviewTable">
                <thead>
                  <tr>
                    <th>Audit ID</th>
                    <th>Agent</th>
                    <th>Campaign</th>
                    <th>Score</th>
                    <th>Focus</th>
                    <th>Collaborators</th>
                    <th>Status</th>
                    <th>Updated</th>
                  </tr>
                </thead>
                <tbody></tbody>
              </table>
            </div>
          </div>
        </section>
    <section class="module panel">
          <div class="panel-header">
            <span class="panel-eyebrow"><i class="fa-solid fa-chart-line"></i> Executive KPI Pulse</span>
            <h2>Multi-campaign leadership summary</h2>
            <p>Blended KPIs across managed campaigns with proactive signal for strategy conversations.</p>
          </div>
          <div class="panel-body">
            <div class="metric-grid">
              <div class="metric-card text-center">
                <div class="metric-label">Average QA score</div>
                <div class="metric-value" id="kpiQualityAverage">—</div>
                <div class="metric-note" id="kpiQualityTrend">Awaiting data</div>
              </div>
              <div class="metric-card text-center">
                <div class="metric-label">Attendance rate</div>
                <div class="metric-value" id="kpiAttendanceRate">—</div>
                <div class="metric-note" id="kpiAttendanceTrend">Awaiting data</div>
              </div>
            </div>
            <div class="chart-shell">
              <div class="d-flex justify-content-between flex-wrap align-items-start gap-3 mb-3">
                <div>
                  <div class="chart-title">Campaign health mix</div>
                  <div class="text-secondary">Distribution of KPI attainment vs executive targets.</div>
                </div>
                <div class="text-end">
                  <span class="badge bg-info-subtle text-info" id="execTimeframe">—</span>
                  <div class="small text-secondary mt-1" id="execPeriodRange">—</div>
                  <div class="small text-secondary" id="execPayDate">Pay date —</div>
                </div>
              </div>
              <canvas id="execBlendChart" height="200"></canvas>
              <div class="mt-3" id="execCampaignBullets"></div>
            </div>
            <div class="ai-block">
              <h3><i class="fa-solid fa-briefcase"></i> Executive brief</h3>
              <ul class="mb-0" id="executiveBrief"></ul>
            </div>
          </div>
        </section>
  </div>

  <section class="module panel">
      <div class="panel-header">
        <span class="panel-eyebrow"><i class="fa-solid fa-user-check"></i> Attendance &amp; Adherence</span>
        <h2>Shift coverage &amp; schedule fidelity</h2>
        <p>Track adherence trends and shrinkage across campaigns to keep customer experience on pace.</p>
      </div>
      <div class="panel-body">
        <div class="d-flex flex-column flex-lg-row gap-3">
          <div class="flex-grow-1">
            <div class="d-flex justify-content-between align-items-center mb-3 flex-wrap gap-2">
              <div>
                <div class="chart-title mb-0">Adherence trend</div>
                <div class="text-secondary">Rolling six weeks</div>
              </div>
              <select class="form-select form-select-sm w-auto" id="attendanceCampaignFilter"></select>
            </div>
            <div class="chart-shell">
              <canvas id="attendanceTrendChart" height="220"></canvas>
            </div>
          </div>
          <div class="attendance-metrics" style="min-width: 280px;">
            <div class="metric-card">
              <div class="metric-label">Average adherence</div>
              <div class="metric-value" id="attendanceAverage">—</div>
              <div class="metric-note">Across all campaigns this month</div>
            </div>
            <div class="table-responsive">
              <table class="table table-sm align-middle attendance-table">
                <thead>
                  <tr>
                    <th>Week</th>
                    <th>Adherence</th>
                    <th>Absenteeism</th>
                  </tr>
                </thead>
                <tbody id="attendanceTableBody"></tbody>
              </table>
            </div>
          </div>
        </div>
      </div>
    </section>
  </div>

  <div class="floating-docks">
    <div class="floating-bar collapsed" id="campaignFloatingBar" aria-expanded="false">
      <button type="button" class="floating-toggle" id="campaignFloatingToggle" aria-expanded="false" aria-controls="campaignConnectivitySection">
        <span class="toggle-icon"><i class="fas fa-network-wired"></i></span>
        <span class="toggle-label">Connected campaign workflows</span>
        <span class="toggle-caret"><i class="fas fa-chevron-up"></i></span>
      </button>
      <div class="floating-panel" id="campaignConnectivitySection">
        <div class="floating-panel-header">
          <div class="panel-eyebrow"><i class="fas fa-network-wired"></i> Connected campaign workflows</div>
          <h3 class="mt-3">Navigate the workspace by campaign</h3>
          <p class="text-secondary">Jump into quality, coaching, attendance, and collaboration views powered by the same data fabric.</p>
        </div>
        <div class="floating-panel-body">
          <div id="campaignConnectivity"></div>
        </div>
      </div>
    </div>

    <div class="floating-bar collapsed" id="leadershipChatBar" aria-expanded="false">
      <button type="button" class="floating-toggle" id="leadershipChatToggle" aria-expanded="false" aria-controls="leadershipChatPanel">
        <span class="toggle-icon"><i class="fas fa-headset"></i></span>
        <span class="toggle-text">
          <span class="toggle-label" id="leadershipChatToggleLabel">Precision chat for leadership huddles</span>
          <span class="text-secondary small" id="leadershipChatToggleMeta">Loading…</span>
        </span>
        <span class="toggle-caret"><i class="fas fa-chevron-up"></i></span>
      </button>
      <div class="floating-panel" id="leadershipChatPanel" role="dialog" aria-modal="false" aria-labelledby="leadershipChatTitle" aria-hidden="true">
        <div class="floating-panel-header d-flex justify-content-between align-items-start">
          <div>
            <div class="panel-eyebrow"><i class="fas fa-headset"></i> Targeted collaboration threads</div>
            <h3 class="mt-3 mb-2" id="leadershipChatTitle">Precision chat for leadership huddles</h3>
            <p class="text-secondary mb-0">Spin up focused conversations for managers, agents, and executives to accelerate outcomes.</p>
          </div>
          <button type="button" class="btn btn-outline-secondary btn-sm rounded-circle" id="leadershipChatClose" aria-label="Collapse leadership chat">
            <i class="fas fa-xmark"></i>
          </button>
        </div>
        <div class="floating-panel-body">
          <div class="row g-3">
            <div class="col-12 col-lg-3">
              <div class="d-flex flex-column gap-2" id="chatPersonaFilters"></div>
            </div>
            <div class="col-12 col-lg-4">
              <div id="chatThreadList" class="chat-thread-list"></div>
            </div>
            <div class="col-12 col-lg-5 d-flex flex-column gap-3">
              <div class="chat-stream" id="chatMessageStream"></div>
              <form id="chatComposer" class="chat-composer">
                <div class="input-group">
                  <input type="text" id="chatMessageInput" class="form-control" placeholder="Share an update" required>
                  <button class="btn btn-primary" type="submit"><i class="fas fa-paper-plane"></i></button>
                </div>
                <div class="form-text text-secondary">Visible to <span id="chatAudienceLabel" class="fw-semibold text-primary">all participants</span></div>
              </form>
            </div>
          </div>
        </div>
      </div>
    </div>
  </div>
</div>


<script>
  window.CURRENT_USER = window.CURRENT_USER || <?!= currentUserJson || '{}' ?>;
  const currentUser = window.CURRENT_USER || {};
</script>

<script>
  document.addEventListener('DOMContentLoaded', function () {
    const state = {
      qa: {
        records: [],
        directory: { agents: [], reviewers: [], collaborators: [], campaigns: [] },
        metrics: {},
        trend: { labels: [], values: [] }
      },
      attendance: { campaigns: [], history: {}, summary: {} },
      executive: { summary: null, campaigns: [], brief: [], timeframeLabel: '', payPeriod: null },
      chat: { personas: [], threads: {} },
      teams: { overview: null, managers: [], guests: [], managerTabs: [], pagination: { pageSize: 8, scopes: {} } },
      banner: {
        persona: 'Operations Hub',
        userName: 'Team member',
        campaignsText: 'No campaigns connected',
        lastUpdatedText: 'Updated —',
        insights: []
      },
      ai: { summary: '', report: [], suggestions: [], notes: [] },
        lastUpdatedText: 'Updated —',
        insights: [
          { key: 'quality', label: 'Quality pulse', value: '—', hint: 'QA average this cycle', icon: 'fa-solid fa-sparkles' },
          { key: 'attendance', label: 'Attendance', value: '—', hint: 'Attendance this cycle', icon: 'fa-solid fa-user-check' },
          { key: 'campaigns', label: 'Active campaigns', value: '0', hint: 'Workspace connections', icon: 'fa-solid fa-diagram-project' }
        ]
      },
      ai: { summary: '', report: [], suggestions: [], notes: [] },
      charts: { qaTrend: null, attendance: null, executive: null },
      campaigns: [],
      activePersona: null,
      activeThreadId: null,
      isLoading: false
    };

    const qaTableBody = document.querySelector('#qaReviewTable tbody');
    const qaAgentSelect = document.getElementById('qaAgent');
    const qaCampaignSelect = document.getElementById('qaCampaign');
    const qaReviewerSelect = document.getElementById('qaReviewer');
    const qaCollaboratorSelect = document.getElementById('qaCollaborators');
    const qaScoreInput = document.getElementById('qaScore');
    const qaFocusAreaSelect = document.getElementById('qaFocusArea');
    const qaStatusSelect = document.getElementById('qaStatus');
    const qaHighlightsField = document.getElementById('qaHighlights');
    const qaNextTouchInput = document.getElementById('qaNextTouch');
    const qaChannelSelect = document.getElementById('qaChannel');
    const qaForm = document.getElementById('qaCollaborationForm');
    const qaSubmitButton = qaForm.querySelector('button[type="submit"]');
    const qaResetButton = document.getElementById('qaResetBtn');
    const qaTrendChartCanvas = document.getElementById('qaTrendChart');

    const attendanceCampaignSelect = document.getElementById('attendanceCampaignFilter');
    const attendanceTableBody = document.getElementById('attendanceTableBody');
    const attendanceChartCanvas = document.getElementById('attendanceTrendChart');

    const execBlendChartCanvas = document.getElementById('execBlendChart');
    const execCampaignBullets = document.getElementById('execCampaignBullets');
    const execBriefList = document.getElementById('executiveBrief');
    const execTimeframeEl = document.getElementById('execTimeframe');
    const execPeriodRangeEl = document.getElementById('execPeriodRange');
    const execPayDateEl = document.getElementById('execPayDate');

    const kpiQualityAverage = document.getElementById('kpiQualityAverage');
    const kpiQualityTrend = document.getElementById('kpiQualityTrend');
    const kpiAttendanceRate = document.getElementById('kpiAttendanceRate');
    const kpiAttendanceTrend = document.getElementById('kpiAttendanceTrend');
    const qaAverageEl = document.getElementById('qaAverageScore');
    const qaFollowUpsEl = document.getElementById('qaFollowUps');
    const qaThreadsEl = document.getElementById('qaThreads');
    const qaCoverageEl = document.getElementById('qaCoverageRate');
    const qaScoreTrendEl = document.getElementById('qaScoreTrend');
    const aiPulseSummaryEl = document.getElementById('aiPulseSummary');
    const aiReportList = document.getElementById('aiReportList');
    const aiSuggestionList = document.getElementById('aiSuggestionList');
    const aiCollaborationNotes = document.getElementById('aiCollaborationNotes');
    const heroPersonaLabel = document.getElementById('heroPersonaLabel');
    const heroCampaignLabel = document.getElementById('heroCampaignLabel');
    const heroUpdatedLabel = document.getElementById('heroUpdatedLabel');
    const attendanceAverageEl = document.getElementById('attendanceAverage');

    const summaryQaAverageEl = document.getElementById('summaryQaAverage');
    const summaryQaTrendEl = document.getElementById('summaryQaTrend');
    const summaryAttendanceRateEl = document.getElementById('summaryAttendanceRate');
    const summaryAttendanceTrendEl = document.getElementById('summaryAttendanceTrend');
    const summaryThreadsEl = document.getElementById('summaryThreads');
    const summaryThreadsHintEl = document.getElementById('summaryThreadsHint');
    const summaryFollowUpsEl = document.getElementById('summaryFollowUps');
    const summaryFollowUpsHintEl = document.getElementById('summaryFollowUpsHint');

    const personaFiltersContainer = document.getElementById('chatPersonaFilters');
    const chatThreadList = document.getElementById('chatThreadList');
    const chatStream = document.getElementById('chatMessageStream');
    const chatComposer = document.getElementById('chatComposer');
    const chatMessageInput = document.getElementById('chatMessageInput');
    const chatAudienceLabel = document.getElementById('chatAudienceLabel');
    const chatSubmitButton = chatComposer.querySelector('button[type="submit"]');
    const chatFloatingBar = document.getElementById('leadershipChatBar');
    const chatFloatingToggle = document.getElementById('leadershipChatToggle');
    const chatFloatingPanel = document.getElementById('leadershipChatPanel');
    const chatFloatingClose = document.getElementById('leadershipChatClose');
    const chatToggleMeta = document.getElementById('leadershipChatToggleMeta');

    const campaignConnectivitySection = document.getElementById('campaignConnectivitySection');
    const campaignConnectivityContainer = document.getElementById('campaignConnectivity');
    const campaignFloatingBar = document.getElementById('campaignFloatingBar');
    const campaignFloatingToggle = document.getElementById('campaignFloatingToggle');

    const teamTabsNav = document.getElementById('teamTabs');
    const teamTabContent = document.getElementById('teamTabContent');
    const teamSection = document.getElementById('teamIntelligenceSection');

    if (teamTabContent) {
      teamTabContent.addEventListener('click', function (event) {
        const trigger = event.target.closest('[data-team-page-key]');
        if (!trigger) return;
        const scope = trigger.getAttribute('data-team-page-key');
        const direction = trigger.getAttribute('data-team-page-direction');
        if (!scope || !direction) return;
        event.preventDefault();
        adjustTeamPagination(scope, direction === 'next' ? 1 : -1);
        rerenderAllTeamPanes();
      });
    }

    const alertsContainer = document.getElementById('collabAlerts');
    const loadingMessage = '<div class="text-secondary py-4 text-center small">Loading…</div>';
    const chartColors = ['#38bdf8', '#34d399', '#facc15', '#f97316', '#8b5cf6', '#f472b6'];
    const TEAM_TABLE_PAGE_SIZE = 8;

    const campaignActions = [
      { key: 'dashboard', label: 'Dashboard', icon: 'fas fa-chart-line' },
      { key: 'qualitylist', label: 'Quality', icon: 'fas fa-star' },
      { key: 'coachingdashboard', label: 'Coaching', icon: 'fas fa-chalkboard-user' },
      { key: 'attendancereports', label: 'Attendance', icon: 'fas fa-calendar-check' },
      { key: 'qacollablist', label: 'Collab', icon: 'fas fa-people-arrows' }
    ];

    const navigationBaseUrl = computeNavigationBase();
    const baseRoles = extractRoles(currentUser);
    let activeUserRoles = baseRoles.slice();
    let isGuestView = rolesIndicateGuest(activeUserRoles);

    const bannerDescriptionLead = 'Coordinate quality, attendance, and executive conversations from one modern workspace.';

    state.banner.persona = determinePersona(activeUserRoles, isGuestView);
    state.banner.campaignsText = formatHeroCampaignCount(state.campaigns.length, isGuestView);
    updateBannerMetrics();

    function clearAlerts() {
      alertsContainer.innerHTML = '';
    }

    function showAlert(message, type) {
      const alert = document.createElement('div');
      const tone = type === 'success' ? 'success' : type === 'warning' ? 'warning' : type === 'danger' ? 'danger' : 'info';
      alert.className = 'alert alert-' + tone + ' alert-dismissible fade show';
      alert.role = 'alert';
      alert.innerHTML = `
        ${message}
        <button type="button" class="btn-close" data-bs-dismiss="alert" aria-label="Close"></button>
      `;
      alertsContainer.appendChild(alert);
    }

    function formatPercent(value, decimals) {
      if (value === null || value === undefined || value === '') return '—';
      const num = Number(value);
      if (isNaN(num)) return '—';
      const fixed = num.toFixed(decimals != null ? decimals : 1);
      return fixed + '%';
    }

    function formatNumber(value, decimals) {
      if (value === null || value === undefined || value === '') return '—';
      const num = Number(value);
      if (isNaN(num)) return '—';
      return num.toFixed(decimals != null ? decimals : 0);
    }

    function formatDateTime(isoString) {
      if (!isoString) return '—';
      const date = new Date(isoString);
      if (Number.isNaN(date.getTime())) return '—';
      return date.toLocaleString(undefined, { month: 'short', day: 'numeric', hour: '2-digit', minute: '2-digit' });
    }

    function formatRelativeTime(isoString) {
      if (!isoString) return '';
      const date = new Date(isoString);
      if (Number.isNaN(date.getTime())) return '';
      const diffMs = Date.now() - date.getTime();
      const diffMinutes = Math.round(diffMs / 60000);
      if (diffMinutes < 1) return 'just now';
      if (diffMinutes < 60) return diffMinutes + 'm ago';
      const diffHours = Math.round(diffMinutes / 60);
      if (diffHours < 24) return diffHours + 'h ago';
      const diffDays = Math.round(diffHours / 24);
      if (diffDays < 7) return diffDays + 'd ago';
      return date.toLocaleDateString();
    }

    function extractRoles(user) {
      if (!user) return [];
      const sources = [user.roleNames, user.roles, user.Roles, user.RoleNames];
      const roles = [];
      sources.forEach(function (source) {
        if (!source) return;
        if (Array.isArray(source)) {
          source.forEach(function (role) {
            const value = (role || '').toString().trim();
            if (value) roles.push(value);
          });
        } else {
          const value = source.toString().trim();
          if (value) roles.push(value);
        }
      });
      const singleSources = [user.Role, user.RoleName, user.Title, user.PrimaryRole];
      singleSources.forEach(function (value) {
        if (!value) return;
        const normalized = value.toString().trim();
        if (normalized) roles.push(normalized);
      });
      const unique = {};
      const cleaned = [];
      roles.forEach(function (role) {
        const lower = role.toLowerCase();
        if (!unique[lower]) {
          unique[lower] = true;
          cleaned.push(role);
        }
      });
      return cleaned;
    }

    function rolesIndicateGuest(roles) {
      return roles.some(function (role) {
        const text = (role || '').toString().toLowerCase();
        return text.indexOf('guest') >= 0 || text.indexOf('client') >= 0 || text.indexOf('partner') >= 0;
      });
    }

    function determinePersona(roles, guestFlag) {
      if (guestFlag) return 'Client Guest';
      const normalized = roles.map(function (role) { return role.toString().toLowerCase(); });
      if (normalized.some(function (role) { return role.indexOf('executive') >= 0; })) return 'Executive Leader';
      if (normalized.some(function (role) { return role.indexOf('manager') >= 0; })) return 'Team Manager';
      if (normalized.some(function (role) { return role.indexOf('qa') >= 0 || role.indexOf('quality') >= 0; })) return 'Quality Leader';
      return 'Operations Hub';
    }

    function formatHeroTimestamp(isoString) {
      if (!isoString) return 'Updated —';
      const date = new Date(isoString);
      if (Number.isNaN(date.getTime())) return 'Updated —';
      return 'Updated ' + date.toLocaleString(undefined, { month: 'short', day: 'numeric', hour: '2-digit', minute: '2-digit' });
    }

    function formatHeroCampaignCount(count, guestFlag) {
      if (!count) {
        return guestFlag ? 'No assigned campaigns yet' : 'No campaigns connected';
      }
      if (count === 1) {
        return guestFlag ? '1 assigned campaign' : '1 campaign connected';
      }
      return guestFlag ? count + ' assigned campaigns' : count + ' campaigns connected';
    }

    function computeThreadStats() {
      const stats = { total: 0, active: 0 };
      const threadsByPersona = (state.chat && state.chat.threads) || {};
      const now = Date.now();
      Object.keys(threadsByPersona).forEach(function (key) {
        const threads = threadsByPersona[key] || [];
        threads.forEach(function (thread) {
          if (!thread) return;
          stats.total += 1;
          if (thread.updated) {
            const updated = new Date(thread.updated);
            if (!Number.isNaN(updated.getTime()) && now - updated.getTime() <= 86400000) {
              stats.active += 1;
            }
          }
        });
      });
      return stats;
    }

    function syncToplineCards() {
      const qaMetrics = (state.qa && state.qa.metrics) || {};
      if (summaryQaAverageEl) {
        summaryQaAverageEl.textContent = qaMetrics.averageScore != null ? formatPercent(qaMetrics.averageScore, 1) : '—';
      }
      if (summaryQaTrendEl) {
        const trendSpan = summaryQaTrendEl.querySelector('span');
        summaryQaTrendEl.classList.remove('text-success', 'text-danger');
        if (trendSpan) {
          if (qaMetrics.deltaVsTarget != null && !Number.isNaN(qaMetrics.deltaVsTarget)) {
            const delta = Number(qaMetrics.deltaVsTarget);
            trendSpan.textContent = (delta >= 0 ? '+' : '') + delta.toFixed(1) + ' pts vs target';
            summaryQaTrendEl.classList.add(delta >= 0 ? 'text-success' : 'text-danger');
          } else {
            trendSpan.textContent = 'Awaiting quality insights';
          }
        }
      }

      const attendanceSummary = (state.attendance && state.attendance.summary) || {};
      const attendanceValue = attendanceSummary.averageAdherence != null
        ? attendanceSummary.averageAdherence
        : attendanceSummary.attendanceRate;
      if (summaryAttendanceRateEl) {
        summaryAttendanceRateEl.textContent = attendanceValue != null ? formatPercent(attendanceValue, 1) : '—';
      }
      if (summaryAttendanceTrendEl) {
        const attendanceSpan = summaryAttendanceTrendEl.querySelector('span');
        summaryAttendanceTrendEl.classList.remove('text-success', 'text-danger');
        if (attendanceSpan) {
          if (attendanceSummary.absenceRate != null && !Number.isNaN(attendanceSummary.absenceRate)) {
            const absence = Number(attendanceSummary.absenceRate);
            attendanceSpan.textContent = 'Absence ' + formatPercent(absence, 1);
            summaryAttendanceTrendEl.classList.add(absence <= 5 ? 'text-success' : 'text-danger');
          } else {
            attendanceSpan.textContent = 'Attendance variance unavailable';
          }
        }
      }

      if (summaryThreadsEl) {
        const threadStats = computeThreadStats();
        summaryThreadsEl.textContent = threadStats.total ? threadStats.total.toString() : '0';
        if (summaryThreadsHintEl) {
          const hintSpan = summaryThreadsHintEl.querySelector('span');
          summaryThreadsHintEl.classList.remove('text-success', 'text-danger');
          if (hintSpan) {
            const segments = [];
            if (threadStats.active) {
              segments.push(threadStats.active + ' active in 24h');
            }
            const personaCount = Array.isArray(state.chat.personas) ? state.chat.personas.length : 0;
            if (personaCount) {
              segments.push(personaCount + ' ' + (personaCount === 1 ? 'audience' : 'audiences'));
            }
            hintSpan.textContent = segments.length ? segments.join(' • ') : 'Invite teams to collaborate';
          }
        }
      }

      const followUpsValue = qaMetrics.followUps != null && !Number.isNaN(Number(qaMetrics.followUps))
        ? Number(qaMetrics.followUps)
        : 0;
      if (summaryFollowUpsEl) {
        summaryFollowUpsEl.textContent = followUpsValue ? followUpsValue.toString() : '0';
      }
      if (summaryFollowUpsHintEl) {
        const followSpan = summaryFollowUpsHintEl.querySelector('span');
        summaryFollowUpsHintEl.classList.remove('text-success', 'text-danger');
        if (followSpan) {
          const segments = [];
          if (qaMetrics.coverageRate != null && !Number.isNaN(qaMetrics.coverageRate)) {
            const coverageText = formatPercent(Number(qaMetrics.coverageRate), 1);
            if (coverageText && coverageText !== '—') {
              segments.push('Coverage ' + coverageText);
            }
          }
          const campaignCount = Array.isArray(state.campaigns) ? state.campaigns.length : 0;
          if (campaignCount) {
            segments.push(campaignCount + ' ' + (campaignCount === 1 ? 'campaign' : 'campaigns'));
          }
          followSpan.textContent = segments.length ? segments.join(' • ') : 'No action items yet';
          summaryFollowUpsHintEl.classList.add(followUpsValue ? 'text-danger' : 'text-success');
        }
      }
    }

    function syncHeroChips() {
      if (heroPersonaLabel) {
        heroPersonaLabel.textContent = state.banner.persona || 'Persona syncing…';
      }
      if (heroCampaignLabel) {
        heroCampaignLabel.textContent = state.banner.campaignsText || 'Campaigns calibrating…';
      }
      if (heroUpdatedLabel) {
        heroUpdatedLabel.textContent = state.banner.lastUpdatedText || 'Awaiting timestamp…';
      }
    }

    function renderAiList(container, items, emptyText, iconClass) {
      if (!container) return;
      container.innerHTML = '';
      const list = Array.isArray(items) ? items.filter(Boolean) : [];
      if (!list.length) {
        const li = document.createElement('li');
        const icon = document.createElement('i');
        icon.className = 'fa-solid fa-circle-info';
        li.appendChild(icon);
        const span = document.createElement('span');
        span.textContent = emptyText || 'Insights will display when data is available.';
        li.appendChild(span);
        container.appendChild(li);
        return;
      }
      list.forEach(function (entry) {
        const li = document.createElement('li');
        const icon = document.createElement('i');
        icon.className = 'fa-solid ' + (iconClass || 'fa-circle-check');
        li.appendChild(icon);
        const span = document.createElement('span');
        span.textContent = entry;
        li.appendChild(span);
        container.appendChild(li);
      });
    }

    function buildAiNarrative() {
      const qaMetrics = state.qa && state.qa.metrics ? state.qa.metrics : {};
      const attendanceSummary = state.attendance && state.attendance.summary ? state.attendance.summary : {};
      const execSummary = state.executive && state.executive.summary ? state.executive.summary : {};
      const persona = state.banner && state.banner.persona ? state.banner.persona : 'Operations Hub';
      const qaAverage = qaMetrics.averageScore != null ? Number(qaMetrics.averageScore) : null;
      const qaDelta = qaMetrics.deltaVsTarget != null ? Number(qaMetrics.deltaVsTarget) : null;
      const attendanceRate = attendanceSummary.attendanceRate != null
        ? Number(attendanceSummary.attendanceRate)
        : (attendanceSummary.averageAdherence != null ? Number(attendanceSummary.averageAdherence) : null);
      const absenceRate = attendanceSummary.absenceRate != null ? Number(attendanceSummary.absenceRate) : null;
      const coverageRate = qaMetrics.coverageRate != null ? Number(qaMetrics.coverageRate) : null;
      const followUps = qaMetrics.followUps != null ? Number(qaMetrics.followUps) : 0;
      const campaigns = Array.isArray(state.campaigns) ? state.campaigns.length : 0;
      const threadStats = computeThreadStats();

      function listJoin(items) {
        if (!items || !items.length) return '';
        if (items.length === 1) return items[0];
        if (items.length === 2) return items[0] + ' and ' + items[1];
        return items.slice(0, -1).join(', ') + ', and ' + items[items.length - 1];
      }

      const summaryPieces = [];
      if (qaAverage != null && !Number.isNaN(qaAverage)) {
        summaryPieces.push('quality at ' + formatPercent(qaAverage, 1));
      }
      if (attendanceRate != null && !Number.isNaN(attendanceRate)) {
        summaryPieces.push('attendance at ' + formatPercent(attendanceRate, 1));
      }
      if (threadStats.total) {
        summaryPieces.push(threadStats.total + ' collaboration thread' + (threadStats.total === 1 ? '' : 's'));
      }
      const summary = summaryPieces.length
        ? 'AI sees ' + listJoin(summaryPieces) + ' for the ' + persona + ' workspace.'
        : '';

      const report = [];
      if (qaAverage != null && !Number.isNaN(qaAverage)) {
        let text = 'Quality average ' + formatPercent(qaAverage, 1);
        if (qaDelta != null && !Number.isNaN(qaDelta)) {
          text += ' (' + (qaDelta >= 0 ? '+' : '') + qaDelta.toFixed(1) + ' pts vs target)';
        }
        report.push(text);
      }
      if (attendanceRate != null && !Number.isNaN(attendanceRate)) {
        let text = 'Attendance rate ' + formatPercent(attendanceRate, 1);
        if (absenceRate != null && !Number.isNaN(absenceRate)) {
          text += ', absence ' + formatPercent(absenceRate, 1);
        }
        report.push(text);
      }
      if (coverageRate != null && !Number.isNaN(coverageRate)) {
        report.push('QA coverage ' + formatPercent(coverageRate, 1));
      }
      if (execSummary && execSummary.campaignsAchievingTarget != null) {
        const achieving = Number(execSummary.campaignsAchievingTarget);
        if (!Number.isNaN(achieving)) {
          report.push(achieving + ' campaign' + (achieving === 1 ? '' : 's') + ' hitting targets');
        }
      }
      if (campaigns) {
        report.push(campaigns + ' connected campaign' + (campaigns === 1 ? '' : 's'));
      }

      const suggestions = [];
      if (qaDelta != null && !Number.isNaN(qaDelta)) {
        if (qaDelta < 0) {
          suggestions.push('Deploy a coaching sprint to recover ' + Math.abs(qaDelta).toFixed(1) + ' pts toward the quality target.');
        } else if (qaDelta > 1) {
          suggestions.push('Highlight quality gains with leadership to reinforce winning behaviors.');
        }
      }
      if (attendanceRate != null && !Number.isNaN(attendanceRate)) {
        if (attendanceRate < 95) {
          suggestions.push('Audit schedule adherence for the lowest-performing campaign to protect coverage.');
        } else if (attendanceRate >= 97) {
          suggestions.push('Leverage attendance strength to back upcoming volume spikes.');
        }
      }
      if (followUps > 0) {
        suggestions.push('Work through ' + followUps + ' open follow-up action' + (followUps === 1 ? '' : 's') + ' with QA leads.');
      }
      if (!threadStats.total) {
        suggestions.push('Launch the first collaboration thread to activate cross-team problem solving.');
      } else if (threadStats.active === 0) {
        suggestions.push('Nudge participants in dormant threads to keep momentum in the last 24 hours.');
      }

      const notes = [];
      if (threadStats.total) {
        notes.push(threadStats.total + ' thread' + (threadStats.total === 1 ? '' : 's') + ' live, ' + threadStats.active + ' active in 24h.');
      }
      const personaCount = state.chat && Array.isArray(state.chat.personas) ? state.chat.personas.length : 0;
      if (personaCount) {
        notes.push(personaCount + ' collaboration audience' + (personaCount === 1 ? '' : 's') + ' configured.');
      }
      if (coverageRate != null && !Number.isNaN(coverageRate) && coverageRate < 75) {
        notes.push('QA coverage below 75% — prioritize sampling to stabilize insight quality.');
      }
      if (execSummary && execSummary.alert) {
        notes.push(execSummary.alert);
      }

      return {
        summary: summary,
        report: report,
        suggestions: suggestions,
        notes: notes
      };
    }

    function renderAiAssistant() {
      const narrative = buildAiNarrative();
      state.ai = narrative;
      if (aiPulseSummaryEl) {
        aiPulseSummaryEl.textContent = narrative.summary || 'AI summary will populate after data sync.';
      }
      renderAiList(aiReportList, narrative.report, 'Waiting for campaign metrics…', 'fa-chart-line');
      renderAiList(aiSuggestionList, narrative.suggestions, 'Suggestions will surface after data sync.', 'fa-lightbulb');
      renderAiList(aiCollaborationNotes, narrative.notes, 'Collaboration notes appear once chat threads load.', 'fa-handshake-angle');
    }

    function buildBannerDescription() {
      const descriptionParts = [];
      if (typeof bannerDescriptionLead === 'string' && bannerDescriptionLead.trim()) {
        descriptionParts.push(bannerDescriptionLead);
      }

      const meta = [];
      if (state.banner.userName) {
        meta.push('Workspace lead: ' + state.banner.userName);
      }
      if (state.banner.campaignsText) {
        meta.push(state.banner.campaignsText);
      }
      if (state.banner.lastUpdatedText) {
        meta.push(state.banner.lastUpdatedText);
      }

      if (meta.length) {
        descriptionParts.push(meta.join(' • '));
      }

      return descriptionParts.join(' ').trim();
    }

    function syncBanner() {
      const insights = (state.banner.insights || []).map(function (item) {
        return {
          label: item && item.label ? item.label : '',
          value: item && item.value ? item.value : '—',
          hint: item && item.hint ? item.hint : '',
          icon: item && item.icon ? item.icon : ''
        };
      });

      const config = {
        eyebrow: state.banner.persona,
        title: 'Collaboration Intelligence Hub',
        description: buildBannerDescription(),
        insights: insights,
        insightsMeta: { pageKey: 'collaboration-reporting' }
      };

      if (typeof initializeGlobalBanner === 'function') {
        initializeGlobalBanner(config);
      } else {
        window.__pendingBannerData = Object.assign({}, config);
      }
      return config;
    }

    function updateBannerMetrics() {
      const insights = [];

      const qaAverage = state.qa.metrics && state.qa.metrics.averageScore;
      const qaDelta = state.qa.metrics && state.qa.metrics.deltaVsTarget;
      insights.push({
        key: 'quality',
        label: 'Quality pulse',
        value: formatPercent(qaAverage, 1),
        hint: qaDelta != null && !Number.isNaN(qaDelta)
          ? (qaDelta >= 0 ? '+' : '') + qaDelta.toFixed(1) + ' pts vs target'
          : 'QA average this cycle',
        icon: 'fa-solid fa-sparkles'
      });

      const attendanceRate = state.attendance.summary && state.attendance.summary.attendanceRate;
      const absenceRate = state.attendance.summary && state.attendance.summary.absenceRate;
      insights.push({
        key: 'attendance',
        label: 'Attendance',
        value: formatPercent(attendanceRate, 1),
        hint: absenceRate != null ? 'Absence ' + formatPercent(absenceRate, 1) : 'Attendance this cycle',
        icon: 'fa-solid fa-user-check'
      });

      const campaignCount = state.campaigns.length;
      insights.push({
        key: 'campaigns',
        label: isGuestView ? 'Assigned campaigns' : 'Active campaigns',
        value: campaignCount ? String(campaignCount) : '0',
        hint: isGuestView
          ? 'Guest access level'
          : (state.executive.timeframeLabel ? 'Cycle ' + state.executive.timeframeLabel : 'Workspace connections'),
        icon: 'fa-solid fa-diagram-project'
      });

      state.banner.campaignsText = formatHeroCampaignCount(state.campaigns.length, isGuestView);
      state.banner.insights = insights;
      syncHeroChips();
      syncBanner();
      syncToplineCards();
      renderAiAssistant();
    }

    function updateBannerFromResponse(response) {
      response = response || {};
      const userInfo = response.user || currentUser || {};
      const resolvedRoles = extractRoles(userInfo);
      if (resolvedRoles.length) {
        activeUserRoles = resolvedRoles;
      }
      isGuestView = rolesIndicateGuest(activeUserRoles);
      state.banner.persona = determinePersona(activeUserRoles, isGuestView);

      const displayName = userInfo.name || userInfo.displayName || userInfo.FullName || userInfo.UserName || userInfo.email || userInfo.Email || 'Lumina team member';
      state.banner.userName = displayName;

      state.banner.lastUpdatedText = formatHeroTimestamp(response.generatedAt || new Date().toISOString());
      state.banner.campaignsText = formatHeroCampaignCount(state.campaigns.length, isGuestView);

      syncHeroChips();
      updateBannerMetrics();
    }

    function statusClass(status) {
      const normalized = (status || '').toLowerCase();
      if (normalized.indexOf('follow') >= 0) return 'status-pill status-followup';
      if (normalized.indexOf('publish') >= 0) return 'status-pill status-published';
      return 'status-pill status-draft';
    }

    function stripHash(url) {
      if (!url) return '';
      return String(url).replace(/#.*$/, '');
    }

    function removeExistingPageParam(url) {
      if (!url) return '';
      return url
        .replace(/([?&])(page|campaign)=[^&#]*(&)?/gi, function (match, prefix, _key, suffix) {
          if (prefix === '?') {
            return suffix ? '?' : '';
          }
          return suffix ? prefix : '';
        })
        .replace(/[?&]$/, '');
    }

    function computeNavigationBase() {
      const scriptCandidate = removeExistingPageParam(stripHash(typeof SCRIPT_URL !== 'undefined' && SCRIPT_URL ? SCRIPT_URL : ''));
      if (scriptCandidate) return scriptCandidate;
      return removeExistingPageParam(stripHash(typeof BASE_URL !== 'undefined' && BASE_URL ? BASE_URL : ''));
    }

    function buildCampaignUrl(pageKey, campaignId) {
      const page = pageKey || 'dashboard';
      const base = navigationBaseUrl;
      if (!base) {
        let query = '?page=' + encodeURIComponent(page);
        if (campaignId) {
          query += '&campaign=' + encodeURIComponent(campaignId);
        }
        return query;
      }
      const hasQuery = base.indexOf('?') !== -1;
      const separator = hasQuery ? (/[?&]$/.test(base) ? '' : '&') : '?';
      let url = base + separator + 'page=' + encodeURIComponent(page);
      if (campaignId) {
        url += '&campaign=' + encodeURIComponent(campaignId);
      }
      return url;
    }

    function populateSelectOptions(select, items, placeholder, isMultiple) {
      select.innerHTML = '';
      if (!isMultiple) {
        const opt = document.createElement('option');
        opt.value = '';
        opt.textContent = placeholder || 'Select';
        select.appendChild(opt);
      }
      (items || []).forEach(function (item) {
        const option = document.createElement('option');
        const id = item && typeof item === 'object' ? (item.id || item.value || item.name) : item;
        const name = item && typeof item === 'object' ? (item.name || item.label || item.id) : item;
        option.value = id || '';
        option.textContent = name || id || '';
        select.appendChild(option);
      });
    }

    function ensureEmptyState(container, message) {
      let placeholder = container.querySelector('.chart-empty');
      if (!message) {
        if (placeholder) placeholder.remove();
        return;
      }
      if (!placeholder) {
        placeholder = document.createElement('div');
        placeholder.className = 'chart-empty text-secondary small text-center py-4';
        container.appendChild(placeholder);
      }
      placeholder.textContent = message;
    }

    function setFormSubmitting(submitting) {
      qaSubmitButton.disabled = submitting;
      qaResetButton.disabled = submitting;
    }

    function setChatComposerEnabled(enabled) {
      chatMessageInput.disabled = !enabled;
      chatSubmitButton.disabled = !enabled;
    }

    function setChatFloatingExpanded(expanded) {
      if (!chatFloatingBar || !chatFloatingToggle) return;
      if (expanded) {
        chatFloatingBar.classList.remove('collapsed');
      } else {
        chatFloatingBar.classList.add('collapsed');
      }
      const expandedAttr = expanded ? 'true' : 'false';
      chatFloatingBar.setAttribute('aria-expanded', expandedAttr);
      chatFloatingToggle.setAttribute('aria-expanded', expandedAttr);
      if (chatFloatingPanel) {
        chatFloatingPanel.setAttribute('aria-hidden', expanded ? 'false' : 'true');
        chatFloatingPanel.setAttribute('aria-modal', expanded ? 'true' : 'false');
      }
      const caretIcon = chatFloatingToggle.querySelector('.toggle-caret i');
      if (caretIcon) {
        caretIcon.className = expanded ? 'fas fa-chevron-down' : 'fas fa-chevron-up';
      }
      if (expanded && chatMessageInput && !chatMessageInput.disabled) {
        setTimeout(function () { chatMessageInput.focus(); }, 140);
      }
    }

    function updateChatFloatingVisibility() {
      if (!chatFloatingBar) return;
      const hasPersonas = Array.isArray(state.chat.personas) && state.chat.personas.length > 0;
      if (!hasPersonas) {
        chatFloatingBar.classList.add('is-hidden');
        chatFloatingBar.setAttribute('aria-hidden', 'true');
        setChatFloatingExpanded(false);
        if (chatFloatingPanel) {
          chatFloatingPanel.setAttribute('aria-hidden', 'true');
          chatFloatingPanel.setAttribute('aria-modal', 'false');
        }
      } else {
        chatFloatingBar.classList.remove('is-hidden');
        chatFloatingBar.removeAttribute('aria-hidden');
      }
    }

    function updateChatFloatingMeta() {
      if (!chatToggleMeta) return;
      const personas = state.chat.personas || [];
      if (!personas.length) {
        chatToggleMeta.textContent = 'No audiences available';
        return;
      }
      const threadsMap = state.chat.threads || {};
      const totalThreads = personas.reduce(function (total, persona) {
        const key = persona && persona.key ? persona.key : persona;
        const list = threadsMap[key] || [];
        return total + (Array.isArray(list) ? list.length : 0);
      }, 0);
      chatToggleMeta.textContent = totalThreads
        ? totalThreads + ' active thread' + (totalThreads === 1 ? '' : 's')
        : 'No active threads';
    }

    function initializeChatFloatingBar() {
      if (!chatFloatingBar || !chatFloatingToggle) return;
      setChatFloatingExpanded(false);
      chatFloatingToggle.addEventListener('click', function () {
        const shouldExpand = chatFloatingBar.classList.contains('collapsed');
        setChatFloatingExpanded(shouldExpand);
      });
      if (chatFloatingClose) {
        chatFloatingClose.addEventListener('click', function () {
          setChatFloatingExpanded(false);
          chatFloatingToggle.focus();
        });
      }
      document.addEventListener('keydown', function (event) {
        if (event.key === 'Escape' && chatFloatingBar && !chatFloatingBar.classList.contains('collapsed')) {
          setChatFloatingExpanded(false);
          if (chatFloatingToggle) {
            chatFloatingToggle.focus();
          }
        }
      });
    }

    function setCampaignFloatingExpanded(expanded) {
      if (!campaignFloatingBar || !campaignFloatingToggle) return;
      if (expanded) {
        campaignFloatingBar.classList.remove('collapsed');
      } else {
        campaignFloatingBar.classList.add('collapsed');
      }
      const expandedAttr = expanded ? 'true' : 'false';
      campaignFloatingBar.setAttribute('aria-expanded', expandedAttr);
      campaignFloatingToggle.setAttribute('aria-expanded', expandedAttr);
      const caretIcon = campaignFloatingToggle.querySelector('.toggle-caret i');
      if (caretIcon) {
        caretIcon.className = expanded ? 'fas fa-chevron-down' : 'fas fa-chevron-up';
      }
    }

    function initializeCampaignFloatingBar() {
      if (!campaignFloatingBar || !campaignFloatingToggle) return;
      setCampaignFloatingExpanded(false);
      campaignFloatingToggle.addEventListener('click', function () {
        const shouldExpand = campaignFloatingBar.classList.contains('collapsed');
        setCampaignFloatingExpanded(shouldExpand);
      });
    }

    function getCampaignOptions() {
      const options = [];
      const dedupe = {};

      function registerOption(id, name) {
        const safeId = id || name || '';
        const safeName = name || id || '';
        if (!safeId && !safeName) return;
        const key = (safeId + '|' + safeName).toLowerCase();
        if (dedupe[key]) return;
        dedupe[key] = true;
        options.push({ id: safeId || safeName, name: safeName || safeId });
      }

      (state.campaigns || []).forEach(function (campaign) {
        if (!campaign) return;
        registerOption(campaign.id, campaign.name);
      });

      (state.qa.directory.campaigns || []).forEach(function (campaign) {
        if (!campaign) return;
        const optionId = campaign.id || campaign.value || campaign.name || campaign.label;
        const optionName = campaign.name || campaign.label || campaign.id || campaign.value || '';
        registerOption(optionId, optionName);
      });

      options.sort(function (a, b) {
        const nameA = (a.name || '').toLowerCase();
        const nameB = (b.name || '').toLowerCase();
        if (nameA < nameB) return -1;
        if (nameA > nameB) return 1;
        return 0;
      });

      return options;
    }

    function renderCampaignConnectivity() {
      if (!campaignConnectivityContainer) return;
      if (isGuestView) {
        campaignConnectivityContainer.innerHTML = '';
        campaignConnectivityContainer.classList.remove('connectivity-grid', 'connectivity-empty');
        if (campaignFloatingBar) {
          campaignFloatingBar.classList.add('is-hidden');
          campaignFloatingBar.setAttribute('aria-hidden', 'true');
        }
        if (campaignFloatingToggle) {
          campaignFloatingToggle.setAttribute('aria-expanded', 'false');
        }
        if (campaignConnectivitySection) {
          campaignConnectivitySection.classList.remove('d-none');
        }
        setCampaignFloatingExpanded(false);
        updateBannerMetrics();
        return;
      }

      if (campaignFloatingBar) {
        campaignFloatingBar.classList.remove('is-hidden');
        campaignFloatingBar.removeAttribute('aria-hidden');
      }

      const campaigns = state.campaigns || [];
      if (campaignFloatingToggle) {
        const labelEl = campaignFloatingToggle.querySelector('.toggle-label');
        if (labelEl) {
          labelEl.textContent = campaigns.length
            ? `Connected Campaign Workflows (${campaigns.length})`
            : 'Connected Campaign Workflows';
        }
      }

      campaignConnectivityContainer.innerHTML = '';
      campaignConnectivityContainer.classList.remove('connectivity-grid', 'connectivity-empty');

      if (!campaigns.length) {
        campaignConnectivityContainer.classList.add('connectivity-empty');
        campaignConnectivityContainer.innerHTML = '<div class="text-secondary small text-center py-3">No campaign access detected yet.</div>';
        setCampaignFloatingExpanded(false);
        updateBannerMetrics();
        return;
      }

      campaignConnectivityContainer.classList.add('connectivity-grid');
      const fragment = document.createDocumentFragment();

      campaigns.forEach(function (campaign) {
        const card = document.createElement('div');
        card.className = 'connectivity-card';
        const badges = [];
        if (campaign.isDefault) badges.push('<span class="badge bg-primary-subtle text-primary">Default</span>');
        if (campaign.isManaged) badges.push('<span class="badge bg-success-subtle text-success">Managed</span>');
        if (campaign.isAdmin) badges.push('<span class="badge bg-warning-subtle text-warning">Admin</span>');
        const description = campaign.description ? `<div class="text-secondary small mt-1">${campaign.description}</div>` : '';
        const actionsMarkup = campaignActions.map(function (action) {
          const href = buildCampaignUrl(action.key, campaign.id);
          return `<a href="${href}" target="_top" class="btn btn-sm"><i class="${action.icon}"></i>${action.label}</a>`;
        }).join('');
        card.innerHTML = `
          <div class="d-flex justify-content-between align-items-start gap-2">
            <div>
              <div class="fw-semibold">${campaign.name || 'Campaign'}</div>
              ${description}
            </div>
            <div class="d-flex flex-wrap gap-1">${badges.join('')}</div>
          </div>
          <div class="connectivity-actions mt-3">
            ${actionsMarkup}
          </div>
        `;
        fragment.appendChild(card);
      });

      campaignConnectivityContainer.appendChild(fragment);
      updateBannerMetrics();
    }

    function buildLeadCollaboratorOptions() {
      const unique = new Map();

      function register(option) {
        if (!option) return;
        const name = typeof option === 'object' ? (option.name || option.label || option.id) : option;
        if (!name) return;
        const id = typeof option === 'object' ? (option.id || option.value || option.name) : option;
        const key = String(name).trim().toLowerCase();
        if (!key || unique.has(key)) return;
        unique.set(key, { id: id || name, name: name });
      }

      (state.teams.managers || []).forEach(function (manager) {
        if (!manager || !manager.name) return;
        register({ id: manager.email || manager.name, name: manager.name });
      });

      (state.teams.managerTabs || []).forEach(function (tab) {
        if (!tab || !tab.name) return;
        register({ id: tab.managerId || tab.name, name: tab.name });
      });

      (state.qa.directory.collaborators || []).forEach(function (collab) {
        if (!collab) return;
        const name = typeof collab === 'object' ? (collab.name || collab.label || collab.id) : collab;
        if (isLikelyLeadName(name)) {
          register({ id: (collab && collab.id) || name, name: name });
        }
      });

      if (!unique.size) {
        (state.qa.directory.reviewers || []).forEach(function (reviewer) {
          if (!reviewer) return;
          const name = typeof reviewer === 'object' ? (reviewer.name || reviewer.label || reviewer.id) : reviewer;
          if (isLikelyLeadName(name)) {
            register({ id: (reviewer && reviewer.id) || name, name: name });
          }
        });
      }

      const leads = Array.from(unique.values());
      leads.sort(function (a, b) {
        const nameA = (a.name || '').toLowerCase();
        const nameB = (b.name || '').toLowerCase();
        if (nameA < nameB) return -1;
        if (nameA > nameB) return 1;
        return 0;
      });
      return leads;
    }

    function isLikelyLeadName(name) {
      if (!name) return false;
      return /(lead|manager|supervisor|director|coach)/i.test(String(name));
    }

    function renderQADirectory() {
      populateSelectOptions(qaAgentSelect, state.qa.directory.agents, 'Select an agent');
      populateSelectOptions(qaCampaignSelect, getCampaignOptions(), 'Choose campaign');
      populateSelectOptions(qaReviewerSelect, state.qa.directory.reviewers, 'Assign reviewer');
      const leadCollaborators = buildLeadCollaboratorOptions();
      populateSelectOptions(qaCollaboratorSelect, leadCollaborators, 'Select QA leads', true);
      if (qaCollaboratorSelect) {
        qaCollaboratorSelect.title = leadCollaborators.length ? 'Select QA leads to loop into this review' : 'No QA leads available';
      }
    }

    function renderQATable() {
      const records = state.qa.records || [];
      if (!records.length) {
        qaTableBody.innerHTML = '<tr><td colspan="8" class="text-center text-secondary py-4">No QA collaboration records found.</td></tr>';
        return;
      }
      qaTableBody.innerHTML = '';
      records.forEach(function (record) {
        const tr = document.createElement('tr');
        const collaborators = (record.collaborators || []).map(function (name) {
          return `<span class="collaborator"><i class="fas fa-user-circle"></i>${name}</span>`;
        }).join('');
        const campaignLabel = record.campaignName || '';
        const campaignLink = campaignLabel
          ? `<a href="${buildCampaignUrl('dashboard', record.campaignId)}" target="_top" class="text-decoration-none">${campaignLabel}${record.campaignId ? '<i class="fas fa-arrow-up-right-from-square ms-1 text-primary"></i>' : ''}</a>`
          : '—';
        tr.innerHTML = `
          <td class="fw-semibold">${record.id || '—'}</td>
          <td>
            <div class="fw-semibold">${record.agent || '—'}</div>
            <small class="text-secondary">${record.reviewer || ''}</small>
          </td>
          <td>${campaignLink}</td>
          <td><span class="fw-bold">${record.score != null ? formatNumber(record.score, 1) : '—'}</span></td>
          <td>${record.focus || '—'}</td>
          <td>${collaborators}</td>
          <td><span class="${statusClass(record.status)}">${record.status || 'Draft'}</span></td>
          <td>${formatDateTime(record.updated)}</td>
        `;
        qaTableBody.appendChild(tr);
      });
    }

    function renderQAMetrics() {
      const metrics = state.qa.metrics || {};
      qaAverageEl.textContent = metrics.averageScore != null ? formatNumber(metrics.averageScore, 1) : '—';
      qaFollowUpsEl.textContent = metrics.followUps != null ? metrics.followUps : '0';
      qaThreadsEl.textContent = metrics.collaborativeThreads != null ? metrics.collaborativeThreads : '0';
      qaCoverageEl.textContent = metrics.coverageRate != null ? formatPercent(metrics.coverageRate, 1) : '—';
      const delta = metrics.deltaVsTarget;
      if (delta != null && !Number.isNaN(delta)) {
        qaScoreTrendEl.textContent = (delta >= 0 ? '+' : '') + delta.toFixed(1) + ' pts';
        qaScoreTrendEl.classList.toggle('bg-success', delta >= 0);
        qaScoreTrendEl.classList.toggle('bg-danger', delta < 0);
      } else {
        qaScoreTrendEl.textContent = '—';
        qaScoreTrendEl.classList.remove('bg-success', 'bg-danger');
      }
      syncToplineCards();
    }

    function renderQaTrendChart() {
      const labels = state.qa.trend.labels || [];
      const values = (state.qa.trend.values || []).map(function (value) {
        return value == null ? null : Number(value);
      });
      const container = qaTrendChartCanvas.parentElement;
      const hasData = labels.length && values.some(function (v) { return v != null; });
      if (!hasData) {
        if (state.charts.qaTrend) {
          state.charts.qaTrend.destroy();
          state.charts.qaTrend = null;
        }
        qaTrendChartCanvas.classList.add('d-none');
        ensureEmptyState(container, 'No QA trend data available yet.');
        return;
      }
      ensureEmptyState(container, '');
      qaTrendChartCanvas.classList.remove('d-none');
      const dataset = values.map(function (value) {
        return value == null ? null : Number(value.toFixed(1));
      });
      if (state.charts.qaTrend) {
        state.charts.qaTrend.data.labels = labels;
        state.charts.qaTrend.data.datasets[0].data = dataset;
        state.charts.qaTrend.update();
      } else {
        state.charts.qaTrend = new Chart(qaTrendChartCanvas.getContext('2d'), {
          type: 'line',
          data: {
            labels: labels,
            datasets: [
              {
                label: 'QA Score',
                data: dataset,
                borderColor: '#2563eb',
                backgroundColor: 'rgba(37, 99, 235, 0.12)',
                tension: 0.35,
                borderWidth: 3,
                fill: true
              }
            ]
          },
          options: {
            responsive: true,
            maintainAspectRatio: false,
            plugins: { legend: { display: false } },
            scales: {
              y: {
                ticks: {
                  callback: function (value) { return value + '%'; }
                }
              }
            }
          }
        });
      }
    }

    function renderExecutiveSection() {
      const summary = state.executive.summary || {};
      kpiQualityAverage.textContent = summary.qaAverage != null ? formatPercent(summary.qaAverage, 1) : '—';
      const qualityDelta = state.qa.metrics && state.qa.metrics.deltaVsTarget != null ? state.qa.metrics.deltaVsTarget : null;
      if (qualityDelta != null && !Number.isNaN(qualityDelta)) {
        kpiQualityTrend.textContent = (qualityDelta >= 0 ? '+' : '') + qualityDelta.toFixed(1) + ' pts vs target';
        kpiQualityTrend.classList.toggle('text-success', qualityDelta >= 0);
        kpiQualityTrend.classList.toggle('text-danger', qualityDelta < 0);
      } else {
        kpiQualityTrend.textContent = 'Target comparison unavailable';
        kpiQualityTrend.classList.remove('text-success', 'text-danger');
      }

      const attendanceRate = summary.attendanceAverage != null ? summary.attendanceAverage : state.attendance.summary.attendanceRate;
      kpiAttendanceRate.textContent = attendanceRate != null ? formatPercent(attendanceRate, 1) : '—';
      if (state.attendance.summary.absenceRate != null) {
        const absence = state.attendance.summary.absenceRate;
        kpiAttendanceTrend.textContent = 'Absence ' + formatPercent(absence, 1);
        kpiAttendanceTrend.classList.toggle('text-success', absence <= 5);
        kpiAttendanceTrend.classList.toggle('text-danger', absence > 5);
      } else {
        kpiAttendanceTrend.textContent = 'Attendance variance unavailable';
        kpiAttendanceTrend.classList.remove('text-success', 'text-danger');
      }

      const payPeriod = state.executive.payPeriod;
      const timeframeLabel = state.executive.timeframeLabel || '—';
      if (execTimeframeEl) {
        execTimeframeEl.textContent = payPeriod && payPeriod.badgeLabel ? payPeriod.badgeLabel : timeframeLabel;
      }
      if (execPeriodRangeEl) {
        execPeriodRangeEl.textContent = payPeriod && payPeriod.rangeLabel ? payPeriod.rangeLabel : timeframeLabel;
      }
      if (execPayDateEl) {
        execPayDateEl.textContent = payPeriod && payPeriod.payDateLabel ? 'Pay date ' + payPeriod.payDateLabel : 'Pay date —';
      }

      execCampaignBullets.innerHTML = '';
      const campaigns = state.executive.campaigns || [];
      if (!campaigns.length) {
        execCampaignBullets.innerHTML = '<div class="text-secondary small">No campaign mix data available.</div>';
      } else {
        campaigns.forEach(function (campaign, index) {
          const color = chartColors[index % chartColors.length];
          const qaText = campaign.qa != null ? 'QA ' + campaign.qa + '%' : 'QA n/a';
          const attText = campaign.attendance != null ? 'Attendance ' + campaign.attendance + '%' : 'Attendance n/a';
          const wrapper = document.createElement('div');
          wrapper.className = 'kpi-bullet';
          wrapper.innerHTML = `<span class="kpi-dot" style="background:${color}"></span> ${campaign.title || 'Campaign'} – ${qaText}, ${attText}`;
          execCampaignBullets.appendChild(wrapper);
        });
      }

      execBriefList.innerHTML = '';
      if (!state.executive.brief || !state.executive.brief.length) {
        execBriefList.innerHTML = '<li class="text-secondary">No executive brief notes available.</li>';
      } else {
        state.executive.brief.forEach(function (item) {
          const li = document.createElement('li');
          li.className = 'mb-3';
          li.innerHTML = `
            <div class="d-flex justify-content-between align-items-start">
              <div>
                <div class="fw-bold">${item.title || 'Campaign'}</div>
                <div class="text-secondary">${item.metrics || ''}</div>
              </div>
            </div>
            ${item.note ? `<div class="small text-secondary mt-1">${item.note}</div>` : ''}
          `;
          execBriefList.appendChild(li);
        });
      }

      const labels = campaigns.map(function (campaign) { return campaign.title || 'Campaign'; });
      const values = campaigns.map(function (campaign) {
        const qa = campaign.qa != null ? campaign.qa : null;
        const att = campaign.attendance != null ? campaign.attendance : null;
        if (qa == null && att == null) return 0;
        if (qa != null && att != null) return Number(((qa + att) / 2).toFixed(1));
        return qa != null ? Number(qa.toFixed(1)) : Number(att.toFixed(1));
      });
      if (!labels.length) {
        if (state.charts.executive) {
          state.charts.executive.destroy();
          state.charts.executive = null;
        }
        ensureEmptyState(execBlendChartCanvas.parentElement, 'No executive campaign blend data available.');
      } else {
        ensureEmptyState(execBlendChartCanvas.parentElement, '');
        if (state.charts.executive) {
          state.charts.executive.data.labels = labels;
          state.charts.executive.data.datasets[0].data = values;
          state.charts.executive.data.datasets[0].backgroundColor = labels.map(function (_, index) {
            return chartColors[index % chartColors.length];
          });
          state.charts.executive.update();
        } else {
          state.charts.executive = new Chart(execBlendChartCanvas, {
            type: 'doughnut',
            data: {
              labels: labels,
              datasets: [
                {
                  data: values,
                  backgroundColor: labels.map(function (_, index) {
                    return chartColors[index % chartColors.length];
                  }),
                  borderWidth: 0,
                  hoverOffset: 8
                }
              ]
            },
            options: {
              cutout: '68%',
              plugins: { legend: { display: false } }
            }
          });
        }
      }
      syncToplineCards();
    }

    function renderAttendanceOptions() {
      populateSelectOptions(attendanceCampaignSelect, state.attendance.campaigns, 'Select campaign');
      if (state.attendance.campaigns.length) {
        attendanceCampaignSelect.value = state.attendance.campaigns[0].id || state.attendance.campaigns[0].name;
      }
    }

    function renderAttendanceAverage() {
      if (state.attendance.summary.averageAdherence != null) {
        attendanceAverageEl.textContent = formatPercent(state.attendance.summary.averageAdherence, 1);
      } else if (state.attendance.summary.attendanceRate != null) {
        attendanceAverageEl.textContent = formatPercent(state.attendance.summary.attendanceRate, 1);
      } else {
        attendanceAverageEl.textContent = '—';
      }
    }

    function renderAttendanceTable(campaignId) {
      const history = state.attendance.history[campaignId] || [];
      if (!history.length) {
        attendanceTableBody.innerHTML = '<tr><td colspan="3" class="text-center text-secondary py-3">No attendance records for this campaign.</td></tr>';
        return;
      }
      const recent = history.slice(-6);
      attendanceTableBody.innerHTML = '';
      recent.forEach(function (entry) {
        const tr = document.createElement('tr');
        tr.innerHTML = `
          <td class="fw-semibold">${entry.week}</td>
          <td>
            <div class="fw-semibold">${entry.adherence != null ? entry.adherence.toFixed(1) + '%' : '—'}</div>
            <div class="progress" style="height:6px;">
              <div class="progress-bar bg-primary" style="width:${entry.adherence != null ? entry.adherence : 0}%"></div>
            </div>
          </td>
          <td class="text-danger">${entry.absenteeism != null ? entry.absenteeism.toFixed(1) + '%' : '—'}</td>
        `;
        attendanceTableBody.appendChild(tr);
      });
    }

    function renderAttendanceChart(campaignId) {
      const history = state.attendance.history[campaignId] || [];
      const labels = history.slice(-6).map(function (entry) { return entry.week; });
      const adherence = history.slice(-6).map(function (entry) { return entry.adherence != null ? Number(entry.adherence.toFixed(1)) : null; });
      const absenteeism = history.slice(-6).map(function (entry) { return entry.absenteeism != null ? Number(entry.absenteeism.toFixed(1)) : null; });
      const hasData = labels.length && adherence.some(function (v) { return v != null; });
      const container = attendanceChartCanvas.parentElement;
      if (!hasData) {
        if (state.charts.attendance) {
          state.charts.attendance.destroy();
          state.charts.attendance = null;
        }
        ensureEmptyState(container, 'No adherence trend data available for this campaign.');
        return;
      }
      ensureEmptyState(container, '');
      const adherenceData = adherence.map(function (value) { return value == null ? null : value; });
      const absenteeismData = absenteeism.map(function (value) { return value == null ? null : value; });
      if (state.charts.attendance) {
        state.charts.attendance.data.labels = labels;
        state.charts.attendance.data.datasets[0].data = adherenceData;
        state.charts.attendance.data.datasets[1].data = absenteeismData;
        state.charts.attendance.update();
      } else {
        state.charts.attendance = new Chart(attendanceChartCanvas.getContext('2d'), {
          type: 'line',
          data: {
            labels: labels,
            datasets: [
              {
                label: 'Adherence %',
                data: adherenceData,
                borderColor: '#10b981',
                backgroundColor: 'rgba(16, 185, 129, 0.12)',
                tension: 0.35,
                borderWidth: 3,
                fill: true
              },
              {
                label: 'Absenteeism %',
                data: absenteeismData,
                borderColor: '#ef4444',
                backgroundColor: 'rgba(239, 68, 68, 0.1)',
                tension: 0.35,
                borderWidth: 2,
                fill: true
              }
            ]
          },
          options: {
            responsive: true,
            maintainAspectRatio: false,
            plugins: {
              legend: {
                display: true,
                position: 'bottom'
              }
            },
            scales: {
              y: {
                ticks: {
                  callback: function (value) { return value + '%'; }
                }
              }
            }
          }
        });
      }
    }

    function renderAttendanceSection() {
      renderAttendanceOptions();
      renderAttendanceAverage();
      const selected = attendanceCampaignSelect.value || (state.attendance.campaigns[0] && (state.attendance.campaigns[0].id || state.attendance.campaigns[0].name));
      if (selected) {
        renderAttendanceTable(selected);
        renderAttendanceChart(selected);
      } else {
        attendanceTableBody.innerHTML = '<tr><td colspan="3" class="text-center text-secondary py-3">No attendance data available.</td></tr>';
        if (state.charts.attendance) {
          state.charts.attendance.destroy();
          state.charts.attendance = null;
        }
        ensureEmptyState(attendanceChartCanvas.parentElement, 'No adherence trend data available.');
      }
      syncToplineCards();
    }

    function renderChatPersonaFilters() {
      personaFiltersContainer.innerHTML = '';
      const personas = state.chat.personas || [];
      if (!personas.length) {
        personaFiltersContainer.innerHTML = '<div class="text-secondary small">No collaboration personas available.</div>';
        return;
      }
      personas.forEach(function (persona) {
        const button = document.createElement('button');
        button.type = 'button';
        button.className = 'persona-chip btn btn-link text-start ' + (state.activePersona === persona.key ? 'active' : '');
        button.innerHTML = `<i class="fas ${persona.icon || 'fa-comments'}"></i> ${persona.label || persona.key}`;
        button.addEventListener('click', function () {
          setChatFloatingExpanded(true);
          state.activePersona = persona.key;
          const threads = state.chat.threads[state.activePersona] || [];
          state.activeThreadId = threads.length ? threads[0].id : null;
          renderChatPersonaFilters();
          renderChatThreads();
          renderActiveThread();
        });
        personaFiltersContainer.appendChild(button);
      });
    }

    function renderChatThreads() {
      chatThreadList.innerHTML = '';
      const threads = state.chat.threads[state.activePersona] || [];
      if (!threads.length) {
        chatThreadList.innerHTML = '<div class="text-secondary small">No threads available for this audience.</div>';
        return;
      }
      threads.forEach(function (thread) {
        const card = document.createElement('div');
        card.className = 'thread-card ' + (thread.id === state.activeThreadId ? 'active' : '');
        card.innerHTML = `
          <div class="title">${thread.title || 'Thread'}</div>
          <div class="thread-meta mt-2">
            <span><i class="fas fa-users"></i> ${thread.audience || 'Team'}</span>
            <span><i class="fas fa-clock"></i> ${formatRelativeTime(thread.updated)}</span>
          </div>
        `;
        card.addEventListener('click', function () {
          setChatFloatingExpanded(true);
          state.activeThreadId = thread.id;
          renderChatThreads();
          renderActiveThread();
        });
        chatThreadList.appendChild(card);
      });
    }

    function renderActiveThread() {
      chatStream.innerHTML = '';
      const threads = state.chat.threads[state.activePersona] || [];
      const thread = threads.find(function (entry) { return entry.id === state.activeThreadId; });
      if (!thread) {
        chatAudienceLabel.textContent = 'selected participants';
        chatStream.innerHTML = '<div class="text-secondary small text-center py-4">Select a thread to view messages.</div>';
        setChatComposerEnabled(false);
        return;
      }
      chatAudienceLabel.textContent = thread.audience || 'participants';
      if (!thread.messages || !thread.messages.length) {
        chatStream.innerHTML = '<div class="text-secondary small text-center py-4">No messages yet.</div>';
      } else {
        thread.messages.forEach(function (message) {
          const wrapper = document.createElement('div');
          wrapper.className = 'chat-message';
          wrapper.innerHTML = `
            <div class="avatar">${(message.author || 'U').charAt(0)}</div>
            <div class="bubble">
              <div class="d-flex justify-content-between align-items-center">
                <div class="author">${message.author || 'Team'}</div>
                <div class="timestamp">${formatRelativeTime(message.time)}</div>
              </div>
              <div class="mt-1">${message.text || ''}</div>
              <div class="tags">${(message.tags || []).map(function (tag) {
                return `<span class="chat-tag"><i class="fas fa-tag"></i> ${tag}</span>`;
              }).join('')}</div>
            </div>
          `;
          chatStream.appendChild(wrapper);
        });
        chatStream.scrollTop = chatStream.scrollHeight;
      }
      setChatComposerEnabled(!!thread.channelId);
    }

    function refreshChatUI() {
      const personas = state.chat.personas || [];
      if (!state.activePersona && personas.length) {
        state.activePersona = personas[0].key;
      }
      const threads = state.chat.threads[state.activePersona] || [];
      if (!state.activeThreadId && threads.length) {
        state.activeThreadId = threads[0].id;
      }
      renderChatPersonaFilters();
      renderChatThreads();
      renderActiveThread();
      updateChatFloatingVisibility();
      updateChatFloatingMeta();
      updateBannerMetrics();
    }

    function applyQaData(data) {
      state.qa.records = (data.records || []).slice();
      state.qa.directory = data.directory || state.qa.directory;
      state.qa.metrics = data.metrics || {};
      state.qa.trend = data.trend || { labels: [], values: [] };
      renderQADirectory();
      renderQATable();
      renderQAMetrics();
      renderQaTrendChart();
      updateBannerMetrics();
    }

    function applyAttendanceData(data) {
      state.attendance.campaigns = data.campaigns || [];
      state.attendance.history = data.history || {};
      state.attendance.summary = data.summary || {};
      renderAttendanceSection();
      updateBannerMetrics();
    }

    function applyExecutiveData(data) {
      state.executive.summary = data.summary || null;
      state.executive.campaigns = data.campaigns || [];
      state.executive.brief = data.brief || [];
      state.executive.timeframeLabel = data.timeframeLabel || '';
      state.executive.payPeriod = data.payPeriod || null;
      renderExecutiveSection();
      updateBannerMetrics();
    }

    function applyChatData(data) {
      state.chat.personas = data.personas || [];
      state.chat.threads = data.threads || {};
      state.activePersona = null;
      state.activeThreadId = null;
      refreshChatUI();
    }

    function applyTeamData(data) {
      data = data || {};
      state.teams.overview = data.overview || null;
      state.teams.managers = Array.isArray(data.managers) ? data.managers : [];
      state.teams.guests = Array.isArray(data.guests) ? data.guests : [];
      state.teams.managerTabs = Array.isArray(data.managerTabs) ? data.managerTabs : [];
      state.teams.pagination = { pageSize: TEAM_TABLE_PAGE_SIZE, scopes: {} };
      renderTeamTabs();
      renderQADirectory();
    }

    function renderTeamTabs() {
      if (!teamTabsNav || !teamTabContent) return;
      const hasManagers = Array.isArray(state.teams.managerTabs) && state.teams.managerTabs.length > 0;
      const hasDirectory = (state.teams.managers && state.teams.managers.length) || (state.teams.guests && state.teams.guests.length);
      teamTabsNav.innerHTML = '';
      if (!hasManagers && !hasDirectory) {
        teamTabContent.innerHTML = renderTeamEmptyState('No manager or guest collaboration data available yet.');
        return;
      }

      const tabs = [
        { id: 'overview', label: 'Teams', type: 'overview' },
        { id: 'managers', label: 'Managers', type: 'managers' },
        { id: 'guests', label: 'Guests', type: 'guests' }
      ];

      (state.teams.managerTabs || []).forEach(function (entry, index) {
        const safeId = sanitizeId(entry && entry.managerId ? entry.managerId : ('manager-' + index));
        tabs.push({ id: safeId || ('manager-' + index), label: entry && entry.name ? entry.name : 'Manager', type: 'manager', data: entry });
      });

      teamTabContent.innerHTML = '';

      tabs.forEach(function (tab, index) {
        const navId = 'team-tab-' + tab.id;
        const paneId = 'team-pane-' + tab.id;

        const li = document.createElement('li');
        li.className = 'nav-item';

        const button = document.createElement('button');
        button.className = 'nav-link' + (index === 0 ? ' active' : '');
        button.id = navId;
        button.type = 'button';
        button.role = 'tab';
        button.setAttribute('data-bs-toggle', 'pill');
        button.setAttribute('data-bs-target', '#' + paneId);
        button.textContent = tab.label;

        li.appendChild(button);
        teamTabsNav.appendChild(li);

        const pane = document.createElement('div');
        pane.className = 'tab-pane fade' + (index === 0 ? ' show active' : '');
        pane.id = paneId;
        pane.role = 'tabpanel';
        pane.setAttribute('aria-labelledby', navId);
        pane.dataset.tabType = tab.type || '';
        if (tab.type === 'manager') {
          if (tab.id) {
            pane.dataset.managerKey = tab.id;
          }
          if (tab.data && tab.data.managerId !== undefined && tab.data.managerId !== null) {
            pane.dataset.managerId = String(tab.data.managerId);
          }
        }
        pane.innerHTML = renderTeamTabContent(tab);
        teamTabContent.appendChild(pane);
      });
    }

    function renderTeamTabContent(tab) {
      if (!tab) return renderTeamEmptyState('No data available.');
      if (tab.type === 'overview') return renderTeamOverviewTab();
      if (tab.type === 'managers') return renderTeamManagersTab();
      if (tab.type === 'guests') return renderTeamGuestsTab();
      if (tab.type === 'manager') return renderManagerTeamTab(tab.data, tab.id);
      return renderTeamEmptyState('No data available.');
    }

    function ensureTeamPagination() {
      if (!state.teams.pagination) {
        state.teams.pagination = { pageSize: TEAM_TABLE_PAGE_SIZE, scopes: {} };
      }
      if (!state.teams.pagination.scopes) {
        state.teams.pagination.scopes = {};
      }
      if (!state.teams.pagination.pageSize) {
        state.teams.pagination.pageSize = TEAM_TABLE_PAGE_SIZE;
      }
    }

    function getTeamPage(scope) {
      ensureTeamPagination();
      const page = state.teams.pagination.scopes[scope];
      return page && page > 0 ? page : 1;
    }

    function setTeamPage(scope, page) {
      ensureTeamPagination();
      state.teams.pagination.scopes[scope] = page;
    }

    function clampTeamPage(scope, totalPages) {
      const maxPages = totalPages && totalPages > 0 ? totalPages : 1;
      const current = getTeamPage(scope);
      const clamped = Math.min(Math.max(current, 1), maxPages);
      setTeamPage(scope, clamped);
      return clamped;
    }

    function adjustTeamPagination(scope, delta) {
      ensureTeamPagination();
      const change = Number(delta) || 0;
      const next = getTeamPage(scope) + change;
      state.teams.pagination.scopes[scope] = next > 0 ? next : 1;
    }

    function renderTeamPaginationControls(scope, current, totalPages, rangeStart, rangeEnd, totalCount) {
      if (!totalPages || totalPages <= 1) return '';
      const safeStart = rangeStart || 1;
      const safeEnd = rangeEnd || safeStart;
      const safeTotal = totalCount || safeEnd;
      return `
        <div class="team-pagination-bar">
          <div class="d-flex flex-column flex-sm-row align-items-start align-items-sm-center justify-content-between gap-2">
            <div class="text-secondary small">Showing ${safeStart}&ndash;${safeEnd} of ${safeTotal}</div>
            <div class="d-flex align-items-center gap-2">
              <button type="button" class="btn btn-outline-primary btn-sm" data-team-page-key="${scope}" data-team-page-direction="prev" ${current <= 1 ? 'disabled' : ''}>
                <i class="fas fa-chevron-left"></i>
              </button>
              <span class="small fw-semibold">Page ${current} of ${totalPages}</span>
              <button type="button" class="btn btn-outline-primary btn-sm" data-team-page-key="${scope}" data-team-page-direction="next" ${current >= totalPages ? 'disabled' : ''}>
                <i class="fas fa-chevron-right"></i>
              </button>
            </div>
          </div>
        </div>
      `;
    }

    function rerenderTeamPane(pane) {
      if (!pane) return;
      const tabType = pane.getAttribute('data-tab-type');
      if (!tabType) return;
      if (tabType === 'overview') {
        pane.innerHTML = renderTeamOverviewTab();
        return;
      }
      if (tabType === 'managers') {
        pane.innerHTML = renderTeamManagersTab();
        return;
      }
      if (tabType === 'guests') {
        pane.innerHTML = renderTeamGuestsTab();
        return;
      }
      if (tabType === 'manager') {
        const managerKey = pane.getAttribute('data-manager-key') || '';
        const managerId = pane.getAttribute('data-manager-id') || '';
        const managerTab = (state.teams.managerTabs || []).find(function (entry, index) {
          if (!entry) return false;
          if (managerId && String(entry.managerId) === managerId) return true;
          const safeId = sanitizeId(entry && entry.managerId ? entry.managerId : ('manager-' + index));
          return safeId === managerKey;
        });
        pane.innerHTML = renderManagerTeamTab(managerTab, managerKey);
      }
    }

    function rerenderAllTeamPanes() {
      if (!teamTabContent) return;
      const panes = teamTabContent.querySelectorAll('.tab-pane');
      panes.forEach(function (pane) {
        rerenderTeamPane(pane);
      });
    }

    function renderTeamOverviewTab() {
      const overview = state.teams.overview || {};
      const managers = state.teams.managers || [];
      const hasTeams = Array.isArray(state.teams.managerTabs) && state.teams.managerTabs.length > 0;
      if (!hasTeams && !managers.length) {
        return renderTeamEmptyState('No manager assignments available yet.');
      }
      const metricsHtml = `
        <div class="team-summary-grid">
          ${renderTeamMetricCard('Total Teams', formatTeamNumber(overview.totalTeams), 'fa-diagram-project')}
          ${renderTeamMetricCard('Team Members', formatTeamNumber(overview.totalAgents), 'fa-users')}
          ${renderTeamMetricCard('Quality Average', formatTeamPercent(overview.qualityAverage), 'fa-star')}
          ${renderTeamMetricCard('Attendance Average', formatTeamPercent(overview.attendanceAverage), 'fa-calendar-check')}
          ${renderTeamMetricCard('Call Volume', formatTeamNumber(overview.callVolume), 'fa-phone')}
          ${renderTeamMetricCard('CSAT Average', formatTeamPercent(overview.csatAverage), 'fa-face-smile')}
        </div>
      `;
      return metricsHtml + renderManagerSummaryTable(managers);
    }

    function renderTeamManagersTab() {
      const managers = state.teams.managers || [];
      if (!managers.length) {
        return renderTeamEmptyState('No managers currently have assigned team members.');
      }
      const intro = '<p class="text-secondary">Managers with assigned collaborators and their aggregated performance.</p>';
      return intro + renderManagerSummaryTable(managers);
    }

    function renderTeamGuestsTab() {
      const guests = state.teams.guests || [];
      if (!guests.length) {
        return renderTeamEmptyState('No guest clients have been onboarded yet.');
      }
      const rows = guests.map(function (guest) {
        const name = escapeHtml(guest.name || 'Guest');
        const email = guest.email ? `<div class="team-member-meta">${escapeHtml(guest.email)}</div>` : '';
        const campaign = guest.campaignName ? escapeHtml(guest.campaignName) : '—';
        const roles = Array.isArray(guest.roles) && guest.roles.length ? escapeHtml(guest.roles.join(', ')) : '—';
        return `
          <tr>
            <td>
              <div class="team-member-name">${name}</div>
              ${email}
            </td>
            <td>${campaign}</td>
            <td>${roles}</td>
          </tr>
        `;
      }).join('');
      return `
        <div class="table-responsive">
          <table class="table table-hover align-middle team-table">
            <thead>
              <tr>
                <th>Guest</th>
                <th>Campaign</th>
                <th>Roles</th>
              </tr>
            </thead>
            <tbody>${rows}</tbody>
          </table>
        </div>
      `;
    }

    function renderManagerTeamTab(managerTab, paneKey) {
      if (!managerTab || !Array.isArray(managerTab.users) || !managerTab.users.length) {
        return renderTeamEmptyState('This manager does not have any assigned team members yet.');
      }
      const summary = managerTab.summary || {};
      let managerKey = paneKey || '';
      if (!managerKey && managerTab && managerTab.managerId !== undefined && managerTab.managerId !== null) {
        managerKey = sanitizeId(managerTab.managerId);
      }
      if (!managerKey && managerTab && managerTab.name) {
        managerKey = sanitizeId(managerTab.name);
      }
      if (!managerKey) {
        managerKey = 'manager';
      }
      const scope = managerKey ? 'managerMembers:' + managerKey : 'managerMembers';
      const metricsHtml = `
        <div class="team-summary-grid">
          ${renderTeamMetricCard('Team Members', formatTeamNumber(summary.teamSize), 'fa-users')}
          ${renderTeamMetricCard('Quality Average', formatTeamPercent(summary.qualityAverage), 'fa-star')}
          ${renderTeamMetricCard('Attendance Average', formatTeamPercent(summary.attendanceAverage), 'fa-calendar-check')}
          ${renderTeamMetricCard('Call Volume', formatTeamNumber(summary.callVolume), 'fa-phone')}
          ${renderTeamMetricCard('CSAT Average', formatTeamPercent(summary.csatAverage), 'fa-face-smile')}
        </div>
      `;
      return metricsHtml + renderTeamMembersTable(managerTab.users, scope);
    }

    function renderManagerSummaryTable(managers) {
      if (!managers || !managers.length) {
        return renderTeamEmptyState('No managers currently have assigned teams.');
      }
      const scope = 'managerSummary';
      const pageSize = (state.teams.pagination && state.teams.pagination.pageSize) || TEAM_TABLE_PAGE_SIZE;
      const total = managers.length;
      const totalPages = Math.max(1, Math.ceil(total / pageSize));
      const current = clampTeamPage(scope, totalPages);
      const startIndex = (current - 1) * pageSize;
      const pageManagers = managers.slice(startIndex, startIndex + pageSize);
      const rows = pageManagers.map(function (manager) {
        const name = escapeHtml(manager.name || 'Manager');
        const email = manager.email ? `<div class="team-member-meta">${escapeHtml(manager.email)}</div>` : '';
        return `
          <tr>
            <td>
              <div class="team-member-name">${name}</div>
              ${email}
            </td>
            <td>${formatTeamNumber(manager.teamSize)}</td>
            <td>${formatTeamPercent(manager.qualityAverage)}</td>
            <td>${formatTeamPercent(manager.attendanceAverage)}</td>
            <td>${formatTeamNumber(manager.callVolume)}</td>
            <td>${formatTeamPercent(manager.csatAverage)}</td>
          </tr>
        `;
      }).join('');
      const rangeStart = startIndex + 1;
      const rangeEnd = Math.min(startIndex + pageSize, total);
      const paginationHtml = renderTeamPaginationControls(scope, current, totalPages, rangeStart, rangeEnd, total);
      return `
        <div class="table-responsive mt-4">
          <table class="table table-hover align-middle team-table">
            <thead>
              <tr>
                <th>Manager</th>
                <th>Team Size</th>
                <th>QA Avg</th>
                <th>Attendance</th>
                <th>Call Volume</th>
                <th>CSAT</th>
              </tr>
            </thead>
            <tbody>${rows}</tbody>
          </table>
        </div>
        ${paginationHtml}
      `;
    }

    function renderTeamMembersTable(users, scopeKey) {
      if (!users || !users.length) {
        return renderTeamEmptyState('No team members assigned.');
      }
      const scope = scopeKey || 'managerMembers';
      const pageSize = (state.teams.pagination && state.teams.pagination.pageSize) || TEAM_TABLE_PAGE_SIZE;
      const total = users.length;
      const totalPages = Math.max(1, Math.ceil(total / pageSize));
      const current = clampTeamPage(scope, totalPages);
      const startIndex = (current - 1) * pageSize;
      const pageUsers = users.slice(startIndex, startIndex + pageSize);
      const rows = pageUsers.map(function (user) {
        const name = escapeHtml(user.name || 'Team Member');
        const email = user.email ? `<div class="team-member-meta">${escapeHtml(user.email)}</div>` : '';
        const campaign = user.campaignName ? `<div class="team-member-meta">${escapeHtml(user.campaignName)}</div>` : '';
        return `
          <tr>
            <td>
              <div class="team-member-name">${name}</div>
              ${email}
              ${campaign}
            </td>
            <td>${formatTeamPercent(user.quality)}</td>
            <td>${formatTeamPercent(user.attendance)}</td>
            <td>${formatTeamNumber(user.callCount)}</td>
            <td>${formatTeamPercent(user.csat)}</td>
          </tr>
        `;
      }).join('');
      const rangeStart = startIndex + 1;
      const rangeEnd = Math.min(startIndex + pageSize, total);
      const paginationHtml = renderTeamPaginationControls(scope, current, totalPages, rangeStart, rangeEnd, total);
      return `
        <div class="table-responsive mt-4">
          <table class="table table-hover align-middle team-table">
            <thead>
              <tr>
                <th>Team Member</th>
                <th>Quality</th>
                <th>Attendance</th>
                <th>Call Count</th>
                <th>CSAT</th>
              </tr>
            </thead>
            <tbody>${rows}</tbody>
          </table>
        </div>
        ${paginationHtml}
      `;
    }

    function renderTeamMetricCard(label, value, icon, caption) {
      return `
        <div class="team-metric-card">
          <div class="label"><i class="fas ${escapeHtml(icon)} me-2"></i>${escapeHtml(label)}</div>
          <div class="value">${value}</div>
          ${caption ? `<div class="caption">${escapeHtml(caption)}</div>` : ''}
        </div>
      `;
    }

    function formatTeamNumber(value, decimals) {
      if (value === null || value === undefined || value === '') return '—';
      const num = Number(value);
      if (Number.isNaN(num)) return '—';
      return formatNumber(num, decimals != null ? decimals : 0);
    }

    function formatTeamPercent(value) {
      if (value === null || value === undefined || value === '') return '—';
      const num = Number(value);
      if (Number.isNaN(num)) return '—';
      return formatPercent(num, 1);
    }

    function renderTeamEmptyState(message) {
      return '<div class="text-secondary text-center py-4">' + escapeHtml(message || 'No data available.') + '</div>';
    }

    function sanitizeId(value) {
      const text = value === null || value === undefined ? '' : String(value).toLowerCase();
      const cleaned = text.replace(/[^a-z0-9]+/g, '-').replace(/^-+|-+$/g, '');
      return cleaned || 'team';
    }

    function escapeHtml(value) {
      if (value === null || value === undefined) return '';
      return String(value).replace(/[&<>"']/g, function (ch) {
        switch (ch) {
          case '&': return '&amp;';
          case '<': return '&lt;';
          case '>': return '&gt;';
          case '"': return '&quot;';
          case "'": return '&#39;';
          default: return ch;
        }
      });
    }

    function loadCollaborationData(force) {
      if (state.isLoading && !force) return;
      state.isLoading = true;
      clearAlerts();
      qaTableBody.innerHTML = '<tr><td colspan="8">' + loadingMessage + '</td></tr>';
      attendanceTableBody.innerHTML = '<tr><td colspan="3">' + loadingMessage + '</td></tr>';
      chatThreadList.innerHTML = loadingMessage;
      chatStream.innerHTML = loadingMessage;
      setChatComposerEnabled(false);
      if (chatToggleMeta) {
        chatToggleMeta.textContent = 'Loading…';
      }
      if (campaignConnectivityContainer) {
        campaignConnectivityContainer.classList.remove('connectivity-grid', 'connectivity-empty');
        campaignConnectivityContainer.innerHTML = loadingMessage;
      }
      if (teamTabsNav) teamTabsNav.innerHTML = '';
      if (teamTabContent) teamTabContent.innerHTML = loadingMessage;

      google.script.run
        .withSuccessHandler(function (response) {
          state.isLoading = false;
          response = response || {};
          state.campaigns = Array.isArray(response.campaigns) ? response.campaigns : [];
          updateBannerFromResponse(response);
          renderCampaignConnectivity();
          if (response.qa) applyQaData(response.qa);
          if (response.attendance) applyAttendanceData(response.attendance);
          if (response.executive) applyExecutiveData(response.executive);
          if (response.chat) applyChatData(response.chat);
          if (response.teams) applyTeamData(response.teams);
          renderQADirectory();
          updateBannerMetrics();
        })
        .withFailureHandler(function (err) {
          state.isLoading = false;
          console.error(err);
          showAlert(err && err.message ? err.message : 'Unable to load collaboration reporting data.', 'danger');
          renderCampaignConnectivity();
        })
        .clientGetCollaborationReportingData({});
    }

    attendanceCampaignSelect.addEventListener('change', function (event) {
      const campaignId = event.target.value;
      renderAttendanceTable(campaignId);
      renderAttendanceChart(campaignId);
    });

    qaForm.addEventListener('submit', function (event) {
      event.preventDefault();
      if (!qaForm.checkValidity()) {
        qaForm.classList.add('was-validated');
        return;
      }
      qaForm.classList.remove('was-validated');
      setFormSubmitting(true);
      const collaborators = Array.from(qaCollaboratorSelect.selectedOptions).map(function (opt) { return opt.value; }).filter(Boolean);
      const campaignOption = qaCampaignSelect.selectedOptions[0];
      const payload = {
        agent: qaAgentSelect.value,
        campaignId: qaCampaignSelect.value,
        campaignName: campaignOption ? campaignOption.textContent : qaCampaignSelect.value,
        reviewer: qaReviewerSelect.value,
        collaborators: collaborators,
        score: qaScoreInput.value ? Number(qaScoreInput.value) : '',
        focusArea: qaFocusAreaSelect.value,
        status: qaStatusSelect.value,
        highlights: qaHighlightsField.value,
        nextTouch: qaNextTouchInput.value,
        channel: qaChannelSelect.value
      };
      google.script.run
        .withSuccessHandler(function () {
          setFormSubmitting(false);
          qaForm.reset();
          showAlert('Collaboration note shared with the QA channel.', 'success');
        })
        .withFailureHandler(function (err) {
          setFormSubmitting(false);
          console.error(err);
          showAlert(err && err.message ? err.message : 'Unable to log the collaboration note.', 'danger');
        })
        .clientSubmitCollaborationNote(payload);
    });

    qaResetButton.addEventListener('click', function () {
      qaForm.classList.remove('was-validated');
      qaHighlightsField.value = '';
    });

    chatComposer.addEventListener('submit', function (event) {
      event.preventDefault();
      const threads = state.chat.threads[state.activePersona] || [];
      const thread = threads.find(function (entry) { return entry.id === state.activeThreadId; });
      const message = chatMessageInput.value.trim();
      if (!thread || !thread.channelId || !message) {
        return;
      }
      setChatComposerEnabled(false);
      google.script.run
        .withSuccessHandler(function () {
          setChatComposerEnabled(true);
          chatMessageInput.value = '';
          const nowIso = new Date().toISOString();
          thread.messages = thread.messages || [];
          thread.messages.push({
            author: (currentUser && currentUser.FullName) || 'You',
            time: nowIso,
            text: message,
            tags: ['Update']
          });
          thread.updated = nowIso;
          setChatFloatingExpanded(true);
          renderChatThreads();
          renderActiveThread();
          setTimeout(function () { loadCollaborationData(true); }, 500);
        })
        .withFailureHandler(function (err) {
          setChatComposerEnabled(true);
          console.error(err);
          showAlert(err && err.message ? err.message : 'Unable to post collaboration message.', 'danger');
        })
        .clientPostCollaborationThreadMessage({
          channelId: thread.channelId,
          campaignId: thread.campaignId || '',
          message: message
        });
    });

    initializeChatFloatingBar();
    initializeCampaignFloatingBar();
    syncToplineCards();
    loadCollaborationData(false);
  });
</script>

<|MERGE_RESOLUTION|>--- conflicted
+++ resolved
@@ -9,10 +9,6 @@
 }) ?>
 
 <link rel="stylesheet" href="https://cdn.jsdelivr.net/npm/bootstrap@5.3.3/dist/css/bootstrap.min.css">
-<<<<<<< HEAD
-=======
-<link rel="stylesheet" href="https://cdnjs.cloudflare.com/ajax/libs/font-awesome/6.5.1/css/all.min.css" integrity="sha512-DTOQORWCH3ppGqcWaEA1BIZOC6xxalwEsw9c2QQeAIpp0hKBR6hO2l4QmF0k0s1Xv1JQnF6YJ7N2drF6wW5w==" crossorigin="anonymous" referrerpolicy="no-referrer" />
->>>>>>> 6aae8ef9
 <link rel="preconnect" href="https://fonts.googleapis.com">
 <link rel="preconnect" href="https://fonts.gstatic.com" crossorigin>
 <link href="https://fonts.googleapis.com/css2?family=Plus+Jakarta+Sans:wght@400;500;600;700&family=Sora:wght@500;600;700&display=swap" rel="stylesheet">
@@ -258,7 +254,6 @@
     font-family: 'Sora', 'Plus Jakarta Sans', sans-serif;
     font-weight: 600;
     letter-spacing: -0.01em;
-<<<<<<< HEAD
   }
 
   .panel-header p {
@@ -291,40 +286,6 @@
     padding: clamp(1.4rem, 3vw, 1.8rem);
   }
 
-=======
-  }
-
-  .panel-header p {
-    margin: 0;
-    color: var(--text-secondary);
-    max-width: 720px;
-  }
-
-  .panel-body {
-    padding: clamp(1.7rem, 3vw, 2.3rem);
-    display: grid;
-    gap: clamp(1.4rem, 3vw, 2rem);
-    background: var(--surface-card);
-  }
-
-  .module-grid {
-    display: grid;
-    grid-template-columns: repeat(auto-fit, minmax(320px, 1fr));
-    gap: clamp(1.4rem, 3vw, 2rem);
-  }
-
-  .ai-suite .panel-body {
-    gap: clamp(1.2rem, 3vw, 1.8rem);
-  }
-
-  .ai-summary {
-    border-radius: var(--radius-lg);
-    background: var(--surface-soft);
-    border: 1px solid var(--border-soft);
-    padding: clamp(1.4rem, 3vw, 1.8rem);
-  }
-
->>>>>>> 6aae8ef9
   .ai-summary h3 {
     margin-bottom: 0.6rem;
     font-size: 1.1rem;
@@ -422,7 +383,6 @@
     color: var(--accent-primary);
     font-size: 0.78rem;
     font-weight: 600;
-<<<<<<< HEAD
   }
 
   .metric-badge.bg-success {
@@ -443,28 +403,6 @@
     box-shadow: var(--shadow-sm);
   }
 
-=======
-  }
-
-  .metric-badge.bg-success {
-    background: rgba(5, 150, 105, 0.12) !important;
-    color: var(--accent-success) !important;
-  }
-
-  .metric-badge.bg-danger {
-    background: rgba(220, 38, 38, 0.12) !important;
-    color: var(--accent-danger) !important;
-  }
-
-  .chart-shell {
-    border-radius: var(--radius-md);
-    background: var(--surface-soft);
-    border: 1px solid var(--border-soft);
-    padding: 1.5rem;
-    box-shadow: var(--shadow-sm);
-  }
-
->>>>>>> 6aae8ef9
   .chart-title {
     font-size: 1.05rem;
     font-weight: 600;
@@ -845,21 +783,12 @@
   @media (max-width: 768px) {
     .observatory {
       padding: 2rem;
-<<<<<<< HEAD
     }
 
     .module-grid {
       grid-template-columns: 1fr;
     }
 
-=======
-    }
-
-    .module-grid {
-      grid-template-columns: 1fr;
-    }
-
->>>>>>> 6aae8ef9
     .floating-docks {
       flex-direction: column;
       align-items: stretch;
