<!-- CollaborationReporting.html -->
<?!= include('layout', {
   baseUrl: baseUrl || '',
   scriptUrl: scriptUrl,
   user: user || {},
   currentPage: currentPage || 'collaboration-reporting',
   pageTitle: 'Collaboration & Reporting Hub',
   pageDescription: 'Unify quality, attendance, executive intelligence, and collaboration workflows in one command center.'
 }) ?>

<? var collabCurrentUserJson = currentUserJson || '{}'; ?>

<link rel="stylesheet" href="https://cdn.jsdelivr.net/npm/bootstrap@5.3.3/dist/css/bootstrap.min.css">
<link rel="preconnect" href="https://fonts.googleapis.com">
<link rel="preconnect" href="https://fonts.gstatic.com" crossorigin>
<link href="https://fonts.googleapis.com/css2?family=Plus+Jakarta+Sans:wght@400;500;600;700&family=Sora:wght@500;600;700&display=swap" rel="stylesheet">

<style>
  :root {
    --page-background: #f5f7ff;
    --page-gradient: linear-gradient(180deg, #f7f9ff 0%, #ffffff 65%);
    --surface-card: #ffffff;
    --surface-soft: #f1f5ff;
    --surface-muted: #eef2fb;
    --surface-pill: #ecf2ff;
    --border-soft: #d8e3ff;
    --border-strong: #b9cdf6;
    --shadow-sm: 0 12px 24px rgba(15, 23, 42, 0.05);
    --shadow-md: 0 20px 45px rgba(15, 23, 42, 0.08);
    --shadow-lg: 0 32px 60px rgba(15, 23, 42, 0.12);
    --text-primary: #1f2937;
    --text-secondary: #4b5565;
    --text-muted: #7b8ba6;
    --accent-primary: #2563eb;
    --accent-secondary: #0ea5e9;
    --accent-success: #059669;
    --accent-warning: #d97706;
    --accent-danger: #dc2626;
    --radius-xl: 28px;
    --radius-lg: 20px;
    --radius-md: 16px;
    --radius-sm: 12px;
  }

  body {
    min-height: 100vh;
    background: var(--page-gradient);
    color: var(--text-primary);
    font-family: 'Plus Jakarta Sans', 'Inter', system-ui, -apple-system, sans-serif;
    padding-bottom: 6rem;
  }

  body::before {
    content: none;
  }

  .collab-galaxy {
    position: relative;
    width: 100%;
    max-width: none;
    margin: 0;
    padding: clamp(2.5rem, 5vw, 4rem) clamp(1.5rem, 4vw, 3rem) clamp(4rem, 6vw, 5rem);
    display: flex;
    flex-direction: column;
    gap: clamp(2rem, 4vw, 3rem);
  }

  .alert-stack {
    display: grid;
    gap: 0.75rem;
<<<<<<< HEAD
  }

  .alert-stack .alert {
    border-radius: var(--radius-sm);
    border: 1px solid var(--border-soft);
    background: var(--surface-card);
    color: var(--text-primary);
    box-shadow: var(--shadow-sm);
  }

  .observatory {
    display: grid;
    gap: 1.4rem;
    padding: 0;
    margin: 0;
    border: 0;
    background: transparent;
    box-shadow: none;
  }

  .observatory__eyebrow {
    display: inline-flex;
    align-items: center;
    gap: 0.5rem;
    padding: 0.45rem 1.2rem;
    border-radius: 999px;
    border: 1px solid var(--border-soft);
    background: var(--surface-pill);
    color: var(--accent-primary);
    font-size: 0.75rem;
    font-weight: 600;
    letter-spacing: 0.12em;
    text-transform: uppercase;
  }

  .observatory__title {
    font-family: 'Sora', 'Plus Jakarta Sans', sans-serif;
    font-weight: 600;
    font-size: clamp(2.2rem, 5vw, 3.4rem);
    letter-spacing: -0.01em;
    margin: 0;
  }

  .observatory__lead {
    margin: 0;
    color: var(--text-secondary);
    font-size: 1.05rem;
    max-width: 640px;
    line-height: 1.6;
  }

  .observatory__chips {
    display: flex;
    flex-wrap: wrap;
    gap: 0.6rem;
  }

  .hero-chip {
    display: inline-flex;
    align-items: center;
    gap: 0.45rem;
    padding: 0.55rem 1rem;
    border-radius: 999px;
    border: 1px solid var(--border-soft);
    background: var(--surface-soft);
    color: var(--accent-primary);
    font-size: 0.85rem;
    font-weight: 500;
  }

  .hero-chip i {
    color: var(--accent-secondary);
  }

  .summary-tiles {
    display: grid;
    grid-template-columns: repeat(auto-fit, minmax(220px, 1fr));
    gap: clamp(1rem, 2.5vw, 1.6rem);
  }

  .summary-tile {
    position: relative;
    border-radius: var(--radius-lg);
    padding: 1.6rem 1.8rem;
    background: var(--surface-card);
    border: 1px solid var(--border-soft);
    box-shadow: var(--shadow-sm);
    display: grid;
    gap: 0.55rem;
    overflow: hidden;
  }

  .summary-tile::before {
    content: '';
    position: absolute;
    inset: 0;
    background: radial-gradient(circle at 80% 20%, rgba(37, 99, 235, 0.12), transparent 60%);
    pointer-events: none;
  }

  .summary-tile .tile-icon {
    position: relative;
    z-index: 1;
    width: 48px;
    height: 48px;
    border-radius: 16px;
    display: inline-flex;
    align-items: center;
    justify-content: center;
    background: var(--surface-soft);
    color: var(--accent-secondary);
    font-size: 1.25rem;
  }

  .summary-tile .tile-label {
    position: relative;
    z-index: 1;
    text-transform: uppercase;
    letter-spacing: 0.12em;
    color: var(--text-muted);
    font-size: 0.7rem;
    font-weight: 600;
  }

  .summary-tile .tile-value {
    position: relative;
    z-index: 1;
    font-size: clamp(1.9rem, 4vw, 2.6rem);
    font-weight: 600;
    color: var(--text-primary);
  }

  .summary-tile .tile-subtext {
    position: relative;
    z-index: 1;
    display: inline-flex;
    align-items: center;
    gap: 0.4rem;
    color: var(--text-secondary);
    font-size: 0.9rem;
  }

  .module.panel {
    border-radius: var(--radius-xl);
    background: var(--surface-card);
    border: 1px solid var(--border-soft);
    box-shadow: var(--shadow-sm);
    overflow: hidden;
  }

  .panel-header {
    padding: clamp(1.6rem, 3vw, 2.2rem) clamp(1.6rem, 3vw, 2.4rem);
    background: linear-gradient(180deg, #ffffff 0%, #f0f4ff 100%);
    border-bottom: 1px solid var(--border-soft);
  }

  .panel-eyebrow {
    display: inline-flex;
    align-items: center;
    gap: 0.45rem;
    padding: 0.4rem 1.05rem;
    border-radius: 999px;
    background: var(--surface-pill);
    color: var(--accent-primary);
    font-size: 0.75rem;
=======
  }

  .alert-stack .alert {
    border-radius: var(--radius-sm);
    border: 1px solid var(--border-soft);
    background: var(--surface-card);
    color: var(--text-primary);
    box-shadow: var(--shadow-sm);
  }

  .observatory {
    display: grid;
    gap: 1.4rem;
    padding: 0;
    margin: 0;
    border: 0;
    background: transparent;
    box-shadow: none;
  }

  .observatory__eyebrow {
    display: inline-flex;
    align-items: center;
    gap: 0.5rem;
    padding: 0.45rem 1.2rem;
    border-radius: 999px;
    border: 1px solid var(--border-soft);
    background: var(--surface-pill);
    color: var(--accent-primary);
    font-size: 0.75rem;
    font-weight: 600;
    letter-spacing: 0.12em;
    text-transform: uppercase;
  }

  .observatory__title {
    font-family: 'Sora', 'Plus Jakarta Sans', sans-serif;
    font-weight: 600;
    font-size: clamp(2.2rem, 5vw, 3.4rem);
    letter-spacing: -0.01em;
    margin: 0;
  }

  .observatory__lead {
    margin: 0;
    color: var(--text-secondary);
    font-size: 1.05rem;
    max-width: 640px;
    line-height: 1.6;
  }

  .observatory__chips {
    display: flex;
    flex-wrap: wrap;
    gap: 0.6rem;
  }

  .hero-chip {
    display: inline-flex;
    align-items: center;
    gap: 0.45rem;
    padding: 0.55rem 1rem;
    border-radius: 999px;
    border: 1px solid var(--border-soft);
    background: var(--surface-soft);
    color: var(--accent-primary);
    font-size: 0.85rem;
    font-weight: 500;
  }

  .hero-chip i {
    color: var(--accent-secondary);
  }

  .summary-tiles {
    display: grid;
    grid-template-columns: repeat(auto-fit, minmax(220px, 1fr));
    gap: clamp(1rem, 2.5vw, 1.6rem);
  }

  .summary-tile {
    position: relative;
    border-radius: var(--radius-lg);
    padding: 1.6rem 1.8rem;
    background: var(--surface-card);
    border: 1px solid var(--border-soft);
    box-shadow: var(--shadow-sm);
    display: grid;
    gap: 0.55rem;
    overflow: hidden;
  }

  .summary-tile::before {
    content: '';
    position: absolute;
    inset: 0;
    background: radial-gradient(circle at 80% 20%, rgba(37, 99, 235, 0.12), transparent 60%);
    pointer-events: none;
  }

  .summary-tile .tile-icon {
    position: relative;
    z-index: 1;
    width: 48px;
    height: 48px;
    border-radius: 16px;
    display: inline-flex;
    align-items: center;
    justify-content: center;
    background: var(--surface-soft);
    color: var(--accent-secondary);
    font-size: 1.25rem;
  }

  .summary-tile .tile-label {
    position: relative;
    z-index: 1;
    text-transform: uppercase;
    letter-spacing: 0.12em;
    color: var(--text-muted);
    font-size: 0.7rem;
    font-weight: 600;
  }

  .summary-tile .tile-value {
    position: relative;
    z-index: 1;
    font-size: clamp(1.9rem, 4vw, 2.6rem);
    font-weight: 600;
    color: var(--text-primary);
  }

  .summary-tile .tile-subtext {
    position: relative;
    z-index: 1;
    display: inline-flex;
    align-items: center;
    gap: 0.4rem;
    color: var(--text-secondary);
    font-size: 0.9rem;
  }

  .module.panel {
    border-radius: var(--radius-xl);
    background: var(--surface-card);
    border: 1px solid var(--border-soft);
    box-shadow: var(--shadow-sm);
    overflow: hidden;
  }

  .panel-header {
    padding: clamp(1.6rem, 3vw, 2.2rem) clamp(1.6rem, 3vw, 2.4rem);
    background: linear-gradient(180deg, #ffffff 0%, #f0f4ff 100%);
    border-bottom: 1px solid var(--border-soft);
  }

  .panel-eyebrow {
    display: inline-flex;
    align-items: center;
    gap: 0.45rem;
    padding: 0.4rem 1.05rem;
    border-radius: 999px;
    background: var(--surface-pill);
    color: var(--accent-primary);
    font-size: 0.75rem;
    font-weight: 600;
    letter-spacing: 0.12em;
    text-transform: uppercase;
  }

  .panel-header h2 {
    margin: 1.1rem 0 0.5rem;
    font-family: 'Sora', 'Plus Jakarta Sans', sans-serif;
    font-weight: 600;
    letter-spacing: -0.01em;
  }

  .panel-header p {
    margin: 0;
    color: var(--text-secondary);
    max-width: 720px;
  }

  .panel-body {
    padding: clamp(1.7rem, 3vw, 2.3rem);
    display: grid;
    gap: clamp(1.4rem, 3vw, 2rem);
    background: var(--surface-card);
  }

  .module-grid {
    display: grid;
    grid-template-columns: repeat(auto-fit, minmax(320px, 1fr));
    gap: clamp(1.4rem, 3vw, 2rem);
  }

  .ai-suite .panel-body {
    gap: clamp(1.2rem, 3vw, 1.8rem);
  }

  .ai-summary {
    border-radius: var(--radius-lg);
    background: var(--surface-soft);
    border: 1px solid var(--border-soft);
    padding: clamp(1.4rem, 3vw, 1.8rem);
  }

  .ai-summary h3 {
    margin-bottom: 0.6rem;
    font-size: 1.1rem;
    font-weight: 600;
    color: var(--accent-primary);
  }

  .ai-summary p {
    margin: 0;
    color: var(--text-secondary);
    line-height: 1.6;
  }

  .ai-streams {
    display: grid;
    grid-template-columns: repeat(auto-fit, minmax(240px, 1fr));
    gap: clamp(1rem, 2.5vw, 1.5rem);
  }

  .ai-block {
    border-radius: var(--radius-md);
    background: var(--surface-card);
    border: 1px solid var(--border-soft);
    padding: 1.4rem 1.6rem;
    box-shadow: var(--shadow-sm);
  }

  .ai-block h3 {
    display: flex;
    align-items: center;
    gap: 0.5rem;
    font-size: 1rem;
    font-weight: 600;
    color: var(--text-primary);
    margin-bottom: 0.75rem;
  }

  .ai-block ul {
    list-style: none;
    padding: 0;
    margin: 0;
    display: grid;
    gap: 0.6rem;
    color: var(--text-secondary);
    font-size: 0.95rem;
  }

  .ai-block li i {
    color: var(--accent-secondary);
    margin-right: 0.35rem;
  }

  .metric-grid {
    display: grid;
    grid-template-columns: repeat(auto-fit, minmax(180px, 1fr));
    gap: 1rem;
  }

  .metric-card {
    border-radius: var(--radius-md);
    background: var(--surface-card);
    border: 1px solid var(--border-soft);
    padding: 1.2rem 1.35rem;
    box-shadow: var(--shadow-sm);
    display: grid;
    gap: 0.45rem;
  }

  .metric-card .metric-label {
    text-transform: uppercase;
    letter-spacing: 0.08em;
    font-size: 0.72rem;
    color: var(--text-muted);
    font-weight: 600;
  }

  .metric-card .metric-value {
    font-size: 1.7rem;
    font-weight: 600;
    color: var(--text-primary);
  }

  .metric-card .metric-note {
    font-size: 0.86rem;
    color: var(--text-secondary);
  }

  .metric-badge {
    display: inline-flex;
    align-items: center;
    justify-content: center;
    padding: 0.35rem 0.8rem;
    border-radius: 999px;
    background: rgba(37, 99, 235, 0.12);
    color: var(--accent-primary);
    font-size: 0.78rem;
>>>>>>> 672f9a5c
    font-weight: 600;
    letter-spacing: 0.12em;
    text-transform: uppercase;
  }

<<<<<<< HEAD
  .panel-header h2 {
    margin: 1.1rem 0 0.5rem;
    font-family: 'Sora', 'Plus Jakarta Sans', sans-serif;
    font-weight: 600;
    letter-spacing: -0.01em;
  }

  .panel-header p {
    margin: 0;
    color: var(--text-secondary);
    max-width: 720px;
  }

  .panel-body {
    padding: clamp(1.7rem, 3vw, 2.3rem);
    display: grid;
    gap: clamp(1.4rem, 3vw, 2rem);
    background: var(--surface-card);
  }

  .module-grid {
    display: grid;
    grid-template-columns: repeat(auto-fit, minmax(320px, 1fr));
    gap: clamp(1.4rem, 3vw, 2rem);
  }

  .ai-suite .panel-body {
    gap: clamp(1.2rem, 3vw, 1.8rem);
  }

  .ai-summary {
    border-radius: var(--radius-lg);
    background: var(--surface-soft);
    border: 1px solid var(--border-soft);
    padding: clamp(1.4rem, 3vw, 1.8rem);
  }

  .ai-summary h3 {
    margin-bottom: 0.6rem;
    font-size: 1.1rem;
    font-weight: 600;
    color: var(--accent-primary);
  }

  .ai-summary p {
    margin: 0;
    color: var(--text-secondary);
    line-height: 1.6;
  }

  .ai-streams {
    display: grid;
    grid-template-columns: repeat(auto-fit, minmax(240px, 1fr));
    gap: clamp(1rem, 2.5vw, 1.5rem);
  }

  .ai-block {
    border-radius: var(--radius-md);
    background: var(--surface-card);
    border: 1px solid var(--border-soft);
    padding: 1.4rem 1.6rem;
    box-shadow: var(--shadow-sm);
  }

  .ai-block h3 {
    display: flex;
    align-items: center;
    gap: 0.5rem;
    font-size: 1rem;
    font-weight: 600;
    color: var(--text-primary);
    margin-bottom: 0.75rem;
  }

  .ai-block ul {
    list-style: none;
    padding: 0;
    margin: 0;
    display: grid;
    gap: 0.6rem;
    color: var(--text-secondary);
    font-size: 0.95rem;
  }

  .ai-block li i {
    color: var(--accent-secondary);
    margin-right: 0.35rem;
  }

  .metric-grid {
    display: grid;
    grid-template-columns: repeat(auto-fit, minmax(180px, 1fr));
    gap: 1rem;
  }

  .metric-card {
    border-radius: var(--radius-md);
    background: var(--surface-card);
    border: 1px solid var(--border-soft);
    padding: 1.2rem 1.35rem;
    box-shadow: var(--shadow-sm);
    display: grid;
    gap: 0.45rem;
  }

  .metric-card .metric-label {
    text-transform: uppercase;
    letter-spacing: 0.08em;
    font-size: 0.72rem;
    color: var(--text-muted);
    font-weight: 600;
  }

  .metric-card .metric-value {
    font-size: 1.7rem;
    font-weight: 600;
    color: var(--text-primary);
  }

  .metric-card .metric-note {
    font-size: 0.86rem;
    color: var(--text-secondary);
  }

  .metric-badge {
    display: inline-flex;
    align-items: center;
    justify-content: center;
    padding: 0.35rem 0.8rem;
    border-radius: 999px;
    background: rgba(37, 99, 235, 0.12);
    color: var(--accent-primary);
    font-size: 0.78rem;
    font-weight: 600;
  }

  .metric-badge.bg-success {
    background: rgba(5, 150, 105, 0.12) !important;
    color: var(--accent-success) !important;
  }

  .metric-badge.bg-danger {
    background: rgba(220, 38, 38, 0.12) !important;
    color: var(--accent-danger) !important;
  }

  .chart-shell {
    border-radius: var(--radius-md);
    background: var(--surface-soft);
    border: 1px solid var(--border-soft);
    padding: 1.5rem;
    box-shadow: var(--shadow-sm);
  }

  .chart-title {
    font-size: 1.05rem;
    font-weight: 600;
    margin-bottom: 0.4rem;
  }

  .chart-empty {
    border-radius: var(--radius-sm);
    background: var(--surface-muted);
    padding: 2rem 1rem;
    color: var(--text-muted);
    margin-top: 1rem;
    text-align: center;
  }

  .qa-form {
    border-radius: var(--radius-md);
    background: var(--surface-card);
    border: 1px solid var(--border-soft);
    padding: clamp(1.6rem, 3vw, 2rem);
    box-shadow: var(--shadow-sm);
  }

  .qa-form label {
    font-weight: 600;
    color: var(--text-secondary);
  }

  .qa-form .form-section-label {
    text-transform: uppercase;
    letter-spacing: 0.08em;
    color: var(--text-muted);
    font-size: 0.74rem;
  }

  .qa-form .form-control,
  .qa-form .form-select {
    background: #ffffff;
    border: 1px solid var(--border-soft);
    border-radius: var(--radius-sm);
    color: var(--text-primary);
  }

  .qa-form .form-control:focus,
  .qa-form .form-select:focus {
    border-color: var(--accent-primary);
    box-shadow: 0 0 0 0.2rem rgba(37, 99, 235, 0.16);
  }

  .qa-form .btn-primary {
    border-radius: 999px;
    background: linear-gradient(135deg, var(--accent-primary), var(--accent-secondary));
    border: none;
    box-shadow: 0 12px 24px rgba(14, 165, 233, 0.25);
    font-weight: 600;
    padding: 0.85rem 2.1rem;
  }

  .qa-form .btn-outline-secondary {
    border-radius: 999px;
    border: 1px solid var(--border-soft);
    color: var(--text-secondary);
    padding: 0.85rem 1.8rem;
  }

  .qa-table thead th {
    border: none;
    text-transform: uppercase;
    letter-spacing: 0.08em;
    font-size: 0.72rem;
    color: var(--text-muted);
    background: var(--surface-soft);
  }

  .qa-table tbody tr {
    background: var(--surface-card);
  }

  .qa-table tbody tr + tr td {
    border-top: 1px solid var(--border-soft);
  }

  .attendance-metrics {
    display: grid;
    gap: 1rem;
  }

  .attendance-metrics .metric-card {
    background: var(--surface-card);
  }

  .attendance-table thead th {
    border: none;
    font-size: 0.75rem;
    text-transform: uppercase;
    letter-spacing: 0.08em;
    color: var(--text-muted);
    background: var(--surface-soft);
  }

  .attendance-table tbody tr {
    background: var(--surface-card);
  }

  .progress {
    background-color: var(--surface-muted);
    border-radius: 999px;
  }

  .progress-bar {
    border-radius: 999px;
    background-color: var(--accent-primary);
  }

  .floating-docks {
    display: flex;
    flex-wrap: wrap;
    gap: 1.4rem;
    justify-content: flex-end;
  }

  .floating-bar {
    flex: 1 1 360px;
    max-width: 520px;
    transition: transform 0.35s ease, opacity 0.35s ease;
  }

  .floating-bar.is-hidden {
    display: none !important;
  }

  .floating-toggle {
    width: 100%;
    display: flex;
    align-items: center;
    justify-content: space-between;
    gap: 1rem;
    border-radius: 999px;
    padding: 1rem 1.4rem;
    border: 1px solid var(--border-soft);
    background: var(--surface-card);
    color: var(--text-primary);
    font-weight: 600;
    box-shadow: var(--shadow-sm);
  }

  .floating-toggle .toggle-icon {
    width: 42px;
    height: 42px;
    border-radius: 50%;
    background: var(--surface-soft);
    display: inline-flex;
    align-items: center;
    justify-content: center;
    color: var(--accent-secondary);
  }

  .floating-toggle .toggle-caret {
    display: inline-flex;
    align-items: center;
    justify-content: center;
    width: 36px;
    height: 36px;
    border-radius: 50%;
    background: var(--surface-soft);
    color: var(--accent-primary);
  }

  .floating-panel {
    margin-top: 0.9rem;
    border-radius: var(--radius-lg);
    background: var(--surface-card);
    border: 1px solid var(--border-soft);
    box-shadow: var(--shadow-lg);
    overflow: hidden;
    transition: max-height 0.35s ease, opacity 0.35s ease;
  }

  .floating-panel.collapsed,
  .floating-bar.collapsed .floating-panel {
    max-height: 0;
    opacity: 0;
    pointer-events: none;
  }

  .floating-panel-header {
    padding: 1.6rem 1.8rem 1.2rem;
    border-bottom: 1px solid var(--border-soft);
    background: linear-gradient(180deg, #ffffff 0%, #f0f4ff 100%);
  }

  .floating-panel-body {
    padding: 1.8rem;
    max-height: 540px;
    overflow: hidden;
  }

  .floating-panel-body:hover {
    overflow-y: auto;
  }

  .floating-panel-body::-webkit-scrollbar {
    width: 8px;
  }

  .floating-panel-body::-webkit-scrollbar-thumb {
    background: var(--border-soft);
    border-radius: 999px;
  }

  .persona-chip {
    width: 100%;
    text-align: left;
    border-radius: var(--radius-sm);
    border: 1px solid var(--border-soft);
    background: var(--surface-card);
    color: var(--text-secondary);
    font-weight: 600;
    padding: 0.85rem 1.05rem;
    transition: transform 0.2s ease, border 0.2s ease, background 0.2s ease;
  }

  .persona-chip.active,
  .persona-chip:hover {
    background: var(--surface-soft);
    color: var(--text-primary);
    border-color: var(--accent-primary);
    transform: translateY(-2px);
  }

  .chat-thread-list {
    border-radius: var(--radius-md);
    background: var(--surface-soft);
    border: 1px solid var(--border-soft);
    padding: 1.1rem;
    max-height: 360px;
    overflow-y: auto;
  }

  .thread-card {
    border-radius: var(--radius-sm);
    padding: 1rem 1.1rem;
    margin-bottom: 0.7rem;
    border: 1px solid var(--border-soft);
    background: var(--surface-card);
    cursor: pointer;
    transition: transform 0.2s ease, border 0.2s ease, background 0.2s ease;
  }

  .thread-card:hover {
    transform: translateY(-2px);
    border-color: var(--accent-primary);
  }

  .thread-card.active {
    background: rgba(37, 99, 235, 0.08);
    border-color: var(--accent-primary);
  }

  .thread-card .title {
    font-weight: 600;
    margin-bottom: 0.35rem;
    color: var(--text-primary);
  }

=======
  .metric-badge.bg-success {
    background: rgba(5, 150, 105, 0.12) !important;
    color: var(--accent-success) !important;
  }

  .metric-badge.bg-danger {
    background: rgba(220, 38, 38, 0.12) !important;
    color: var(--accent-danger) !important;
  }

  .chart-shell {
    border-radius: var(--radius-md);
    background: var(--surface-soft);
    border: 1px solid var(--border-soft);
    padding: 1.5rem;
    box-shadow: var(--shadow-sm);
  }

  .chart-title {
    font-size: 1.05rem;
    font-weight: 600;
    margin-bottom: 0.4rem;
  }

  .chart-empty {
    border-radius: var(--radius-sm);
    background: var(--surface-muted);
    padding: 2rem 1rem;
    color: var(--text-muted);
    margin-top: 1rem;
    text-align: center;
  }

  .qa-form {
    border-radius: var(--radius-md);
    background: var(--surface-card);
    border: 1px solid var(--border-soft);
    padding: clamp(1.6rem, 3vw, 2rem);
    box-shadow: var(--shadow-sm);
  }

  .qa-form label {
    font-weight: 600;
    color: var(--text-secondary);
  }

  .qa-form .form-section-label {
    text-transform: uppercase;
    letter-spacing: 0.08em;
    color: var(--text-muted);
    font-size: 0.74rem;
  }

  .qa-form .form-control,
  .qa-form .form-select {
    background: #ffffff;
    border: 1px solid var(--border-soft);
    border-radius: var(--radius-sm);
    color: var(--text-primary);
  }

  .qa-form .form-control:focus,
  .qa-form .form-select:focus {
    border-color: var(--accent-primary);
    box-shadow: 0 0 0 0.2rem rgba(37, 99, 235, 0.16);
  }

  .qa-form .btn-primary {
    border-radius: 999px;
    background: linear-gradient(135deg, var(--accent-primary), var(--accent-secondary));
    border: none;
    box-shadow: 0 12px 24px rgba(14, 165, 233, 0.25);
    font-weight: 600;
    padding: 0.85rem 2.1rem;
  }

  .qa-form .btn-outline-secondary {
    border-radius: 999px;
    border: 1px solid var(--border-soft);
    color: var(--text-secondary);
    padding: 0.85rem 1.8rem;
  }

  .qa-table thead th {
    border: none;
    text-transform: uppercase;
    letter-spacing: 0.08em;
    font-size: 0.72rem;
    color: var(--text-muted);
    background: var(--surface-soft);
  }

  .qa-table tbody tr {
    background: var(--surface-card);
  }

  .qa-table tbody tr + tr td {
    border-top: 1px solid var(--border-soft);
  }

  .attendance-metrics {
    display: grid;
    gap: 1rem;
  }

  .attendance-metrics .metric-card {
    background: var(--surface-card);
  }

  .attendance-table thead th {
    border: none;
    font-size: 0.75rem;
    text-transform: uppercase;
    letter-spacing: 0.08em;
    color: var(--text-muted);
    background: var(--surface-soft);
  }

  .attendance-table tbody tr {
    background: var(--surface-card);
  }

  .progress {
    background-color: var(--surface-muted);
    border-radius: 999px;
  }

  .progress-bar {
    border-radius: 999px;
    background-color: var(--accent-primary);
  }

  .floating-docks {
    display: flex;
    flex-wrap: wrap;
    gap: 1.4rem;
    justify-content: flex-end;
  }

  .floating-bar {
    flex: 1 1 360px;
    max-width: 520px;
    transition: transform 0.35s ease, opacity 0.35s ease;
  }

  .floating-bar.is-hidden {
    display: none !important;
  }

  .floating-toggle {
    width: 100%;
    display: flex;
    align-items: center;
    justify-content: space-between;
    gap: 1rem;
    border-radius: 999px;
    padding: 1rem 1.4rem;
    border: 1px solid var(--border-soft);
    background: var(--surface-card);
    color: var(--text-primary);
    font-weight: 600;
    box-shadow: var(--shadow-sm);
  }

  .floating-toggle .toggle-icon {
    width: 42px;
    height: 42px;
    border-radius: 50%;
    background: var(--surface-soft);
    display: inline-flex;
    align-items: center;
    justify-content: center;
    color: var(--accent-secondary);
  }

  .floating-toggle .toggle-caret {
    display: inline-flex;
    align-items: center;
    justify-content: center;
    width: 36px;
    height: 36px;
    border-radius: 50%;
    background: var(--surface-soft);
    color: var(--accent-primary);
  }

  .floating-panel {
    margin-top: 0.9rem;
    border-radius: var(--radius-lg);
    background: var(--surface-card);
    border: 1px solid var(--border-soft);
    box-shadow: var(--shadow-lg);
    overflow: hidden;
    transition: max-height 0.35s ease, opacity 0.35s ease;
  }

  .floating-panel.collapsed,
  .floating-bar.collapsed .floating-panel {
    max-height: 0;
    opacity: 0;
    pointer-events: none;
  }

  .floating-panel-header {
    padding: 1.6rem 1.8rem 1.2rem;
    border-bottom: 1px solid var(--border-soft);
    background: linear-gradient(180deg, #ffffff 0%, #f0f4ff 100%);
  }

  .floating-panel-body {
    padding: 1.8rem;
    max-height: 540px;
    overflow: hidden;
  }

  .floating-panel-body:hover {
    overflow-y: auto;
  }

  .floating-panel-body::-webkit-scrollbar {
    width: 8px;
  }

  .floating-panel-body::-webkit-scrollbar-thumb {
    background: var(--border-soft);
    border-radius: 999px;
  }

  .persona-chip {
    width: 100%;
    text-align: left;
    border-radius: var(--radius-sm);
    border: 1px solid var(--border-soft);
    background: var(--surface-card);
    color: var(--text-secondary);
    font-weight: 600;
    padding: 0.85rem 1.05rem;
    transition: transform 0.2s ease, border 0.2s ease, background 0.2s ease;
  }

  .persona-chip.active,
  .persona-chip:hover {
    background: var(--surface-soft);
    color: var(--text-primary);
    border-color: var(--accent-primary);
    transform: translateY(-2px);
  }

  .chat-thread-list {
    border-radius: var(--radius-md);
    background: var(--surface-soft);
    border: 1px solid var(--border-soft);
    padding: 1.1rem;
    max-height: 360px;
    overflow-y: auto;
  }

  .thread-card {
    border-radius: var(--radius-sm);
    padding: 1rem 1.1rem;
    margin-bottom: 0.7rem;
    border: 1px solid var(--border-soft);
    background: var(--surface-card);
    cursor: pointer;
    transition: transform 0.2s ease, border 0.2s ease, background 0.2s ease;
  }

  .thread-card:hover {
    transform: translateY(-2px);
    border-color: var(--accent-primary);
  }

  .thread-card.active {
    background: rgba(37, 99, 235, 0.08);
    border-color: var(--accent-primary);
  }

  .thread-card .title {
    font-weight: 600;
    margin-bottom: 0.35rem;
    color: var(--text-primary);
  }

>>>>>>> 672f9a5c
  .thread-card .thread-meta {
    display: flex;
    flex-wrap: wrap;
    gap: 0.5rem;
    font-size: 0.76rem;
    color: var(--text-muted);
  }

  .chat-stream {
    display: grid;
    gap: 1rem;
    max-height: 380px;
    overflow-y: auto;
    padding-right: 0.4rem;
  }

  .chat-message {
    display: flex;
    align-items: flex-start;
    gap: 0.9rem;
  }

  .chat-message .avatar {
    width: 44px;
    height: 44px;
    border-radius: 50%;
    display: inline-flex;
    align-items: center;
    justify-content: center;
    background: var(--surface-soft);
    color: var(--accent-primary);
    font-weight: 600;
  }

  .chat-message .bubble {
    flex: 1;
    border-radius: 20px;
    background: var(--surface-card);
    border: 1px solid var(--border-soft);
    padding: 1rem 1.2rem;
    box-shadow: var(--shadow-sm);
<<<<<<< HEAD
  }

  .chat-message .author {
    font-weight: 600;
    color: var(--text-primary);
  }

=======
  }

  .chat-message .author {
    font-weight: 600;
    color: var(--text-primary);
  }

>>>>>>> 672f9a5c
  .chat-message .timestamp {
    font-size: 0.75rem;
    color: var(--text-muted);
  }

  .chat-tag {
    display: inline-flex;
    align-items: center;
    gap: 0.35rem;
    border-radius: 999px;
    background: var(--surface-soft);
    color: var(--text-muted);
    font-size: 0.7rem;
    padding: 0.25rem 0.6rem;
    text-transform: uppercase;
    letter-spacing: 0.08em;
  }

  .chat-composer .form-control {
    background: #ffffff;
    border: 1px solid var(--border-soft);
    color: var(--text-primary);
  }

  .chat-composer .form-control:focus {
    border-color: var(--accent-primary);
    box-shadow: 0 0 0 0.2rem rgba(37, 99, 235, 0.16);
  }

  .team-pagination-bar {
    margin-top: 1.1rem;
    padding-top: 1.1rem;
    border-top: 1px solid var(--border-soft);
  }

  .team-member-name {
    font-weight: 600;
    color: var(--text-primary);
  }

  .team-member-meta {
    color: var(--text-muted);
    font-size: 0.78rem;
  }

  @media (max-width: 992px) {
    .collab-galaxy {
      padding: 2.4rem 1.5rem 5rem;
    }

    .floating-docks {
      justify-content: center;
    }

  @media (max-width: 768px) {
    .module-grid {
      grid-template-columns: 1fr;
    }

    .floating-docks {
      flex-direction: column;
      align-items: stretch;
    }
  }
  .hero-summary {
    border-radius: var(--radius-xl);
    background: var(--surface-card);
    border: 1px solid var(--border-soft);
    box-shadow: var(--shadow-md);
    padding: clamp(2.3rem, 4vw, 3.2rem);
  }

  .hero-summary__header {
    display: flex;
    align-items: center;
    justify-content: space-between;
    gap: 1.2rem;
    margin-bottom: clamp(1.4rem, 3vw, 2rem);
  }

  .hero-summary__title {
    font-family: 'Sora', 'Plus Jakarta Sans', sans-serif;
    font-size: 1.35rem;
    font-weight: 600;
    margin: 0;
  }

  .hero-summary__meta {
    color: var(--text-muted);
    font-size: 0.9rem;
  }

  @media (max-width: 768px) {
    .hero-summary__header {
      flex-direction: column;
      align-items: flex-start;
    }
  }
</style>

<div class="collab-galaxy">
  <div id="collabAlerts" class="alert-stack"></div>

  <header class="observatory" data-banner-source>
    <span class="observatory__eyebrow" data-banner-eyebrow><i class="fa-solid fa-microchip"></i> Lumina Collaboration Sphere</span>
    <h1 class="observatory__title" data-banner-title>Collaboration &amp; Reporting Hub</h1>
    <p class="observatory__lead" data-banner-description>Orchestrate quality, attendance, and executive workflows from a luminous control center designed for hybrid teams.</p>
    <div class="observatory__chips" id="heroMeta">
      <span class="hero-chip"><i class="fa-solid fa-user-astronaut"></i><span id="heroPersonaLabel">Persona syncing…</span></span>
      <span class="hero-chip"><i class="fa-solid fa-diagram-project"></i><span id="heroCampaignLabel">Campaigns calibrating…</span></span>
      <span class="hero-chip"><i class="fa-solid fa-clock"></i><span id="heroUpdatedLabel">Awaiting timestamp…</span></span>
    </div>
  </header>

  <section class="hero-summary" aria-labelledby="heroSummaryTitle">
    <div class="hero-summary__header">
      <h2 class="hero-summary__title" id="heroSummaryTitle">Operational pulse</h2>
      <p class="hero-summary__meta" id="heroSummaryMeta">Refreshed from quality, attendance, and collaboration activity.</p>
    </div>
    <div class="summary-tiles">
      <article class="summary-tile is-quality">
        <div class="tile-icon"><i class="fa-solid fa-sparkles"></i></div>
        <div class="tile-label">Quality average</div>
        <div class="tile-value" id="summaryQaAverage">—</div>
        <div class="tile-subtext" id="summaryQaTrend">
          <i class="fa-solid fa-arrow-trend-up"></i>
          <span>Awaiting quality insights</span>
        </div>
      </article>
      <article class="summary-tile is-attendance">
        <div class="tile-icon"><i class="fa-solid fa-calendar-check"></i></div>
        <div class="tile-label">Attendance health</div>
        <div class="tile-value" id="summaryAttendanceRate">—</div>
        <div class="tile-subtext" id="summaryAttendanceTrend">
          <i class="fa-solid fa-chart-line"></i>
          <span>Attendance variance unavailable</span>
        </div>
      </article>
      <article class="summary-tile is-threads">
        <div class="tile-icon"><i class="fa-solid fa-comments"></i></div>
        <div class="tile-label">Collaboration threads</div>
        <div class="tile-value" id="summaryThreads">0</div>
        <div class="tile-subtext" id="summaryThreadsHint">
          <i class="fa-solid fa-user-group"></i>
          <span>Invite teams to collaborate</span>
        </div>
      </article>
      <article class="summary-tile is-actions">
        <div class="tile-icon"><i class="fa-solid fa-list-check"></i></div>
        <div class="tile-label">Action items</div>
        <div class="tile-value" id="summaryFollowUps">0</div>
        <div class="tile-subtext" id="summaryFollowUpsHint">
          <i class="fa-solid fa-bolt"></i>
          <span>No action items yet</span>
        </div>
      </article>
    </div>
  </section>

  <section class="module panel ai-suite">
    <div class="panel-header">
      <span class="panel-eyebrow"><i class="fa-solid fa-robot"></i> AI Collaboration Co-Pilot</span>
      <h2>Intelligence generated for every stakeholder</h2>
      <p>Let Lumina AI distill momentum, risks, and suggested moves across quality, attendance, and live collaboration threads.</p>
    </div>
    <div class="panel-body">
      <div class="ai-summary">
        <h3><i class="fa-solid fa-bolt"></i> AI Pulse</h3>
        <p id="aiPulseSummary">AI summary will populate after data sync.</p>
      </div>
      <div class="ai-streams">
        <div class="ai-block">
          <h3><i class="fa-solid fa-chart-pie"></i> AI Report</h3>
          <ul id="aiReportList">
            <li><i class="fa-solid fa-spinner fa-spin"></i>Calibrating executive snapshot…</li>
          </ul>
        </div>
        <div class="ai-block">
          <h3><i class="fa-solid fa-lightbulb"></i> AI Suggestions</h3>
          <ul id="aiSuggestionList">
            <li><i class="fa-solid fa-spinner fa-spin"></i>Generating suggestions…</li>
          </ul>
        </div>
        <div class="ai-block">
          <h3><i class="fa-solid fa-handshake-angle"></i> AI Collaboration Notes</h3>
          <ul id="aiCollaborationNotes">
            <li><i class="fa-solid fa-spinner fa-spin"></i>Mapping collaboration notes…</li>
          </ul>
        </div>
      </div>
    </div>
  </section>

  <section class="module panel" id="teamIntelligenceCard">
      <div class="panel-header">
        <span class="panel-eyebrow"><i class="fa-solid fa-users-gear"></i> Team Collaboration Intelligence</span>
        <h2>Managers, clients, and cross-functional squads</h2>
        <p>Navigate workstreams by persona to monitor quality and attendance outcomes while staying aligned with executive initiatives.</p>
      </div>
      <div class="panel-body">
        <div id="teamIntelligenceSection" class="team-intelligence">
          <ul class="nav nav-pills" id="teamTabs" role="tablist"></ul>
          <div class="tab-content mt-4" id="teamTabContent"></div>
        </div>
      </div>
    </section>

  <div class="module-grid">
    <section class="module panel">
          <div class="panel-header">
            <span class="panel-eyebrow"><i class="fa-solid fa-sparkles"></i> Quality Collaboration Workspace</span>
            <h2>QA outcomes &amp; coaching actions</h2>
            <p>Track QA trends, capture follow-ups, and log collaboration threads without breaking focus.</p>
          </div>
          <div class="panel-body">
            <div class="metric-grid">
              <div class="metric-card">
                <div class="metric-label">Average QA</div>
                <div class="metric-value" id="qaAverageScore">—</div>
                <div class="metric-note">Delta vs target <span id="qaScoreTrend" class="metric-badge">—</span></div>
              </div>
              <div class="metric-card">
                <div class="metric-label">Follow ups</div>
                <div class="metric-value" id="qaFollowUps">0</div>
                <div class="metric-note">Collaboration backlog</div>
              </div>
              <div class="metric-card">
                <div class="metric-label">Threads engaged</div>
                <div class="metric-value" id="qaThreads">0</div>
                <div class="metric-note">Cross-team conversations</div>
              </div>
              <div class="metric-card">
                <div class="metric-label">Coverage</div>
                <div class="metric-value" id="qaCoverageRate">—</div>
                <div class="metric-note">QA coverage this cycle</div>
              </div>
            </div>
            <div class="chart-shell">
              <div class="d-flex justify-content-between align-items-center flex-wrap gap-2 mb-3">
                <div>
                  <div class="chart-title">QA score trend</div>
                  <div class="text-secondary">Six-week quality trajectory</div>
                </div>
                <span class="badge bg-light text-dark opacity-75">Auto-refreshing</span>
              </div>
              <canvas id="qaTrendChart" height="220"></canvas>
            </div>
            <form id="qaCollaborationForm" class="qa-form" novalidate>
              <div class="row g-3">
                <div class="col-md-6">
                  <label for="qaAgent" class="form-label">Agent</label>
                  <select class="form-select" id="qaAgent" name="qaAgent" required></select>
                </div>
                <div class="col-md-6">
                  <label for="qaCampaign" class="form-label">Campaign</label>
                  <select class="form-select" id="qaCampaign" name="qaCampaign" required></select>
                </div>
                <div class="col-md-6">
                  <label for="qaReviewer" class="form-label">Reviewer</label>
                  <select class="form-select" id="qaReviewer" name="qaReviewer" required></select>
                </div>
                <div class="col-md-6">
                  <label for="qaCollaborators" class="form-label">QA collaborators</label>
                  <select class="form-select" id="qaCollaborators" name="qaCollaborators" multiple title="Select QA leads"></select>
                </div>
                <div class="col-sm-4">
                  <label for="qaScore" class="form-label">Score</label>
                  <input type="number" class="form-control" id="qaScore" name="qaScore" min="0" max="100" step="0.1" placeholder="92.5">
                </div>
                <div class="col-sm-4">
                  <label for="qaFocusArea" class="form-label">Focus area</label>
                  <select class="form-select" id="qaFocusArea" name="qaFocusArea" required>
                    <option value="">Select focus</option>
                    <option>Call Control</option>
                    <option>Compliance</option>
                    <option>Rapport &amp; Empathy</option>
                    <option>Product Knowledge</option>
                    <option>Objection Handling</option>
                  </select>
                </div>
                <div class="col-sm-4">
                  <label for="qaStatus" class="form-label">Status</label>
                  <select class="form-select" id="qaStatus" name="qaStatus" required>
                    <option value="Published">Published</option>
                    <option value="Draft">Draft</option>
                    <option value="Follow-up">Follow-up Scheduled</option>
                  </select>
                </div>
                <div class="col-12">
                  <label for="qaHighlights" class="form-label">Highlights &amp; coaching actions</label>
                  <textarea class="form-control" id="qaHighlights" name="qaHighlights" placeholder="Document key wins, risks, and next steps" required></textarea>
                </div>
                <div class="col-12 pt-2">
                  <span class="form-section-label">Next touch planning</span>
                </div>
                <div class="col-md-6">
                  <label for="qaNextTouch" class="form-label">Next touchpoint</label>
                  <input type="date" class="form-control" id="qaNextTouch" name="qaNextTouch">
                </div>
                <div class="col-md-6">
                  <label for="qaChannel" class="form-label">Channel</label>
                  <select class="form-select" id="qaChannel" name="qaChannel" required>
                    <option>Voice</option>
                    <option>Email</option>
                    <option>Chat</option>
                    <option>Social</option>
                  </select>
                </div>
                <div class="col-12 d-flex gap-3 flex-wrap">
                  <button type="submit" class="btn btn-primary"><i class="fas fa-paper-plane me-2"></i>Log QA Collaboration</button>
                  <button type="reset" class="btn btn-outline-secondary" id="qaResetBtn"><i class="fas fa-rotate-left me-1"></i>Reset</button>
                </div>
              </div>
            </form>
            <div class="table-responsive">
              <table class="table table-hover align-middle qa-table" id="qaReviewTable">
                <thead>
                  <tr>
                    <th>Audit ID</th>
                    <th>Agent</th>
                    <th>Campaign</th>
                    <th>Score</th>
                    <th>Focus</th>
                    <th>Collaborators</th>
                    <th>Status</th>
                    <th>Updated</th>
                  </tr>
                </thead>
                <tbody></tbody>
              </table>
            </div>
          </div>
        </section>
    <section class="module panel">
          <div class="panel-header">
            <span class="panel-eyebrow"><i class="fa-solid fa-chart-line"></i> Executive KPI Pulse</span>
            <h2>Multi-campaign leadership summary</h2>
            <p>Blended KPIs across managed campaigns with proactive signal for strategy conversations.</p>
          </div>
          <div class="panel-body">
            <div class="metric-grid">
              <div class="metric-card text-center">
                <div class="metric-label">Average QA score</div>
                <div class="metric-value" id="kpiQualityAverage">—</div>
                <div class="metric-note" id="kpiQualityTrend">Awaiting data</div>
              </div>
              <div class="metric-card text-center">
                <div class="metric-label">Attendance rate</div>
                <div class="metric-value" id="kpiAttendanceRate">—</div>
                <div class="metric-note" id="kpiAttendanceTrend">Awaiting data</div>
              </div>
            </div>
            <div class="chart-shell">
              <div class="d-flex justify-content-between flex-wrap align-items-start gap-3 mb-3">
                <div>
                  <div class="chart-title">Campaign health mix</div>
                  <div class="text-secondary">Distribution of KPI attainment vs executive targets.</div>
                </div>
                <div class="text-end">
                  <span class="badge bg-info-subtle text-info" id="execTimeframe">—</span>
                  <div class="small text-secondary mt-1" id="execPeriodRange">—</div>
                  <div class="small text-secondary" id="execPayDate">Pay date —</div>
                </div>
              </div>
              <canvas id="execBlendChart" height="200"></canvas>
              <div class="mt-3" id="execCampaignBullets"></div>
            </div>
            <div class="ai-block">
              <h3><i class="fa-solid fa-briefcase"></i> Executive brief</h3>
              <ul class="mb-0" id="executiveBrief"></ul>
            </div>
          </div>
        </section>
  </div>

  <section class="module panel">
      <div class="panel-header">
        <span class="panel-eyebrow"><i class="fa-solid fa-user-check"></i> Attendance &amp; Adherence</span>
        <h2>Shift coverage &amp; schedule fidelity</h2>
        <p>Track adherence trends and shrinkage across campaigns to keep customer experience on pace.</p>
      </div>
      <div class="panel-body">
        <div class="d-flex flex-column flex-lg-row gap-3">
          <div class="flex-grow-1">
            <div class="d-flex justify-content-between align-items-center mb-3 flex-wrap gap-2">
              <div>
                <div class="chart-title mb-0">Adherence trend</div>
                <div class="text-secondary">Rolling six weeks</div>
              </div>
              <select class="form-select form-select-sm w-auto" id="attendanceCampaignFilter"></select>
            </div>
            <div class="chart-shell">
              <canvas id="attendanceTrendChart" height="220"></canvas>
            </div>
          </div>
          <div class="attendance-metrics" style="min-width: 280px;">
            <div class="metric-card">
              <div class="metric-label">Average adherence</div>
              <div class="metric-value" id="attendanceAverage">—</div>
              <div class="metric-note">Across all campaigns this month</div>
            </div>
            <div class="table-responsive">
              <table class="table table-sm align-middle attendance-table">
                <thead>
                  <tr>
                    <th>Week</th>
                    <th>Adherence</th>
                    <th>Absenteeism</th>
                  </tr>
                </thead>
                <tbody id="attendanceTableBody"></tbody>
              </table>
            </div>
          </div>
        </div>
      </div>
    </section>
  </div>

  <div class="floating-docks">
    <div class="floating-bar collapsed" id="campaignFloatingBar" aria-expanded="false">
      <button type="button" class="floating-toggle" id="campaignFloatingToggle" aria-expanded="false" aria-controls="campaignConnectivitySection">
        <span class="toggle-icon"><i class="fas fa-network-wired"></i></span>
        <span class="toggle-label">Connected campaign workflows</span>
        <span class="toggle-caret"><i class="fas fa-chevron-up"></i></span>
      </button>
      <div class="floating-panel" id="campaignConnectivitySection">
        <div class="floating-panel-header">
          <div class="panel-eyebrow"><i class="fas fa-network-wired"></i> Connected campaign workflows</div>
          <h3 class="mt-3">Navigate the workspace by campaign</h3>
          <p class="text-secondary">Jump into quality, coaching, attendance, and collaboration views powered by the same data fabric.</p>
        </div>
        <div class="floating-panel-body">
          <div id="campaignConnectivity"></div>
        </div>
      </div>
    </div>

    <div class="floating-bar collapsed" id="leadershipChatBar" aria-expanded="false">
      <button type="button" class="floating-toggle" id="leadershipChatToggle" aria-expanded="false" aria-controls="leadershipChatPanel">
        <span class="toggle-icon"><i class="fas fa-headset"></i></span>
        <span class="toggle-text">
          <span class="toggle-label" id="leadershipChatToggleLabel">Precision chat for leadership huddles</span>
          <span class="text-secondary small" id="leadershipChatToggleMeta">Loading…</span>
        </span>
        <span class="toggle-caret"><i class="fas fa-chevron-up"></i></span>
      </button>
      <div class="floating-panel" id="leadershipChatPanel" role="dialog" aria-modal="false" aria-labelledby="leadershipChatTitle" aria-hidden="true">
        <div class="floating-panel-header d-flex justify-content-between align-items-start">
          <div>
            <div class="panel-eyebrow"><i class="fas fa-headset"></i> Targeted collaboration threads</div>
            <h3 class="mt-3 mb-2" id="leadershipChatTitle">Precision chat for leadership huddles</h3>
            <p class="text-secondary mb-0">Spin up focused conversations for managers, agents, and executives to accelerate outcomes.</p>
          </div>
          <button type="button" class="btn btn-outline-secondary btn-sm rounded-circle" id="leadershipChatClose" aria-label="Collapse leadership chat">
            <i class="fas fa-xmark"></i>
          </button>
        </div>
        <div class="floating-panel-body">
          <div class="row g-3">
            <div class="col-12 col-lg-3">
              <div class="d-flex flex-column gap-2" id="chatPersonaFilters"></div>
            </div>
            <div class="col-12 col-lg-4">
              <div id="chatThreadList" class="chat-thread-list"></div>
            </div>
            <div class="col-12 col-lg-5 d-flex flex-column gap-3">
              <div class="chat-stream" id="chatMessageStream"></div>
              <form id="chatComposer" class="chat-composer">
                <div class="input-group">
                  <input type="text" id="chatMessageInput" class="form-control" placeholder="Share an update" required>
                  <button class="btn btn-primary" type="submit"><i class="fas fa-paper-plane"></i></button>
                </div>
                <div class="form-text text-secondary">Visible to <span id="chatAudienceLabel" class="fw-semibold text-primary">all participants</span></div>
              </form>
            </div>
          </div>
        </div>
      </div>
    </div>
  </div>
</div>


<<<<<<< HEAD
  <script>
    const CURRENT_USER_BOOTSTRAP = <?!= collabCurrentUserJson ?>;
    const hasWindowUser = typeof window !== 'undefined' && window.CURRENT_USER && typeof window.CURRENT_USER === 'object';
    const windowUserIsEmpty = !hasWindowUser || Object.keys(window.CURRENT_USER).length === 0;

    if (windowUserIsEmpty) {
      window.CURRENT_USER = CURRENT_USER_BOOTSTRAP && typeof CURRENT_USER_BOOTSTRAP === 'object' ? CURRENT_USER_BOOTSTRAP : {};
    }

    const currentUser = window.CURRENT_USER && typeof window.CURRENT_USER === 'object' ? window.CURRENT_USER : {};
  </script>
=======
<script>
  window.CURRENT_USER = window.CURRENT_USER || <?!= currentUserJson || '{}' ?>;
  const currentUser = window.CURRENT_USER || {};
</script>
>>>>>>> 672f9a5c

<script>
  document.addEventListener('DOMContentLoaded', function () {
    const state = {
      qa: {
        records: [],
        directory: { agents: [], reviewers: [], collaborators: [], campaigns: [] },
        metrics: {},
        trend: { labels: [], values: [] }
      },
      attendance: { campaigns: [], history: {}, summary: {} },
      executive: { summary: null, campaigns: [], brief: [], timeframeLabel: '', payPeriod: null },
      chat: { personas: [], threads: {} },
      teams: { overview: null, managers: [], guests: [], managerTabs: [], pagination: { pageSize: 8, scopes: {} } },
      banner: {
        persona: 'Operations Hub',
        userName: 'Team member',
        campaignsText: 'No campaigns connected',
        lastUpdatedText: 'Updated —',
        insights: []
      },
      ai: { summary: '', report: [], suggestions: [], notes: [] },
        lastUpdatedText: 'Updated —',
        insights: [
          { key: 'quality', label: 'Quality pulse', value: '—', hint: 'QA average this cycle', icon: 'fa-solid fa-sparkles' },
          { key: 'attendance', label: 'Attendance', value: '—', hint: 'Attendance this cycle', icon: 'fa-solid fa-user-check' },
          { key: 'campaigns', label: 'Active campaigns', value: '0', hint: 'Workspace connections', icon: 'fa-solid fa-diagram-project' }
        ]
      },
      ai: { summary: '', report: [], suggestions: [], notes: [] },
      charts: { qaTrend: null, attendance: null, executive: null },
      campaigns: [],
      activePersona: null,
      activeThreadId: null,
      isLoading: false
    };

    const qaTableBody = document.querySelector('#qaReviewTable tbody');
    const qaAgentSelect = document.getElementById('qaAgent');
    const qaCampaignSelect = document.getElementById('qaCampaign');
    const qaReviewerSelect = document.getElementById('qaReviewer');
    const qaCollaboratorSelect = document.getElementById('qaCollaborators');
    const qaScoreInput = document.getElementById('qaScore');
    const qaFocusAreaSelect = document.getElementById('qaFocusArea');
    const qaStatusSelect = document.getElementById('qaStatus');
    const qaHighlightsField = document.getElementById('qaHighlights');
    const qaNextTouchInput = document.getElementById('qaNextTouch');
    const qaChannelSelect = document.getElementById('qaChannel');
    const qaForm = document.getElementById('qaCollaborationForm');
    const qaSubmitButton = qaForm.querySelector('button[type="submit"]');
    const qaResetButton = document.getElementById('qaResetBtn');
    const qaTrendChartCanvas = document.getElementById('qaTrendChart');

    const attendanceCampaignSelect = document.getElementById('attendanceCampaignFilter');
    const attendanceTableBody = document.getElementById('attendanceTableBody');
    const attendanceChartCanvas = document.getElementById('attendanceTrendChart');

    const execBlendChartCanvas = document.getElementById('execBlendChart');
    const execCampaignBullets = document.getElementById('execCampaignBullets');
    const execBriefList = document.getElementById('executiveBrief');
    const execTimeframeEl = document.getElementById('execTimeframe');
    const execPeriodRangeEl = document.getElementById('execPeriodRange');
    const execPayDateEl = document.getElementById('execPayDate');

    const kpiQualityAverage = document.getElementById('kpiQualityAverage');
    const kpiQualityTrend = document.getElementById('kpiQualityTrend');
    const kpiAttendanceRate = document.getElementById('kpiAttendanceRate');
    const kpiAttendanceTrend = document.getElementById('kpiAttendanceTrend');
    const qaAverageEl = document.getElementById('qaAverageScore');
    const qaFollowUpsEl = document.getElementById('qaFollowUps');
    const qaThreadsEl = document.getElementById('qaThreads');
    const qaCoverageEl = document.getElementById('qaCoverageRate');
    const qaScoreTrendEl = document.getElementById('qaScoreTrend');
    const aiPulseSummaryEl = document.getElementById('aiPulseSummary');
    const aiReportList = document.getElementById('aiReportList');
    const aiSuggestionList = document.getElementById('aiSuggestionList');
    const aiCollaborationNotes = document.getElementById('aiCollaborationNotes');
    const heroPersonaLabel = document.getElementById('heroPersonaLabel');
    const heroCampaignLabel = document.getElementById('heroCampaignLabel');
    const heroUpdatedLabel = document.getElementById('heroUpdatedLabel');
    const attendanceAverageEl = document.getElementById('attendanceAverage');

    const summaryQaAverageEl = document.getElementById('summaryQaAverage');
    const summaryQaTrendEl = document.getElementById('summaryQaTrend');
    const summaryAttendanceRateEl = document.getElementById('summaryAttendanceRate');
    const summaryAttendanceTrendEl = document.getElementById('summaryAttendanceTrend');
    const summaryThreadsEl = document.getElementById('summaryThreads');
    const summaryThreadsHintEl = document.getElementById('summaryThreadsHint');
    const summaryFollowUpsEl = document.getElementById('summaryFollowUps');
    const summaryFollowUpsHintEl = document.getElementById('summaryFollowUpsHint');

    const personaFiltersContainer = document.getElementById('chatPersonaFilters');
    const chatThreadList = document.getElementById('chatThreadList');
    const chatStream = document.getElementById('chatMessageStream');
    const chatComposer = document.getElementById('chatComposer');
    const chatMessageInput = document.getElementById('chatMessageInput');
    const chatAudienceLabel = document.getElementById('chatAudienceLabel');
    const chatSubmitButton = chatComposer.querySelector('button[type="submit"]');
    const chatFloatingBar = document.getElementById('leadershipChatBar');
    const chatFloatingToggle = document.getElementById('leadershipChatToggle');
    const chatFloatingPanel = document.getElementById('leadershipChatPanel');
    const chatFloatingClose = document.getElementById('leadershipChatClose');
    const chatToggleMeta = document.getElementById('leadershipChatToggleMeta');

    const campaignConnectivitySection = document.getElementById('campaignConnectivitySection');
    const campaignConnectivityContainer = document.getElementById('campaignConnectivity');
    const campaignFloatingBar = document.getElementById('campaignFloatingBar');
    const campaignFloatingToggle = document.getElementById('campaignFloatingToggle');

    const teamTabsNav = document.getElementById('teamTabs');
    const teamTabContent = document.getElementById('teamTabContent');
    const teamSection = document.getElementById('teamIntelligenceSection');

    if (teamTabContent) {
      teamTabContent.addEventListener('click', function (event) {
        const trigger = event.target.closest('[data-team-page-key]');
        if (!trigger) return;
        const scope = trigger.getAttribute('data-team-page-key');
        const direction = trigger.getAttribute('data-team-page-direction');
        if (!scope || !direction) return;
        event.preventDefault();
        adjustTeamPagination(scope, direction === 'next' ? 1 : -1);
        rerenderAllTeamPanes();
      });
    }

    const alertsContainer = document.getElementById('collabAlerts');
    const loadingMessage = '<div class="text-secondary py-4 text-center small">Loading…</div>';
    const chartColors = ['#38bdf8', '#34d399', '#facc15', '#f97316', '#8b5cf6', '#f472b6'];
    const TEAM_TABLE_PAGE_SIZE = 8;

    const campaignActions = [
      { key: 'dashboard', label: 'Dashboard', icon: 'fas fa-chart-line' },
      { key: 'qualitylist', label: 'Quality', icon: 'fas fa-star' },
      { key: 'coachingdashboard', label: 'Coaching', icon: 'fas fa-chalkboard-user' },
      { key: 'attendancereports', label: 'Attendance', icon: 'fas fa-calendar-check' },
      { key: 'qacollablist', label: 'Collab', icon: 'fas fa-people-arrows' }
    ];

    const navigationBaseUrl = computeNavigationBase();
    const baseRoles = extractRoles(currentUser);
    let activeUserRoles = baseRoles.slice();
    let isGuestView = rolesIndicateGuest(activeUserRoles);

    const bannerDescriptionLead = 'Coordinate quality, attendance, and executive conversations from one modern workspace.';

    state.banner.persona = determinePersona(activeUserRoles, isGuestView);
    state.banner.campaignsText = formatHeroCampaignCount(state.campaigns.length, isGuestView);
    updateBannerMetrics();

    function clearAlerts() {
      alertsContainer.innerHTML = '';
    }

    function showAlert(message, type) {
      const alert = document.createElement('div');
      const tone = type === 'success' ? 'success' : type === 'warning' ? 'warning' : type === 'danger' ? 'danger' : 'info';
      alert.className = 'alert alert-' + tone + ' alert-dismissible fade show';
      alert.role = 'alert';
      alert.innerHTML = `
        ${message}
        <button type="button" class="btn-close" data-bs-dismiss="alert" aria-label="Close"></button>
      `;
      alertsContainer.appendChild(alert);
    }

    function formatPercent(value, decimals) {
      if (value === null || value === undefined || value === '') return '—';
      const num = Number(value);
      if (isNaN(num)) return '—';
      const fixed = num.toFixed(decimals != null ? decimals : 1);
      return fixed + '%';
    }

    function formatNumber(value, decimals) {
      if (value === null || value === undefined || value === '') return '—';
      const num = Number(value);
      if (isNaN(num)) return '—';
      return num.toFixed(decimals != null ? decimals : 0);
    }

    function formatDateTime(isoString) {
      if (!isoString) return '—';
      const date = new Date(isoString);
      if (Number.isNaN(date.getTime())) return '—';
      return date.toLocaleString(undefined, { month: 'short', day: 'numeric', hour: '2-digit', minute: '2-digit' });
    }

    function formatRelativeTime(isoString) {
      if (!isoString) return '';
      const date = new Date(isoString);
      if (Number.isNaN(date.getTime())) return '';
      const diffMs = Date.now() - date.getTime();
      const diffMinutes = Math.round(diffMs / 60000);
      if (diffMinutes < 1) return 'just now';
      if (diffMinutes < 60) return diffMinutes + 'm ago';
      const diffHours = Math.round(diffMinutes / 60);
      if (diffHours < 24) return diffHours + 'h ago';
      const diffDays = Math.round(diffHours / 24);
      if (diffDays < 7) return diffDays + 'd ago';
      return date.toLocaleDateString();
    }

    function extractRoles(user) {
      if (!user) return [];
      const sources = [user.roleNames, user.roles, user.Roles, user.RoleNames];
      const roles = [];
      sources.forEach(function (source) {
        if (!source) return;
        if (Array.isArray(source)) {
          source.forEach(function (role) {
            const value = (role || '').toString().trim();
            if (value) roles.push(value);
          });
        } else {
          const value = source.toString().trim();
          if (value) roles.push(value);
        }
      });
      const singleSources = [user.Role, user.RoleName, user.Title, user.PrimaryRole];
      singleSources.forEach(function (value) {
        if (!value) return;
        const normalized = value.toString().trim();
        if (normalized) roles.push(normalized);
      });
      const unique = {};
      const cleaned = [];
      roles.forEach(function (role) {
        const lower = role.toLowerCase();
        if (!unique[lower]) {
          unique[lower] = true;
          cleaned.push(role);
        }
      });
      return cleaned;
    }

    function rolesIndicateGuest(roles) {
      return roles.some(function (role) {
        const text = (role || '').toString().toLowerCase();
        return text.indexOf('guest') >= 0 || text.indexOf('client') >= 0 || text.indexOf('partner') >= 0;
      });
    }

    function determinePersona(roles, guestFlag) {
      if (guestFlag) return 'Client Guest';
      const normalized = roles.map(function (role) { return role.toString().toLowerCase(); });
      if (normalized.some(function (role) { return role.indexOf('executive') >= 0; })) return 'Executive Leader';
      if (normalized.some(function (role) { return role.indexOf('manager') >= 0; })) return 'Team Manager';
      if (normalized.some(function (role) { return role.indexOf('qa') >= 0 || role.indexOf('quality') >= 0; })) return 'Quality Leader';
      return 'Operations Hub';
    }

    function formatHeroTimestamp(isoString) {
      if (!isoString) return 'Updated —';
      const date = new Date(isoString);
      if (Number.isNaN(date.getTime())) return 'Updated —';
      return 'Updated ' + date.toLocaleString(undefined, { month: 'short', day: 'numeric', hour: '2-digit', minute: '2-digit' });
    }

    function formatHeroCampaignCount(count, guestFlag) {
      if (!count) {
        return guestFlag ? 'No assigned campaigns yet' : 'No campaigns connected';
      }
      if (count === 1) {
        return guestFlag ? '1 assigned campaign' : '1 campaign connected';
      }
      return guestFlag ? count + ' assigned campaigns' : count + ' campaigns connected';
    }

    function computeThreadStats() {
      const stats = { total: 0, active: 0 };
      const threadsByPersona = (state.chat && state.chat.threads) || {};
      const now = Date.now();
      Object.keys(threadsByPersona).forEach(function (key) {
        const threads = threadsByPersona[key] || [];
        threads.forEach(function (thread) {
          if (!thread) return;
          stats.total += 1;
          if (thread.updated) {
            const updated = new Date(thread.updated);
            if (!Number.isNaN(updated.getTime()) && now - updated.getTime() <= 86400000) {
              stats.active += 1;
            }
          }
        });
      });
      return stats;
    }

    function syncToplineCards() {
      const qaMetrics = (state.qa && state.qa.metrics) || {};
      if (summaryQaAverageEl) {
        summaryQaAverageEl.textContent = qaMetrics.averageScore != null ? formatPercent(qaMetrics.averageScore, 1) : '—';
      }
      if (summaryQaTrendEl) {
        const trendSpan = summaryQaTrendEl.querySelector('span');
        summaryQaTrendEl.classList.remove('text-success', 'text-danger');
        if (trendSpan) {
          if (qaMetrics.deltaVsTarget != null && !Number.isNaN(qaMetrics.deltaVsTarget)) {
            const delta = Number(qaMetrics.deltaVsTarget);
            trendSpan.textContent = (delta >= 0 ? '+' : '') + delta.toFixed(1) + ' pts vs target';
            summaryQaTrendEl.classList.add(delta >= 0 ? 'text-success' : 'text-danger');
          } else {
            trendSpan.textContent = 'Awaiting quality insights';
          }
        }
      }

      const attendanceSummary = (state.attendance && state.attendance.summary) || {};
      const attendanceValue = attendanceSummary.averageAdherence != null
        ? attendanceSummary.averageAdherence
        : attendanceSummary.attendanceRate;
      if (summaryAttendanceRateEl) {
        summaryAttendanceRateEl.textContent = attendanceValue != null ? formatPercent(attendanceValue, 1) : '—';
      }
      if (summaryAttendanceTrendEl) {
        const attendanceSpan = summaryAttendanceTrendEl.querySelector('span');
        summaryAttendanceTrendEl.classList.remove('text-success', 'text-danger');
        if (attendanceSpan) {
          if (attendanceSummary.absenceRate != null && !Number.isNaN(attendanceSummary.absenceRate)) {
            const absence = Number(attendanceSummary.absenceRate);
            attendanceSpan.textContent = 'Absence ' + formatPercent(absence, 1);
            summaryAttendanceTrendEl.classList.add(absence <= 5 ? 'text-success' : 'text-danger');
          } else {
            attendanceSpan.textContent = 'Attendance variance unavailable';
          }
        }
      }

      if (summaryThreadsEl) {
        const threadStats = computeThreadStats();
        summaryThreadsEl.textContent = threadStats.total ? threadStats.total.toString() : '0';
        if (summaryThreadsHintEl) {
          const hintSpan = summaryThreadsHintEl.querySelector('span');
          summaryThreadsHintEl.classList.remove('text-success', 'text-danger');
          if (hintSpan) {
            const segments = [];
            if (threadStats.active) {
              segments.push(threadStats.active + ' active in 24h');
            }
            const personaCount = Array.isArray(state.chat.personas) ? state.chat.personas.length : 0;
            if (personaCount) {
              segments.push(personaCount + ' ' + (personaCount === 1 ? 'audience' : 'audiences'));
            }
            hintSpan.textContent = segments.length ? segments.join(' • ') : 'Invite teams to collaborate';
          }
        }
      }

      const followUpsValue = qaMetrics.followUps != null && !Number.isNaN(Number(qaMetrics.followUps))
        ? Number(qaMetrics.followUps)
        : 0;
      if (summaryFollowUpsEl) {
        summaryFollowUpsEl.textContent = followUpsValue ? followUpsValue.toString() : '0';
      }
      if (summaryFollowUpsHintEl) {
        const followSpan = summaryFollowUpsHintEl.querySelector('span');
        summaryFollowUpsHintEl.classList.remove('text-success', 'text-danger');
        if (followSpan) {
          const segments = [];
          if (qaMetrics.coverageRate != null && !Number.isNaN(qaMetrics.coverageRate)) {
            const coverageText = formatPercent(Number(qaMetrics.coverageRate), 1);
            if (coverageText && coverageText !== '—') {
              segments.push('Coverage ' + coverageText);
            }
          }
          const campaignCount = Array.isArray(state.campaigns) ? state.campaigns.length : 0;
          if (campaignCount) {
            segments.push(campaignCount + ' ' + (campaignCount === 1 ? 'campaign' : 'campaigns'));
          }
          followSpan.textContent = segments.length ? segments.join(' • ') : 'No action items yet';
          summaryFollowUpsHintEl.classList.add(followUpsValue ? 'text-danger' : 'text-success');
        }
      }
    }

    function syncHeroChips() {
      if (heroPersonaLabel) {
        heroPersonaLabel.textContent = state.banner.persona || 'Persona syncing…';
      }
      if (heroCampaignLabel) {
        heroCampaignLabel.textContent = state.banner.campaignsText || 'Campaigns calibrating…';
      }
      if (heroUpdatedLabel) {
        heroUpdatedLabel.textContent = state.banner.lastUpdatedText || 'Awaiting timestamp…';
      }
    }

    function renderAiList(container, items, emptyText, iconClass) {
      if (!container) return;
      container.innerHTML = '';
      const list = Array.isArray(items) ? items.filter(Boolean) : [];
      if (!list.length) {
        const li = document.createElement('li');
        const icon = document.createElement('i');
        icon.className = 'fa-solid fa-circle-info';
        li.appendChild(icon);
        const span = document.createElement('span');
        span.textContent = emptyText || 'Insights will display when data is available.';
        li.appendChild(span);
        container.appendChild(li);
        return;
      }
      list.forEach(function (entry) {
        const li = document.createElement('li');
        const icon = document.createElement('i');
        icon.className = 'fa-solid ' + (iconClass || 'fa-circle-check');
        li.appendChild(icon);
        const span = document.createElement('span');
        span.textContent = entry;
        li.appendChild(span);
        container.appendChild(li);
      });
    }

    function buildAiNarrative() {
      const qaMetrics = state.qa && state.qa.metrics ? state.qa.metrics : {};
      const attendanceSummary = state.attendance && state.attendance.summary ? state.attendance.summary : {};
      const execSummary = state.executive && state.executive.summary ? state.executive.summary : {};
      const persona = state.banner && state.banner.persona ? state.banner.persona : 'Operations Hub';
      const qaAverage = qaMetrics.averageScore != null ? Number(qaMetrics.averageScore) : null;
      const qaDelta = qaMetrics.deltaVsTarget != null ? Number(qaMetrics.deltaVsTarget) : null;
      const attendanceRate = attendanceSummary.attendanceRate != null
        ? Number(attendanceSummary.attendanceRate)
        : (attendanceSummary.averageAdherence != null ? Number(attendanceSummary.averageAdherence) : null);
      const absenceRate = attendanceSummary.absenceRate != null ? Number(attendanceSummary.absenceRate) : null;
      const coverageRate = qaMetrics.coverageRate != null ? Number(qaMetrics.coverageRate) : null;
      const followUps = qaMetrics.followUps != null ? Number(qaMetrics.followUps) : 0;
      const campaigns = Array.isArray(state.campaigns) ? state.campaigns.length : 0;
      const threadStats = computeThreadStats();

      function listJoin(items) {
        if (!items || !items.length) return '';
        if (items.length === 1) return items[0];
        if (items.length === 2) return items[0] + ' and ' + items[1];
        return items.slice(0, -1).join(', ') + ', and ' + items[items.length - 1];
      }

      const summaryPieces = [];
      if (qaAverage != null && !Number.isNaN(qaAverage)) {
        summaryPieces.push('quality at ' + formatPercent(qaAverage, 1));
      }
      if (attendanceRate != null && !Number.isNaN(attendanceRate)) {
        summaryPieces.push('attendance at ' + formatPercent(attendanceRate, 1));
      }
      if (threadStats.total) {
        summaryPieces.push(threadStats.total + ' collaboration thread' + (threadStats.total === 1 ? '' : 's'));
      }
      const summary = summaryPieces.length
        ? 'AI sees ' + listJoin(summaryPieces) + ' for the ' + persona + ' workspace.'
        : '';

      const report = [];
      if (qaAverage != null && !Number.isNaN(qaAverage)) {
        let text = 'Quality average ' + formatPercent(qaAverage, 1);
        if (qaDelta != null && !Number.isNaN(qaDelta)) {
          text += ' (' + (qaDelta >= 0 ? '+' : '') + qaDelta.toFixed(1) + ' pts vs target)';
        }
        report.push(text);
      }
      if (attendanceRate != null && !Number.isNaN(attendanceRate)) {
        let text = 'Attendance rate ' + formatPercent(attendanceRate, 1);
        if (absenceRate != null && !Number.isNaN(absenceRate)) {
          text += ', absence ' + formatPercent(absenceRate, 1);
        }
        report.push(text);
      }
      if (coverageRate != null && !Number.isNaN(coverageRate)) {
        report.push('QA coverage ' + formatPercent(coverageRate, 1));
      }
      if (execSummary && execSummary.campaignsAchievingTarget != null) {
        const achieving = Number(execSummary.campaignsAchievingTarget);
        if (!Number.isNaN(achieving)) {
          report.push(achieving + ' campaign' + (achieving === 1 ? '' : 's') + ' hitting targets');
        }
      }
      if (campaigns) {
        report.push(campaigns + ' connected campaign' + (campaigns === 1 ? '' : 's'));
      }

      const suggestions = [];
      if (qaDelta != null && !Number.isNaN(qaDelta)) {
        if (qaDelta < 0) {
          suggestions.push('Deploy a coaching sprint to recover ' + Math.abs(qaDelta).toFixed(1) + ' pts toward the quality target.');
        } else if (qaDelta > 1) {
          suggestions.push('Highlight quality gains with leadership to reinforce winning behaviors.');
        }
      }
      if (attendanceRate != null && !Number.isNaN(attendanceRate)) {
        if (attendanceRate < 95) {
          suggestions.push('Audit schedule adherence for the lowest-performing campaign to protect coverage.');
        } else if (attendanceRate >= 97) {
          suggestions.push('Leverage attendance strength to back upcoming volume spikes.');
        }
      }
      if (followUps > 0) {
        suggestions.push('Work through ' + followUps + ' open follow-up action' + (followUps === 1 ? '' : 's') + ' with QA leads.');
      }
      if (!threadStats.total) {
        suggestions.push('Launch the first collaboration thread to activate cross-team problem solving.');
      } else if (threadStats.active === 0) {
        suggestions.push('Nudge participants in dormant threads to keep momentum in the last 24 hours.');
      }

      const notes = [];
      if (threadStats.total) {
        notes.push(threadStats.total + ' thread' + (threadStats.total === 1 ? '' : 's') + ' live, ' + threadStats.active + ' active in 24h.');
      }
      const personaCount = state.chat && Array.isArray(state.chat.personas) ? state.chat.personas.length : 0;
      if (personaCount) {
        notes.push(personaCount + ' collaboration audience' + (personaCount === 1 ? '' : 's') + ' configured.');
      }
      if (coverageRate != null && !Number.isNaN(coverageRate) && coverageRate < 75) {
        notes.push('QA coverage below 75% — prioritize sampling to stabilize insight quality.');
      }
      if (execSummary && execSummary.alert) {
        notes.push(execSummary.alert);
      }

      return {
        summary: summary,
        report: report,
        suggestions: suggestions,
        notes: notes
      };
    }

    function renderAiAssistant() {
      const narrative = buildAiNarrative();
      state.ai = narrative;
      if (aiPulseSummaryEl) {
        aiPulseSummaryEl.textContent = narrative.summary || 'AI summary will populate after data sync.';
      }
      renderAiList(aiReportList, narrative.report, 'Waiting for campaign metrics…', 'fa-chart-line');
      renderAiList(aiSuggestionList, narrative.suggestions, 'Suggestions will surface after data sync.', 'fa-lightbulb');
      renderAiList(aiCollaborationNotes, narrative.notes, 'Collaboration notes appear once chat threads load.', 'fa-handshake-angle');
    }

    function buildBannerDescription() {
      const descriptionParts = [];
      if (typeof bannerDescriptionLead === 'string' && bannerDescriptionLead.trim()) {
        descriptionParts.push(bannerDescriptionLead);
      }

      const meta = [];
      if (state.banner.userName) {
        meta.push('Workspace lead: ' + state.banner.userName);
      }
      if (state.banner.campaignsText) {
        meta.push(state.banner.campaignsText);
      }
      if (state.banner.lastUpdatedText) {
        meta.push(state.banner.lastUpdatedText);
      }

      if (meta.length) {
        descriptionParts.push(meta.join(' • '));
      }

      return descriptionParts.join(' ').trim();
    }

    function syncBanner() {
      const insights = (state.banner.insights || []).map(function (item) {
        return {
          label: item && item.label ? item.label : '',
          value: item && item.value ? item.value : '—',
          hint: item && item.hint ? item.hint : '',
          icon: item && item.icon ? item.icon : ''
        };
      });

      const config = {
        eyebrow: state.banner.persona,
        title: 'Collaboration Intelligence Hub',
        description: buildBannerDescription(),
        insights: insights,
        insightsMeta: { pageKey: 'collaboration-reporting' }
      };

      if (typeof initializeGlobalBanner === 'function') {
        initializeGlobalBanner(config);
      } else {
        window.__pendingBannerData = Object.assign({}, config);
      }
      return config;
    }

    function updateBannerMetrics() {
      const insights = [];

      const qaAverage = state.qa.metrics && state.qa.metrics.averageScore;
      const qaDelta = state.qa.metrics && state.qa.metrics.deltaVsTarget;
      insights.push({
        key: 'quality',
        label: 'Quality pulse',
        value: formatPercent(qaAverage, 1),
        hint: qaDelta != null && !Number.isNaN(qaDelta)
          ? (qaDelta >= 0 ? '+' : '') + qaDelta.toFixed(1) + ' pts vs target'
          : 'QA average this cycle',
        icon: 'fa-solid fa-sparkles'
      });

      const attendanceRate = state.attendance.summary && state.attendance.summary.attendanceRate;
      const absenceRate = state.attendance.summary && state.attendance.summary.absenceRate;
      insights.push({
        key: 'attendance',
        label: 'Attendance',
        value: formatPercent(attendanceRate, 1),
        hint: absenceRate != null ? 'Absence ' + formatPercent(absenceRate, 1) : 'Attendance this cycle',
        icon: 'fa-solid fa-user-check'
      });

      const campaignCount = state.campaigns.length;
      insights.push({
        key: 'campaigns',
        label: isGuestView ? 'Assigned campaigns' : 'Active campaigns',
        value: campaignCount ? String(campaignCount) : '0',
        hint: isGuestView
          ? 'Guest access level'
          : (state.executive.timeframeLabel ? 'Cycle ' + state.executive.timeframeLabel : 'Workspace connections'),
        icon: 'fa-solid fa-diagram-project'
      });

      state.banner.campaignsText = formatHeroCampaignCount(state.campaigns.length, isGuestView);
      state.banner.insights = insights;
      syncHeroChips();
      syncBanner();
      syncToplineCards();
      renderAiAssistant();
    }

    function updateBannerFromResponse(response) {
      response = response || {};
      const userInfo = response.user || currentUser || {};
      const resolvedRoles = extractRoles(userInfo);
      if (resolvedRoles.length) {
        activeUserRoles = resolvedRoles;
      }
      isGuestView = rolesIndicateGuest(activeUserRoles);
      state.banner.persona = determinePersona(activeUserRoles, isGuestView);

      const displayName = userInfo.name || userInfo.displayName || userInfo.FullName || userInfo.UserName || userInfo.email || userInfo.Email || 'Lumina team member';
      state.banner.userName = displayName;

      state.banner.lastUpdatedText = formatHeroTimestamp(response.generatedAt || new Date().toISOString());
      state.banner.campaignsText = formatHeroCampaignCount(state.campaigns.length, isGuestView);

      syncHeroChips();
      updateBannerMetrics();
    }

    function statusClass(status) {
      const normalized = (status || '').toLowerCase();
      if (normalized.indexOf('follow') >= 0) return 'status-pill status-followup';
      if (normalized.indexOf('publish') >= 0) return 'status-pill status-published';
      return 'status-pill status-draft';
    }

    function stripHash(url) {
      if (!url) return '';
      return String(url).replace(/#.*$/, '');
    }

    function removeExistingPageParam(url) {
      if (!url) return '';
      return url
        .replace(/([?&])(page|campaign)=[^&#]*(&)?/gi, function (match, prefix, _key, suffix) {
          if (prefix === '?') {
            return suffix ? '?' : '';
          }
          return suffix ? prefix : '';
        })
        .replace(/[?&]$/, '');
    }

    function computeNavigationBase() {
      const scriptCandidate = removeExistingPageParam(stripHash(typeof SCRIPT_URL !== 'undefined' && SCRIPT_URL ? SCRIPT_URL : ''));
      if (scriptCandidate) return scriptCandidate;
      return removeExistingPageParam(stripHash(typeof BASE_URL !== 'undefined' && BASE_URL ? BASE_URL : ''));
    }

    function buildCampaignUrl(pageKey, campaignId) {
      const page = pageKey || 'dashboard';
      const base = navigationBaseUrl;
      if (!base) {
        let query = '?page=' + encodeURIComponent(page);
        if (campaignId) {
          query += '&campaign=' + encodeURIComponent(campaignId);
        }
        return query;
      }
      const hasQuery = base.indexOf('?') !== -1;
      const separator = hasQuery ? (/[?&]$/.test(base) ? '' : '&') : '?';
      let url = base + separator + 'page=' + encodeURIComponent(page);
      if (campaignId) {
        url += '&campaign=' + encodeURIComponent(campaignId);
      }
      return url;
    }

    function populateSelectOptions(select, items, placeholder, isMultiple) {
      select.innerHTML = '';
      if (!isMultiple) {
        const opt = document.createElement('option');
        opt.value = '';
        opt.textContent = placeholder || 'Select';
        select.appendChild(opt);
      }
      (items || []).forEach(function (item) {
        const option = document.createElement('option');
        const id = item && typeof item === 'object' ? (item.id || item.value || item.name) : item;
        const name = item && typeof item === 'object' ? (item.name || item.label || item.id) : item;
        option.value = id || '';
        option.textContent = name || id || '';
        select.appendChild(option);
      });
    }

    function ensureEmptyState(container, message) {
      let placeholder = container.querySelector('.chart-empty');
      if (!message) {
        if (placeholder) placeholder.remove();
        return;
      }
      if (!placeholder) {
        placeholder = document.createElement('div');
        placeholder.className = 'chart-empty text-secondary small text-center py-4';
        container.appendChild(placeholder);
      }
      placeholder.textContent = message;
    }

    function setFormSubmitting(submitting) {
      qaSubmitButton.disabled = submitting;
      qaResetButton.disabled = submitting;
    }

    function setChatComposerEnabled(enabled) {
      chatMessageInput.disabled = !enabled;
      chatSubmitButton.disabled = !enabled;
    }

    function setChatFloatingExpanded(expanded) {
      if (!chatFloatingBar || !chatFloatingToggle) return;
      if (expanded) {
        chatFloatingBar.classList.remove('collapsed');
      } else {
        chatFloatingBar.classList.add('collapsed');
      }
      const expandedAttr = expanded ? 'true' : 'false';
      chatFloatingBar.setAttribute('aria-expanded', expandedAttr);
      chatFloatingToggle.setAttribute('aria-expanded', expandedAttr);
      if (chatFloatingPanel) {
        chatFloatingPanel.setAttribute('aria-hidden', expanded ? 'false' : 'true');
        chatFloatingPanel.setAttribute('aria-modal', expanded ? 'true' : 'false');
      }
      const caretIcon = chatFloatingToggle.querySelector('.toggle-caret i');
      if (caretIcon) {
        caretIcon.className = expanded ? 'fas fa-chevron-down' : 'fas fa-chevron-up';
      }
      if (expanded && chatMessageInput && !chatMessageInput.disabled) {
        setTimeout(function () { chatMessageInput.focus(); }, 140);
      }
    }

    function updateChatFloatingVisibility() {
      if (!chatFloatingBar) return;
      const hasPersonas = Array.isArray(state.chat.personas) && state.chat.personas.length > 0;
      if (!hasPersonas) {
        chatFloatingBar.classList.add('is-hidden');
        chatFloatingBar.setAttribute('aria-hidden', 'true');
        setChatFloatingExpanded(false);
        if (chatFloatingPanel) {
          chatFloatingPanel.setAttribute('aria-hidden', 'true');
          chatFloatingPanel.setAttribute('aria-modal', 'false');
        }
      } else {
        chatFloatingBar.classList.remove('is-hidden');
        chatFloatingBar.removeAttribute('aria-hidden');
      }
    }

    function updateChatFloatingMeta() {
      if (!chatToggleMeta) return;
      const personas = state.chat.personas || [];
      if (!personas.length) {
        chatToggleMeta.textContent = 'No audiences available';
        return;
      }
      const threadsMap = state.chat.threads || {};
      const totalThreads = personas.reduce(function (total, persona) {
        const key = persona && persona.key ? persona.key : persona;
        const list = threadsMap[key] || [];
        return total + (Array.isArray(list) ? list.length : 0);
      }, 0);
      chatToggleMeta.textContent = totalThreads
        ? totalThreads + ' active thread' + (totalThreads === 1 ? '' : 's')
        : 'No active threads';
    }

    function initializeChatFloatingBar() {
      if (!chatFloatingBar || !chatFloatingToggle) return;
      setChatFloatingExpanded(false);
      chatFloatingToggle.addEventListener('click', function () {
        const shouldExpand = chatFloatingBar.classList.contains('collapsed');
        setChatFloatingExpanded(shouldExpand);
      });
      if (chatFloatingClose) {
        chatFloatingClose.addEventListener('click', function () {
          setChatFloatingExpanded(false);
          chatFloatingToggle.focus();
        });
      }
      document.addEventListener('keydown', function (event) {
        if (event.key === 'Escape' && chatFloatingBar && !chatFloatingBar.classList.contains('collapsed')) {
          setChatFloatingExpanded(false);
          if (chatFloatingToggle) {
            chatFloatingToggle.focus();
          }
        }
      });
    }

    function setCampaignFloatingExpanded(expanded) {
      if (!campaignFloatingBar || !campaignFloatingToggle) return;
      if (expanded) {
        campaignFloatingBar.classList.remove('collapsed');
      } else {
        campaignFloatingBar.classList.add('collapsed');
      }
      const expandedAttr = expanded ? 'true' : 'false';
      campaignFloatingBar.setAttribute('aria-expanded', expandedAttr);
      campaignFloatingToggle.setAttribute('aria-expanded', expandedAttr);
      const caretIcon = campaignFloatingToggle.querySelector('.toggle-caret i');
      if (caretIcon) {
        caretIcon.className = expanded ? 'fas fa-chevron-down' : 'fas fa-chevron-up';
      }
    }

    function initializeCampaignFloatingBar() {
      if (!campaignFloatingBar || !campaignFloatingToggle) return;
      setCampaignFloatingExpanded(false);
      campaignFloatingToggle.addEventListener('click', function () {
        const shouldExpand = campaignFloatingBar.classList.contains('collapsed');
        setCampaignFloatingExpanded(shouldExpand);
      });
    }

    function getCampaignOptions() {
      const options = [];
      const dedupe = {};

      function registerOption(id, name) {
        const safeId = id || name || '';
        const safeName = name || id || '';
        if (!safeId && !safeName) return;
        const key = (safeId + '|' + safeName).toLowerCase();
        if (dedupe[key]) return;
        dedupe[key] = true;
        options.push({ id: safeId || safeName, name: safeName || safeId });
      }

      (state.campaigns || []).forEach(function (campaign) {
        if (!campaign) return;
        registerOption(campaign.id, campaign.name);
      });

      (state.qa.directory.campaigns || []).forEach(function (campaign) {
        if (!campaign) return;
        const optionId = campaign.id || campaign.value || campaign.name || campaign.label;
        const optionName = campaign.name || campaign.label || campaign.id || campaign.value || '';
        registerOption(optionId, optionName);
      });

      options.sort(function (a, b) {
        const nameA = (a.name || '').toLowerCase();
        const nameB = (b.name || '').toLowerCase();
        if (nameA < nameB) return -1;
        if (nameA > nameB) return 1;
        return 0;
      });

      return options;
    }

    function renderCampaignConnectivity() {
      if (!campaignConnectivityContainer) return;
      if (isGuestView) {
        campaignConnectivityContainer.innerHTML = '';
        campaignConnectivityContainer.classList.remove('connectivity-grid', 'connectivity-empty');
        if (campaignFloatingBar) {
          campaignFloatingBar.classList.add('is-hidden');
          campaignFloatingBar.setAttribute('aria-hidden', 'true');
        }
        if (campaignFloatingToggle) {
          campaignFloatingToggle.setAttribute('aria-expanded', 'false');
        }
        if (campaignConnectivitySection) {
          campaignConnectivitySection.classList.remove('d-none');
        }
        setCampaignFloatingExpanded(false);
        updateBannerMetrics();
        return;
      }

      if (campaignFloatingBar) {
        campaignFloatingBar.classList.remove('is-hidden');
        campaignFloatingBar.removeAttribute('aria-hidden');
      }

      const campaigns = state.campaigns || [];
      if (campaignFloatingToggle) {
        const labelEl = campaignFloatingToggle.querySelector('.toggle-label');
        if (labelEl) {
          labelEl.textContent = campaigns.length
            ? `Connected Campaign Workflows (${campaigns.length})`
            : 'Connected Campaign Workflows';
        }
      }

      campaignConnectivityContainer.innerHTML = '';
      campaignConnectivityContainer.classList.remove('connectivity-grid', 'connectivity-empty');

      if (!campaigns.length) {
        campaignConnectivityContainer.classList.add('connectivity-empty');
        campaignConnectivityContainer.innerHTML = '<div class="text-secondary small text-center py-3">No campaign access detected yet.</div>';
        setCampaignFloatingExpanded(false);
        updateBannerMetrics();
        return;
      }

      campaignConnectivityContainer.classList.add('connectivity-grid');
      const fragment = document.createDocumentFragment();

      campaigns.forEach(function (campaign) {
        const card = document.createElement('div');
        card.className = 'connectivity-card';
        const badges = [];
        if (campaign.isDefault) badges.push('<span class="badge bg-primary-subtle text-primary">Default</span>');
        if (campaign.isManaged) badges.push('<span class="badge bg-success-subtle text-success">Managed</span>');
        if (campaign.isAdmin) badges.push('<span class="badge bg-warning-subtle text-warning">Admin</span>');
        const description = campaign.description ? `<div class="text-secondary small mt-1">${campaign.description}</div>` : '';
        const actionsMarkup = campaignActions.map(function (action) {
          const href = buildCampaignUrl(action.key, campaign.id);
          return `<a href="${href}" target="_top" class="btn btn-sm"><i class="${action.icon}"></i>${action.label}</a>`;
        }).join('');
        card.innerHTML = `
          <div class="d-flex justify-content-between align-items-start gap-2">
            <div>
              <div class="fw-semibold">${campaign.name || 'Campaign'}</div>
              ${description}
            </div>
            <div class="d-flex flex-wrap gap-1">${badges.join('')}</div>
          </div>
          <div class="connectivity-actions mt-3">
            ${actionsMarkup}
          </div>
        `;
        fragment.appendChild(card);
      });

      campaignConnectivityContainer.appendChild(fragment);
      updateBannerMetrics();
    }

    function buildLeadCollaboratorOptions() {
      const unique = new Map();

      function register(option) {
        if (!option) return;
        const name = typeof option === 'object' ? (option.name || option.label || option.id) : option;
        if (!name) return;
        const id = typeof option === 'object' ? (option.id || option.value || option.name) : option;
        const key = String(name).trim().toLowerCase();
        if (!key || unique.has(key)) return;
        unique.set(key, { id: id || name, name: name });
      }

      (state.teams.managers || []).forEach(function (manager) {
        if (!manager || !manager.name) return;
        register({ id: manager.email || manager.name, name: manager.name });
      });

      (state.teams.managerTabs || []).forEach(function (tab) {
        if (!tab || !tab.name) return;
        register({ id: tab.managerId || tab.name, name: tab.name });
      });

      (state.qa.directory.collaborators || []).forEach(function (collab) {
        if (!collab) return;
        const name = typeof collab === 'object' ? (collab.name || collab.label || collab.id) : collab;
        if (isLikelyLeadName(name)) {
          register({ id: (collab && collab.id) || name, name: name });
        }
      });

      if (!unique.size) {
        (state.qa.directory.reviewers || []).forEach(function (reviewer) {
          if (!reviewer) return;
          const name = typeof reviewer === 'object' ? (reviewer.name || reviewer.label || reviewer.id) : reviewer;
          if (isLikelyLeadName(name)) {
            register({ id: (reviewer && reviewer.id) || name, name: name });
          }
        });
      }

      const leads = Array.from(unique.values());
      leads.sort(function (a, b) {
        const nameA = (a.name || '').toLowerCase();
        const nameB = (b.name || '').toLowerCase();
        if (nameA < nameB) return -1;
        if (nameA > nameB) return 1;
        return 0;
      });
      return leads;
    }

    function isLikelyLeadName(name) {
      if (!name) return false;
      return /(lead|manager|supervisor|director|coach)/i.test(String(name));
    }

    function renderQADirectory() {
      populateSelectOptions(qaAgentSelect, state.qa.directory.agents, 'Select an agent');
      populateSelectOptions(qaCampaignSelect, getCampaignOptions(), 'Choose campaign');
      populateSelectOptions(qaReviewerSelect, state.qa.directory.reviewers, 'Assign reviewer');
      const leadCollaborators = buildLeadCollaboratorOptions();
      populateSelectOptions(qaCollaboratorSelect, leadCollaborators, 'Select QA leads', true);
      if (qaCollaboratorSelect) {
        qaCollaboratorSelect.title = leadCollaborators.length ? 'Select QA leads to loop into this review' : 'No QA leads available';
      }
    }

    function renderQATable() {
      const records = state.qa.records || [];
      if (!records.length) {
        qaTableBody.innerHTML = '<tr><td colspan="8" class="text-center text-secondary py-4">No QA collaboration records found.</td></tr>';
        return;
      }
      qaTableBody.innerHTML = '';
      records.forEach(function (record) {
        const tr = document.createElement('tr');
        const collaborators = (record.collaborators || []).map(function (name) {
          return `<span class="collaborator"><i class="fas fa-user-circle"></i>${name}</span>`;
        }).join('');
        const campaignLabel = record.campaignName || '';
        const campaignLink = campaignLabel
          ? `<a href="${buildCampaignUrl('dashboard', record.campaignId)}" target="_top" class="text-decoration-none">${campaignLabel}${record.campaignId ? '<i class="fas fa-arrow-up-right-from-square ms-1 text-primary"></i>' : ''}</a>`
          : '—';
        tr.innerHTML = `
          <td class="fw-semibold">${record.id || '—'}</td>
          <td>
            <div class="fw-semibold">${record.agent || '—'}</div>
            <small class="text-secondary">${record.reviewer || ''}</small>
          </td>
          <td>${campaignLink}</td>
          <td><span class="fw-bold">${record.score != null ? formatNumber(record.score, 1) : '—'}</span></td>
          <td>${record.focus || '—'}</td>
          <td>${collaborators}</td>
          <td><span class="${statusClass(record.status)}">${record.status || 'Draft'}</span></td>
          <td>${formatDateTime(record.updated)}</td>
        `;
        qaTableBody.appendChild(tr);
      });
    }

    function renderQAMetrics() {
      const metrics = state.qa.metrics || {};
      qaAverageEl.textContent = metrics.averageScore != null ? formatNumber(metrics.averageScore, 1) : '—';
      qaFollowUpsEl.textContent = metrics.followUps != null ? metrics.followUps : '0';
      qaThreadsEl.textContent = metrics.collaborativeThreads != null ? metrics.collaborativeThreads : '0';
      qaCoverageEl.textContent = metrics.coverageRate != null ? formatPercent(metrics.coverageRate, 1) : '—';
      const delta = metrics.deltaVsTarget;
      if (delta != null && !Number.isNaN(delta)) {
        qaScoreTrendEl.textContent = (delta >= 0 ? '+' : '') + delta.toFixed(1) + ' pts';
        qaScoreTrendEl.classList.toggle('bg-success', delta >= 0);
        qaScoreTrendEl.classList.toggle('bg-danger', delta < 0);
      } else {
        qaScoreTrendEl.textContent = '—';
        qaScoreTrendEl.classList.remove('bg-success', 'bg-danger');
      }
      syncToplineCards();
    }

    function renderQaTrendChart() {
      const labels = state.qa.trend.labels || [];
      const values = (state.qa.trend.values || []).map(function (value) {
        return value == null ? null : Number(value);
      });
      const container = qaTrendChartCanvas.parentElement;
      const hasData = labels.length && values.some(function (v) { return v != null; });
      if (!hasData) {
        if (state.charts.qaTrend) {
          state.charts.qaTrend.destroy();
          state.charts.qaTrend = null;
        }
        qaTrendChartCanvas.classList.add('d-none');
        ensureEmptyState(container, 'No QA trend data available yet.');
        return;
      }
      ensureEmptyState(container, '');
      qaTrendChartCanvas.classList.remove('d-none');
      const dataset = values.map(function (value) {
        return value == null ? null : Number(value.toFixed(1));
      });
      if (state.charts.qaTrend) {
        state.charts.qaTrend.data.labels = labels;
        state.charts.qaTrend.data.datasets[0].data = dataset;
        state.charts.qaTrend.update();
      } else {
        state.charts.qaTrend = new Chart(qaTrendChartCanvas.getContext('2d'), {
          type: 'line',
          data: {
            labels: labels,
            datasets: [
              {
                label: 'QA Score',
                data: dataset,
                borderColor: '#2563eb',
                backgroundColor: 'rgba(37, 99, 235, 0.12)',
                tension: 0.35,
                borderWidth: 3,
                fill: true
              }
            ]
          },
          options: {
            responsive: true,
            maintainAspectRatio: false,
            plugins: { legend: { display: false } },
            scales: {
              y: {
                ticks: {
                  callback: function (value) { return value + '%'; }
                }
              }
            }
          }
        });
      }
    }

    function renderExecutiveSection() {
      const summary = state.executive.summary || {};
      kpiQualityAverage.textContent = summary.qaAverage != null ? formatPercent(summary.qaAverage, 1) : '—';
      const qualityDelta = state.qa.metrics && state.qa.metrics.deltaVsTarget != null ? state.qa.metrics.deltaVsTarget : null;
      if (qualityDelta != null && !Number.isNaN(qualityDelta)) {
        kpiQualityTrend.textContent = (qualityDelta >= 0 ? '+' : '') + qualityDelta.toFixed(1) + ' pts vs target';
        kpiQualityTrend.classList.toggle('text-success', qualityDelta >= 0);
        kpiQualityTrend.classList.toggle('text-danger', qualityDelta < 0);
      } else {
        kpiQualityTrend.textContent = 'Target comparison unavailable';
        kpiQualityTrend.classList.remove('text-success', 'text-danger');
      }

      const attendanceRate = summary.attendanceAverage != null ? summary.attendanceAverage : state.attendance.summary.attendanceRate;
      kpiAttendanceRate.textContent = attendanceRate != null ? formatPercent(attendanceRate, 1) : '—';
      if (state.attendance.summary.absenceRate != null) {
        const absence = state.attendance.summary.absenceRate;
        kpiAttendanceTrend.textContent = 'Absence ' + formatPercent(absence, 1);
        kpiAttendanceTrend.classList.toggle('text-success', absence <= 5);
        kpiAttendanceTrend.classList.toggle('text-danger', absence > 5);
      } else {
        kpiAttendanceTrend.textContent = 'Attendance variance unavailable';
        kpiAttendanceTrend.classList.remove('text-success', 'text-danger');
      }

      const payPeriod = state.executive.payPeriod;
      const timeframeLabel = state.executive.timeframeLabel || '—';
      if (execTimeframeEl) {
        execTimeframeEl.textContent = payPeriod && payPeriod.badgeLabel ? payPeriod.badgeLabel : timeframeLabel;
      }
      if (execPeriodRangeEl) {
        execPeriodRangeEl.textContent = payPeriod && payPeriod.rangeLabel ? payPeriod.rangeLabel : timeframeLabel;
      }
      if (execPayDateEl) {
        execPayDateEl.textContent = payPeriod && payPeriod.payDateLabel ? 'Pay date ' + payPeriod.payDateLabel : 'Pay date —';
      }

      execCampaignBullets.innerHTML = '';
      const campaigns = state.executive.campaigns || [];
      if (!campaigns.length) {
        execCampaignBullets.innerHTML = '<div class="text-secondary small">No campaign mix data available.</div>';
      } else {
        campaigns.forEach(function (campaign, index) {
          const color = chartColors[index % chartColors.length];
          const qaText = campaign.qa != null ? 'QA ' + campaign.qa + '%' : 'QA n/a';
          const attText = campaign.attendance != null ? 'Attendance ' + campaign.attendance + '%' : 'Attendance n/a';
          const wrapper = document.createElement('div');
          wrapper.className = 'kpi-bullet';
          wrapper.innerHTML = `<span class="kpi-dot" style="background:${color}"></span> ${campaign.title || 'Campaign'} – ${qaText}, ${attText}`;
          execCampaignBullets.appendChild(wrapper);
        });
      }

      execBriefList.innerHTML = '';
      if (!state.executive.brief || !state.executive.brief.length) {
        execBriefList.innerHTML = '<li class="text-secondary">No executive brief notes available.</li>';
      } else {
        state.executive.brief.forEach(function (item) {
          const li = document.createElement('li');
          li.className = 'mb-3';
          li.innerHTML = `
            <div class="d-flex justify-content-between align-items-start">
              <div>
                <div class="fw-bold">${item.title || 'Campaign'}</div>
                <div class="text-secondary">${item.metrics || ''}</div>
              </div>
            </div>
            ${item.note ? `<div class="small text-secondary mt-1">${item.note}</div>` : ''}
          `;
          execBriefList.appendChild(li);
        });
      }

      const labels = campaigns.map(function (campaign) { return campaign.title || 'Campaign'; });
      const values = campaigns.map(function (campaign) {
        const qa = campaign.qa != null ? campaign.qa : null;
        const att = campaign.attendance != null ? campaign.attendance : null;
        if (qa == null && att == null) return 0;
        if (qa != null && att != null) return Number(((qa + att) / 2).toFixed(1));
        return qa != null ? Number(qa.toFixed(1)) : Number(att.toFixed(1));
      });
      if (!labels.length) {
        if (state.charts.executive) {
          state.charts.executive.destroy();
          state.charts.executive = null;
        }
        ensureEmptyState(execBlendChartCanvas.parentElement, 'No executive campaign blend data available.');
      } else {
        ensureEmptyState(execBlendChartCanvas.parentElement, '');
        if (state.charts.executive) {
          state.charts.executive.data.labels = labels;
          state.charts.executive.data.datasets[0].data = values;
          state.charts.executive.data.datasets[0].backgroundColor = labels.map(function (_, index) {
            return chartColors[index % chartColors.length];
          });
          state.charts.executive.update();
        } else {
          state.charts.executive = new Chart(execBlendChartCanvas, {
            type: 'doughnut',
            data: {
              labels: labels,
              datasets: [
                {
                  data: values,
                  backgroundColor: labels.map(function (_, index) {
                    return chartColors[index % chartColors.length];
                  }),
                  borderWidth: 0,
                  hoverOffset: 8
                }
              ]
            },
            options: {
              cutout: '68%',
              plugins: { legend: { display: false } }
            }
          });
        }
      }
      syncToplineCards();
    }

    function renderAttendanceOptions() {
      populateSelectOptions(attendanceCampaignSelect, state.attendance.campaigns, 'Select campaign');
      if (state.attendance.campaigns.length) {
        attendanceCampaignSelect.value = state.attendance.campaigns[0].id || state.attendance.campaigns[0].name;
      }
    }

    function renderAttendanceAverage() {
      if (state.attendance.summary.averageAdherence != null) {
        attendanceAverageEl.textContent = formatPercent(state.attendance.summary.averageAdherence, 1);
      } else if (state.attendance.summary.attendanceRate != null) {
        attendanceAverageEl.textContent = formatPercent(state.attendance.summary.attendanceRate, 1);
      } else {
        attendanceAverageEl.textContent = '—';
      }
    }

    function renderAttendanceTable(campaignId) {
      const history = state.attendance.history[campaignId] || [];
      if (!history.length) {
        attendanceTableBody.innerHTML = '<tr><td colspan="3" class="text-center text-secondary py-3">No attendance records for this campaign.</td></tr>';
        return;
      }
      const recent = history.slice(-6);
      attendanceTableBody.innerHTML = '';
      recent.forEach(function (entry) {
        const tr = document.createElement('tr');
        tr.innerHTML = `
          <td class="fw-semibold">${entry.week}</td>
          <td>
            <div class="fw-semibold">${entry.adherence != null ? entry.adherence.toFixed(1) + '%' : '—'}</div>
            <div class="progress" style="height:6px;">
              <div class="progress-bar bg-primary" style="width:${entry.adherence != null ? entry.adherence : 0}%"></div>
            </div>
          </td>
          <td class="text-danger">${entry.absenteeism != null ? entry.absenteeism.toFixed(1) + '%' : '—'}</td>
        `;
        attendanceTableBody.appendChild(tr);
      });
    }

    function renderAttendanceChart(campaignId) {
      const history = state.attendance.history[campaignId] || [];
      const labels = history.slice(-6).map(function (entry) { return entry.week; });
      const adherence = history.slice(-6).map(function (entry) { return entry.adherence != null ? Number(entry.adherence.toFixed(1)) : null; });
      const absenteeism = history.slice(-6).map(function (entry) { return entry.absenteeism != null ? Number(entry.absenteeism.toFixed(1)) : null; });
      const hasData = labels.length && adherence.some(function (v) { return v != null; });
      const container = attendanceChartCanvas.parentElement;
      if (!hasData) {
        if (state.charts.attendance) {
          state.charts.attendance.destroy();
          state.charts.attendance = null;
        }
        ensureEmptyState(container, 'No adherence trend data available for this campaign.');
        return;
      }
      ensureEmptyState(container, '');
      const adherenceData = adherence.map(function (value) { return value == null ? null : value; });
      const absenteeismData = absenteeism.map(function (value) { return value == null ? null : value; });
      if (state.charts.attendance) {
        state.charts.attendance.data.labels = labels;
        state.charts.attendance.data.datasets[0].data = adherenceData;
        state.charts.attendance.data.datasets[1].data = absenteeismData;
        state.charts.attendance.update();
      } else {
        state.charts.attendance = new Chart(attendanceChartCanvas.getContext('2d'), {
          type: 'line',
          data: {
            labels: labels,
            datasets: [
              {
                label: 'Adherence %',
                data: adherenceData,
                borderColor: '#10b981',
                backgroundColor: 'rgba(16, 185, 129, 0.12)',
                tension: 0.35,
                borderWidth: 3,
                fill: true
              },
              {
                label: 'Absenteeism %',
                data: absenteeismData,
                borderColor: '#ef4444',
                backgroundColor: 'rgba(239, 68, 68, 0.1)',
                tension: 0.35,
                borderWidth: 2,
                fill: true
              }
            ]
          },
          options: {
            responsive: true,
            maintainAspectRatio: false,
            plugins: {
              legend: {
                display: true,
                position: 'bottom'
              }
            },
            scales: {
              y: {
                ticks: {
                  callback: function (value) { return value + '%'; }
                }
              }
            }
          }
        });
      }
    }

    function renderAttendanceSection() {
      renderAttendanceOptions();
      renderAttendanceAverage();
      const selected = attendanceCampaignSelect.value || (state.attendance.campaigns[0] && (state.attendance.campaigns[0].id || state.attendance.campaigns[0].name));
      if (selected) {
        renderAttendanceTable(selected);
        renderAttendanceChart(selected);
      } else {
        attendanceTableBody.innerHTML = '<tr><td colspan="3" class="text-center text-secondary py-3">No attendance data available.</td></tr>';
        if (state.charts.attendance) {
          state.charts.attendance.destroy();
          state.charts.attendance = null;
        }
        ensureEmptyState(attendanceChartCanvas.parentElement, 'No adherence trend data available.');
      }
      syncToplineCards();
    }

    function renderChatPersonaFilters() {
      personaFiltersContainer.innerHTML = '';
      const personas = state.chat.personas || [];
      if (!personas.length) {
        personaFiltersContainer.innerHTML = '<div class="text-secondary small">No collaboration personas available.</div>';
        return;
      }
      personas.forEach(function (persona) {
        const button = document.createElement('button');
        button.type = 'button';
        button.className = 'persona-chip btn btn-link text-start ' + (state.activePersona === persona.key ? 'active' : '');
        button.innerHTML = `<i class="fas ${persona.icon || 'fa-comments'}"></i> ${persona.label || persona.key}`;
        button.addEventListener('click', function () {
          setChatFloatingExpanded(true);
          state.activePersona = persona.key;
          const threads = state.chat.threads[state.activePersona] || [];
          state.activeThreadId = threads.length ? threads[0].id : null;
          renderChatPersonaFilters();
          renderChatThreads();
          renderActiveThread();
        });
        personaFiltersContainer.appendChild(button);
      });
    }

    function renderChatThreads() {
      chatThreadList.innerHTML = '';
      const threads = state.chat.threads[state.activePersona] || [];
      if (!threads.length) {
        chatThreadList.innerHTML = '<div class="text-secondary small">No threads available for this audience.</div>';
        return;
      }
      threads.forEach(function (thread) {
        const card = document.createElement('div');
        card.className = 'thread-card ' + (thread.id === state.activeThreadId ? 'active' : '');
        card.innerHTML = `
          <div class="title">${thread.title || 'Thread'}</div>
          <div class="thread-meta mt-2">
            <span><i class="fas fa-users"></i> ${thread.audience || 'Team'}</span>
            <span><i class="fas fa-clock"></i> ${formatRelativeTime(thread.updated)}</span>
          </div>
        `;
        card.addEventListener('click', function () {
          setChatFloatingExpanded(true);
          state.activeThreadId = thread.id;
          renderChatThreads();
          renderActiveThread();
        });
        chatThreadList.appendChild(card);
      });
    }

    function renderActiveThread() {
      chatStream.innerHTML = '';
      const threads = state.chat.threads[state.activePersona] || [];
      const thread = threads.find(function (entry) { return entry.id === state.activeThreadId; });
      if (!thread) {
        chatAudienceLabel.textContent = 'selected participants';
        chatStream.innerHTML = '<div class="text-secondary small text-center py-4">Select a thread to view messages.</div>';
        setChatComposerEnabled(false);
        return;
      }
      chatAudienceLabel.textContent = thread.audience || 'participants';
      if (!thread.messages || !thread.messages.length) {
        chatStream.innerHTML = '<div class="text-secondary small text-center py-4">No messages yet.</div>';
      } else {
        thread.messages.forEach(function (message) {
          const wrapper = document.createElement('div');
          wrapper.className = 'chat-message';
          wrapper.innerHTML = `
            <div class="avatar">${(message.author || 'U').charAt(0)}</div>
            <div class="bubble">
              <div class="d-flex justify-content-between align-items-center">
                <div class="author">${message.author || 'Team'}</div>
                <div class="timestamp">${formatRelativeTime(message.time)}</div>
              </div>
              <div class="mt-1">${message.text || ''}</div>
              <div class="tags">${(message.tags || []).map(function (tag) {
                return `<span class="chat-tag"><i class="fas fa-tag"></i> ${tag}</span>`;
              }).join('')}</div>
            </div>
          `;
          chatStream.appendChild(wrapper);
        });
        chatStream.scrollTop = chatStream.scrollHeight;
      }
      setChatComposerEnabled(!!thread.channelId);
    }

    function refreshChatUI() {
      const personas = state.chat.personas || [];
      if (!state.activePersona && personas.length) {
        state.activePersona = personas[0].key;
      }
      const threads = state.chat.threads[state.activePersona] || [];
      if (!state.activeThreadId && threads.length) {
        state.activeThreadId = threads[0].id;
      }
      renderChatPersonaFilters();
      renderChatThreads();
      renderActiveThread();
      updateChatFloatingVisibility();
      updateChatFloatingMeta();
      updateBannerMetrics();
    }

    function applyQaData(data) {
      state.qa.records = (data.records || []).slice();
      state.qa.directory = data.directory || state.qa.directory;
      state.qa.metrics = data.metrics || {};
      state.qa.trend = data.trend || { labels: [], values: [] };
      renderQADirectory();
      renderQATable();
      renderQAMetrics();
      renderQaTrendChart();
      updateBannerMetrics();
    }

    function applyAttendanceData(data) {
      state.attendance.campaigns = data.campaigns || [];
      state.attendance.history = data.history || {};
      state.attendance.summary = data.summary || {};
      renderAttendanceSection();
      updateBannerMetrics();
    }

    function applyExecutiveData(data) {
      state.executive.summary = data.summary || null;
      state.executive.campaigns = data.campaigns || [];
      state.executive.brief = data.brief || [];
      state.executive.timeframeLabel = data.timeframeLabel || '';
      state.executive.payPeriod = data.payPeriod || null;
      renderExecutiveSection();
      updateBannerMetrics();
    }

    function applyChatData(data) {
      state.chat.personas = data.personas || [];
      state.chat.threads = data.threads || {};
      state.activePersona = null;
      state.activeThreadId = null;
      refreshChatUI();
    }

    function applyTeamData(data) {
      data = data || {};
      state.teams.overview = data.overview || null;
      state.teams.managers = Array.isArray(data.managers) ? data.managers : [];
      state.teams.guests = Array.isArray(data.guests) ? data.guests : [];
      state.teams.managerTabs = Array.isArray(data.managerTabs) ? data.managerTabs : [];
      state.teams.pagination = { pageSize: TEAM_TABLE_PAGE_SIZE, scopes: {} };
      renderTeamTabs();
      renderQADirectory();
    }

    function renderTeamTabs() {
      if (!teamTabsNav || !teamTabContent) return;
      const hasManagers = Array.isArray(state.teams.managerTabs) && state.teams.managerTabs.length > 0;
      const hasDirectory = (state.teams.managers && state.teams.managers.length) || (state.teams.guests && state.teams.guests.length);
      teamTabsNav.innerHTML = '';
      if (!hasManagers && !hasDirectory) {
        teamTabContent.innerHTML = renderTeamEmptyState('No manager or guest collaboration data available yet.');
        return;
      }

      const tabs = [
        { id: 'overview', label: 'Teams', type: 'overview' },
        { id: 'managers', label: 'Managers', type: 'managers' },
        { id: 'guests', label: 'Guests', type: 'guests' }
      ];

      (state.teams.managerTabs || []).forEach(function (entry, index) {
        const safeId = sanitizeId(entry && entry.managerId ? entry.managerId : ('manager-' + index));
        tabs.push({ id: safeId || ('manager-' + index), label: entry && entry.name ? entry.name : 'Manager', type: 'manager', data: entry });
      });

      teamTabContent.innerHTML = '';

      tabs.forEach(function (tab, index) {
        const navId = 'team-tab-' + tab.id;
        const paneId = 'team-pane-' + tab.id;

        const li = document.createElement('li');
        li.className = 'nav-item';

        const button = document.createElement('button');
        button.className = 'nav-link' + (index === 0 ? ' active' : '');
        button.id = navId;
        button.type = 'button';
        button.role = 'tab';
        button.setAttribute('data-bs-toggle', 'pill');
        button.setAttribute('data-bs-target', '#' + paneId);
        button.textContent = tab.label;

        li.appendChild(button);
        teamTabsNav.appendChild(li);

        const pane = document.createElement('div');
        pane.className = 'tab-pane fade' + (index === 0 ? ' show active' : '');
        pane.id = paneId;
        pane.role = 'tabpanel';
        pane.setAttribute('aria-labelledby', navId);
        pane.dataset.tabType = tab.type || '';
        if (tab.type === 'manager') {
          if (tab.id) {
            pane.dataset.managerKey = tab.id;
          }
          if (tab.data && tab.data.managerId !== undefined && tab.data.managerId !== null) {
            pane.dataset.managerId = String(tab.data.managerId);
          }
        }
        pane.innerHTML = renderTeamTabContent(tab);
        teamTabContent.appendChild(pane);
      });
    }

    function renderTeamTabContent(tab) {
      if (!tab) return renderTeamEmptyState('No data available.');
      if (tab.type === 'overview') return renderTeamOverviewTab();
      if (tab.type === 'managers') return renderTeamManagersTab();
      if (tab.type === 'guests') return renderTeamGuestsTab();
      if (tab.type === 'manager') return renderManagerTeamTab(tab.data, tab.id);
      return renderTeamEmptyState('No data available.');
    }

    function ensureTeamPagination() {
      if (!state.teams.pagination) {
        state.teams.pagination = { pageSize: TEAM_TABLE_PAGE_SIZE, scopes: {} };
      }
      if (!state.teams.pagination.scopes) {
        state.teams.pagination.scopes = {};
      }
      if (!state.teams.pagination.pageSize) {
        state.teams.pagination.pageSize = TEAM_TABLE_PAGE_SIZE;
      }
    }

    function getTeamPage(scope) {
      ensureTeamPagination();
      const page = state.teams.pagination.scopes[scope];
      return page && page > 0 ? page : 1;
    }

    function setTeamPage(scope, page) {
      ensureTeamPagination();
      state.teams.pagination.scopes[scope] = page;
    }

    function clampTeamPage(scope, totalPages) {
      const maxPages = totalPages && totalPages > 0 ? totalPages : 1;
      const current = getTeamPage(scope);
      const clamped = Math.min(Math.max(current, 1), maxPages);
      setTeamPage(scope, clamped);
      return clamped;
    }

    function adjustTeamPagination(scope, delta) {
      ensureTeamPagination();
      const change = Number(delta) || 0;
      const next = getTeamPage(scope) + change;
      state.teams.pagination.scopes[scope] = next > 0 ? next : 1;
    }

    function renderTeamPaginationControls(scope, current, totalPages, rangeStart, rangeEnd, totalCount) {
      if (!totalPages || totalPages <= 1) return '';
      const safeStart = rangeStart || 1;
      const safeEnd = rangeEnd || safeStart;
      const safeTotal = totalCount || safeEnd;
      return `
        <div class="team-pagination-bar">
          <div class="d-flex flex-column flex-sm-row align-items-start align-items-sm-center justify-content-between gap-2">
            <div class="text-secondary small">Showing ${safeStart}&ndash;${safeEnd} of ${safeTotal}</div>
            <div class="d-flex align-items-center gap-2">
              <button type="button" class="btn btn-outline-primary btn-sm" data-team-page-key="${scope}" data-team-page-direction="prev" ${current <= 1 ? 'disabled' : ''}>
                <i class="fas fa-chevron-left"></i>
              </button>
              <span class="small fw-semibold">Page ${current} of ${totalPages}</span>
              <button type="button" class="btn btn-outline-primary btn-sm" data-team-page-key="${scope}" data-team-page-direction="next" ${current >= totalPages ? 'disabled' : ''}>
                <i class="fas fa-chevron-right"></i>
              </button>
            </div>
          </div>
        </div>
      `;
    }

    function rerenderTeamPane(pane) {
      if (!pane) return;
      const tabType = pane.getAttribute('data-tab-type');
      if (!tabType) return;
      if (tabType === 'overview') {
        pane.innerHTML = renderTeamOverviewTab();
        return;
      }
      if (tabType === 'managers') {
        pane.innerHTML = renderTeamManagersTab();
        return;
      }
      if (tabType === 'guests') {
        pane.innerHTML = renderTeamGuestsTab();
        return;
      }
      if (tabType === 'manager') {
        const managerKey = pane.getAttribute('data-manager-key') || '';
        const managerId = pane.getAttribute('data-manager-id') || '';
        const managerTab = (state.teams.managerTabs || []).find(function (entry, index) {
          if (!entry) return false;
          if (managerId && String(entry.managerId) === managerId) return true;
          const safeId = sanitizeId(entry && entry.managerId ? entry.managerId : ('manager-' + index));
          return safeId === managerKey;
        });
        pane.innerHTML = renderManagerTeamTab(managerTab, managerKey);
      }
    }

    function rerenderAllTeamPanes() {
      if (!teamTabContent) return;
      const panes = teamTabContent.querySelectorAll('.tab-pane');
      panes.forEach(function (pane) {
        rerenderTeamPane(pane);
      });
    }

    function renderTeamOverviewTab() {
      const overview = state.teams.overview || {};
      const managers = state.teams.managers || [];
      const hasTeams = Array.isArray(state.teams.managerTabs) && state.teams.managerTabs.length > 0;
      if (!hasTeams && !managers.length) {
        return renderTeamEmptyState('No manager assignments available yet.');
      }
      const metricsHtml = `
        <div class="team-summary-grid">
          ${renderTeamMetricCard('Total Teams', formatTeamNumber(overview.totalTeams), 'fa-diagram-project')}
          ${renderTeamMetricCard('Team Members', formatTeamNumber(overview.totalAgents), 'fa-users')}
          ${renderTeamMetricCard('Quality Average', formatTeamPercent(overview.qualityAverage), 'fa-star')}
          ${renderTeamMetricCard('Attendance Average', formatTeamPercent(overview.attendanceAverage), 'fa-calendar-check')}
          ${renderTeamMetricCard('Call Volume', formatTeamNumber(overview.callVolume), 'fa-phone')}
          ${renderTeamMetricCard('CSAT Average', formatTeamPercent(overview.csatAverage), 'fa-face-smile')}
        </div>
      `;
      return metricsHtml + renderManagerSummaryTable(managers);
    }

    function renderTeamManagersTab() {
      const managers = state.teams.managers || [];
      if (!managers.length) {
        return renderTeamEmptyState('No managers currently have assigned team members.');
      }
      const intro = '<p class="text-secondary">Managers with assigned collaborators and their aggregated performance.</p>';
      return intro + renderManagerSummaryTable(managers);
    }

    function renderTeamGuestsTab() {
      const guests = state.teams.guests || [];
      if (!guests.length) {
        return renderTeamEmptyState('No guest clients have been onboarded yet.');
      }
      const rows = guests.map(function (guest) {
        const name = escapeHtml(guest.name || 'Guest');
        const email = guest.email ? `<div class="team-member-meta">${escapeHtml(guest.email)}</div>` : '';
        const campaign = guest.campaignName ? escapeHtml(guest.campaignName) : '—';
        const roles = Array.isArray(guest.roles) && guest.roles.length ? escapeHtml(guest.roles.join(', ')) : '—';
        return `
          <tr>
            <td>
              <div class="team-member-name">${name}</div>
              ${email}
            </td>
            <td>${campaign}</td>
            <td>${roles}</td>
          </tr>
        `;
      }).join('');
      return `
        <div class="table-responsive">
          <table class="table table-hover align-middle team-table">
            <thead>
              <tr>
                <th>Guest</th>
                <th>Campaign</th>
                <th>Roles</th>
              </tr>
            </thead>
            <tbody>${rows}</tbody>
          </table>
        </div>
      `;
    }

    function renderManagerTeamTab(managerTab, paneKey) {
      if (!managerTab || !Array.isArray(managerTab.users) || !managerTab.users.length) {
        return renderTeamEmptyState('This manager does not have any assigned team members yet.');
      }
      const summary = managerTab.summary || {};
      let managerKey = paneKey || '';
      if (!managerKey && managerTab && managerTab.managerId !== undefined && managerTab.managerId !== null) {
        managerKey = sanitizeId(managerTab.managerId);
      }
      if (!managerKey && managerTab && managerTab.name) {
        managerKey = sanitizeId(managerTab.name);
      }
      if (!managerKey) {
        managerKey = 'manager';
      }
      const scope = managerKey ? 'managerMembers:' + managerKey : 'managerMembers';
      const metricsHtml = `
        <div class="team-summary-grid">
          ${renderTeamMetricCard('Team Members', formatTeamNumber(summary.teamSize), 'fa-users')}
          ${renderTeamMetricCard('Quality Average', formatTeamPercent(summary.qualityAverage), 'fa-star')}
          ${renderTeamMetricCard('Attendance Average', formatTeamPercent(summary.attendanceAverage), 'fa-calendar-check')}
          ${renderTeamMetricCard('Call Volume', formatTeamNumber(summary.callVolume), 'fa-phone')}
          ${renderTeamMetricCard('CSAT Average', formatTeamPercent(summary.csatAverage), 'fa-face-smile')}
        </div>
      `;
      return metricsHtml + renderTeamMembersTable(managerTab.users, scope);
    }

    function renderManagerSummaryTable(managers) {
      if (!managers || !managers.length) {
        return renderTeamEmptyState('No managers currently have assigned teams.');
      }
      const scope = 'managerSummary';
      const pageSize = (state.teams.pagination && state.teams.pagination.pageSize) || TEAM_TABLE_PAGE_SIZE;
      const total = managers.length;
      const totalPages = Math.max(1, Math.ceil(total / pageSize));
      const current = clampTeamPage(scope, totalPages);
      const startIndex = (current - 1) * pageSize;
      const pageManagers = managers.slice(startIndex, startIndex + pageSize);
      const rows = pageManagers.map(function (manager) {
        const name = escapeHtml(manager.name || 'Manager');
        const email = manager.email ? `<div class="team-member-meta">${escapeHtml(manager.email)}</div>` : '';
        return `
          <tr>
            <td>
              <div class="team-member-name">${name}</div>
              ${email}
            </td>
            <td>${formatTeamNumber(manager.teamSize)}</td>
            <td>${formatTeamPercent(manager.qualityAverage)}</td>
            <td>${formatTeamPercent(manager.attendanceAverage)}</td>
            <td>${formatTeamNumber(manager.callVolume)}</td>
            <td>${formatTeamPercent(manager.csatAverage)}</td>
          </tr>
        `;
      }).join('');
      const rangeStart = startIndex + 1;
      const rangeEnd = Math.min(startIndex + pageSize, total);
      const paginationHtml = renderTeamPaginationControls(scope, current, totalPages, rangeStart, rangeEnd, total);
      return `
        <div class="table-responsive mt-4">
          <table class="table table-hover align-middle team-table">
            <thead>
              <tr>
                <th>Manager</th>
                <th>Team Size</th>
                <th>QA Avg</th>
                <th>Attendance</th>
                <th>Call Volume</th>
                <th>CSAT</th>
              </tr>
            </thead>
            <tbody>${rows}</tbody>
          </table>
        </div>
        ${paginationHtml}
      `;
    }

    function renderTeamMembersTable(users, scopeKey) {
      if (!users || !users.length) {
        return renderTeamEmptyState('No team members assigned.');
      }
      const scope = scopeKey || 'managerMembers';
      const pageSize = (state.teams.pagination && state.teams.pagination.pageSize) || TEAM_TABLE_PAGE_SIZE;
      const total = users.length;
      const totalPages = Math.max(1, Math.ceil(total / pageSize));
      const current = clampTeamPage(scope, totalPages);
      const startIndex = (current - 1) * pageSize;
      const pageUsers = users.slice(startIndex, startIndex + pageSize);
      const rows = pageUsers.map(function (user) {
        const name = escapeHtml(user.name || 'Team Member');
        const email = user.email ? `<div class="team-member-meta">${escapeHtml(user.email)}</div>` : '';
        const campaign = user.campaignName ? `<div class="team-member-meta">${escapeHtml(user.campaignName)}</div>` : '';
        return `
          <tr>
            <td>
              <div class="team-member-name">${name}</div>
              ${email}
              ${campaign}
            </td>
            <td>${formatTeamPercent(user.quality)}</td>
            <td>${formatTeamPercent(user.attendance)}</td>
            <td>${formatTeamNumber(user.callCount)}</td>
            <td>${formatTeamPercent(user.csat)}</td>
          </tr>
        `;
      }).join('');
      const rangeStart = startIndex + 1;
      const rangeEnd = Math.min(startIndex + pageSize, total);
      const paginationHtml = renderTeamPaginationControls(scope, current, totalPages, rangeStart, rangeEnd, total);
      return `
        <div class="table-responsive mt-4">
          <table class="table table-hover align-middle team-table">
            <thead>
              <tr>
                <th>Team Member</th>
                <th>Quality</th>
                <th>Attendance</th>
                <th>Call Count</th>
                <th>CSAT</th>
              </tr>
            </thead>
            <tbody>${rows}</tbody>
          </table>
        </div>
        ${paginationHtml}
      `;
    }

    function renderTeamMetricCard(label, value, icon, caption) {
      return `
        <div class="team-metric-card">
          <div class="label"><i class="fas ${escapeHtml(icon)} me-2"></i>${escapeHtml(label)}</div>
          <div class="value">${value}</div>
          ${caption ? `<div class="caption">${escapeHtml(caption)}</div>` : ''}
        </div>
      `;
    }

    function formatTeamNumber(value, decimals) {
      if (value === null || value === undefined || value === '') return '—';
      const num = Number(value);
      if (Number.isNaN(num)) return '—';
      return formatNumber(num, decimals != null ? decimals : 0);
    }

    function formatTeamPercent(value) {
      if (value === null || value === undefined || value === '') return '—';
      const num = Number(value);
      if (Number.isNaN(num)) return '—';
      return formatPercent(num, 1);
    }

    function renderTeamEmptyState(message) {
      return '<div class="text-secondary text-center py-4">' + escapeHtml(message || 'No data available.') + '</div>';
    }

    function sanitizeId(value) {
      const text = value === null || value === undefined ? '' : String(value).toLowerCase();
      const cleaned = text.replace(/[^a-z0-9]+/g, '-').replace(/^-+|-+$/g, '');
      return cleaned || 'team';
    }

    function escapeHtml(value) {
      if (value === null || value === undefined) return '';
      return String(value).replace(/[&<>"']/g, function (ch) {
        switch (ch) {
          case '&': return '&amp;';
          case '<': return '&lt;';
          case '>': return '&gt;';
          case '"': return '&quot;';
          case "'": return '&#39;';
          default: return ch;
        }
      });
    }

    function loadCollaborationData(force) {
      if (state.isLoading && !force) return;
      state.isLoading = true;
      clearAlerts();
      qaTableBody.innerHTML = '<tr><td colspan="8">' + loadingMessage + '</td></tr>';
      attendanceTableBody.innerHTML = '<tr><td colspan="3">' + loadingMessage + '</td></tr>';
      chatThreadList.innerHTML = loadingMessage;
      chatStream.innerHTML = loadingMessage;
      setChatComposerEnabled(false);
      if (chatToggleMeta) {
        chatToggleMeta.textContent = 'Loading…';
      }
      if (campaignConnectivityContainer) {
        campaignConnectivityContainer.classList.remove('connectivity-grid', 'connectivity-empty');
        campaignConnectivityContainer.innerHTML = loadingMessage;
      }
      if (teamTabsNav) teamTabsNav.innerHTML = '';
      if (teamTabContent) teamTabContent.innerHTML = loadingMessage;

      google.script.run
        .withSuccessHandler(function (response) {
          state.isLoading = false;
          response = response || {};
          state.campaigns = Array.isArray(response.campaigns) ? response.campaigns : [];
          updateBannerFromResponse(response);
          renderCampaignConnectivity();
          if (response.qa) applyQaData(response.qa);
          if (response.attendance) applyAttendanceData(response.attendance);
          if (response.executive) applyExecutiveData(response.executive);
          if (response.chat) applyChatData(response.chat);
          if (response.teams) applyTeamData(response.teams);
          renderQADirectory();
          updateBannerMetrics();
        })
        .withFailureHandler(function (err) {
          state.isLoading = false;
          console.error(err);
          showAlert(err && err.message ? err.message : 'Unable to load collaboration reporting data.', 'danger');
          renderCampaignConnectivity();
        })
        .clientGetCollaborationReportingData({});
    }

    attendanceCampaignSelect.addEventListener('change', function (event) {
      const campaignId = event.target.value;
      renderAttendanceTable(campaignId);
      renderAttendanceChart(campaignId);
    });

    qaForm.addEventListener('submit', function (event) {
      event.preventDefault();
      if (!qaForm.checkValidity()) {
        qaForm.classList.add('was-validated');
        return;
      }
      qaForm.classList.remove('was-validated');
      setFormSubmitting(true);
      const collaborators = Array.from(qaCollaboratorSelect.selectedOptions).map(function (opt) { return opt.value; }).filter(Boolean);
      const campaignOption = qaCampaignSelect.selectedOptions[0];
      const payload = {
        agent: qaAgentSelect.value,
        campaignId: qaCampaignSelect.value,
        campaignName: campaignOption ? campaignOption.textContent : qaCampaignSelect.value,
        reviewer: qaReviewerSelect.value,
        collaborators: collaborators,
        score: qaScoreInput.value ? Number(qaScoreInput.value) : '',
        focusArea: qaFocusAreaSelect.value,
        status: qaStatusSelect.value,
        highlights: qaHighlightsField.value,
        nextTouch: qaNextTouchInput.value,
        channel: qaChannelSelect.value
      };
      google.script.run
        .withSuccessHandler(function () {
          setFormSubmitting(false);
          qaForm.reset();
          showAlert('Collaboration note shared with the QA channel.', 'success');
        })
        .withFailureHandler(function (err) {
          setFormSubmitting(false);
          console.error(err);
          showAlert(err && err.message ? err.message : 'Unable to log the collaboration note.', 'danger');
        })
        .clientSubmitCollaborationNote(payload);
    });

    qaResetButton.addEventListener('click', function () {
      qaForm.classList.remove('was-validated');
      qaHighlightsField.value = '';
    });

    chatComposer.addEventListener('submit', function (event) {
      event.preventDefault();
      const threads = state.chat.threads[state.activePersona] || [];
      const thread = threads.find(function (entry) { return entry.id === state.activeThreadId; });
      const message = chatMessageInput.value.trim();
      if (!thread || !thread.channelId || !message) {
        return;
      }
      setChatComposerEnabled(false);
      google.script.run
        .withSuccessHandler(function () {
          setChatComposerEnabled(true);
          chatMessageInput.value = '';
          const nowIso = new Date().toISOString();
          thread.messages = thread.messages || [];
          thread.messages.push({
            author: (currentUser && currentUser.FullName) || 'You',
            time: nowIso,
            text: message,
            tags: ['Update']
          });
          thread.updated = nowIso;
          setChatFloatingExpanded(true);
          renderChatThreads();
          renderActiveThread();
          setTimeout(function () { loadCollaborationData(true); }, 500);
        })
        .withFailureHandler(function (err) {
          setChatComposerEnabled(true);
          console.error(err);
          showAlert(err && err.message ? err.message : 'Unable to post collaboration message.', 'danger');
        })
        .clientPostCollaborationThreadMessage({
          channelId: thread.channelId,
          campaignId: thread.campaignId || '',
          message: message
        });
    });

    initializeChatFloatingBar();
    initializeCampaignFloatingBar();
    syncToplineCards();
    loadCollaborationData(false);
  });
</script>

<|MERGE_RESOLUTION|>--- conflicted
+++ resolved
@@ -68,7 +68,6 @@
   .alert-stack {
     display: grid;
     gap: 0.75rem;
-<<<<<<< HEAD
   }
 
   .alert-stack .alert {
@@ -234,317 +233,11 @@
     background: var(--surface-pill);
     color: var(--accent-primary);
     font-size: 0.75rem;
-=======
-  }
-
-  .alert-stack .alert {
-    border-radius: var(--radius-sm);
-    border: 1px solid var(--border-soft);
-    background: var(--surface-card);
-    color: var(--text-primary);
-    box-shadow: var(--shadow-sm);
-  }
-
-  .observatory {
-    display: grid;
-    gap: 1.4rem;
-    padding: 0;
-    margin: 0;
-    border: 0;
-    background: transparent;
-    box-shadow: none;
-  }
-
-  .observatory__eyebrow {
-    display: inline-flex;
-    align-items: center;
-    gap: 0.5rem;
-    padding: 0.45rem 1.2rem;
-    border-radius: 999px;
-    border: 1px solid var(--border-soft);
-    background: var(--surface-pill);
-    color: var(--accent-primary);
-    font-size: 0.75rem;
     font-weight: 600;
     letter-spacing: 0.12em;
     text-transform: uppercase;
   }
 
-  .observatory__title {
-    font-family: 'Sora', 'Plus Jakarta Sans', sans-serif;
-    font-weight: 600;
-    font-size: clamp(2.2rem, 5vw, 3.4rem);
-    letter-spacing: -0.01em;
-    margin: 0;
-  }
-
-  .observatory__lead {
-    margin: 0;
-    color: var(--text-secondary);
-    font-size: 1.05rem;
-    max-width: 640px;
-    line-height: 1.6;
-  }
-
-  .observatory__chips {
-    display: flex;
-    flex-wrap: wrap;
-    gap: 0.6rem;
-  }
-
-  .hero-chip {
-    display: inline-flex;
-    align-items: center;
-    gap: 0.45rem;
-    padding: 0.55rem 1rem;
-    border-radius: 999px;
-    border: 1px solid var(--border-soft);
-    background: var(--surface-soft);
-    color: var(--accent-primary);
-    font-size: 0.85rem;
-    font-weight: 500;
-  }
-
-  .hero-chip i {
-    color: var(--accent-secondary);
-  }
-
-  .summary-tiles {
-    display: grid;
-    grid-template-columns: repeat(auto-fit, minmax(220px, 1fr));
-    gap: clamp(1rem, 2.5vw, 1.6rem);
-  }
-
-  .summary-tile {
-    position: relative;
-    border-radius: var(--radius-lg);
-    padding: 1.6rem 1.8rem;
-    background: var(--surface-card);
-    border: 1px solid var(--border-soft);
-    box-shadow: var(--shadow-sm);
-    display: grid;
-    gap: 0.55rem;
-    overflow: hidden;
-  }
-
-  .summary-tile::before {
-    content: '';
-    position: absolute;
-    inset: 0;
-    background: radial-gradient(circle at 80% 20%, rgba(37, 99, 235, 0.12), transparent 60%);
-    pointer-events: none;
-  }
-
-  .summary-tile .tile-icon {
-    position: relative;
-    z-index: 1;
-    width: 48px;
-    height: 48px;
-    border-radius: 16px;
-    display: inline-flex;
-    align-items: center;
-    justify-content: center;
-    background: var(--surface-soft);
-    color: var(--accent-secondary);
-    font-size: 1.25rem;
-  }
-
-  .summary-tile .tile-label {
-    position: relative;
-    z-index: 1;
-    text-transform: uppercase;
-    letter-spacing: 0.12em;
-    color: var(--text-muted);
-    font-size: 0.7rem;
-    font-weight: 600;
-  }
-
-  .summary-tile .tile-value {
-    position: relative;
-    z-index: 1;
-    font-size: clamp(1.9rem, 4vw, 2.6rem);
-    font-weight: 600;
-    color: var(--text-primary);
-  }
-
-  .summary-tile .tile-subtext {
-    position: relative;
-    z-index: 1;
-    display: inline-flex;
-    align-items: center;
-    gap: 0.4rem;
-    color: var(--text-secondary);
-    font-size: 0.9rem;
-  }
-
-  .module.panel {
-    border-radius: var(--radius-xl);
-    background: var(--surface-card);
-    border: 1px solid var(--border-soft);
-    box-shadow: var(--shadow-sm);
-    overflow: hidden;
-  }
-
-  .panel-header {
-    padding: clamp(1.6rem, 3vw, 2.2rem) clamp(1.6rem, 3vw, 2.4rem);
-    background: linear-gradient(180deg, #ffffff 0%, #f0f4ff 100%);
-    border-bottom: 1px solid var(--border-soft);
-  }
-
-  .panel-eyebrow {
-    display: inline-flex;
-    align-items: center;
-    gap: 0.45rem;
-    padding: 0.4rem 1.05rem;
-    border-radius: 999px;
-    background: var(--surface-pill);
-    color: var(--accent-primary);
-    font-size: 0.75rem;
-    font-weight: 600;
-    letter-spacing: 0.12em;
-    text-transform: uppercase;
-  }
-
-  .panel-header h2 {
-    margin: 1.1rem 0 0.5rem;
-    font-family: 'Sora', 'Plus Jakarta Sans', sans-serif;
-    font-weight: 600;
-    letter-spacing: -0.01em;
-  }
-
-  .panel-header p {
-    margin: 0;
-    color: var(--text-secondary);
-    max-width: 720px;
-  }
-
-  .panel-body {
-    padding: clamp(1.7rem, 3vw, 2.3rem);
-    display: grid;
-    gap: clamp(1.4rem, 3vw, 2rem);
-    background: var(--surface-card);
-  }
-
-  .module-grid {
-    display: grid;
-    grid-template-columns: repeat(auto-fit, minmax(320px, 1fr));
-    gap: clamp(1.4rem, 3vw, 2rem);
-  }
-
-  .ai-suite .panel-body {
-    gap: clamp(1.2rem, 3vw, 1.8rem);
-  }
-
-  .ai-summary {
-    border-radius: var(--radius-lg);
-    background: var(--surface-soft);
-    border: 1px solid var(--border-soft);
-    padding: clamp(1.4rem, 3vw, 1.8rem);
-  }
-
-  .ai-summary h3 {
-    margin-bottom: 0.6rem;
-    font-size: 1.1rem;
-    font-weight: 600;
-    color: var(--accent-primary);
-  }
-
-  .ai-summary p {
-    margin: 0;
-    color: var(--text-secondary);
-    line-height: 1.6;
-  }
-
-  .ai-streams {
-    display: grid;
-    grid-template-columns: repeat(auto-fit, minmax(240px, 1fr));
-    gap: clamp(1rem, 2.5vw, 1.5rem);
-  }
-
-  .ai-block {
-    border-radius: var(--radius-md);
-    background: var(--surface-card);
-    border: 1px solid var(--border-soft);
-    padding: 1.4rem 1.6rem;
-    box-shadow: var(--shadow-sm);
-  }
-
-  .ai-block h3 {
-    display: flex;
-    align-items: center;
-    gap: 0.5rem;
-    font-size: 1rem;
-    font-weight: 600;
-    color: var(--text-primary);
-    margin-bottom: 0.75rem;
-  }
-
-  .ai-block ul {
-    list-style: none;
-    padding: 0;
-    margin: 0;
-    display: grid;
-    gap: 0.6rem;
-    color: var(--text-secondary);
-    font-size: 0.95rem;
-  }
-
-  .ai-block li i {
-    color: var(--accent-secondary);
-    margin-right: 0.35rem;
-  }
-
-  .metric-grid {
-    display: grid;
-    grid-template-columns: repeat(auto-fit, minmax(180px, 1fr));
-    gap: 1rem;
-  }
-
-  .metric-card {
-    border-radius: var(--radius-md);
-    background: var(--surface-card);
-    border: 1px solid var(--border-soft);
-    padding: 1.2rem 1.35rem;
-    box-shadow: var(--shadow-sm);
-    display: grid;
-    gap: 0.45rem;
-  }
-
-  .metric-card .metric-label {
-    text-transform: uppercase;
-    letter-spacing: 0.08em;
-    font-size: 0.72rem;
-    color: var(--text-muted);
-    font-weight: 600;
-  }
-
-  .metric-card .metric-value {
-    font-size: 1.7rem;
-    font-weight: 600;
-    color: var(--text-primary);
-  }
-
-  .metric-card .metric-note {
-    font-size: 0.86rem;
-    color: var(--text-secondary);
-  }
-
-  .metric-badge {
-    display: inline-flex;
-    align-items: center;
-    justify-content: center;
-    padding: 0.35rem 0.8rem;
-    border-radius: 999px;
-    background: rgba(37, 99, 235, 0.12);
-    color: var(--accent-primary);
-    font-size: 0.78rem;
->>>>>>> 672f9a5c
-    font-weight: 600;
-    letter-spacing: 0.12em;
-    text-transform: uppercase;
-  }
-
-<<<<<<< HEAD
   .panel-header h2 {
     margin: 1.1rem 0 0.5rem;
     font-family: 'Sora', 'Plus Jakarta Sans', sans-serif;
@@ -964,291 +657,6 @@
     color: var(--text-primary);
   }
 
-=======
-  .metric-badge.bg-success {
-    background: rgba(5, 150, 105, 0.12) !important;
-    color: var(--accent-success) !important;
-  }
-
-  .metric-badge.bg-danger {
-    background: rgba(220, 38, 38, 0.12) !important;
-    color: var(--accent-danger) !important;
-  }
-
-  .chart-shell {
-    border-radius: var(--radius-md);
-    background: var(--surface-soft);
-    border: 1px solid var(--border-soft);
-    padding: 1.5rem;
-    box-shadow: var(--shadow-sm);
-  }
-
-  .chart-title {
-    font-size: 1.05rem;
-    font-weight: 600;
-    margin-bottom: 0.4rem;
-  }
-
-  .chart-empty {
-    border-radius: var(--radius-sm);
-    background: var(--surface-muted);
-    padding: 2rem 1rem;
-    color: var(--text-muted);
-    margin-top: 1rem;
-    text-align: center;
-  }
-
-  .qa-form {
-    border-radius: var(--radius-md);
-    background: var(--surface-card);
-    border: 1px solid var(--border-soft);
-    padding: clamp(1.6rem, 3vw, 2rem);
-    box-shadow: var(--shadow-sm);
-  }
-
-  .qa-form label {
-    font-weight: 600;
-    color: var(--text-secondary);
-  }
-
-  .qa-form .form-section-label {
-    text-transform: uppercase;
-    letter-spacing: 0.08em;
-    color: var(--text-muted);
-    font-size: 0.74rem;
-  }
-
-  .qa-form .form-control,
-  .qa-form .form-select {
-    background: #ffffff;
-    border: 1px solid var(--border-soft);
-    border-radius: var(--radius-sm);
-    color: var(--text-primary);
-  }
-
-  .qa-form .form-control:focus,
-  .qa-form .form-select:focus {
-    border-color: var(--accent-primary);
-    box-shadow: 0 0 0 0.2rem rgba(37, 99, 235, 0.16);
-  }
-
-  .qa-form .btn-primary {
-    border-radius: 999px;
-    background: linear-gradient(135deg, var(--accent-primary), var(--accent-secondary));
-    border: none;
-    box-shadow: 0 12px 24px rgba(14, 165, 233, 0.25);
-    font-weight: 600;
-    padding: 0.85rem 2.1rem;
-  }
-
-  .qa-form .btn-outline-secondary {
-    border-radius: 999px;
-    border: 1px solid var(--border-soft);
-    color: var(--text-secondary);
-    padding: 0.85rem 1.8rem;
-  }
-
-  .qa-table thead th {
-    border: none;
-    text-transform: uppercase;
-    letter-spacing: 0.08em;
-    font-size: 0.72rem;
-    color: var(--text-muted);
-    background: var(--surface-soft);
-  }
-
-  .qa-table tbody tr {
-    background: var(--surface-card);
-  }
-
-  .qa-table tbody tr + tr td {
-    border-top: 1px solid var(--border-soft);
-  }
-
-  .attendance-metrics {
-    display: grid;
-    gap: 1rem;
-  }
-
-  .attendance-metrics .metric-card {
-    background: var(--surface-card);
-  }
-
-  .attendance-table thead th {
-    border: none;
-    font-size: 0.75rem;
-    text-transform: uppercase;
-    letter-spacing: 0.08em;
-    color: var(--text-muted);
-    background: var(--surface-soft);
-  }
-
-  .attendance-table tbody tr {
-    background: var(--surface-card);
-  }
-
-  .progress {
-    background-color: var(--surface-muted);
-    border-radius: 999px;
-  }
-
-  .progress-bar {
-    border-radius: 999px;
-    background-color: var(--accent-primary);
-  }
-
-  .floating-docks {
-    display: flex;
-    flex-wrap: wrap;
-    gap: 1.4rem;
-    justify-content: flex-end;
-  }
-
-  .floating-bar {
-    flex: 1 1 360px;
-    max-width: 520px;
-    transition: transform 0.35s ease, opacity 0.35s ease;
-  }
-
-  .floating-bar.is-hidden {
-    display: none !important;
-  }
-
-  .floating-toggle {
-    width: 100%;
-    display: flex;
-    align-items: center;
-    justify-content: space-between;
-    gap: 1rem;
-    border-radius: 999px;
-    padding: 1rem 1.4rem;
-    border: 1px solid var(--border-soft);
-    background: var(--surface-card);
-    color: var(--text-primary);
-    font-weight: 600;
-    box-shadow: var(--shadow-sm);
-  }
-
-  .floating-toggle .toggle-icon {
-    width: 42px;
-    height: 42px;
-    border-radius: 50%;
-    background: var(--surface-soft);
-    display: inline-flex;
-    align-items: center;
-    justify-content: center;
-    color: var(--accent-secondary);
-  }
-
-  .floating-toggle .toggle-caret {
-    display: inline-flex;
-    align-items: center;
-    justify-content: center;
-    width: 36px;
-    height: 36px;
-    border-radius: 50%;
-    background: var(--surface-soft);
-    color: var(--accent-primary);
-  }
-
-  .floating-panel {
-    margin-top: 0.9rem;
-    border-radius: var(--radius-lg);
-    background: var(--surface-card);
-    border: 1px solid var(--border-soft);
-    box-shadow: var(--shadow-lg);
-    overflow: hidden;
-    transition: max-height 0.35s ease, opacity 0.35s ease;
-  }
-
-  .floating-panel.collapsed,
-  .floating-bar.collapsed .floating-panel {
-    max-height: 0;
-    opacity: 0;
-    pointer-events: none;
-  }
-
-  .floating-panel-header {
-    padding: 1.6rem 1.8rem 1.2rem;
-    border-bottom: 1px solid var(--border-soft);
-    background: linear-gradient(180deg, #ffffff 0%, #f0f4ff 100%);
-  }
-
-  .floating-panel-body {
-    padding: 1.8rem;
-    max-height: 540px;
-    overflow: hidden;
-  }
-
-  .floating-panel-body:hover {
-    overflow-y: auto;
-  }
-
-  .floating-panel-body::-webkit-scrollbar {
-    width: 8px;
-  }
-
-  .floating-panel-body::-webkit-scrollbar-thumb {
-    background: var(--border-soft);
-    border-radius: 999px;
-  }
-
-  .persona-chip {
-    width: 100%;
-    text-align: left;
-    border-radius: var(--radius-sm);
-    border: 1px solid var(--border-soft);
-    background: var(--surface-card);
-    color: var(--text-secondary);
-    font-weight: 600;
-    padding: 0.85rem 1.05rem;
-    transition: transform 0.2s ease, border 0.2s ease, background 0.2s ease;
-  }
-
-  .persona-chip.active,
-  .persona-chip:hover {
-    background: var(--surface-soft);
-    color: var(--text-primary);
-    border-color: var(--accent-primary);
-    transform: translateY(-2px);
-  }
-
-  .chat-thread-list {
-    border-radius: var(--radius-md);
-    background: var(--surface-soft);
-    border: 1px solid var(--border-soft);
-    padding: 1.1rem;
-    max-height: 360px;
-    overflow-y: auto;
-  }
-
-  .thread-card {
-    border-radius: var(--radius-sm);
-    padding: 1rem 1.1rem;
-    margin-bottom: 0.7rem;
-    border: 1px solid var(--border-soft);
-    background: var(--surface-card);
-    cursor: pointer;
-    transition: transform 0.2s ease, border 0.2s ease, background 0.2s ease;
-  }
-
-  .thread-card:hover {
-    transform: translateY(-2px);
-    border-color: var(--accent-primary);
-  }
-
-  .thread-card.active {
-    background: rgba(37, 99, 235, 0.08);
-    border-color: var(--accent-primary);
-  }
-
-  .thread-card .title {
-    font-weight: 600;
-    margin-bottom: 0.35rem;
-    color: var(--text-primary);
-  }
-
->>>>>>> 672f9a5c
   .thread-card .thread-meta {
     display: flex;
     flex-wrap: wrap;
@@ -1290,7 +698,6 @@
     border: 1px solid var(--border-soft);
     padding: 1rem 1.2rem;
     box-shadow: var(--shadow-sm);
-<<<<<<< HEAD
   }
 
   .chat-message .author {
@@ -1298,15 +705,6 @@
     color: var(--text-primary);
   }
 
-=======
-  }
-
-  .chat-message .author {
-    font-weight: 600;
-    color: var(--text-primary);
-  }
-
->>>>>>> 672f9a5c
   .chat-message .timestamp {
     font-size: 0.75rem;
     color: var(--text-muted);
@@ -1791,7 +1189,6 @@
 </div>
 
 
-<<<<<<< HEAD
   <script>
     const CURRENT_USER_BOOTSTRAP = <?!= collabCurrentUserJson ?>;
     const hasWindowUser = typeof window !== 'undefined' && window.CURRENT_USER && typeof window.CURRENT_USER === 'object';
@@ -1803,12 +1200,6 @@
 
     const currentUser = window.CURRENT_USER && typeof window.CURRENT_USER === 'object' ? window.CURRENT_USER : {};
   </script>
-=======
-<script>
-  window.CURRENT_USER = window.CURRENT_USER || <?!= currentUserJson || '{}' ?>;
-  const currentUser = window.CURRENT_USER || {};
-</script>
->>>>>>> 672f9a5c
 
 <script>
   document.addEventListener('DOMContentLoaded', function () {
