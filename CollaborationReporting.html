<!-- CollaborationReporting.html -->
<?!= include('layout', {
  baseUrl: baseUrl || '',
  scriptUrl: scriptUrl,
  user: user || {},
  currentPage: currentPage || 'collaboration-reporting',
  pageTitle: 'Collaboration & Reporting Hub',
  pageDescription: 'Unify quality, attendance, executive intelligence, and collaboration workflows in one command center.'
}) ?>

<link rel="stylesheet" href="https://cdn.jsdelivr.net/npm/bootstrap@5.3.3/dist/css/bootstrap.min.css">
<link rel="stylesheet" href="https://cdnjs.cloudflare.com/ajax/libs/font-awesome/6.5.1/css/all.min.css" integrity="sha512-DTOQORWCH3ppGqcWaEA1BIZOC6xxalwEsw9c2QQeAIpp0hKBR6hO2l4QmF0k0s1Xv1JQnF6YJ7N2drF6wW5w==" crossorigin="anonymous" referrerpolicy="no-referrer" />
<link rel="preconnect" href="https://fonts.googleapis.com">
<link rel="preconnect" href="https://fonts.gstatic.com" crossorigin>
<link href="https://fonts.googleapis.com/css2?family=Plus+Jakarta+Sans:wght@400;500;600;700&family=Sora:wght@500;600;700&display=swap" rel="stylesheet">

<style>
  :root {
<<<<<<< HEAD
    --page-background: #f5f7ff;
    --page-gradient: linear-gradient(180deg, #f7f9ff 0%, #ffffff 65%);
    --surface-card: #ffffff;
    --surface-soft: #f1f5ff;
    --surface-muted: #eef2fb;
    --surface-pill: #ecf2ff;
    --border-soft: #d8e3ff;
    --border-strong: #b9cdf6;
    --shadow-sm: 0 12px 24px rgba(15, 23, 42, 0.05);
    --shadow-md: 0 20px 45px rgba(15, 23, 42, 0.08);
    --shadow-lg: 0 32px 60px rgba(15, 23, 42, 0.12);
    --text-primary: #1f2937;
    --text-secondary: #4b5565;
    --text-muted: #7b8ba6;
    --accent-primary: #2563eb;
    --accent-secondary: #0ea5e9;
    --accent-success: #059669;
    --accent-warning: #d97706;
    --accent-danger: #dc2626;
    --radius-xl: 28px;
    --radius-lg: 20px;
    --radius-md: 16px;
    --radius-sm: 12px;
=======
    --bg-planet: #040615;
    --bg-horizon: #0b1225;
    --panel-surface: rgba(13, 20, 37, 0.78);
    --panel-elevated: rgba(22, 31, 53, 0.82);
    --panel-border: rgba(148, 163, 184, 0.18);
    --panel-bright: rgba(56, 189, 248, 0.35);
    --panel-highlight: rgba(99, 102, 241, 0.45);
    --text-primary: #e2e8f0;
    --text-secondary: rgba(191, 210, 255, 0.78);
    --text-muted: rgba(148, 163, 184, 0.6);
    --accent-iris: #6366f1;
    --accent-cyan: #22d3ee;
    --accent-emerald: #34d399;
    --accent-amber: #facc15;
    --accent-rose: #fb7185;
    --glass-blur: blur(28px);
    --radius-xl: 32px;
    --radius-lg: 24px;
    --radius-md: 18px;
    --radius-sm: 14px;
    --shadow-xl: 0 60px 140px rgba(2, 6, 23, 0.6);
    --shadow-lg: 0 35px 90px rgba(2, 6, 23, 0.5);
    --shadow-md: 0 24px 60px rgba(2, 6, 23, 0.4);
    --shadow-sm: 0 18px 40px rgba(2, 6, 23, 0.3);
>>>>>>> 8d0be326
  }

  body {
    min-height: 100vh;
<<<<<<< HEAD
    background: var(--page-gradient);
    color: var(--text-primary);
    font-family: 'Plus Jakarta Sans', 'Inter', system-ui, -apple-system, sans-serif;
=======
    background: radial-gradient(120% 140% at 15% 0%, rgba(99, 102, 241, 0.24), transparent 60%),
                radial-gradient(120% 120% at 85% 10%, rgba(56, 189, 248, 0.22), transparent 58%),
                linear-gradient(130deg, var(--bg-planet), var(--bg-horizon));
    color: var(--text-primary);
    font-family: 'Plus Jakarta Sans', 'Inter', system-ui, -apple-system, sans-serif;
    position: relative;
>>>>>>> 8d0be326
    padding-bottom: 6rem;
  }

  body::before {
<<<<<<< HEAD
    content: none;
=======
    content: '';
    position: fixed;
    inset: 0;
    background-image: linear-gradient(transparent, rgba(148, 163, 184, 0.08) 1px),
                      linear-gradient(90deg, transparent, rgba(148, 163, 184, 0.08) 1px);
    background-size: 160px 160px;
    opacity: 0.25;
    pointer-events: none;
>>>>>>> 8d0be326
  }

  .collab-galaxy {
    position: relative;
<<<<<<< HEAD
    max-width: 1360px;
    margin: 0 auto;
    padding: clamp(2.5rem, 5vw, 4rem) clamp(1.5rem, 4vw, 3rem) clamp(4rem, 6vw, 5rem);
    display: flex;
    flex-direction: column;
    gap: clamp(2rem, 4vw, 3rem);
  }

  .alert-stack {
    display: grid;
    gap: 0.75rem;
  }

  .alert-stack .alert {
    border-radius: var(--radius-sm);
    border: 1px solid var(--border-soft);
    background: var(--surface-card);
    color: var(--text-primary);
    box-shadow: var(--shadow-sm);
  }

  .observatory {
    border-radius: var(--radius-xl);
    background: var(--surface-card);
    border: 1px solid var(--border-soft);
    box-shadow: var(--shadow-md);
    padding: clamp(2.3rem, 4vw, 3.2rem);
  }

  .observatory__grid {
    display: grid;
    grid-template-columns: minmax(0, 1.25fr) minmax(0, 1fr);
    gap: clamp(1.6rem, 4vw, 3rem);
    align-items: center;
  }

  .observatory__primary {
    display: grid;
    gap: 1.2rem;
  }

  .observatory__eyebrow {
    display: inline-flex;
    align-items: center;
    gap: 0.5rem;
    padding: 0.45rem 1.2rem;
    border-radius: 999px;
    border: 1px solid var(--border-soft);
    background: var(--surface-pill);
    color: var(--accent-primary);
    font-size: 0.75rem;
    font-weight: 600;
    letter-spacing: 0.12em;
    text-transform: uppercase;
  }

  .observatory__title {
    font-family: 'Sora', 'Plus Jakarta Sans', sans-serif;
    font-weight: 600;
    font-size: clamp(2.2rem, 5vw, 3.4rem);
=======
    max-width: 1480px;
    margin: 0 auto;
    padding: clamp(2.5rem, 5vw, 4rem) clamp(1.2rem, 5vw, 3.5rem) clamp(4rem, 6vw, 6rem);
    display: flex;
    flex-direction: column;
    gap: clamp(2.5rem, 4vw, 3.6rem);
  }

  .collab-galaxy::before {
    content: '';
    position: absolute;
    inset: 0;
    margin: auto;
    width: min(70%, 880px);
    height: 620px;
    background: radial-gradient(circle at 50% 0%, rgba(99, 102, 241, 0.22), transparent 70%);
    filter: blur(80px);
    opacity: 0.45;
    pointer-events: none;
    z-index: 0;
  }

  .alert-stack {
    position: relative;
    z-index: 2;
    display: grid;
    gap: 0.75rem;
  }

  .alert-stack .alert {
    background: rgba(15, 23, 42, 0.72);
    border-radius: var(--radius-sm);
    border: 1px solid rgba(148, 163, 184, 0.22);
    color: var(--text-primary);
    box-shadow: var(--shadow-sm);
  }

  .observatory {
    position: relative;
    z-index: 2;
    border-radius: var(--radius-xl);
    padding: clamp(2.6rem, 4vw, 3.6rem);
    background: linear-gradient(135deg, rgba(99, 102, 241, 0.16), rgba(34, 211, 238, 0.12)) var(--panel-surface);
    border: 1px solid rgba(99, 102, 241, 0.22);
    box-shadow: var(--shadow-xl);
    overflow: hidden;
    display: grid;
    gap: 0.65rem;
  }

  .observatory::after {
    content: '';
    position: absolute;
    inset: 0;
    background: radial-gradient(circle at 15% 20%, rgba(34, 211, 238, 0.35), transparent 55%),
                radial-gradient(circle at 90% 30%, rgba(236, 72, 153, 0.25), transparent 60%);
    mix-blend-mode: screen;
    opacity: 0.5;
    pointer-events: none;
  }

  .observatory__grid {
    position: relative;
    z-index: 1;
    display: grid;
    grid-template-columns: minmax(0, 1.2fr) minmax(0, 1fr);
    gap: clamp(2rem, 4vw, 3.8rem);
    align-items: center;
  }

  .observatory__primary {
    display: grid;
    gap: 1.6rem;
  }

  .observatory__eyebrow {
    display: inline-flex;
    align-items: center;
    gap: 0.55rem;
    padding: 0.45rem 1.2rem;
    border-radius: 999px;
    border: 1px solid rgba(99, 102, 241, 0.4);
    background: rgba(15, 23, 42, 0.45);
    color: var(--accent-iris);
    font-size: 0.75rem;
    letter-spacing: 0.12em;
    text-transform: uppercase;
    font-weight: 600;
  }

  .observatory__title {
    font-family: 'Sora', 'Plus Jakarta Sans', sans-serif;
    font-weight: 600;
    font-size: clamp(2.4rem, 5vw, 3.6rem);
>>>>>>> 8d0be326
    letter-spacing: -0.01em;
    margin: 0;
  }

  .observatory__lead {
<<<<<<< HEAD
    margin: 0;
    color: var(--text-secondary);
    font-size: 1.05rem;
    max-width: 640px;
    line-height: 1.6;
=======
    color: var(--text-secondary);
    font-size: 1.05rem;
    max-width: 620px;
>>>>>>> 8d0be326
  }

  .observatory__chips {
    display: flex;
    flex-wrap: wrap;
    gap: 0.6rem;
  }

  .hero-chip {
    display: inline-flex;
    align-items: center;
<<<<<<< HEAD
    gap: 0.45rem;
    padding: 0.55rem 1rem;
    border-radius: 999px;
    border: 1px solid var(--border-soft);
    background: var(--surface-soft);
    color: var(--accent-primary);
    font-size: 0.85rem;
    font-weight: 500;
  }

  .hero-chip i {
    color: var(--accent-secondary);
  }

  .observatory__metrics {
    width: 100%;
  }

  .summary-tiles {
    display: grid;
    grid-template-columns: repeat(auto-fit, minmax(220px, 1fr));
    gap: clamp(1rem, 2.5vw, 1.6rem);
=======
    gap: 0.5rem;
    padding: 0.55rem 1.1rem;
    border-radius: 999px;
    border: 1px solid rgba(148, 163, 184, 0.32);
    background: rgba(12, 18, 35, 0.58);
    color: var(--text-secondary);
    font-size: 0.85rem;
    letter-spacing: 0.02em;
  }

  .observatory__metrics {
    display: flex;
    align-items: stretch;
  }

  .summary-tiles {
    width: 100%;
    display: grid;
    grid-template-columns: repeat(auto-fit, minmax(220px, 1fr));
    gap: clamp(1rem, 2.8vw, 1.6rem);
>>>>>>> 8d0be326
  }

  .summary-tile {
    position: relative;
    border-radius: var(--radius-lg);
<<<<<<< HEAD
    padding: 1.6rem 1.8rem;
    background: var(--surface-card);
    border: 1px solid var(--border-soft);
    box-shadow: var(--shadow-sm);
    display: grid;
    gap: 0.55rem;
    overflow: hidden;
=======
    padding: 1.7rem 1.8rem;
    background: linear-gradient(145deg, rgba(99, 102, 241, 0.18), rgba(15, 23, 42, 0.82));
    border: 1px solid rgba(99, 102, 241, 0.24);
    box-shadow: var(--shadow-md);
    overflow: hidden;
    display: grid;
    gap: 0.6rem;
>>>>>>> 8d0be326
  }

  .summary-tile::before {
    content: '';
    position: absolute;
    inset: 0;
<<<<<<< HEAD
    background: radial-gradient(circle at 80% 20%, rgba(37, 99, 235, 0.12), transparent 60%);
=======
    background: radial-gradient(circle at top right, rgba(34, 211, 238, 0.32), transparent 60%);
    opacity: 0.8;
>>>>>>> 8d0be326
    pointer-events: none;
  }

  .summary-tile .tile-icon {
    position: relative;
    z-index: 1;
<<<<<<< HEAD
    width: 48px;
    height: 48px;
=======
    width: 50px;
    height: 50px;
>>>>>>> 8d0be326
    border-radius: 16px;
    display: inline-flex;
    align-items: center;
    justify-content: center;
<<<<<<< HEAD
    background: var(--surface-soft);
    color: var(--accent-secondary);
    font-size: 1.25rem;
=======
    background: rgba(15, 23, 42, 0.65);
    color: var(--accent-cyan);
    font-size: 1.35rem;
    box-shadow: inset 0 0 0 1px rgba(34, 211, 238, 0.35);
>>>>>>> 8d0be326
  }

  .summary-tile .tile-label {
    position: relative;
    z-index: 1;
    text-transform: uppercase;
    letter-spacing: 0.12em;
    color: var(--text-muted);
<<<<<<< HEAD
    font-size: 0.7rem;
    font-weight: 600;
=======
    font-size: 0.72rem;
>>>>>>> 8d0be326
  }

  .summary-tile .tile-value {
    position: relative;
    z-index: 1;
<<<<<<< HEAD
    font-size: clamp(1.9rem, 4vw, 2.6rem);
    font-weight: 600;
    color: var(--text-primary);
  }

  .summary-tile .tile-subtext {
    position: relative;
    z-index: 1;
    display: inline-flex;
    align-items: center;
    gap: 0.4rem;
    color: var(--text-secondary);
    font-size: 0.9rem;
  }

  .module.panel {
    border-radius: var(--radius-xl);
    background: var(--surface-card);
    border: 1px solid var(--border-soft);
    box-shadow: var(--shadow-sm);
    overflow: hidden;
  }

  .panel-header {
    padding: clamp(1.6rem, 3vw, 2.2rem) clamp(1.6rem, 3vw, 2.4rem);
    background: linear-gradient(180deg, #ffffff 0%, #f0f4ff 100%);
    border-bottom: 1px solid var(--border-soft);
=======
    font-size: clamp(2rem, 4vw, 2.8rem);
    font-weight: 600;
  }

  .summary-tile .tile-subtext {
    position: relative;
    z-index: 1;
    display: inline-flex;
    align-items: center;
    gap: 0.45rem;
    color: var(--text-secondary);
    font-size: 0.9rem;
  }

  .summary-tile .tile-subtext i {
    opacity: 0.75;
  }

  .module.panel {
    position: relative;
    z-index: 2;
    border-radius: var(--radius-xl);
    background: linear-gradient(145deg, rgba(12, 18, 35, 0.92), rgba(20, 28, 48, 0.85));
    border: 1px solid var(--panel-border);
    box-shadow: var(--shadow-lg);
    overflow: hidden;
  }

  .panel-header {
    position: relative;
    padding: clamp(1.9rem, 3vw, 2.3rem) clamp(1.8rem, 3.2vw, 2.6rem);
    background: linear-gradient(160deg, rgba(99, 102, 241, 0.16), transparent 65%);
  }

  .panel-header::after {
    content: '';
    position: absolute;
    inset: 0;
    background: radial-gradient(circle at 85% 20%, rgba(34, 211, 238, 0.25), transparent 60%);
    opacity: 0.4;
    pointer-events: none;
>>>>>>> 8d0be326
  }

  .panel-eyebrow {
    display: inline-flex;
    align-items: center;
<<<<<<< HEAD
    gap: 0.45rem;
    padding: 0.4rem 1.05rem;
    border-radius: 999px;
    background: var(--surface-pill);
    color: var(--accent-primary);
    font-size: 0.75rem;
    font-weight: 600;
    letter-spacing: 0.12em;
    text-transform: uppercase;
  }

  .panel-header h2 {
    margin: 1.1rem 0 0.5rem;
=======
    gap: 0.5rem;
    padding: 0.4rem 1rem;
    border-radius: 999px;
    background: rgba(99, 102, 241, 0.14);
    color: var(--accent-iris);
    font-weight: 600;
    letter-spacing: 0.1em;
    text-transform: uppercase;
    font-size: 0.76rem;
  }

  .panel-header h2 {
    position: relative;
    z-index: 1;
    margin: 1.2rem 0 0.5rem;
>>>>>>> 8d0be326
    font-family: 'Sora', 'Plus Jakarta Sans', sans-serif;
    font-weight: 600;
    letter-spacing: -0.01em;
  }

  .panel-header p {
<<<<<<< HEAD
    margin: 0;
    color: var(--text-secondary);
    max-width: 720px;
  }

  .panel-body {
    padding: clamp(1.7rem, 3vw, 2.3rem);
    display: grid;
    gap: clamp(1.4rem, 3vw, 2rem);
    background: var(--surface-card);
  }

  .module-grid {
    display: grid;
    grid-template-columns: repeat(auto-fit, minmax(320px, 1fr));
    gap: clamp(1.4rem, 3vw, 2rem);
  }

  .ai-suite .panel-body {
    gap: clamp(1.2rem, 3vw, 1.8rem);
  }

  .ai-summary {
    border-radius: var(--radius-lg);
    background: var(--surface-soft);
    border: 1px solid var(--border-soft);
    padding: clamp(1.4rem, 3vw, 1.8rem);
  }

  .ai-summary h3 {
    margin-bottom: 0.6rem;
    font-size: 1.1rem;
    font-weight: 600;
    color: var(--accent-primary);
=======
    position: relative;
    z-index: 1;
    margin: 0;
    color: var(--text-secondary);
  }

  .panel-body {
    padding: clamp(1.9rem, 3vw, 2.5rem);
    display: grid;
    gap: clamp(1.5rem, 3vw, 2.3rem);
  }

  .ai-suite .panel-body {
    gap: clamp(1.4rem, 3vw, 1.9rem);
  }

  .ai-summary {
    border-radius: var(--radius-lg);
    background: linear-gradient(140deg, rgba(34, 211, 238, 0.18), rgba(12, 18, 35, 0.85));
    border: 1px solid rgba(34, 211, 238, 0.3);
    padding: clamp(1.5rem, 3vw, 1.8rem);
    box-shadow: var(--shadow-sm);
  }

  .ai-summary h3 {
    margin-bottom: 0.6rem;
    font-size: 1.18rem;
    font-weight: 600;
>>>>>>> 8d0be326
  }

  .ai-summary p {
    margin: 0;
<<<<<<< HEAD
    color: var(--text-secondary);
=======
    color: var(--text-primary);
    font-size: 1rem;
>>>>>>> 8d0be326
    line-height: 1.6;
  }

  .ai-streams {
    display: grid;
    grid-template-columns: repeat(auto-fit, minmax(240px, 1fr));
<<<<<<< HEAD
    gap: clamp(1rem, 2.5vw, 1.5rem);
=======
    gap: clamp(1rem, 2.5vw, 1.6rem);
>>>>>>> 8d0be326
  }

  .ai-block {
    border-radius: var(--radius-md);
<<<<<<< HEAD
    background: var(--surface-card);
    border: 1px solid var(--border-soft);
=======
    background: rgba(11, 19, 35, 0.82);
    border: 1px solid rgba(148, 163, 184, 0.2);
>>>>>>> 8d0be326
    padding: 1.4rem 1.6rem;
    box-shadow: var(--shadow-sm);
  }

  .ai-block h3 {
    display: flex;
    align-items: center;
<<<<<<< HEAD
    gap: 0.5rem;
    font-size: 1rem;
    font-weight: 600;
    color: var(--text-primary);
    margin-bottom: 0.75rem;
  }

  .ai-block ul {
    list-style: none;
    padding: 0;
    margin: 0;
    display: grid;
    gap: 0.6rem;
    color: var(--text-secondary);
    font-size: 0.95rem;
  }

  .ai-block li i {
    color: var(--accent-secondary);
    margin-right: 0.35rem;
=======
    gap: 0.55rem;
    font-size: 1rem;
    font-weight: 600;
    margin-bottom: 0.85rem;
  }

  .ai-block ul {
    list-style: none;
    padding: 0;
    margin: 0;
    display: grid;
    gap: 0.65rem;
  }

  .ai-block li {
    display: flex;
    align-items: flex-start;
    gap: 0.55rem;
    color: var(--text-secondary);
    font-size: 0.95rem;
    line-height: 1.5;
  }

  .ai-block li i {
    color: var(--accent-cyan);
    margin-top: 0.2rem;
  }

  .constellation {
    position: relative;
    display: grid;
    gap: clamp(1.8rem, 3vw, 2.5rem);
    z-index: 2;
  }

  .constellation--balanced {
    grid-template-columns: repeat(auto-fit, minmax(340px, 1fr));
>>>>>>> 8d0be326
  }

  .metric-grid {
    display: grid;
    grid-template-columns: repeat(auto-fit, minmax(180px, 1fr));
<<<<<<< HEAD
    gap: 1rem;
  }

  .metric-card {
    border-radius: var(--radius-md);
    background: var(--surface-card);
    border: 1px solid var(--border-soft);
    padding: 1.2rem 1.35rem;
    box-shadow: var(--shadow-sm);
    display: grid;
    gap: 0.45rem;
  }

  .metric-card .metric-label {
    text-transform: uppercase;
    letter-spacing: 0.08em;
    font-size: 0.72rem;
    color: var(--text-muted);
    font-weight: 600;
  }

  .metric-card .metric-value {
    font-size: 1.7rem;
    font-weight: 600;
    color: var(--text-primary);
  }

  .metric-card .metric-note {
    font-size: 0.86rem;
=======
    gap: 1.1rem;
  }

  .metric-card {
    border-radius: var(--radius-md);
    padding: 1.2rem 1.35rem;
    background: rgba(11, 19, 35, 0.78);
    border: 1px solid rgba(148, 163, 184, 0.22);
    box-shadow: var(--shadow-sm);
    display: grid;
    gap: 0.45rem;
  }

  .metric-card .metric-label {
    text-transform: uppercase;
    letter-spacing: 0.08em;
    font-size: 0.72rem;
    color: var(--text-muted);
  }

  .metric-card .metric-value {
    font-size: 1.8rem;
    font-weight: 600;
  }

  .metric-card .metric-note {
    font-size: 0.85rem;
>>>>>>> 8d0be326
    color: var(--text-secondary);
  }

  .metric-badge {
    display: inline-flex;
    align-items: center;
    justify-content: center;
<<<<<<< HEAD
    padding: 0.35rem 0.8rem;
    border-radius: 999px;
    background: rgba(37, 99, 235, 0.12);
    color: var(--accent-primary);
    font-size: 0.78rem;
    font-weight: 600;
  }

  .metric-badge.bg-success {
    background: rgba(5, 150, 105, 0.12) !important;
    color: var(--accent-success) !important;
  }

  .metric-badge.bg-danger {
    background: rgba(220, 38, 38, 0.12) !important;
    color: var(--accent-danger) !important;
  }

  .chart-shell {
    border-radius: var(--radius-md);
    background: var(--surface-soft);
    border: 1px solid var(--border-soft);
    padding: 1.5rem;
    box-shadow: var(--shadow-sm);
  }

  .chart-title {
    font-size: 1.05rem;
    font-weight: 600;
    margin-bottom: 0.4rem;
  }

  .chart-empty {
    border-radius: var(--radius-sm);
    background: var(--surface-muted);
    padding: 2rem 1rem;
    color: var(--text-muted);
    margin-top: 1rem;
    text-align: center;
  }

  .qa-form {
    border-radius: var(--radius-md);
    background: var(--surface-card);
    border: 1px solid var(--border-soft);
    padding: clamp(1.6rem, 3vw, 2rem);
    box-shadow: var(--shadow-sm);
  }

  .qa-form label {
    font-weight: 600;
    color: var(--text-secondary);
  }

  .qa-form .form-section-label {
    text-transform: uppercase;
    letter-spacing: 0.08em;
    color: var(--text-muted);
    font-size: 0.74rem;
  }

  .qa-form .form-control,
  .qa-form .form-select {
    background: #ffffff;
    border: 1px solid var(--border-soft);
    border-radius: var(--radius-sm);
    color: var(--text-primary);
  }

  .qa-form .form-control:focus,
  .qa-form .form-select:focus {
    border-color: var(--accent-primary);
    box-shadow: 0 0 0 0.2rem rgba(37, 99, 235, 0.16);
  }

  .qa-form .btn-primary {
    border-radius: 999px;
    background: linear-gradient(135deg, var(--accent-primary), var(--accent-secondary));
    border: none;
    box-shadow: 0 12px 24px rgba(14, 165, 233, 0.25);
    font-weight: 600;
    padding: 0.85rem 2.1rem;
  }

  .qa-form .btn-outline-secondary {
    border-radius: 999px;
    border: 1px solid var(--border-soft);
    color: var(--text-secondary);
    padding: 0.85rem 1.8rem;
=======
    padding: 0.35rem 0.85rem;
    border-radius: 999px;
    background: rgba(34, 211, 238, 0.2);
    color: var(--accent-cyan);
    font-size: 0.78rem;
    font-weight: 600;
  }

  .metric-badge.bg-success {
    background: rgba(52, 211, 153, 0.18) !important;
    color: var(--accent-emerald) !important;
  }

  .metric-badge.bg-danger {
    background: rgba(248, 113, 113, 0.2) !important;
    color: var(--accent-rose) !important;
  }

  .chart-shell {
    border-radius: var(--radius-md);
    background: rgba(10, 16, 30, 0.82);
    border: 1px solid rgba(148, 163, 184, 0.24);
    padding: 1.6rem;
    box-shadow: var(--shadow-sm);
  }

  .chart-title {
    font-size: 1.05rem;
    font-weight: 600;
    margin-bottom: 0.4rem;
  }

  .chart-empty {
    border-radius: var(--radius-sm);
    background: rgba(148, 163, 184, 0.12);
    padding: 2rem 1rem;
    color: var(--text-muted);
    margin-top: 1rem;
  }

  .qa-form {
    border-radius: var(--radius-md);
    background: rgba(9, 15, 28, 0.86);
    border: 1px solid rgba(148, 163, 184, 0.28);
    padding: clamp(1.6rem, 3vw, 2rem);
    box-shadow: var(--shadow-sm);
  }

  .qa-form label {
    font-weight: 600;
    color: var(--text-secondary);
  }

  .qa-form .form-section-label {
    text-transform: uppercase;
    letter-spacing: 0.08em;
    color: var(--text-muted);
    font-size: 0.74rem;
  }

  .qa-form .form-control,
  .qa-form .form-select {
    background: rgba(5, 11, 24, 0.85);
    border: 1px solid rgba(99, 102, 241, 0.25);
    border-radius: var(--radius-sm);
    color: var(--text-primary);
  }

  .qa-form .form-control:focus,
  .qa-form .form-select:focus {
    border-color: rgba(99, 102, 241, 0.6);
    box-shadow: 0 0 0 0.25rem rgba(99, 102, 241, 0.2);
  }

  .qa-form .btn-primary {
    border-radius: 999px;
    background: linear-gradient(135deg, rgba(99, 102, 241, 0.9), rgba(34, 211, 238, 0.9));
    border: none;
    box-shadow: 0 20px 40px rgba(56, 189, 248, 0.35);
    font-weight: 600;
    padding: 0.9rem 2.1rem;
  }

  .qa-form .btn-outline-secondary {
    border-radius: 999px;
    border: 1px solid rgba(148, 163, 184, 0.45);
    color: var(--text-secondary);
    padding: 0.9rem 1.8rem;
  }

  .qa-table {
    color: var(--text-primary);
>>>>>>> 8d0be326
  }

  .qa-table thead th {
    border: none;
    text-transform: uppercase;
    letter-spacing: 0.08em;
    font-size: 0.72rem;
    color: var(--text-muted);
<<<<<<< HEAD
    background: var(--surface-soft);
  }

  .qa-table tbody tr {
    background: var(--surface-card);
  }

  .qa-table tbody tr + tr td {
    border-top: 1px solid var(--border-soft);
=======
    background: rgba(12, 18, 35, 0.9);
  }

  .qa-table tbody tr {
    background: rgba(9, 15, 28, 0.75);
  }

  .qa-table tbody tr + tr td {
    border-top: 1px solid rgba(148, 163, 184, 0.12);
>>>>>>> 8d0be326
  }

  .attendance-metrics {
    display: grid;
<<<<<<< HEAD
    gap: 1rem;
  }

  .attendance-metrics .metric-card {
    background: var(--surface-card);
=======
    gap: 1.1rem;
  }

  .attendance-metrics .metric-card {
    background: rgba(99, 102, 241, 0.14);
    border-color: rgba(99, 102, 241, 0.32);
>>>>>>> 8d0be326
  }

  .attendance-table thead th {
    border: none;
    font-size: 0.75rem;
    text-transform: uppercase;
    letter-spacing: 0.08em;
    color: var(--text-muted);
<<<<<<< HEAD
    background: var(--surface-soft);
  }

  .attendance-table tbody tr {
    background: var(--surface-card);
  }

  .progress {
    background-color: var(--surface-muted);
=======
    background: rgba(12, 18, 35, 0.88);
  }

  .attendance-table tbody tr {
    background: rgba(9, 15, 28, 0.7);
  }

  .progress {
    background-color: rgba(148, 163, 184, 0.18);
>>>>>>> 8d0be326
    border-radius: 999px;
  }

  .progress-bar {
    border-radius: 999px;
<<<<<<< HEAD
    background-color: var(--accent-primary);
=======
>>>>>>> 8d0be326
  }

  .floating-docks {
    display: flex;
    flex-wrap: wrap;
<<<<<<< HEAD
    gap: 1.4rem;
    justify-content: flex-end;
=======
    gap: 1.6rem;
    justify-content: flex-end;
    position: relative;
    z-index: 2;
>>>>>>> 8d0be326
  }

  .floating-bar {
    flex: 1 1 360px;
    max-width: 520px;
    transition: transform 0.35s ease, opacity 0.35s ease;
  }

  .floating-bar.is-hidden {
    display: none !important;
  }

  .floating-toggle {
    width: 100%;
    display: flex;
    align-items: center;
    justify-content: space-between;
    gap: 1rem;
    border-radius: 999px;
    padding: 1rem 1.4rem;
<<<<<<< HEAD
    border: 1px solid var(--border-soft);
    background: var(--surface-card);
=======
    border: 1px solid rgba(99, 102, 241, 0.32);
    background: linear-gradient(135deg, rgba(99, 102, 241, 0.22), rgba(34, 211, 238, 0.18));
>>>>>>> 8d0be326
    color: var(--text-primary);
    font-weight: 600;
    box-shadow: var(--shadow-sm);
  }

  .floating-toggle .toggle-icon {
    width: 42px;
    height: 42px;
    border-radius: 50%;
<<<<<<< HEAD
    background: var(--surface-soft);
    display: inline-flex;
    align-items: center;
    justify-content: center;
    color: var(--accent-secondary);
=======
    background: rgba(12, 18, 35, 0.65);
    display: inline-flex;
    align-items: center;
    justify-content: center;
    color: var(--accent-cyan);
>>>>>>> 8d0be326
  }

  .floating-toggle .toggle-caret {
    display: inline-flex;
    align-items: center;
    justify-content: center;
    width: 36px;
    height: 36px;
    border-radius: 50%;
<<<<<<< HEAD
    background: var(--surface-soft);
    color: var(--accent-primary);
=======
    background: rgba(12, 18, 35, 0.55);
    color: var(--accent-iris);
>>>>>>> 8d0be326
  }

  .floating-panel {
    margin-top: 0.9rem;
    border-radius: var(--radius-lg);
<<<<<<< HEAD
    background: var(--surface-card);
    border: 1px solid var(--border-soft);
=======
    background: rgba(9, 15, 28, 0.92);
    border: 1px solid rgba(99, 102, 241, 0.22);
>>>>>>> 8d0be326
    box-shadow: var(--shadow-lg);
    overflow: hidden;
    transition: max-height 0.35s ease, opacity 0.35s ease;
  }

  .floating-panel.collapsed,
  .floating-bar.collapsed .floating-panel {
    max-height: 0;
    opacity: 0;
    pointer-events: none;
  }

  .floating-panel-header {
    padding: 1.6rem 1.8rem 1.2rem;
<<<<<<< HEAD
    border-bottom: 1px solid var(--border-soft);
    background: linear-gradient(180deg, #ffffff 0%, #f0f4ff 100%);
=======
    border-bottom: 1px solid rgba(148, 163, 184, 0.18);
>>>>>>> 8d0be326
  }

  .floating-panel-body {
    padding: 1.8rem;
    max-height: 540px;
    overflow: hidden;
  }

  .floating-panel-body:hover {
    overflow-y: auto;
  }

  .floating-panel-body::-webkit-scrollbar {
    width: 8px;
  }

  .floating-panel-body::-webkit-scrollbar-thumb {
<<<<<<< HEAD
    background: var(--border-soft);
=======
    background: rgba(148, 163, 184, 0.35);
>>>>>>> 8d0be326
    border-radius: 999px;
  }

  .persona-chip {
    width: 100%;
    text-align: left;
    border-radius: var(--radius-sm);
<<<<<<< HEAD
    border: 1px solid var(--border-soft);
    background: var(--surface-card);
    color: var(--text-secondary);
    font-weight: 600;
    padding: 0.85rem 1.05rem;
    transition: transform 0.2s ease, border 0.2s ease, background 0.2s ease;
  }

  .persona-chip.active,
  .persona-chip:hover {
    background: var(--surface-soft);
    color: var(--text-primary);
    border-color: var(--accent-primary);
    transform: translateY(-2px);
  }

  .chat-thread-list {
    border-radius: var(--radius-md);
    background: var(--surface-soft);
    border: 1px solid var(--border-soft);
=======
    border: 1px solid rgba(148, 163, 184, 0.26);
    background: rgba(8, 13, 26, 0.85);
    color: var(--text-secondary);
    font-weight: 600;
    padding: 0.9rem 1.1rem;
    transition: transform 0.2s ease, border 0.2s ease, background 0.2s ease;
  }

  .persona-chip.active,
  .persona-chip:hover {
    background: linear-gradient(135deg, rgba(99, 102, 241, 0.25), rgba(34, 211, 238, 0.28));
    color: var(--text-primary);
    border-color: rgba(99, 102, 241, 0.55);
    transform: translateY(-2px);
  }

  .chat-thread-list {
    border-radius: var(--radius-md);
    background: rgba(9, 15, 28, 0.86);
    border: 1px solid rgba(148, 163, 184, 0.22);
>>>>>>> 8d0be326
    padding: 1.1rem;
    max-height: 360px;
    overflow-y: auto;
  }

  .thread-card {
    border-radius: var(--radius-sm);
<<<<<<< HEAD
    padding: 1rem 1.1rem;
    margin-bottom: 0.7rem;
    border: 1px solid var(--border-soft);
    background: var(--surface-card);
=======
    padding: 1rem 1.15rem;
    margin-bottom: 0.7rem;
    border: 1px solid rgba(148, 163, 184, 0.2);
    background: rgba(8, 13, 26, 0.82);
>>>>>>> 8d0be326
    cursor: pointer;
    transition: transform 0.2s ease, border 0.2s ease, background 0.2s ease;
  }

  .thread-card:hover {
    transform: translateY(-2px);
<<<<<<< HEAD
    border-color: var(--accent-primary);
  }

  .thread-card.active {
    background: rgba(37, 99, 235, 0.08);
    border-color: var(--accent-primary);
=======
    border-color: rgba(99, 102, 241, 0.45);
  }

  .thread-card.active {
    background: linear-gradient(135deg, rgba(99, 102, 241, 0.28), rgba(34, 211, 238, 0.24));
    border-color: rgba(99, 102, 241, 0.6);
>>>>>>> 8d0be326
  }

  .thread-card .title {
    font-weight: 600;
    margin-bottom: 0.35rem;
<<<<<<< HEAD
    color: var(--text-primary);
=======
>>>>>>> 8d0be326
  }

  .thread-card .thread-meta {
    display: flex;
    flex-wrap: wrap;
<<<<<<< HEAD
    gap: 0.5rem;
=======
    gap: 0.55rem;
>>>>>>> 8d0be326
    font-size: 0.76rem;
    color: var(--text-muted);
  }

  .chat-stream {
    display: grid;
    gap: 1rem;
    max-height: 380px;
    overflow-y: auto;
    padding-right: 0.4rem;
  }

  .chat-message {
    display: flex;
    align-items: flex-start;
    gap: 0.9rem;
  }

  .chat-message .avatar {
    width: 44px;
    height: 44px;
    border-radius: 50%;
    display: inline-flex;
    align-items: center;
    justify-content: center;
<<<<<<< HEAD
    background: var(--surface-soft);
    color: var(--accent-primary);
=======
    background: rgba(99, 102, 241, 0.22);
    color: var(--accent-iris);
>>>>>>> 8d0be326
    font-weight: 600;
  }

  .chat-message .bubble {
    flex: 1;
    border-radius: 20px;
<<<<<<< HEAD
    background: var(--surface-card);
    border: 1px solid var(--border-soft);
=======
    background: rgba(8, 13, 26, 0.85);
    border: 1px solid rgba(148, 163, 184, 0.22);
>>>>>>> 8d0be326
    padding: 1rem 1.2rem;
    box-shadow: var(--shadow-sm);
  }

  .chat-message .author {
    font-weight: 600;
<<<<<<< HEAD
    color: var(--text-primary);
=======
>>>>>>> 8d0be326
  }

  .chat-message .timestamp {
    font-size: 0.75rem;
    color: var(--text-muted);
  }

  .chat-tag {
    display: inline-flex;
    align-items: center;
    gap: 0.35rem;
    border-radius: 999px;
<<<<<<< HEAD
    background: var(--surface-soft);
    color: var(--text-muted);
    font-size: 0.7rem;
    padding: 0.25rem 0.6rem;
=======
    background: rgba(148, 163, 184, 0.22);
    color: var(--text-muted);
    font-size: 0.7rem;
    padding: 0.25rem 0.65rem;
>>>>>>> 8d0be326
    text-transform: uppercase;
    letter-spacing: 0.08em;
  }

  .chat-composer .form-control {
<<<<<<< HEAD
    background: #ffffff;
    border: 1px solid var(--border-soft);
=======
    background: rgba(5, 11, 24, 0.85);
    border: 1px solid rgba(99, 102, 241, 0.28);
>>>>>>> 8d0be326
    color: var(--text-primary);
  }

  .chat-composer .form-control:focus {
<<<<<<< HEAD
    border-color: var(--accent-primary);
    box-shadow: 0 0 0 0.2rem rgba(37, 99, 235, 0.16);
=======
    border-color: rgba(99, 102, 241, 0.55);
    box-shadow: 0 0 0 0.2rem rgba(99, 102, 241, 0.18);
>>>>>>> 8d0be326
  }

  .team-pagination-bar {
    margin-top: 1.1rem;
    padding-top: 1.1rem;
<<<<<<< HEAD
    border-top: 1px solid var(--border-soft);
=======
    border-top: 1px solid rgba(148, 163, 184, 0.18);
>>>>>>> 8d0be326
  }

  .team-member-name {
    font-weight: 600;
<<<<<<< HEAD
    color: var(--text-primary);
=======
>>>>>>> 8d0be326
  }

  .team-member-meta {
    color: var(--text-muted);
    font-size: 0.78rem;
  }

  @media (max-width: 1200px) {
    .observatory__grid {
      grid-template-columns: 1fr;
    }

    .observatory__metrics {
      order: -1;
    }

  @media (max-width: 992px) {
    .collab-galaxy {
      padding: 2.4rem 1.5rem 5rem;
    }

    .floating-docks {
      justify-content: center;
    }
  }

  @media (max-width: 768px) {
    .observatory {
<<<<<<< HEAD
      padding: 2rem;
    }

    .module-grid {
      grid-template-columns: 1fr;
=======
      padding: 2.3rem;
>>>>>>> 8d0be326
    }

    .floating-docks {
      flex-direction: column;
      align-items: stretch;
    }
  }
<<<<<<< HEAD
</style></style>
=======
</style>
>>>>>>> 8d0be326

<div class="collab-galaxy">
  <div id="collabAlerts" class="alert-stack"></div>

  <header class="observatory">
    <div class="observatory__grid">
      <div class="observatory__primary">
        <span class="observatory__eyebrow"><i class="fa-solid fa-microchip"></i> Lumina Collaboration Sphere</span>
        <h1 class="observatory__title">Collaboration &amp; Reporting Hub</h1>
        <p class="observatory__lead">Orchestrate quality, attendance, and executive workflows from a luminous control center designed for hybrid teams.</p>
        <div class="observatory__chips" id="heroMeta">
          <span class="hero-chip"><i class="fa-solid fa-user-astronaut"></i><span id="heroPersonaLabel">Persona syncing…</span></span>
          <span class="hero-chip"><i class="fa-solid fa-diagram-project"></i><span id="heroCampaignLabel">Campaigns calibrating…</span></span>
          <span class="hero-chip"><i class="fa-solid fa-clock"></i><span id="heroUpdatedLabel">Awaiting timestamp…</span></span>
        </div>
      </div>
      <div class="observatory__metrics">
        <div class="summary-tiles">
          <article class="summary-tile is-quality">
            <div class="tile-icon"><i class="fa-solid fa-sparkles"></i></div>
            <div class="tile-label">Quality average</div>
            <div class="tile-value" id="summaryQaAverage">—</div>
            <div class="tile-subtext" id="summaryQaTrend">
              <i class="fa-solid fa-arrow-trend-up"></i>
              <span>Awaiting quality insights</span>
            </div>
          </article>
          <article class="summary-tile is-attendance">
            <div class="tile-icon"><i class="fa-solid fa-calendar-check"></i></div>
            <div class="tile-label">Attendance health</div>
            <div class="tile-value" id="summaryAttendanceRate">—</div>
            <div class="tile-subtext" id="summaryAttendanceTrend">
              <i class="fa-solid fa-chart-line"></i>
              <span>Attendance variance unavailable</span>
            </div>
          </article>
          <article class="summary-tile is-threads">
            <div class="tile-icon"><i class="fa-solid fa-comments"></i></div>
            <div class="tile-label">Collaboration threads</div>
            <div class="tile-value" id="summaryThreads">0</div>
            <div class="tile-subtext" id="summaryThreadsHint">
              <i class="fa-solid fa-user-group"></i>
              <span>Invite teams to collaborate</span>
            </div>
          </article>
          <article class="summary-tile is-actions">
            <div class="tile-icon"><i class="fa-solid fa-list-check"></i></div>
            <div class="tile-label">Action items</div>
            <div class="tile-value" id="summaryFollowUps">0</div>
            <div class="tile-subtext" id="summaryFollowUpsHint">
              <i class="fa-solid fa-bolt"></i>
              <span>No action items yet</span>
            </div>
          </article>
        </div>
      </div>
    </div>
  </header>

  <section class="module panel ai-suite">
    <div class="panel-header">
      <span class="panel-eyebrow"><i class="fa-solid fa-robot"></i> AI Collaboration Co-Pilot</span>
      <h2>Intelligence generated for every stakeholder</h2>
      <p>Let Lumina AI distill momentum, risks, and suggested moves across quality, attendance, and live collaboration threads.</p>
    </div>
    <div class="panel-body">
      <div class="ai-summary">
        <h3><i class="fa-solid fa-bolt"></i> AI Pulse</h3>
        <p id="aiPulseSummary">AI summary will populate after data sync.</p>
      </div>
      <div class="ai-streams">
        <div class="ai-block">
          <h3><i class="fa-solid fa-chart-pie"></i> AI Report</h3>
          <ul id="aiReportList">
            <li><i class="fa-solid fa-spinner fa-spin"></i>Calibrating executive snapshot…</li>
          </ul>
        </div>
        <div class="ai-block">
          <h3><i class="fa-solid fa-lightbulb"></i> AI Suggestions</h3>
          <ul id="aiSuggestionList">
            <li><i class="fa-solid fa-spinner fa-spin"></i>Generating suggestions…</li>
          </ul>
        </div>
        <div class="ai-block">
          <h3><i class="fa-solid fa-handshake-angle"></i> AI Collaboration Notes</h3>
          <ul id="aiCollaborationNotes">
            <li><i class="fa-solid fa-spinner fa-spin"></i>Mapping collaboration notes…</li>
          </ul>
        </div>
      </div>
    </div>
  </section>

<<<<<<< HEAD
  <section class="module panel" id="teamIntelligenceCard">
=======
  <div class="constellation constellation--balanced">
    <section class="module panel" id="teamIntelligenceCard">
>>>>>>> 8d0be326
      <div class="panel-header">
        <span class="panel-eyebrow"><i class="fa-solid fa-users-gear"></i> Team Collaboration Intelligence</span>
        <h2>Managers, clients, and cross-functional squads</h2>
        <p>Navigate workstreams by persona to monitor quality and attendance outcomes while staying aligned with executive initiatives.</p>
      </div>
      <div class="panel-body">
        <div id="teamIntelligenceSection" class="team-intelligence">
          <ul class="nav nav-pills" id="teamTabs" role="tablist"></ul>
          <div class="tab-content mt-4" id="teamTabContent"></div>
        </div>
      </div>
    </section>

<<<<<<< HEAD
  <div class="module-grid">
    <section class="module panel">
          <div class="panel-header">
            <span class="panel-eyebrow"><i class="fa-solid fa-sparkles"></i> Quality Collaboration Workspace</span>
            <h2>QA outcomes &amp; coaching actions</h2>
            <p>Track QA trends, capture follow-ups, and log collaboration threads without breaking focus.</p>
          </div>
          <div class="panel-body">
            <div class="metric-grid">
              <div class="metric-card">
                <div class="metric-label">Average QA</div>
                <div class="metric-value" id="qaAverageScore">—</div>
                <div class="metric-note">Delta vs target <span id="qaScoreTrend" class="metric-badge">—</span></div>
              </div>
              <div class="metric-card">
                <div class="metric-label">Follow ups</div>
                <div class="metric-value" id="qaFollowUps">0</div>
                <div class="metric-note">Collaboration backlog</div>
              </div>
              <div class="metric-card">
                <div class="metric-label">Threads engaged</div>
                <div class="metric-value" id="qaThreads">0</div>
                <div class="metric-note">Cross-team conversations</div>
              </div>
              <div class="metric-card">
                <div class="metric-label">Coverage</div>
                <div class="metric-value" id="qaCoverageRate">—</div>
                <div class="metric-note">QA coverage this cycle</div>
              </div>
            </div>
            <div class="chart-shell">
              <div class="d-flex justify-content-between align-items-center flex-wrap gap-2 mb-3">
                <div>
                  <div class="chart-title">QA score trend</div>
                  <div class="text-secondary">Six-week quality trajectory</div>
                </div>
                <span class="badge bg-light text-dark opacity-75">Auto-refreshing</span>
              </div>
              <canvas id="qaTrendChart" height="220"></canvas>
            </div>
            <form id="qaCollaborationForm" class="qa-form" novalidate>
              <div class="row g-3">
                <div class="col-md-6">
                  <label for="qaAgent" class="form-label">Agent</label>
                  <select class="form-select" id="qaAgent" name="qaAgent" required></select>
                </div>
                <div class="col-md-6">
                  <label for="qaCampaign" class="form-label">Campaign</label>
                  <select class="form-select" id="qaCampaign" name="qaCampaign" required></select>
                </div>
                <div class="col-md-6">
                  <label for="qaReviewer" class="form-label">Reviewer</label>
                  <select class="form-select" id="qaReviewer" name="qaReviewer" required></select>
                </div>
                <div class="col-md-6">
                  <label for="qaCollaborators" class="form-label">QA collaborators</label>
                  <select class="form-select" id="qaCollaborators" name="qaCollaborators" multiple title="Select QA leads"></select>
                </div>
                <div class="col-sm-4">
                  <label for="qaScore" class="form-label">Score</label>
                  <input type="number" class="form-control" id="qaScore" name="qaScore" min="0" max="100" step="0.1" placeholder="92.5">
                </div>
                <div class="col-sm-4">
                  <label for="qaFocusArea" class="form-label">Focus area</label>
                  <select class="form-select" id="qaFocusArea" name="qaFocusArea" required>
                    <option value="">Select focus</option>
                    <option>Call Control</option>
                    <option>Compliance</option>
                    <option>Rapport &amp; Empathy</option>
                    <option>Product Knowledge</option>
                    <option>Objection Handling</option>
                  </select>
                </div>
                <div class="col-sm-4">
                  <label for="qaStatus" class="form-label">Status</label>
                  <select class="form-select" id="qaStatus" name="qaStatus" required>
                    <option value="Published">Published</option>
                    <option value="Draft">Draft</option>
                    <option value="Follow-up">Follow-up Scheduled</option>
                  </select>
                </div>
                <div class="col-12">
                  <label for="qaHighlights" class="form-label">Highlights &amp; coaching actions</label>
                  <textarea class="form-control" id="qaHighlights" name="qaHighlights" placeholder="Document key wins, risks, and next steps" required></textarea>
                </div>
                <div class="col-12 pt-2">
                  <span class="form-section-label">Next touch planning</span>
                </div>
                <div class="col-md-6">
                  <label for="qaNextTouch" class="form-label">Next touchpoint</label>
                  <input type="date" class="form-control" id="qaNextTouch" name="qaNextTouch">
                </div>
                <div class="col-md-6">
                  <label for="qaChannel" class="form-label">Channel</label>
                  <select class="form-select" id="qaChannel" name="qaChannel" required>
                    <option>Voice</option>
                    <option>Email</option>
                    <option>Chat</option>
                    <option>Social</option>
                  </select>
                </div>
                <div class="col-12 d-flex gap-3 flex-wrap">
                  <button type="submit" class="btn btn-primary"><i class="fas fa-paper-plane me-2"></i>Log QA Collaboration</button>
                  <button type="reset" class="btn btn-outline-secondary" id="qaResetBtn"><i class="fas fa-rotate-left me-1"></i>Reset</button>
                </div>
              </div>
            </form>
            <div class="table-responsive">
              <table class="table table-hover align-middle qa-table" id="qaReviewTable">
                <thead>
                  <tr>
                    <th>Audit ID</th>
                    <th>Agent</th>
                    <th>Campaign</th>
                    <th>Score</th>
                    <th>Focus</th>
                    <th>Collaborators</th>
                    <th>Status</th>
                    <th>Updated</th>
                  </tr>
                </thead>
                <tbody></tbody>
              </table>
            </div>
          </div>
        </section>
    <section class="module panel">
          <div class="panel-header">
            <span class="panel-eyebrow"><i class="fa-solid fa-chart-line"></i> Executive KPI Pulse</span>
            <h2>Multi-campaign leadership summary</h2>
            <p>Blended KPIs across managed campaigns with proactive signal for strategy conversations.</p>
          </div>
          <div class="panel-body">
            <div class="metric-grid">
              <div class="metric-card text-center">
                <div class="metric-label">Average QA score</div>
                <div class="metric-value" id="kpiQualityAverage">—</div>
                <div class="metric-note" id="kpiQualityTrend">Awaiting data</div>
              </div>
              <div class="metric-card text-center">
                <div class="metric-label">Attendance rate</div>
                <div class="metric-value" id="kpiAttendanceRate">—</div>
                <div class="metric-note" id="kpiAttendanceTrend">Awaiting data</div>
              </div>
            </div>
            <div class="chart-shell">
              <div class="d-flex justify-content-between flex-wrap align-items-start gap-3 mb-3">
                <div>
                  <div class="chart-title">Campaign health mix</div>
                  <div class="text-secondary">Distribution of KPI attainment vs executive targets.</div>
                </div>
                <div class="text-end">
                  <span class="badge bg-info-subtle text-info" id="execTimeframe">—</span>
                  <div class="small text-secondary mt-1" id="execPeriodRange">—</div>
                  <div class="small text-secondary" id="execPayDate">Pay date —</div>
                </div>
              </div>
              <canvas id="execBlendChart" height="200"></canvas>
              <div class="mt-3" id="execCampaignBullets"></div>
            </div>
            <div class="ai-block">
              <h3><i class="fa-solid fa-briefcase"></i> Executive brief</h3>
              <ul class="mb-0" id="executiveBrief"></ul>
            </div>
          </div>
        </section>
  </div>

  <section class="module panel">
      <div class="panel-header">
        <span class="panel-eyebrow"><i class="fa-solid fa-user-check"></i> Attendance &amp; Adherence</span>
        <h2>Shift coverage &amp; schedule fidelity</h2>
        <p>Track adherence trends and shrinkage across campaigns to keep customer experience on pace.</p>
      </div>
      <div class="panel-body">
        <div class="d-flex flex-column flex-lg-row gap-3">
          <div class="flex-grow-1">
            <div class="d-flex justify-content-between align-items-center mb-3 flex-wrap gap-2">
              <div>
                <div class="chart-title mb-0">Adherence trend</div>
                <div class="text-secondary">Rolling six weeks</div>
              </div>
              <select class="form-select form-select-sm w-auto" id="attendanceCampaignFilter"></select>
            </div>
            <div class="chart-shell">
              <canvas id="attendanceTrendChart" height="220"></canvas>
            </div>
=======
    <section class="module panel">
      <div class="panel-header">
        <span class="panel-eyebrow"><i class="fa-solid fa-sparkles"></i> Quality Collaboration Workspace</span>
        <h2>QA outcomes &amp; coaching actions</h2>
        <p>Track QA trends, capture follow-ups, and log collaboration threads without breaking focus.</p>
      </div>
      <div class="panel-body">
        <div class="metric-grid">
          <div class="metric-card">
            <div class="metric-label">Average QA</div>
            <div class="metric-value" id="qaAverageScore">—</div>
            <div class="metric-note">Delta vs target <span id="qaScoreTrend" class="metric-badge">—</span></div>
          </div>
          <div class="metric-card">
            <div class="metric-label">Follow ups</div>
            <div class="metric-value" id="qaFollowUps">0</div>
            <div class="metric-note">Collaboration backlog</div>
          </div>
          <div class="metric-card">
            <div class="metric-label">Threads engaged</div>
            <div class="metric-value" id="qaThreads">0</div>
            <div class="metric-note">Cross-team conversations</div>
          </div>
          <div class="metric-card">
            <div class="metric-label">Coverage</div>
            <div class="metric-value" id="qaCoverageRate">—</div>
            <div class="metric-note">QA coverage this cycle</div>
          </div>
        </div>
        <div class="chart-shell">
          <div class="d-flex justify-content-between align-items-center flex-wrap gap-2 mb-3">
            <div>
              <div class="chart-title">QA score trend</div>
              <div class="text-secondary">Six-week quality trajectory</div>
            </div>
            <span class="badge bg-light text-dark opacity-75">Auto-refreshing</span>
          </div>
          <canvas id="qaTrendChart" height="220"></canvas>
        </div>
        <form id="qaCollaborationForm" class="qa-form" novalidate>
          <div class="row g-3">
            <div class="col-md-6">
              <label for="qaAgent" class="form-label">Agent</label>
              <select class="form-select" id="qaAgent" name="qaAgent" required></select>
            </div>
            <div class="col-md-6">
              <label for="qaCampaign" class="form-label">Campaign</label>
              <select class="form-select" id="qaCampaign" name="qaCampaign" required></select>
            </div>
            <div class="col-md-6">
              <label for="qaReviewer" class="form-label">Reviewer</label>
              <select class="form-select" id="qaReviewer" name="qaReviewer" required></select>
            </div>
            <div class="col-md-6">
              <label for="qaCollaborators" class="form-label">QA collaborators</label>
              <select class="form-select" id="qaCollaborators" name="qaCollaborators" multiple title="Select QA leads"></select>
            </div>
            <div class="col-sm-4">
              <label for="qaScore" class="form-label">Score</label>
              <input type="number" class="form-control" id="qaScore" name="qaScore" min="0" max="100" step="0.1" placeholder="92.5">
            </div>
            <div class="col-sm-4">
              <label for="qaFocusArea" class="form-label">Focus area</label>
              <select class="form-select" id="qaFocusArea" name="qaFocusArea" required>
                <option value="">Select focus</option>
                <option>Call Control</option>
                <option>Compliance</option>
                <option>Rapport &amp; Empathy</option>
                <option>Product Knowledge</option>
                <option>Objection Handling</option>
              </select>
            </div>
            <div class="col-sm-4">
              <label for="qaStatus" class="form-label">Status</label>
              <select class="form-select" id="qaStatus" name="qaStatus" required>
                <option value="Published">Published</option>
                <option value="Draft">Draft</option>
                <option value="Follow-up">Follow-up Scheduled</option>
              </select>
            </div>
            <div class="col-12">
              <label for="qaHighlights" class="form-label">Highlights &amp; coaching actions</label>
              <textarea class="form-control" id="qaHighlights" name="qaHighlights" placeholder="Document key wins, risks, and next steps" required></textarea>
            </div>
            <div class="col-12 pt-2">
              <span class="form-section-label">Next touch planning</span>
            </div>
            <div class="col-md-6">
              <label for="qaNextTouch" class="form-label">Next touchpoint</label>
              <input type="date" class="form-control" id="qaNextTouch" name="qaNextTouch">
            </div>
            <div class="col-md-6">
              <label for="qaChannel" class="form-label">Channel</label>
              <select class="form-select" id="qaChannel" name="qaChannel" required>
                <option>Voice</option>
                <option>Email</option>
                <option>Chat</option>
                <option>Social</option>
              </select>
            </div>
            <div class="col-12 d-flex gap-3 flex-wrap">
              <button type="submit" class="btn btn-primary"><i class="fas fa-paper-plane me-2"></i>Log QA Collaboration</button>
              <button type="reset" class="btn btn-outline-secondary" id="qaResetBtn"><i class="fas fa-rotate-left me-1"></i>Reset</button>
            </div>
          </div>
        </form>
        <div class="table-responsive">
          <table class="table table-hover align-middle qa-table" id="qaReviewTable">
            <thead>
              <tr>
                <th>Audit ID</th>
                <th>Agent</th>
                <th>Campaign</th>
                <th>Score</th>
                <th>Focus</th>
                <th>Collaborators</th>
                <th>Status</th>
                <th>Updated</th>
              </tr>
            </thead>
            <tbody></tbody>
          </table>
        </div>
      </div>
    </section>
  </div>

  <div class="constellation constellation--balanced">
    <section class="module panel">
      <div class="panel-header">
        <span class="panel-eyebrow"><i class="fa-solid fa-chart-line"></i> Executive KPI Pulse</span>
        <h2>Multi-campaign leadership summary</h2>
        <p>Blended KPIs across managed campaigns with proactive signal for strategy conversations.</p>
      </div>
      <div class="panel-body">
        <div class="metric-grid">
          <div class="metric-card text-center">
            <div class="metric-label">Average QA score</div>
            <div class="metric-value" id="kpiQualityAverage">—</div>
            <div class="metric-note" id="kpiQualityTrend">Awaiting data</div>
          </div>
          <div class="metric-card text-center">
            <div class="metric-label">Attendance rate</div>
            <div class="metric-value" id="kpiAttendanceRate">—</div>
            <div class="metric-note" id="kpiAttendanceTrend">Awaiting data</div>
          </div>
        </div>
        <div class="chart-shell">
          <div class="d-flex justify-content-between flex-wrap align-items-start gap-3 mb-3">
            <div>
              <div class="chart-title">Campaign health mix</div>
              <div class="text-secondary">Distribution of KPI attainment vs executive targets.</div>
            </div>
            <div class="text-end">
              <span class="badge bg-info-subtle text-info" id="execTimeframe">—</span>
              <div class="small text-secondary mt-1" id="execPeriodRange">—</div>
              <div class="small text-secondary" id="execPayDate">Pay date —</div>
            </div>
          </div>
          <canvas id="execBlendChart" height="200"></canvas>
          <div class="mt-3" id="execCampaignBullets"></div>
        </div>
        <div class="ai-block">
          <h3><i class="fa-solid fa-briefcase"></i> Executive brief</h3>
          <ul class="mb-0" id="executiveBrief"></ul>
        </div>
      </div>
    </section>

    <section class="module panel">
      <div class="panel-header">
        <span class="panel-eyebrow"><i class="fa-solid fa-user-check"></i> Attendance &amp; Adherence</span>
        <h2>Shift coverage &amp; schedule fidelity</h2>
        <p>Track adherence trends and shrinkage across campaigns to keep customer experience on pace.</p>
      </div>
      <div class="panel-body">
        <div class="d-flex flex-column flex-lg-row gap-3">
          <div class="flex-grow-1">
            <div class="d-flex justify-content-between align-items-center mb-3 flex-wrap gap-2">
              <div>
                <div class="chart-title mb-0">Adherence trend</div>
                <div class="text-secondary">Rolling six weeks</div>
              </div>
              <select class="form-select form-select-sm w-auto" id="attendanceCampaignFilter"></select>
            </div>
            <div class="chart-shell">
              <canvas id="attendanceTrendChart" height="220"></canvas>
            </div>
>>>>>>> 8d0be326
          </div>
          <div class="attendance-metrics" style="min-width: 280px;">
            <div class="metric-card">
              <div class="metric-label">Average adherence</div>
              <div class="metric-value" id="attendanceAverage">—</div>
              <div class="metric-note">Across all campaigns this month</div>
            </div>
            <div class="table-responsive">
              <table class="table table-sm align-middle attendance-table">
                <thead>
                  <tr>
                    <th>Week</th>
                    <th>Adherence</th>
                    <th>Absenteeism</th>
                  </tr>
                </thead>
                <tbody id="attendanceTableBody"></tbody>
              </table>
            </div>
          </div>
        </div>
      </div>
    </section>
  </div>

  <div class="floating-docks">
    <div class="floating-bar collapsed" id="campaignFloatingBar" aria-expanded="false">
      <button type="button" class="floating-toggle" id="campaignFloatingToggle" aria-expanded="false" aria-controls="campaignConnectivitySection">
        <span class="toggle-icon"><i class="fas fa-network-wired"></i></span>
        <span class="toggle-label">Connected campaign workflows</span>
        <span class="toggle-caret"><i class="fas fa-chevron-up"></i></span>
      </button>
      <div class="floating-panel" id="campaignConnectivitySection">
        <div class="floating-panel-header">
          <div class="panel-eyebrow"><i class="fas fa-network-wired"></i> Connected campaign workflows</div>
          <h3 class="mt-3">Navigate the workspace by campaign</h3>
          <p class="text-secondary">Jump into quality, coaching, attendance, and collaboration views powered by the same data fabric.</p>
        </div>
        <div class="floating-panel-body">
          <div id="campaignConnectivity"></div>
        </div>
      </div>
    </div>

    <div class="floating-bar collapsed" id="leadershipChatBar" aria-expanded="false">
      <button type="button" class="floating-toggle" id="leadershipChatToggle" aria-expanded="false" aria-controls="leadershipChatPanel">
        <span class="toggle-icon"><i class="fas fa-headset"></i></span>
        <span class="toggle-text">
          <span class="toggle-label" id="leadershipChatToggleLabel">Precision chat for leadership huddles</span>
          <span class="text-secondary small" id="leadershipChatToggleMeta">Loading…</span>
        </span>
        <span class="toggle-caret"><i class="fas fa-chevron-up"></i></span>
      </button>
      <div class="floating-panel" id="leadershipChatPanel" role="dialog" aria-modal="false" aria-labelledby="leadershipChatTitle" aria-hidden="true">
        <div class="floating-panel-header d-flex justify-content-between align-items-start">
          <div>
            <div class="panel-eyebrow"><i class="fas fa-headset"></i> Targeted collaboration threads</div>
            <h3 class="mt-3 mb-2" id="leadershipChatTitle">Precision chat for leadership huddles</h3>
            <p class="text-secondary mb-0">Spin up focused conversations for managers, agents, and executives to accelerate outcomes.</p>
          </div>
          <button type="button" class="btn btn-outline-secondary btn-sm rounded-circle" id="leadershipChatClose" aria-label="Collapse leadership chat">
            <i class="fas fa-xmark"></i>
          </button>
        </div>
        <div class="floating-panel-body">
          <div class="row g-3">
            <div class="col-12 col-lg-3">
              <div class="d-flex flex-column gap-2" id="chatPersonaFilters"></div>
            </div>
            <div class="col-12 col-lg-4">
              <div id="chatThreadList" class="chat-thread-list"></div>
            </div>
            <div class="col-12 col-lg-5 d-flex flex-column gap-3">
              <div class="chat-stream" id="chatMessageStream"></div>
              <form id="chatComposer" class="chat-composer">
                <div class="input-group">
                  <input type="text" id="chatMessageInput" class="form-control" placeholder="Share an update" required>
                  <button class="btn btn-primary" type="submit"><i class="fas fa-paper-plane"></i></button>
                </div>
<<<<<<< HEAD
                <div class="form-text text-secondary">Visible to <span id="chatAudienceLabel" class="fw-semibold text-primary">all participants</span></div>
=======
                <div class="form-text text-secondary">Visible to <span id="chatAudienceLabel" class="fw-semibold text-light">all participants</span></div>
>>>>>>> 8d0be326
              </form>
            </div>
          </div>
        </div>
      </div>
    </div>
  </div>
</div>


<script>
  const currentUser = <?!= JSON.stringify(user || {}) ?>;
</script>

<script>
  document.addEventListener('DOMContentLoaded', function () {
    const state = {
      qa: {
        records: [],
        directory: { agents: [], reviewers: [], collaborators: [], campaigns: [] },
        metrics: {},
        trend: { labels: [], values: [] }
      },
      attendance: { campaigns: [], history: {}, summary: {} },
      executive: { summary: null, campaigns: [], brief: [], timeframeLabel: '', payPeriod: null },
      chat: { personas: [], threads: {} },
      teams: { overview: null, managers: [], guests: [], managerTabs: [], pagination: { pageSize: 8, scopes: {} } },
      banner: {
        persona: 'Operations Hub',
        userName: 'Team member',
        campaignsText: 'No campaigns connected',
        lastUpdatedText: 'Updated —',
        insights: []
      },
      ai: { summary: '', report: [], suggestions: [], notes: [] },
        lastUpdatedText: 'Updated —',
        insights: [
          { key: 'quality', label: 'Quality pulse', value: '—', hint: 'QA average this cycle', icon: 'fa-solid fa-sparkles' },
          { key: 'attendance', label: 'Attendance', value: '—', hint: 'Attendance this cycle', icon: 'fa-solid fa-user-check' },
          { key: 'campaigns', label: 'Active campaigns', value: '0', hint: 'Workspace connections', icon: 'fa-solid fa-diagram-project' }
        ]
      },
      ai: { summary: '', report: [], suggestions: [], notes: [] },
      charts: { qaTrend: null, attendance: null, executive: null },
      campaigns: [],
      activePersona: null,
      activeThreadId: null,
      isLoading: false
    };

    const qaTableBody = document.querySelector('#qaReviewTable tbody');
    const qaAgentSelect = document.getElementById('qaAgent');
    const qaCampaignSelect = document.getElementById('qaCampaign');
    const qaReviewerSelect = document.getElementById('qaReviewer');
    const qaCollaboratorSelect = document.getElementById('qaCollaborators');
    const qaScoreInput = document.getElementById('qaScore');
    const qaFocusAreaSelect = document.getElementById('qaFocusArea');
    const qaStatusSelect = document.getElementById('qaStatus');
    const qaHighlightsField = document.getElementById('qaHighlights');
    const qaNextTouchInput = document.getElementById('qaNextTouch');
    const qaChannelSelect = document.getElementById('qaChannel');
    const qaForm = document.getElementById('qaCollaborationForm');
    const qaSubmitButton = qaForm.querySelector('button[type="submit"]');
    const qaResetButton = document.getElementById('qaResetBtn');
    const qaTrendChartCanvas = document.getElementById('qaTrendChart');

    const attendanceCampaignSelect = document.getElementById('attendanceCampaignFilter');
    const attendanceTableBody = document.getElementById('attendanceTableBody');
    const attendanceChartCanvas = document.getElementById('attendanceTrendChart');

    const execBlendChartCanvas = document.getElementById('execBlendChart');
    const execCampaignBullets = document.getElementById('execCampaignBullets');
    const execBriefList = document.getElementById('executiveBrief');
    const execTimeframeEl = document.getElementById('execTimeframe');
    const execPeriodRangeEl = document.getElementById('execPeriodRange');
    const execPayDateEl = document.getElementById('execPayDate');

    const kpiQualityAverage = document.getElementById('kpiQualityAverage');
    const kpiQualityTrend = document.getElementById('kpiQualityTrend');
    const kpiAttendanceRate = document.getElementById('kpiAttendanceRate');
    const kpiAttendanceTrend = document.getElementById('kpiAttendanceTrend');
    const qaAverageEl = document.getElementById('qaAverageScore');
    const qaFollowUpsEl = document.getElementById('qaFollowUps');
    const qaThreadsEl = document.getElementById('qaThreads');
    const qaCoverageEl = document.getElementById('qaCoverageRate');
    const qaScoreTrendEl = document.getElementById('qaScoreTrend');
    const aiPulseSummaryEl = document.getElementById('aiPulseSummary');
    const aiReportList = document.getElementById('aiReportList');
    const aiSuggestionList = document.getElementById('aiSuggestionList');
    const aiCollaborationNotes = document.getElementById('aiCollaborationNotes');
    const heroPersonaLabel = document.getElementById('heroPersonaLabel');
    const heroCampaignLabel = document.getElementById('heroCampaignLabel');
    const heroUpdatedLabel = document.getElementById('heroUpdatedLabel');
    const attendanceAverageEl = document.getElementById('attendanceAverage');

    const summaryQaAverageEl = document.getElementById('summaryQaAverage');
    const summaryQaTrendEl = document.getElementById('summaryQaTrend');
    const summaryAttendanceRateEl = document.getElementById('summaryAttendanceRate');
    const summaryAttendanceTrendEl = document.getElementById('summaryAttendanceTrend');
    const summaryThreadsEl = document.getElementById('summaryThreads');
    const summaryThreadsHintEl = document.getElementById('summaryThreadsHint');
    const summaryFollowUpsEl = document.getElementById('summaryFollowUps');
    const summaryFollowUpsHintEl = document.getElementById('summaryFollowUpsHint');

    const personaFiltersContainer = document.getElementById('chatPersonaFilters');
    const chatThreadList = document.getElementById('chatThreadList');
    const chatStream = document.getElementById('chatMessageStream');
    const chatComposer = document.getElementById('chatComposer');
    const chatMessageInput = document.getElementById('chatMessageInput');
    const chatAudienceLabel = document.getElementById('chatAudienceLabel');
    const chatSubmitButton = chatComposer.querySelector('button[type="submit"]');
    const chatFloatingBar = document.getElementById('leadershipChatBar');
    const chatFloatingToggle = document.getElementById('leadershipChatToggle');
    const chatFloatingPanel = document.getElementById('leadershipChatPanel');
    const chatFloatingClose = document.getElementById('leadershipChatClose');
    const chatToggleMeta = document.getElementById('leadershipChatToggleMeta');

    const campaignConnectivitySection = document.getElementById('campaignConnectivitySection');
    const campaignConnectivityContainer = document.getElementById('campaignConnectivity');
    const campaignFloatingBar = document.getElementById('campaignFloatingBar');
    const campaignFloatingToggle = document.getElementById('campaignFloatingToggle');

    const teamTabsNav = document.getElementById('teamTabs');
    const teamTabContent = document.getElementById('teamTabContent');
    const teamSection = document.getElementById('teamIntelligenceSection');

    if (teamTabContent) {
      teamTabContent.addEventListener('click', function (event) {
        const trigger = event.target.closest('[data-team-page-key]');
        if (!trigger) return;
        const scope = trigger.getAttribute('data-team-page-key');
        const direction = trigger.getAttribute('data-team-page-direction');
        if (!scope || !direction) return;
        event.preventDefault();
        adjustTeamPagination(scope, direction === 'next' ? 1 : -1);
        rerenderAllTeamPanes();
      });
    }

    const alertsContainer = document.getElementById('collabAlerts');
    const loadingMessage = '<div class="text-secondary py-4 text-center small">Loading…</div>';
    const chartColors = ['#38bdf8', '#34d399', '#facc15', '#f97316', '#8b5cf6', '#f472b6'];
    const TEAM_TABLE_PAGE_SIZE = 8;

    const campaignActions = [
      { key: 'dashboard', label: 'Dashboard', icon: 'fas fa-chart-line' },
      { key: 'qualitylist', label: 'Quality', icon: 'fas fa-star' },
      { key: 'coachingdashboard', label: 'Coaching', icon: 'fas fa-chalkboard-user' },
      { key: 'attendancereports', label: 'Attendance', icon: 'fas fa-calendar-check' },
      { key: 'qacollablist', label: 'Collab', icon: 'fas fa-people-arrows' }
    ];

    const navigationBaseUrl = computeNavigationBase();
    const baseRoles = extractRoles(currentUser);
    let activeUserRoles = baseRoles.slice();
    let isGuestView = rolesIndicateGuest(activeUserRoles);

    const bannerDescriptionLead = 'Coordinate quality, attendance, and executive conversations from one modern workspace.';

    state.banner.persona = determinePersona(activeUserRoles, isGuestView);
    state.banner.campaignsText = formatHeroCampaignCount(state.campaigns.length, isGuestView);
    updateBannerMetrics();

    function clearAlerts() {
      alertsContainer.innerHTML = '';
    }

    function showAlert(message, type) {
      const alert = document.createElement('div');
      const tone = type === 'success' ? 'success' : type === 'warning' ? 'warning' : type === 'danger' ? 'danger' : 'info';
      alert.className = 'alert alert-' + tone + ' alert-dismissible fade show';
      alert.role = 'alert';
      alert.innerHTML = `
        ${message}
        <button type="button" class="btn-close" data-bs-dismiss="alert" aria-label="Close"></button>
      `;
      alertsContainer.appendChild(alert);
    }

    function formatPercent(value, decimals) {
      if (value === null || value === undefined || value === '') return '—';
      const num = Number(value);
      if (isNaN(num)) return '—';
      const fixed = num.toFixed(decimals != null ? decimals : 1);
      return fixed + '%';
    }

    function formatNumber(value, decimals) {
      if (value === null || value === undefined || value === '') return '—';
      const num = Number(value);
      if (isNaN(num)) return '—';
      return num.toFixed(decimals != null ? decimals : 0);
    }

    function formatDateTime(isoString) {
      if (!isoString) return '—';
      const date = new Date(isoString);
      if (Number.isNaN(date.getTime())) return '—';
      return date.toLocaleString(undefined, { month: 'short', day: 'numeric', hour: '2-digit', minute: '2-digit' });
    }

    function formatRelativeTime(isoString) {
      if (!isoString) return '';
      const date = new Date(isoString);
      if (Number.isNaN(date.getTime())) return '';
      const diffMs = Date.now() - date.getTime();
      const diffMinutes = Math.round(diffMs / 60000);
      if (diffMinutes < 1) return 'just now';
      if (diffMinutes < 60) return diffMinutes + 'm ago';
      const diffHours = Math.round(diffMinutes / 60);
      if (diffHours < 24) return diffHours + 'h ago';
      const diffDays = Math.round(diffHours / 24);
      if (diffDays < 7) return diffDays + 'd ago';
      return date.toLocaleDateString();
    }

    function extractRoles(user) {
      if (!user) return [];
      const sources = [user.roleNames, user.roles, user.Roles, user.RoleNames];
      const roles = [];
      sources.forEach(function (source) {
        if (!source) return;
        if (Array.isArray(source)) {
          source.forEach(function (role) {
            const value = (role || '').toString().trim();
            if (value) roles.push(value);
          });
        } else {
          const value = source.toString().trim();
          if (value) roles.push(value);
        }
      });
      const singleSources = [user.Role, user.RoleName, user.Title, user.PrimaryRole];
      singleSources.forEach(function (value) {
        if (!value) return;
        const normalized = value.toString().trim();
        if (normalized) roles.push(normalized);
      });
      const unique = {};
      const cleaned = [];
      roles.forEach(function (role) {
        const lower = role.toLowerCase();
        if (!unique[lower]) {
          unique[lower] = true;
          cleaned.push(role);
        }
      });
      return cleaned;
    }

    function rolesIndicateGuest(roles) {
      return roles.some(function (role) {
        const text = (role || '').toString().toLowerCase();
        return text.indexOf('guest') >= 0 || text.indexOf('client') >= 0 || text.indexOf('partner') >= 0;
      });
    }

    function determinePersona(roles, guestFlag) {
      if (guestFlag) return 'Client Guest';
      const normalized = roles.map(function (role) { return role.toString().toLowerCase(); });
      if (normalized.some(function (role) { return role.indexOf('executive') >= 0; })) return 'Executive Leader';
      if (normalized.some(function (role) { return role.indexOf('manager') >= 0; })) return 'Team Manager';
      if (normalized.some(function (role) { return role.indexOf('qa') >= 0 || role.indexOf('quality') >= 0; })) return 'Quality Leader';
      return 'Operations Hub';
    }

    function formatHeroTimestamp(isoString) {
      if (!isoString) return 'Updated —';
      const date = new Date(isoString);
      if (Number.isNaN(date.getTime())) return 'Updated —';
      return 'Updated ' + date.toLocaleString(undefined, { month: 'short', day: 'numeric', hour: '2-digit', minute: '2-digit' });
    }

    function formatHeroCampaignCount(count, guestFlag) {
      if (!count) {
        return guestFlag ? 'No assigned campaigns yet' : 'No campaigns connected';
      }
      if (count === 1) {
        return guestFlag ? '1 assigned campaign' : '1 campaign connected';
      }
      return guestFlag ? count + ' assigned campaigns' : count + ' campaigns connected';
    }

    function computeThreadStats() {
      const stats = { total: 0, active: 0 };
      const threadsByPersona = (state.chat && state.chat.threads) || {};
      const now = Date.now();
      Object.keys(threadsByPersona).forEach(function (key) {
        const threads = threadsByPersona[key] || [];
        threads.forEach(function (thread) {
          if (!thread) return;
          stats.total += 1;
          if (thread.updated) {
            const updated = new Date(thread.updated);
            if (!Number.isNaN(updated.getTime()) && now - updated.getTime() <= 86400000) {
              stats.active += 1;
            }
          }
        });
      });
      return stats;
    }

    function syncToplineCards() {
      const qaMetrics = (state.qa && state.qa.metrics) || {};
      if (summaryQaAverageEl) {
        summaryQaAverageEl.textContent = qaMetrics.averageScore != null ? formatPercent(qaMetrics.averageScore, 1) : '—';
      }
      if (summaryQaTrendEl) {
        const trendSpan = summaryQaTrendEl.querySelector('span');
        summaryQaTrendEl.classList.remove('text-success', 'text-danger');
        if (trendSpan) {
          if (qaMetrics.deltaVsTarget != null && !Number.isNaN(qaMetrics.deltaVsTarget)) {
            const delta = Number(qaMetrics.deltaVsTarget);
            trendSpan.textContent = (delta >= 0 ? '+' : '') + delta.toFixed(1) + ' pts vs target';
            summaryQaTrendEl.classList.add(delta >= 0 ? 'text-success' : 'text-danger');
          } else {
            trendSpan.textContent = 'Awaiting quality insights';
          }
        }
      }

      const attendanceSummary = (state.attendance && state.attendance.summary) || {};
      const attendanceValue = attendanceSummary.averageAdherence != null
        ? attendanceSummary.averageAdherence
        : attendanceSummary.attendanceRate;
      if (summaryAttendanceRateEl) {
        summaryAttendanceRateEl.textContent = attendanceValue != null ? formatPercent(attendanceValue, 1) : '—';
      }
      if (summaryAttendanceTrendEl) {
        const attendanceSpan = summaryAttendanceTrendEl.querySelector('span');
        summaryAttendanceTrendEl.classList.remove('text-success', 'text-danger');
        if (attendanceSpan) {
          if (attendanceSummary.absenceRate != null && !Number.isNaN(attendanceSummary.absenceRate)) {
            const absence = Number(attendanceSummary.absenceRate);
            attendanceSpan.textContent = 'Absence ' + formatPercent(absence, 1);
            summaryAttendanceTrendEl.classList.add(absence <= 5 ? 'text-success' : 'text-danger');
          } else {
            attendanceSpan.textContent = 'Attendance variance unavailable';
          }
        }
      }

      if (summaryThreadsEl) {
        const threadStats = computeThreadStats();
        summaryThreadsEl.textContent = threadStats.total ? threadStats.total.toString() : '0';
        if (summaryThreadsHintEl) {
          const hintSpan = summaryThreadsHintEl.querySelector('span');
          summaryThreadsHintEl.classList.remove('text-success', 'text-danger');
          if (hintSpan) {
            const segments = [];
            if (threadStats.active) {
              segments.push(threadStats.active + ' active in 24h');
            }
            const personaCount = Array.isArray(state.chat.personas) ? state.chat.personas.length : 0;
            if (personaCount) {
              segments.push(personaCount + ' ' + (personaCount === 1 ? 'audience' : 'audiences'));
            }
            hintSpan.textContent = segments.length ? segments.join(' • ') : 'Invite teams to collaborate';
          }
        }
      }

      const followUpsValue = qaMetrics.followUps != null && !Number.isNaN(Number(qaMetrics.followUps))
        ? Number(qaMetrics.followUps)
        : 0;
      if (summaryFollowUpsEl) {
        summaryFollowUpsEl.textContent = followUpsValue ? followUpsValue.toString() : '0';
      }
      if (summaryFollowUpsHintEl) {
        const followSpan = summaryFollowUpsHintEl.querySelector('span');
        summaryFollowUpsHintEl.classList.remove('text-success', 'text-danger');
        if (followSpan) {
          const segments = [];
          if (qaMetrics.coverageRate != null && !Number.isNaN(qaMetrics.coverageRate)) {
            const coverageText = formatPercent(Number(qaMetrics.coverageRate), 1);
            if (coverageText && coverageText !== '—') {
              segments.push('Coverage ' + coverageText);
            }
          }
          const campaignCount = Array.isArray(state.campaigns) ? state.campaigns.length : 0;
          if (campaignCount) {
            segments.push(campaignCount + ' ' + (campaignCount === 1 ? 'campaign' : 'campaigns'));
          }
          followSpan.textContent = segments.length ? segments.join(' • ') : 'No action items yet';
          summaryFollowUpsHintEl.classList.add(followUpsValue ? 'text-danger' : 'text-success');
        }
      }
    }

    function syncHeroChips() {
      if (heroPersonaLabel) {
        heroPersonaLabel.textContent = state.banner.persona || 'Persona syncing…';
      }
      if (heroCampaignLabel) {
        heroCampaignLabel.textContent = state.banner.campaignsText || 'Campaigns calibrating…';
      }
      if (heroUpdatedLabel) {
        heroUpdatedLabel.textContent = state.banner.lastUpdatedText || 'Awaiting timestamp…';
      }
    }

    function renderAiList(container, items, emptyText, iconClass) {
      if (!container) return;
      container.innerHTML = '';
      const list = Array.isArray(items) ? items.filter(Boolean) : [];
      if (!list.length) {
        const li = document.createElement('li');
        const icon = document.createElement('i');
        icon.className = 'fa-solid fa-circle-info';
        li.appendChild(icon);
        const span = document.createElement('span');
        span.textContent = emptyText || 'Insights will display when data is available.';
        li.appendChild(span);
        container.appendChild(li);
        return;
      }
      list.forEach(function (entry) {
        const li = document.createElement('li');
        const icon = document.createElement('i');
        icon.className = 'fa-solid ' + (iconClass || 'fa-circle-check');
        li.appendChild(icon);
        const span = document.createElement('span');
        span.textContent = entry;
        li.appendChild(span);
        container.appendChild(li);
      });
    }

    function buildAiNarrative() {
      const qaMetrics = state.qa && state.qa.metrics ? state.qa.metrics : {};
      const attendanceSummary = state.attendance && state.attendance.summary ? state.attendance.summary : {};
      const execSummary = state.executive && state.executive.summary ? state.executive.summary : {};
      const persona = state.banner && state.banner.persona ? state.banner.persona : 'Operations Hub';
      const qaAverage = qaMetrics.averageScore != null ? Number(qaMetrics.averageScore) : null;
      const qaDelta = qaMetrics.deltaVsTarget != null ? Number(qaMetrics.deltaVsTarget) : null;
      const attendanceRate = attendanceSummary.attendanceRate != null
        ? Number(attendanceSummary.attendanceRate)
        : (attendanceSummary.averageAdherence != null ? Number(attendanceSummary.averageAdherence) : null);
      const absenceRate = attendanceSummary.absenceRate != null ? Number(attendanceSummary.absenceRate) : null;
      const coverageRate = qaMetrics.coverageRate != null ? Number(qaMetrics.coverageRate) : null;
      const followUps = qaMetrics.followUps != null ? Number(qaMetrics.followUps) : 0;
      const campaigns = Array.isArray(state.campaigns) ? state.campaigns.length : 0;
      const threadStats = computeThreadStats();

      function listJoin(items) {
        if (!items || !items.length) return '';
        if (items.length === 1) return items[0];
        if (items.length === 2) return items[0] + ' and ' + items[1];
        return items.slice(0, -1).join(', ') + ', and ' + items[items.length - 1];
      }

      const summaryPieces = [];
      if (qaAverage != null && !Number.isNaN(qaAverage)) {
        summaryPieces.push('quality at ' + formatPercent(qaAverage, 1));
      }
      if (attendanceRate != null && !Number.isNaN(attendanceRate)) {
        summaryPieces.push('attendance at ' + formatPercent(attendanceRate, 1));
      }
      if (threadStats.total) {
        summaryPieces.push(threadStats.total + ' collaboration thread' + (threadStats.total === 1 ? '' : 's'));
      }
      const summary = summaryPieces.length
        ? 'AI sees ' + listJoin(summaryPieces) + ' for the ' + persona + ' workspace.'
        : '';

      const report = [];
      if (qaAverage != null && !Number.isNaN(qaAverage)) {
        let text = 'Quality average ' + formatPercent(qaAverage, 1);
        if (qaDelta != null && !Number.isNaN(qaDelta)) {
          text += ' (' + (qaDelta >= 0 ? '+' : '') + qaDelta.toFixed(1) + ' pts vs target)';
        }
        report.push(text);
      }
      if (attendanceRate != null && !Number.isNaN(attendanceRate)) {
        let text = 'Attendance rate ' + formatPercent(attendanceRate, 1);
        if (absenceRate != null && !Number.isNaN(absenceRate)) {
          text += ', absence ' + formatPercent(absenceRate, 1);
        }
        report.push(text);
      }
      if (coverageRate != null && !Number.isNaN(coverageRate)) {
        report.push('QA coverage ' + formatPercent(coverageRate, 1));
      }
      if (execSummary && execSummary.campaignsAchievingTarget != null) {
        const achieving = Number(execSummary.campaignsAchievingTarget);
        if (!Number.isNaN(achieving)) {
          report.push(achieving + ' campaign' + (achieving === 1 ? '' : 's') + ' hitting targets');
        }
      }
      if (campaigns) {
        report.push(campaigns + ' connected campaign' + (campaigns === 1 ? '' : 's'));
      }

      const suggestions = [];
      if (qaDelta != null && !Number.isNaN(qaDelta)) {
        if (qaDelta < 0) {
          suggestions.push('Deploy a coaching sprint to recover ' + Math.abs(qaDelta).toFixed(1) + ' pts toward the quality target.');
        } else if (qaDelta > 1) {
          suggestions.push('Highlight quality gains with leadership to reinforce winning behaviors.');
        }
      }
      if (attendanceRate != null && !Number.isNaN(attendanceRate)) {
        if (attendanceRate < 95) {
          suggestions.push('Audit schedule adherence for the lowest-performing campaign to protect coverage.');
        } else if (attendanceRate >= 97) {
          suggestions.push('Leverage attendance strength to back upcoming volume spikes.');
        }
      }
      if (followUps > 0) {
        suggestions.push('Work through ' + followUps + ' open follow-up action' + (followUps === 1 ? '' : 's') + ' with QA leads.');
      }
      if (!threadStats.total) {
        suggestions.push('Launch the first collaboration thread to activate cross-team problem solving.');
      } else if (threadStats.active === 0) {
        suggestions.push('Nudge participants in dormant threads to keep momentum in the last 24 hours.');
      }

      const notes = [];
      if (threadStats.total) {
        notes.push(threadStats.total + ' thread' + (threadStats.total === 1 ? '' : 's') + ' live, ' + threadStats.active + ' active in 24h.');
      }
      const personaCount = state.chat && Array.isArray(state.chat.personas) ? state.chat.personas.length : 0;
      if (personaCount) {
        notes.push(personaCount + ' collaboration audience' + (personaCount === 1 ? '' : 's') + ' configured.');
      }
      if (coverageRate != null && !Number.isNaN(coverageRate) && coverageRate < 75) {
        notes.push('QA coverage below 75% — prioritize sampling to stabilize insight quality.');
      }
      if (execSummary && execSummary.alert) {
        notes.push(execSummary.alert);
      }

      return {
        summary: summary,
        report: report,
        suggestions: suggestions,
        notes: notes
      };
    }

    function renderAiAssistant() {
      const narrative = buildAiNarrative();
      state.ai = narrative;
      if (aiPulseSummaryEl) {
        aiPulseSummaryEl.textContent = narrative.summary || 'AI summary will populate after data sync.';
      }
      renderAiList(aiReportList, narrative.report, 'Waiting for campaign metrics…', 'fa-chart-line');
      renderAiList(aiSuggestionList, narrative.suggestions, 'Suggestions will surface after data sync.', 'fa-lightbulb');
      renderAiList(aiCollaborationNotes, narrative.notes, 'Collaboration notes appear once chat threads load.', 'fa-handshake-angle');
    }

    function buildBannerDescription() {
      const descriptionParts = [];
      if (typeof bannerDescriptionLead === 'string' && bannerDescriptionLead.trim()) {
        descriptionParts.push(bannerDescriptionLead);
      }

      const meta = [];
      if (state.banner.userName) {
        meta.push('Workspace lead: ' + state.banner.userName);
      }
      if (state.banner.campaignsText) {
        meta.push(state.banner.campaignsText);
      }
      if (state.banner.lastUpdatedText) {
        meta.push(state.banner.lastUpdatedText);
      }

      if (meta.length) {
        descriptionParts.push(meta.join(' • '));
      }

      return descriptionParts.join(' ').trim();
    }

    function syncBanner() {
      const insights = (state.banner.insights || []).map(function (item) {
        return {
          label: item && item.label ? item.label : '',
          value: item && item.value ? item.value : '—',
          hint: item && item.hint ? item.hint : '',
          icon: item && item.icon ? item.icon : ''
        };
      });

      const config = {
        eyebrow: state.banner.persona,
        title: 'Collaboration Intelligence Hub',
        description: buildBannerDescription(),
        insights: insights,
        insightsMeta: { pageKey: 'collaboration-reporting' }
      };

      if (typeof initializeGlobalBanner === 'function') {
        initializeGlobalBanner(config);
      } else {
        window.__pendingBannerData = Object.assign({}, config);
      }
      return config;
    }

    function updateBannerMetrics() {
      const insights = [];

      const qaAverage = state.qa.metrics && state.qa.metrics.averageScore;
      const qaDelta = state.qa.metrics && state.qa.metrics.deltaVsTarget;
      insights.push({
        key: 'quality',
        label: 'Quality pulse',
        value: formatPercent(qaAverage, 1),
        hint: qaDelta != null && !Number.isNaN(qaDelta)
          ? (qaDelta >= 0 ? '+' : '') + qaDelta.toFixed(1) + ' pts vs target'
          : 'QA average this cycle',
        icon: 'fa-solid fa-sparkles'
      });

      const attendanceRate = state.attendance.summary && state.attendance.summary.attendanceRate;
      const absenceRate = state.attendance.summary && state.attendance.summary.absenceRate;
      insights.push({
        key: 'attendance',
        label: 'Attendance',
        value: formatPercent(attendanceRate, 1),
        hint: absenceRate != null ? 'Absence ' + formatPercent(absenceRate, 1) : 'Attendance this cycle',
        icon: 'fa-solid fa-user-check'
      });

      const campaignCount = state.campaigns.length;
      insights.push({
        key: 'campaigns',
        label: isGuestView ? 'Assigned campaigns' : 'Active campaigns',
        value: campaignCount ? String(campaignCount) : '0',
        hint: isGuestView
          ? 'Guest access level'
          : (state.executive.timeframeLabel ? 'Cycle ' + state.executive.timeframeLabel : 'Workspace connections'),
        icon: 'fa-solid fa-diagram-project'
      });

      state.banner.campaignsText = formatHeroCampaignCount(state.campaigns.length, isGuestView);
      state.banner.insights = insights;
      syncHeroChips();
      syncBanner();
      syncToplineCards();
      renderAiAssistant();
    }

    function updateBannerFromResponse(response) {
      response = response || {};
      const userInfo = response.user || currentUser || {};
      const resolvedRoles = extractRoles(userInfo);
      if (resolvedRoles.length) {
        activeUserRoles = resolvedRoles;
      }
      isGuestView = rolesIndicateGuest(activeUserRoles);
      state.banner.persona = determinePersona(activeUserRoles, isGuestView);

      const displayName = userInfo.name || userInfo.displayName || userInfo.FullName || userInfo.UserName || userInfo.email || userInfo.Email || 'Lumina team member';
      state.banner.userName = displayName;

      state.banner.lastUpdatedText = formatHeroTimestamp(response.generatedAt || new Date().toISOString());
      state.banner.campaignsText = formatHeroCampaignCount(state.campaigns.length, isGuestView);

      syncHeroChips();
      updateBannerMetrics();
    }

    function statusClass(status) {
      const normalized = (status || '').toLowerCase();
      if (normalized.indexOf('follow') >= 0) return 'status-pill status-followup';
      if (normalized.indexOf('publish') >= 0) return 'status-pill status-published';
      return 'status-pill status-draft';
    }

    function stripHash(url) {
      if (!url) return '';
      return String(url).replace(/#.*$/, '');
    }

    function removeExistingPageParam(url) {
      if (!url) return '';
      return url
        .replace(/([?&])(page|campaign)=[^&#]*(&)?/gi, function (match, prefix, _key, suffix) {
          if (prefix === '?') {
            return suffix ? '?' : '';
          }
          return suffix ? prefix : '';
        })
        .replace(/[?&]$/, '');
    }

    function computeNavigationBase() {
      const scriptCandidate = removeExistingPageParam(stripHash(typeof SCRIPT_URL !== 'undefined' && SCRIPT_URL ? SCRIPT_URL : ''));
      if (scriptCandidate) return scriptCandidate;
      return removeExistingPageParam(stripHash(typeof BASE_URL !== 'undefined' && BASE_URL ? BASE_URL : ''));
    }

    function buildCampaignUrl(pageKey, campaignId) {
      const page = pageKey || 'dashboard';
      const base = navigationBaseUrl;
      if (!base) {
        let query = '?page=' + encodeURIComponent(page);
        if (campaignId) {
          query += '&campaign=' + encodeURIComponent(campaignId);
        }
        return query;
      }
      const hasQuery = base.indexOf('?') !== -1;
      const separator = hasQuery ? (/[?&]$/.test(base) ? '' : '&') : '?';
      let url = base + separator + 'page=' + encodeURIComponent(page);
      if (campaignId) {
        url += '&campaign=' + encodeURIComponent(campaignId);
      }
      return url;
    }

    function populateSelectOptions(select, items, placeholder, isMultiple) {
      select.innerHTML = '';
      if (!isMultiple) {
        const opt = document.createElement('option');
        opt.value = '';
        opt.textContent = placeholder || 'Select';
        select.appendChild(opt);
      }
      (items || []).forEach(function (item) {
        const option = document.createElement('option');
        const id = item && typeof item === 'object' ? (item.id || item.value || item.name) : item;
        const name = item && typeof item === 'object' ? (item.name || item.label || item.id) : item;
        option.value = id || '';
        option.textContent = name || id || '';
        select.appendChild(option);
      });
    }

    function ensureEmptyState(container, message) {
      let placeholder = container.querySelector('.chart-empty');
      if (!message) {
        if (placeholder) placeholder.remove();
        return;
      }
      if (!placeholder) {
        placeholder = document.createElement('div');
        placeholder.className = 'chart-empty text-secondary small text-center py-4';
        container.appendChild(placeholder);
      }
      placeholder.textContent = message;
    }

    function setFormSubmitting(submitting) {
      qaSubmitButton.disabled = submitting;
      qaResetButton.disabled = submitting;
    }

    function setChatComposerEnabled(enabled) {
      chatMessageInput.disabled = !enabled;
      chatSubmitButton.disabled = !enabled;
    }

    function setChatFloatingExpanded(expanded) {
      if (!chatFloatingBar || !chatFloatingToggle) return;
      if (expanded) {
        chatFloatingBar.classList.remove('collapsed');
      } else {
        chatFloatingBar.classList.add('collapsed');
      }
      const expandedAttr = expanded ? 'true' : 'false';
      chatFloatingBar.setAttribute('aria-expanded', expandedAttr);
      chatFloatingToggle.setAttribute('aria-expanded', expandedAttr);
      if (chatFloatingPanel) {
        chatFloatingPanel.setAttribute('aria-hidden', expanded ? 'false' : 'true');
        chatFloatingPanel.setAttribute('aria-modal', expanded ? 'true' : 'false');
      }
      const caretIcon = chatFloatingToggle.querySelector('.toggle-caret i');
      if (caretIcon) {
        caretIcon.className = expanded ? 'fas fa-chevron-down' : 'fas fa-chevron-up';
      }
      if (expanded && chatMessageInput && !chatMessageInput.disabled) {
        setTimeout(function () { chatMessageInput.focus(); }, 140);
      }
    }

    function updateChatFloatingVisibility() {
      if (!chatFloatingBar) return;
      const hasPersonas = Array.isArray(state.chat.personas) && state.chat.personas.length > 0;
      if (!hasPersonas) {
        chatFloatingBar.classList.add('is-hidden');
        chatFloatingBar.setAttribute('aria-hidden', 'true');
        setChatFloatingExpanded(false);
        if (chatFloatingPanel) {
          chatFloatingPanel.setAttribute('aria-hidden', 'true');
          chatFloatingPanel.setAttribute('aria-modal', 'false');
        }
      } else {
        chatFloatingBar.classList.remove('is-hidden');
        chatFloatingBar.removeAttribute('aria-hidden');
      }
    }

    function updateChatFloatingMeta() {
      if (!chatToggleMeta) return;
      const personas = state.chat.personas || [];
      if (!personas.length) {
        chatToggleMeta.textContent = 'No audiences available';
        return;
      }
      const threadsMap = state.chat.threads || {};
      const totalThreads = personas.reduce(function (total, persona) {
        const key = persona && persona.key ? persona.key : persona;
        const list = threadsMap[key] || [];
        return total + (Array.isArray(list) ? list.length : 0);
      }, 0);
      chatToggleMeta.textContent = totalThreads
        ? totalThreads + ' active thread' + (totalThreads === 1 ? '' : 's')
        : 'No active threads';
    }

    function initializeChatFloatingBar() {
      if (!chatFloatingBar || !chatFloatingToggle) return;
      setChatFloatingExpanded(false);
      chatFloatingToggle.addEventListener('click', function () {
        const shouldExpand = chatFloatingBar.classList.contains('collapsed');
        setChatFloatingExpanded(shouldExpand);
      });
      if (chatFloatingClose) {
        chatFloatingClose.addEventListener('click', function () {
          setChatFloatingExpanded(false);
          chatFloatingToggle.focus();
        });
      }
      document.addEventListener('keydown', function (event) {
        if (event.key === 'Escape' && chatFloatingBar && !chatFloatingBar.classList.contains('collapsed')) {
          setChatFloatingExpanded(false);
          if (chatFloatingToggle) {
            chatFloatingToggle.focus();
          }
        }
      });
    }

    function setCampaignFloatingExpanded(expanded) {
      if (!campaignFloatingBar || !campaignFloatingToggle) return;
      if (expanded) {
        campaignFloatingBar.classList.remove('collapsed');
      } else {
        campaignFloatingBar.classList.add('collapsed');
      }
      const expandedAttr = expanded ? 'true' : 'false';
      campaignFloatingBar.setAttribute('aria-expanded', expandedAttr);
      campaignFloatingToggle.setAttribute('aria-expanded', expandedAttr);
      const caretIcon = campaignFloatingToggle.querySelector('.toggle-caret i');
      if (caretIcon) {
        caretIcon.className = expanded ? 'fas fa-chevron-down' : 'fas fa-chevron-up';
      }
    }

    function initializeCampaignFloatingBar() {
      if (!campaignFloatingBar || !campaignFloatingToggle) return;
      setCampaignFloatingExpanded(false);
      campaignFloatingToggle.addEventListener('click', function () {
        const shouldExpand = campaignFloatingBar.classList.contains('collapsed');
        setCampaignFloatingExpanded(shouldExpand);
      });
    }

    function getCampaignOptions() {
      const options = [];
      const dedupe = {};

      function registerOption(id, name) {
        const safeId = id || name || '';
        const safeName = name || id || '';
        if (!safeId && !safeName) return;
        const key = (safeId + '|' + safeName).toLowerCase();
        if (dedupe[key]) return;
        dedupe[key] = true;
        options.push({ id: safeId || safeName, name: safeName || safeId });
      }

      (state.campaigns || []).forEach(function (campaign) {
        if (!campaign) return;
        registerOption(campaign.id, campaign.name);
      });

      (state.qa.directory.campaigns || []).forEach(function (campaign) {
        if (!campaign) return;
        const optionId = campaign.id || campaign.value || campaign.name || campaign.label;
        const optionName = campaign.name || campaign.label || campaign.id || campaign.value || '';
        registerOption(optionId, optionName);
      });

      options.sort(function (a, b) {
        const nameA = (a.name || '').toLowerCase();
        const nameB = (b.name || '').toLowerCase();
        if (nameA < nameB) return -1;
        if (nameA > nameB) return 1;
        return 0;
      });

      return options;
    }

    function renderCampaignConnectivity() {
      if (!campaignConnectivityContainer) return;
      if (isGuestView) {
        campaignConnectivityContainer.innerHTML = '';
        campaignConnectivityContainer.classList.remove('connectivity-grid', 'connectivity-empty');
        if (campaignFloatingBar) {
          campaignFloatingBar.classList.add('is-hidden');
          campaignFloatingBar.setAttribute('aria-hidden', 'true');
        }
        if (campaignFloatingToggle) {
          campaignFloatingToggle.setAttribute('aria-expanded', 'false');
        }
        if (campaignConnectivitySection) {
          campaignConnectivitySection.classList.remove('d-none');
        }
        setCampaignFloatingExpanded(false);
        updateBannerMetrics();
        return;
      }

      if (campaignFloatingBar) {
        campaignFloatingBar.classList.remove('is-hidden');
        campaignFloatingBar.removeAttribute('aria-hidden');
      }

      const campaigns = state.campaigns || [];
      if (campaignFloatingToggle) {
        const labelEl = campaignFloatingToggle.querySelector('.toggle-label');
        if (labelEl) {
          labelEl.textContent = campaigns.length
            ? `Connected Campaign Workflows (${campaigns.length})`
            : 'Connected Campaign Workflows';
        }
      }

      campaignConnectivityContainer.innerHTML = '';
      campaignConnectivityContainer.classList.remove('connectivity-grid', 'connectivity-empty');

      if (!campaigns.length) {
        campaignConnectivityContainer.classList.add('connectivity-empty');
        campaignConnectivityContainer.innerHTML = '<div class="text-secondary small text-center py-3">No campaign access detected yet.</div>';
        setCampaignFloatingExpanded(false);
        updateBannerMetrics();
        return;
      }

      campaignConnectivityContainer.classList.add('connectivity-grid');
      const fragment = document.createDocumentFragment();

      campaigns.forEach(function (campaign) {
        const card = document.createElement('div');
        card.className = 'connectivity-card';
        const badges = [];
        if (campaign.isDefault) badges.push('<span class="badge bg-primary-subtle text-primary">Default</span>');
        if (campaign.isManaged) badges.push('<span class="badge bg-success-subtle text-success">Managed</span>');
        if (campaign.isAdmin) badges.push('<span class="badge bg-warning-subtle text-warning">Admin</span>');
        const description = campaign.description ? `<div class="text-secondary small mt-1">${campaign.description}</div>` : '';
        const actionsMarkup = campaignActions.map(function (action) {
          const href = buildCampaignUrl(action.key, campaign.id);
          return `<a href="${href}" target="_top" class="btn btn-sm"><i class="${action.icon}"></i>${action.label}</a>`;
        }).join('');
        card.innerHTML = `
          <div class="d-flex justify-content-between align-items-start gap-2">
            <div>
              <div class="fw-semibold">${campaign.name || 'Campaign'}</div>
              ${description}
            </div>
            <div class="d-flex flex-wrap gap-1">${badges.join('')}</div>
          </div>
          <div class="connectivity-actions mt-3">
            ${actionsMarkup}
          </div>
        `;
        fragment.appendChild(card);
      });

      campaignConnectivityContainer.appendChild(fragment);
      updateBannerMetrics();
    }

    function buildLeadCollaboratorOptions() {
      const unique = new Map();

      function register(option) {
        if (!option) return;
        const name = typeof option === 'object' ? (option.name || option.label || option.id) : option;
        if (!name) return;
        const id = typeof option === 'object' ? (option.id || option.value || option.name) : option;
        const key = String(name).trim().toLowerCase();
        if (!key || unique.has(key)) return;
        unique.set(key, { id: id || name, name: name });
      }

      (state.teams.managers || []).forEach(function (manager) {
        if (!manager || !manager.name) return;
        register({ id: manager.email || manager.name, name: manager.name });
      });

      (state.teams.managerTabs || []).forEach(function (tab) {
        if (!tab || !tab.name) return;
        register({ id: tab.managerId || tab.name, name: tab.name });
      });

      (state.qa.directory.collaborators || []).forEach(function (collab) {
        if (!collab) return;
        const name = typeof collab === 'object' ? (collab.name || collab.label || collab.id) : collab;
        if (isLikelyLeadName(name)) {
          register({ id: (collab && collab.id) || name, name: name });
        }
      });

      if (!unique.size) {
        (state.qa.directory.reviewers || []).forEach(function (reviewer) {
          if (!reviewer) return;
          const name = typeof reviewer === 'object' ? (reviewer.name || reviewer.label || reviewer.id) : reviewer;
          if (isLikelyLeadName(name)) {
            register({ id: (reviewer && reviewer.id) || name, name: name });
          }
        });
      }

      const leads = Array.from(unique.values());
      leads.sort(function (a, b) {
        const nameA = (a.name || '').toLowerCase();
        const nameB = (b.name || '').toLowerCase();
        if (nameA < nameB) return -1;
        if (nameA > nameB) return 1;
        return 0;
      });
      return leads;
    }

    function isLikelyLeadName(name) {
      if (!name) return false;
      return /(lead|manager|supervisor|director|coach)/i.test(String(name));
    }

    function renderQADirectory() {
      populateSelectOptions(qaAgentSelect, state.qa.directory.agents, 'Select an agent');
      populateSelectOptions(qaCampaignSelect, getCampaignOptions(), 'Choose campaign');
      populateSelectOptions(qaReviewerSelect, state.qa.directory.reviewers, 'Assign reviewer');
      const leadCollaborators = buildLeadCollaboratorOptions();
      populateSelectOptions(qaCollaboratorSelect, leadCollaborators, 'Select QA leads', true);
      if (qaCollaboratorSelect) {
        qaCollaboratorSelect.title = leadCollaborators.length ? 'Select QA leads to loop into this review' : 'No QA leads available';
      }
    }

    function renderQATable() {
      const records = state.qa.records || [];
      if (!records.length) {
        qaTableBody.innerHTML = '<tr><td colspan="8" class="text-center text-secondary py-4">No QA collaboration records found.</td></tr>';
        return;
      }
      qaTableBody.innerHTML = '';
      records.forEach(function (record) {
        const tr = document.createElement('tr');
        const collaborators = (record.collaborators || []).map(function (name) {
          return `<span class="collaborator"><i class="fas fa-user-circle"></i>${name}</span>`;
        }).join('');
        const campaignLabel = record.campaignName || '';
        const campaignLink = campaignLabel
          ? `<a href="${buildCampaignUrl('dashboard', record.campaignId)}" target="_top" class="text-decoration-none">${campaignLabel}${record.campaignId ? '<i class="fas fa-arrow-up-right-from-square ms-1 text-primary"></i>' : ''}</a>`
          : '—';
        tr.innerHTML = `
          <td class="fw-semibold">${record.id || '—'}</td>
          <td>
            <div class="fw-semibold">${record.agent || '—'}</div>
            <small class="text-secondary">${record.reviewer || ''}</small>
          </td>
          <td>${campaignLink}</td>
          <td><span class="fw-bold">${record.score != null ? formatNumber(record.score, 1) : '—'}</span></td>
          <td>${record.focus || '—'}</td>
          <td>${collaborators}</td>
          <td><span class="${statusClass(record.status)}">${record.status || 'Draft'}</span></td>
          <td>${formatDateTime(record.updated)}</td>
        `;
        qaTableBody.appendChild(tr);
      });
    }

    function renderQAMetrics() {
      const metrics = state.qa.metrics || {};
      qaAverageEl.textContent = metrics.averageScore != null ? formatNumber(metrics.averageScore, 1) : '—';
      qaFollowUpsEl.textContent = metrics.followUps != null ? metrics.followUps : '0';
      qaThreadsEl.textContent = metrics.collaborativeThreads != null ? metrics.collaborativeThreads : '0';
      qaCoverageEl.textContent = metrics.coverageRate != null ? formatPercent(metrics.coverageRate, 1) : '—';
      const delta = metrics.deltaVsTarget;
      if (delta != null && !Number.isNaN(delta)) {
        qaScoreTrendEl.textContent = (delta >= 0 ? '+' : '') + delta.toFixed(1) + ' pts';
        qaScoreTrendEl.classList.toggle('bg-success', delta >= 0);
        qaScoreTrendEl.classList.toggle('bg-danger', delta < 0);
      } else {
        qaScoreTrendEl.textContent = '—';
        qaScoreTrendEl.classList.remove('bg-success', 'bg-danger');
      }
      syncToplineCards();
    }

    function renderQaTrendChart() {
      const labels = state.qa.trend.labels || [];
      const values = (state.qa.trend.values || []).map(function (value) {
        return value == null ? null : Number(value);
      });
      const container = qaTrendChartCanvas.parentElement;
      const hasData = labels.length && values.some(function (v) { return v != null; });
      if (!hasData) {
        if (state.charts.qaTrend) {
          state.charts.qaTrend.destroy();
          state.charts.qaTrend = null;
        }
        qaTrendChartCanvas.classList.add('d-none');
        ensureEmptyState(container, 'No QA trend data available yet.');
        return;
      }
      ensureEmptyState(container, '');
      qaTrendChartCanvas.classList.remove('d-none');
      const dataset = values.map(function (value) {
        return value == null ? null : Number(value.toFixed(1));
      });
      if (state.charts.qaTrend) {
        state.charts.qaTrend.data.labels = labels;
        state.charts.qaTrend.data.datasets[0].data = dataset;
        state.charts.qaTrend.update();
      } else {
        state.charts.qaTrend = new Chart(qaTrendChartCanvas.getContext('2d'), {
          type: 'line',
          data: {
            labels: labels,
            datasets: [
              {
                label: 'QA Score',
                data: dataset,
                borderColor: '#2563eb',
                backgroundColor: 'rgba(37, 99, 235, 0.12)',
                tension: 0.35,
                borderWidth: 3,
                fill: true
              }
            ]
          },
          options: {
            responsive: true,
            maintainAspectRatio: false,
            plugins: { legend: { display: false } },
            scales: {
              y: {
                ticks: {
                  callback: function (value) { return value + '%'; }
                }
              }
            }
          }
        });
      }
    }

    function renderExecutiveSection() {
      const summary = state.executive.summary || {};
      kpiQualityAverage.textContent = summary.qaAverage != null ? formatPercent(summary.qaAverage, 1) : '—';
      const qualityDelta = state.qa.metrics && state.qa.metrics.deltaVsTarget != null ? state.qa.metrics.deltaVsTarget : null;
      if (qualityDelta != null && !Number.isNaN(qualityDelta)) {
        kpiQualityTrend.textContent = (qualityDelta >= 0 ? '+' : '') + qualityDelta.toFixed(1) + ' pts vs target';
        kpiQualityTrend.classList.toggle('text-success', qualityDelta >= 0);
        kpiQualityTrend.classList.toggle('text-danger', qualityDelta < 0);
      } else {
        kpiQualityTrend.textContent = 'Target comparison unavailable';
        kpiQualityTrend.classList.remove('text-success', 'text-danger');
      }

      const attendanceRate = summary.attendanceAverage != null ? summary.attendanceAverage : state.attendance.summary.attendanceRate;
      kpiAttendanceRate.textContent = attendanceRate != null ? formatPercent(attendanceRate, 1) : '—';
      if (state.attendance.summary.absenceRate != null) {
        const absence = state.attendance.summary.absenceRate;
        kpiAttendanceTrend.textContent = 'Absence ' + formatPercent(absence, 1);
        kpiAttendanceTrend.classList.toggle('text-success', absence <= 5);
        kpiAttendanceTrend.classList.toggle('text-danger', absence > 5);
      } else {
        kpiAttendanceTrend.textContent = 'Attendance variance unavailable';
        kpiAttendanceTrend.classList.remove('text-success', 'text-danger');
      }

      const payPeriod = state.executive.payPeriod;
      const timeframeLabel = state.executive.timeframeLabel || '—';
      if (execTimeframeEl) {
        execTimeframeEl.textContent = payPeriod && payPeriod.badgeLabel ? payPeriod.badgeLabel : timeframeLabel;
      }
      if (execPeriodRangeEl) {
        execPeriodRangeEl.textContent = payPeriod && payPeriod.rangeLabel ? payPeriod.rangeLabel : timeframeLabel;
      }
      if (execPayDateEl) {
        execPayDateEl.textContent = payPeriod && payPeriod.payDateLabel ? 'Pay date ' + payPeriod.payDateLabel : 'Pay date —';
      }

      execCampaignBullets.innerHTML = '';
      const campaigns = state.executive.campaigns || [];
      if (!campaigns.length) {
        execCampaignBullets.innerHTML = '<div class="text-secondary small">No campaign mix data available.</div>';
      } else {
        campaigns.forEach(function (campaign, index) {
          const color = chartColors[index % chartColors.length];
          const qaText = campaign.qa != null ? 'QA ' + campaign.qa + '%' : 'QA n/a';
          const attText = campaign.attendance != null ? 'Attendance ' + campaign.attendance + '%' : 'Attendance n/a';
          const wrapper = document.createElement('div');
          wrapper.className = 'kpi-bullet';
          wrapper.innerHTML = `<span class="kpi-dot" style="background:${color}"></span> ${campaign.title || 'Campaign'} – ${qaText}, ${attText}`;
          execCampaignBullets.appendChild(wrapper);
        });
      }

      execBriefList.innerHTML = '';
      if (!state.executive.brief || !state.executive.brief.length) {
        execBriefList.innerHTML = '<li class="text-secondary">No executive brief notes available.</li>';
      } else {
        state.executive.brief.forEach(function (item) {
          const li = document.createElement('li');
          li.className = 'mb-3';
          li.innerHTML = `
            <div class="d-flex justify-content-between align-items-start">
              <div>
                <div class="fw-bold">${item.title || 'Campaign'}</div>
                <div class="text-secondary">${item.metrics || ''}</div>
              </div>
            </div>
            ${item.note ? `<div class="small text-secondary mt-1">${item.note}</div>` : ''}
          `;
          execBriefList.appendChild(li);
        });
      }

      const labels = campaigns.map(function (campaign) { return campaign.title || 'Campaign'; });
      const values = campaigns.map(function (campaign) {
        const qa = campaign.qa != null ? campaign.qa : null;
        const att = campaign.attendance != null ? campaign.attendance : null;
        if (qa == null && att == null) return 0;
        if (qa != null && att != null) return Number(((qa + att) / 2).toFixed(1));
        return qa != null ? Number(qa.toFixed(1)) : Number(att.toFixed(1));
      });
      if (!labels.length) {
        if (state.charts.executive) {
          state.charts.executive.destroy();
          state.charts.executive = null;
        }
        ensureEmptyState(execBlendChartCanvas.parentElement, 'No executive campaign blend data available.');
      } else {
        ensureEmptyState(execBlendChartCanvas.parentElement, '');
        if (state.charts.executive) {
          state.charts.executive.data.labels = labels;
          state.charts.executive.data.datasets[0].data = values;
          state.charts.executive.data.datasets[0].backgroundColor = labels.map(function (_, index) {
            return chartColors[index % chartColors.length];
          });
          state.charts.executive.update();
        } else {
          state.charts.executive = new Chart(execBlendChartCanvas, {
            type: 'doughnut',
            data: {
              labels: labels,
              datasets: [
                {
                  data: values,
                  backgroundColor: labels.map(function (_, index) {
                    return chartColors[index % chartColors.length];
                  }),
                  borderWidth: 0,
                  hoverOffset: 8
                }
              ]
            },
            options: {
              cutout: '68%',
              plugins: { legend: { display: false } }
            }
          });
        }
      }
      syncToplineCards();
    }

    function renderAttendanceOptions() {
      populateSelectOptions(attendanceCampaignSelect, state.attendance.campaigns, 'Select campaign');
      if (state.attendance.campaigns.length) {
        attendanceCampaignSelect.value = state.attendance.campaigns[0].id || state.attendance.campaigns[0].name;
      }
    }

    function renderAttendanceAverage() {
      if (state.attendance.summary.averageAdherence != null) {
        attendanceAverageEl.textContent = formatPercent(state.attendance.summary.averageAdherence, 1);
      } else if (state.attendance.summary.attendanceRate != null) {
        attendanceAverageEl.textContent = formatPercent(state.attendance.summary.attendanceRate, 1);
      } else {
        attendanceAverageEl.textContent = '—';
      }
    }

    function renderAttendanceTable(campaignId) {
      const history = state.attendance.history[campaignId] || [];
      if (!history.length) {
        attendanceTableBody.innerHTML = '<tr><td colspan="3" class="text-center text-secondary py-3">No attendance records for this campaign.</td></tr>';
        return;
      }
      const recent = history.slice(-6);
      attendanceTableBody.innerHTML = '';
      recent.forEach(function (entry) {
        const tr = document.createElement('tr');
        tr.innerHTML = `
          <td class="fw-semibold">${entry.week}</td>
          <td>
            <div class="fw-semibold">${entry.adherence != null ? entry.adherence.toFixed(1) + '%' : '—'}</div>
            <div class="progress" style="height:6px;">
              <div class="progress-bar bg-primary" style="width:${entry.adherence != null ? entry.adherence : 0}%"></div>
            </div>
          </td>
          <td class="text-danger">${entry.absenteeism != null ? entry.absenteeism.toFixed(1) + '%' : '—'}</td>
        `;
        attendanceTableBody.appendChild(tr);
      });
    }

    function renderAttendanceChart(campaignId) {
      const history = state.attendance.history[campaignId] || [];
      const labels = history.slice(-6).map(function (entry) { return entry.week; });
      const adherence = history.slice(-6).map(function (entry) { return entry.adherence != null ? Number(entry.adherence.toFixed(1)) : null; });
      const absenteeism = history.slice(-6).map(function (entry) { return entry.absenteeism != null ? Number(entry.absenteeism.toFixed(1)) : null; });
      const hasData = labels.length && adherence.some(function (v) { return v != null; });
      const container = attendanceChartCanvas.parentElement;
      if (!hasData) {
        if (state.charts.attendance) {
          state.charts.attendance.destroy();
          state.charts.attendance = null;
        }
        ensureEmptyState(container, 'No adherence trend data available for this campaign.');
        return;
      }
      ensureEmptyState(container, '');
      const adherenceData = adherence.map(function (value) { return value == null ? null : value; });
      const absenteeismData = absenteeism.map(function (value) { return value == null ? null : value; });
      if (state.charts.attendance) {
        state.charts.attendance.data.labels = labels;
        state.charts.attendance.data.datasets[0].data = adherenceData;
        state.charts.attendance.data.datasets[1].data = absenteeismData;
        state.charts.attendance.update();
      } else {
        state.charts.attendance = new Chart(attendanceChartCanvas.getContext('2d'), {
          type: 'line',
          data: {
            labels: labels,
            datasets: [
              {
                label: 'Adherence %',
                data: adherenceData,
                borderColor: '#10b981',
                backgroundColor: 'rgba(16, 185, 129, 0.12)',
                tension: 0.35,
                borderWidth: 3,
                fill: true
              },
              {
                label: 'Absenteeism %',
                data: absenteeismData,
                borderColor: '#ef4444',
                backgroundColor: 'rgba(239, 68, 68, 0.1)',
                tension: 0.35,
                borderWidth: 2,
                fill: true
              }
            ]
          },
          options: {
            responsive: true,
            maintainAspectRatio: false,
            plugins: {
              legend: {
                display: true,
                position: 'bottom'
              }
            },
            scales: {
              y: {
                ticks: {
                  callback: function (value) { return value + '%'; }
                }
              }
            }
          }
        });
      }
    }

    function renderAttendanceSection() {
      renderAttendanceOptions();
      renderAttendanceAverage();
      const selected = attendanceCampaignSelect.value || (state.attendance.campaigns[0] && (state.attendance.campaigns[0].id || state.attendance.campaigns[0].name));
      if (selected) {
        renderAttendanceTable(selected);
        renderAttendanceChart(selected);
      } else {
        attendanceTableBody.innerHTML = '<tr><td colspan="3" class="text-center text-secondary py-3">No attendance data available.</td></tr>';
        if (state.charts.attendance) {
          state.charts.attendance.destroy();
          state.charts.attendance = null;
        }
        ensureEmptyState(attendanceChartCanvas.parentElement, 'No adherence trend data available.');
      }
      syncToplineCards();
    }

    function renderChatPersonaFilters() {
      personaFiltersContainer.innerHTML = '';
      const personas = state.chat.personas || [];
      if (!personas.length) {
        personaFiltersContainer.innerHTML = '<div class="text-secondary small">No collaboration personas available.</div>';
        return;
      }
      personas.forEach(function (persona) {
        const button = document.createElement('button');
        button.type = 'button';
        button.className = 'persona-chip btn btn-link text-start ' + (state.activePersona === persona.key ? 'active' : '');
        button.innerHTML = `<i class="fas ${persona.icon || 'fa-comments'}"></i> ${persona.label || persona.key}`;
        button.addEventListener('click', function () {
          setChatFloatingExpanded(true);
          state.activePersona = persona.key;
          const threads = state.chat.threads[state.activePersona] || [];
          state.activeThreadId = threads.length ? threads[0].id : null;
          renderChatPersonaFilters();
          renderChatThreads();
          renderActiveThread();
        });
        personaFiltersContainer.appendChild(button);
      });
    }

    function renderChatThreads() {
      chatThreadList.innerHTML = '';
      const threads = state.chat.threads[state.activePersona] || [];
      if (!threads.length) {
        chatThreadList.innerHTML = '<div class="text-secondary small">No threads available for this audience.</div>';
        return;
      }
      threads.forEach(function (thread) {
        const card = document.createElement('div');
        card.className = 'thread-card ' + (thread.id === state.activeThreadId ? 'active' : '');
        card.innerHTML = `
          <div class="title">${thread.title || 'Thread'}</div>
          <div class="thread-meta mt-2">
            <span><i class="fas fa-users"></i> ${thread.audience || 'Team'}</span>
            <span><i class="fas fa-clock"></i> ${formatRelativeTime(thread.updated)}</span>
          </div>
        `;
        card.addEventListener('click', function () {
          setChatFloatingExpanded(true);
          state.activeThreadId = thread.id;
          renderChatThreads();
          renderActiveThread();
        });
        chatThreadList.appendChild(card);
      });
    }

    function renderActiveThread() {
      chatStream.innerHTML = '';
      const threads = state.chat.threads[state.activePersona] || [];
      const thread = threads.find(function (entry) { return entry.id === state.activeThreadId; });
      if (!thread) {
        chatAudienceLabel.textContent = 'selected participants';
        chatStream.innerHTML = '<div class="text-secondary small text-center py-4">Select a thread to view messages.</div>';
        setChatComposerEnabled(false);
        return;
      }
      chatAudienceLabel.textContent = thread.audience || 'participants';
      if (!thread.messages || !thread.messages.length) {
        chatStream.innerHTML = '<div class="text-secondary small text-center py-4">No messages yet.</div>';
      } else {
        thread.messages.forEach(function (message) {
          const wrapper = document.createElement('div');
          wrapper.className = 'chat-message';
          wrapper.innerHTML = `
            <div class="avatar">${(message.author || 'U').charAt(0)}</div>
            <div class="bubble">
              <div class="d-flex justify-content-between align-items-center">
                <div class="author">${message.author || 'Team'}</div>
                <div class="timestamp">${formatRelativeTime(message.time)}</div>
              </div>
              <div class="mt-1">${message.text || ''}</div>
              <div class="tags">${(message.tags || []).map(function (tag) {
                return `<span class="chat-tag"><i class="fas fa-tag"></i> ${tag}</span>`;
              }).join('')}</div>
            </div>
          `;
          chatStream.appendChild(wrapper);
        });
        chatStream.scrollTop = chatStream.scrollHeight;
      }
      setChatComposerEnabled(!!thread.channelId);
    }

    function refreshChatUI() {
      const personas = state.chat.personas || [];
      if (!state.activePersona && personas.length) {
        state.activePersona = personas[0].key;
      }
      const threads = state.chat.threads[state.activePersona] || [];
      if (!state.activeThreadId && threads.length) {
        state.activeThreadId = threads[0].id;
      }
      renderChatPersonaFilters();
      renderChatThreads();
      renderActiveThread();
      updateChatFloatingVisibility();
      updateChatFloatingMeta();
      updateBannerMetrics();
    }

    function applyQaData(data) {
      state.qa.records = (data.records || []).slice();
      state.qa.directory = data.directory || state.qa.directory;
      state.qa.metrics = data.metrics || {};
      state.qa.trend = data.trend || { labels: [], values: [] };
      renderQADirectory();
      renderQATable();
      renderQAMetrics();
      renderQaTrendChart();
      updateBannerMetrics();
    }

    function applyAttendanceData(data) {
      state.attendance.campaigns = data.campaigns || [];
      state.attendance.history = data.history || {};
      state.attendance.summary = data.summary || {};
      renderAttendanceSection();
      updateBannerMetrics();
    }

    function applyExecutiveData(data) {
      state.executive.summary = data.summary || null;
      state.executive.campaigns = data.campaigns || [];
      state.executive.brief = data.brief || [];
      state.executive.timeframeLabel = data.timeframeLabel || '';
      state.executive.payPeriod = data.payPeriod || null;
      renderExecutiveSection();
      updateBannerMetrics();
    }

    function applyChatData(data) {
      state.chat.personas = data.personas || [];
      state.chat.threads = data.threads || {};
      state.activePersona = null;
      state.activeThreadId = null;
      refreshChatUI();
    }

    function applyTeamData(data) {
      data = data || {};
      state.teams.overview = data.overview || null;
      state.teams.managers = Array.isArray(data.managers) ? data.managers : [];
      state.teams.guests = Array.isArray(data.guests) ? data.guests : [];
      state.teams.managerTabs = Array.isArray(data.managerTabs) ? data.managerTabs : [];
      state.teams.pagination = { pageSize: TEAM_TABLE_PAGE_SIZE, scopes: {} };
      renderTeamTabs();
      renderQADirectory();
    }

    function renderTeamTabs() {
      if (!teamTabsNav || !teamTabContent) return;
      const hasManagers = Array.isArray(state.teams.managerTabs) && state.teams.managerTabs.length > 0;
      const hasDirectory = (state.teams.managers && state.teams.managers.length) || (state.teams.guests && state.teams.guests.length);
      teamTabsNav.innerHTML = '';
      if (!hasManagers && !hasDirectory) {
        teamTabContent.innerHTML = renderTeamEmptyState('No manager or guest collaboration data available yet.');
        return;
      }

      const tabs = [
        { id: 'overview', label: 'Teams', type: 'overview' },
        { id: 'managers', label: 'Managers', type: 'managers' },
        { id: 'guests', label: 'Guests', type: 'guests' }
      ];

      (state.teams.managerTabs || []).forEach(function (entry, index) {
        const safeId = sanitizeId(entry && entry.managerId ? entry.managerId : ('manager-' + index));
        tabs.push({ id: safeId || ('manager-' + index), label: entry && entry.name ? entry.name : 'Manager', type: 'manager', data: entry });
      });

      teamTabContent.innerHTML = '';

      tabs.forEach(function (tab, index) {
        const navId = 'team-tab-' + tab.id;
        const paneId = 'team-pane-' + tab.id;

        const li = document.createElement('li');
        li.className = 'nav-item';

        const button = document.createElement('button');
        button.className = 'nav-link' + (index === 0 ? ' active' : '');
        button.id = navId;
        button.type = 'button';
        button.role = 'tab';
        button.setAttribute('data-bs-toggle', 'pill');
        button.setAttribute('data-bs-target', '#' + paneId);
        button.textContent = tab.label;

        li.appendChild(button);
        teamTabsNav.appendChild(li);

        const pane = document.createElement('div');
        pane.className = 'tab-pane fade' + (index === 0 ? ' show active' : '');
        pane.id = paneId;
        pane.role = 'tabpanel';
        pane.setAttribute('aria-labelledby', navId);
        pane.dataset.tabType = tab.type || '';
        if (tab.type === 'manager') {
          if (tab.id) {
            pane.dataset.managerKey = tab.id;
          }
          if (tab.data && tab.data.managerId !== undefined && tab.data.managerId !== null) {
            pane.dataset.managerId = String(tab.data.managerId);
          }
        }
        pane.innerHTML = renderTeamTabContent(tab);
        teamTabContent.appendChild(pane);
      });
    }

    function renderTeamTabContent(tab) {
      if (!tab) return renderTeamEmptyState('No data available.');
      if (tab.type === 'overview') return renderTeamOverviewTab();
      if (tab.type === 'managers') return renderTeamManagersTab();
      if (tab.type === 'guests') return renderTeamGuestsTab();
      if (tab.type === 'manager') return renderManagerTeamTab(tab.data, tab.id);
      return renderTeamEmptyState('No data available.');
    }

    function ensureTeamPagination() {
      if (!state.teams.pagination) {
        state.teams.pagination = { pageSize: TEAM_TABLE_PAGE_SIZE, scopes: {} };
      }
      if (!state.teams.pagination.scopes) {
        state.teams.pagination.scopes = {};
      }
      if (!state.teams.pagination.pageSize) {
        state.teams.pagination.pageSize = TEAM_TABLE_PAGE_SIZE;
      }
    }

    function getTeamPage(scope) {
      ensureTeamPagination();
      const page = state.teams.pagination.scopes[scope];
      return page && page > 0 ? page : 1;
    }

    function setTeamPage(scope, page) {
      ensureTeamPagination();
      state.teams.pagination.scopes[scope] = page;
    }

    function clampTeamPage(scope, totalPages) {
      const maxPages = totalPages && totalPages > 0 ? totalPages : 1;
      const current = getTeamPage(scope);
      const clamped = Math.min(Math.max(current, 1), maxPages);
      setTeamPage(scope, clamped);
      return clamped;
    }

    function adjustTeamPagination(scope, delta) {
      ensureTeamPagination();
      const change = Number(delta) || 0;
      const next = getTeamPage(scope) + change;
      state.teams.pagination.scopes[scope] = next > 0 ? next : 1;
    }

    function renderTeamPaginationControls(scope, current, totalPages, rangeStart, rangeEnd, totalCount) {
      if (!totalPages || totalPages <= 1) return '';
      const safeStart = rangeStart || 1;
      const safeEnd = rangeEnd || safeStart;
      const safeTotal = totalCount || safeEnd;
      return `
        <div class="team-pagination-bar">
          <div class="d-flex flex-column flex-sm-row align-items-start align-items-sm-center justify-content-between gap-2">
            <div class="text-secondary small">Showing ${safeStart}&ndash;${safeEnd} of ${safeTotal}</div>
            <div class="d-flex align-items-center gap-2">
              <button type="button" class="btn btn-outline-primary btn-sm" data-team-page-key="${scope}" data-team-page-direction="prev" ${current <= 1 ? 'disabled' : ''}>
                <i class="fas fa-chevron-left"></i>
              </button>
              <span class="small fw-semibold">Page ${current} of ${totalPages}</span>
              <button type="button" class="btn btn-outline-primary btn-sm" data-team-page-key="${scope}" data-team-page-direction="next" ${current >= totalPages ? 'disabled' : ''}>
                <i class="fas fa-chevron-right"></i>
              </button>
            </div>
          </div>
        </div>
      `;
    }

    function rerenderTeamPane(pane) {
      if (!pane) return;
      const tabType = pane.getAttribute('data-tab-type');
      if (!tabType) return;
      if (tabType === 'overview') {
        pane.innerHTML = renderTeamOverviewTab();
        return;
      }
      if (tabType === 'managers') {
        pane.innerHTML = renderTeamManagersTab();
        return;
      }
      if (tabType === 'guests') {
        pane.innerHTML = renderTeamGuestsTab();
        return;
      }
      if (tabType === 'manager') {
        const managerKey = pane.getAttribute('data-manager-key') || '';
        const managerId = pane.getAttribute('data-manager-id') || '';
        const managerTab = (state.teams.managerTabs || []).find(function (entry, index) {
          if (!entry) return false;
          if (managerId && String(entry.managerId) === managerId) return true;
          const safeId = sanitizeId(entry && entry.managerId ? entry.managerId : ('manager-' + index));
          return safeId === managerKey;
        });
        pane.innerHTML = renderManagerTeamTab(managerTab, managerKey);
      }
    }

    function rerenderAllTeamPanes() {
      if (!teamTabContent) return;
      const panes = teamTabContent.querySelectorAll('.tab-pane');
      panes.forEach(function (pane) {
        rerenderTeamPane(pane);
      });
    }

    function renderTeamOverviewTab() {
      const overview = state.teams.overview || {};
      const managers = state.teams.managers || [];
      const hasTeams = Array.isArray(state.teams.managerTabs) && state.teams.managerTabs.length > 0;
      if (!hasTeams && !managers.length) {
        return renderTeamEmptyState('No manager assignments available yet.');
      }
      const metricsHtml = `
        <div class="team-summary-grid">
          ${renderTeamMetricCard('Total Teams', formatTeamNumber(overview.totalTeams), 'fa-diagram-project')}
          ${renderTeamMetricCard('Team Members', formatTeamNumber(overview.totalAgents), 'fa-users')}
          ${renderTeamMetricCard('Quality Average', formatTeamPercent(overview.qualityAverage), 'fa-star')}
          ${renderTeamMetricCard('Attendance Average', formatTeamPercent(overview.attendanceAverage), 'fa-calendar-check')}
          ${renderTeamMetricCard('Call Volume', formatTeamNumber(overview.callVolume), 'fa-phone')}
          ${renderTeamMetricCard('CSAT Average', formatTeamPercent(overview.csatAverage), 'fa-face-smile')}
        </div>
      `;
      return metricsHtml + renderManagerSummaryTable(managers);
    }

    function renderTeamManagersTab() {
      const managers = state.teams.managers || [];
      if (!managers.length) {
        return renderTeamEmptyState('No managers currently have assigned team members.');
      }
      const intro = '<p class="text-secondary">Managers with assigned collaborators and their aggregated performance.</p>';
      return intro + renderManagerSummaryTable(managers);
    }

    function renderTeamGuestsTab() {
      const guests = state.teams.guests || [];
      if (!guests.length) {
        return renderTeamEmptyState('No guest clients have been onboarded yet.');
      }
      const rows = guests.map(function (guest) {
        const name = escapeHtml(guest.name || 'Guest');
        const email = guest.email ? `<div class="team-member-meta">${escapeHtml(guest.email)}</div>` : '';
        const campaign = guest.campaignName ? escapeHtml(guest.campaignName) : '—';
        const roles = Array.isArray(guest.roles) && guest.roles.length ? escapeHtml(guest.roles.join(', ')) : '—';
        return `
          <tr>
            <td>
              <div class="team-member-name">${name}</div>
              ${email}
            </td>
            <td>${campaign}</td>
            <td>${roles}</td>
          </tr>
        `;
      }).join('');
      return `
        <div class="table-responsive">
          <table class="table table-hover align-middle team-table">
            <thead>
              <tr>
                <th>Guest</th>
                <th>Campaign</th>
                <th>Roles</th>
              </tr>
            </thead>
            <tbody>${rows}</tbody>
          </table>
        </div>
      `;
    }

    function renderManagerTeamTab(managerTab, paneKey) {
      if (!managerTab || !Array.isArray(managerTab.users) || !managerTab.users.length) {
        return renderTeamEmptyState('This manager does not have any assigned team members yet.');
      }
      const summary = managerTab.summary || {};
      let managerKey = paneKey || '';
      if (!managerKey && managerTab && managerTab.managerId !== undefined && managerTab.managerId !== null) {
        managerKey = sanitizeId(managerTab.managerId);
      }
      if (!managerKey && managerTab && managerTab.name) {
        managerKey = sanitizeId(managerTab.name);
      }
      if (!managerKey) {
        managerKey = 'manager';
      }
      const scope = managerKey ? 'managerMembers:' + managerKey : 'managerMembers';
      const metricsHtml = `
        <div class="team-summary-grid">
          ${renderTeamMetricCard('Team Members', formatTeamNumber(summary.teamSize), 'fa-users')}
          ${renderTeamMetricCard('Quality Average', formatTeamPercent(summary.qualityAverage), 'fa-star')}
          ${renderTeamMetricCard('Attendance Average', formatTeamPercent(summary.attendanceAverage), 'fa-calendar-check')}
          ${renderTeamMetricCard('Call Volume', formatTeamNumber(summary.callVolume), 'fa-phone')}
          ${renderTeamMetricCard('CSAT Average', formatTeamPercent(summary.csatAverage), 'fa-face-smile')}
        </div>
      `;
      return metricsHtml + renderTeamMembersTable(managerTab.users, scope);
    }

    function renderManagerSummaryTable(managers) {
      if (!managers || !managers.length) {
        return renderTeamEmptyState('No managers currently have assigned teams.');
      }
      const scope = 'managerSummary';
      const pageSize = (state.teams.pagination && state.teams.pagination.pageSize) || TEAM_TABLE_PAGE_SIZE;
      const total = managers.length;
      const totalPages = Math.max(1, Math.ceil(total / pageSize));
      const current = clampTeamPage(scope, totalPages);
      const startIndex = (current - 1) * pageSize;
      const pageManagers = managers.slice(startIndex, startIndex + pageSize);
      const rows = pageManagers.map(function (manager) {
        const name = escapeHtml(manager.name || 'Manager');
        const email = manager.email ? `<div class="team-member-meta">${escapeHtml(manager.email)}</div>` : '';
        return `
          <tr>
            <td>
              <div class="team-member-name">${name}</div>
              ${email}
            </td>
            <td>${formatTeamNumber(manager.teamSize)}</td>
            <td>${formatTeamPercent(manager.qualityAverage)}</td>
            <td>${formatTeamPercent(manager.attendanceAverage)}</td>
            <td>${formatTeamNumber(manager.callVolume)}</td>
            <td>${formatTeamPercent(manager.csatAverage)}</td>
          </tr>
        `;
      }).join('');
      const rangeStart = startIndex + 1;
      const rangeEnd = Math.min(startIndex + pageSize, total);
      const paginationHtml = renderTeamPaginationControls(scope, current, totalPages, rangeStart, rangeEnd, total);
      return `
        <div class="table-responsive mt-4">
          <table class="table table-hover align-middle team-table">
            <thead>
              <tr>
                <th>Manager</th>
                <th>Team Size</th>
                <th>QA Avg</th>
                <th>Attendance</th>
                <th>Call Volume</th>
                <th>CSAT</th>
              </tr>
            </thead>
            <tbody>${rows}</tbody>
          </table>
        </div>
        ${paginationHtml}
      `;
    }

    function renderTeamMembersTable(users, scopeKey) {
      if (!users || !users.length) {
        return renderTeamEmptyState('No team members assigned.');
      }
      const scope = scopeKey || 'managerMembers';
      const pageSize = (state.teams.pagination && state.teams.pagination.pageSize) || TEAM_TABLE_PAGE_SIZE;
      const total = users.length;
      const totalPages = Math.max(1, Math.ceil(total / pageSize));
      const current = clampTeamPage(scope, totalPages);
      const startIndex = (current - 1) * pageSize;
      const pageUsers = users.slice(startIndex, startIndex + pageSize);
      const rows = pageUsers.map(function (user) {
        const name = escapeHtml(user.name || 'Team Member');
        const email = user.email ? `<div class="team-member-meta">${escapeHtml(user.email)}</div>` : '';
        const campaign = user.campaignName ? `<div class="team-member-meta">${escapeHtml(user.campaignName)}</div>` : '';
        return `
          <tr>
            <td>
              <div class="team-member-name">${name}</div>
              ${email}
              ${campaign}
            </td>
            <td>${formatTeamPercent(user.quality)}</td>
            <td>${formatTeamPercent(user.attendance)}</td>
            <td>${formatTeamNumber(user.callCount)}</td>
            <td>${formatTeamPercent(user.csat)}</td>
          </tr>
        `;
      }).join('');
      const rangeStart = startIndex + 1;
      const rangeEnd = Math.min(startIndex + pageSize, total);
      const paginationHtml = renderTeamPaginationControls(scope, current, totalPages, rangeStart, rangeEnd, total);
      return `
        <div class="table-responsive mt-4">
          <table class="table table-hover align-middle team-table">
            <thead>
              <tr>
                <th>Team Member</th>
                <th>Quality</th>
                <th>Attendance</th>
                <th>Call Count</th>
                <th>CSAT</th>
              </tr>
            </thead>
            <tbody>${rows}</tbody>
          </table>
        </div>
        ${paginationHtml}
      `;
    }

    function renderTeamMetricCard(label, value, icon, caption) {
      return `
        <div class="team-metric-card">
          <div class="label"><i class="fas ${escapeHtml(icon)} me-2"></i>${escapeHtml(label)}</div>
          <div class="value">${value}</div>
          ${caption ? `<div class="caption">${escapeHtml(caption)}</div>` : ''}
        </div>
      `;
    }

    function formatTeamNumber(value, decimals) {
      if (value === null || value === undefined || value === '') return '—';
      const num = Number(value);
      if (Number.isNaN(num)) return '—';
      return formatNumber(num, decimals != null ? decimals : 0);
    }

    function formatTeamPercent(value) {
      if (value === null || value === undefined || value === '') return '—';
      const num = Number(value);
      if (Number.isNaN(num)) return '—';
      return formatPercent(num, 1);
    }

    function renderTeamEmptyState(message) {
      return '<div class="text-secondary text-center py-4">' + escapeHtml(message || 'No data available.') + '</div>';
    }

    function sanitizeId(value) {
      const text = value === null || value === undefined ? '' : String(value).toLowerCase();
      const cleaned = text.replace(/[^a-z0-9]+/g, '-').replace(/^-+|-+$/g, '');
      return cleaned || 'team';
    }

    function escapeHtml(value) {
      if (value === null || value === undefined) return '';
      return String(value).replace(/[&<>"']/g, function (ch) {
        switch (ch) {
          case '&': return '&amp;';
          case '<': return '&lt;';
          case '>': return '&gt;';
          case '"': return '&quot;';
          case "'": return '&#39;';
          default: return ch;
        }
      });
    }

    function loadCollaborationData(force) {
      if (state.isLoading && !force) return;
      state.isLoading = true;
      clearAlerts();
      qaTableBody.innerHTML = '<tr><td colspan="8">' + loadingMessage + '</td></tr>';
      attendanceTableBody.innerHTML = '<tr><td colspan="3">' + loadingMessage + '</td></tr>';
      chatThreadList.innerHTML = loadingMessage;
      chatStream.innerHTML = loadingMessage;
      setChatComposerEnabled(false);
      if (chatToggleMeta) {
        chatToggleMeta.textContent = 'Loading…';
      }
      if (campaignConnectivityContainer) {
        campaignConnectivityContainer.classList.remove('connectivity-grid', 'connectivity-empty');
        campaignConnectivityContainer.innerHTML = loadingMessage;
      }
      if (teamTabsNav) teamTabsNav.innerHTML = '';
      if (teamTabContent) teamTabContent.innerHTML = loadingMessage;

      google.script.run
        .withSuccessHandler(function (response) {
          state.isLoading = false;
          response = response || {};
          state.campaigns = Array.isArray(response.campaigns) ? response.campaigns : [];
          updateBannerFromResponse(response);
          renderCampaignConnectivity();
          if (response.qa) applyQaData(response.qa);
          if (response.attendance) applyAttendanceData(response.attendance);
          if (response.executive) applyExecutiveData(response.executive);
          if (response.chat) applyChatData(response.chat);
          if (response.teams) applyTeamData(response.teams);
          renderQADirectory();
          updateBannerMetrics();
        })
        .withFailureHandler(function (err) {
          state.isLoading = false;
          console.error(err);
          showAlert(err && err.message ? err.message : 'Unable to load collaboration reporting data.', 'danger');
          renderCampaignConnectivity();
        })
        .clientGetCollaborationReportingData({});
    }

    attendanceCampaignSelect.addEventListener('change', function (event) {
      const campaignId = event.target.value;
      renderAttendanceTable(campaignId);
      renderAttendanceChart(campaignId);
    });

    qaForm.addEventListener('submit', function (event) {
      event.preventDefault();
      if (!qaForm.checkValidity()) {
        qaForm.classList.add('was-validated');
        return;
      }
      qaForm.classList.remove('was-validated');
      setFormSubmitting(true);
      const collaborators = Array.from(qaCollaboratorSelect.selectedOptions).map(function (opt) { return opt.value; }).filter(Boolean);
      const campaignOption = qaCampaignSelect.selectedOptions[0];
      const payload = {
        agent: qaAgentSelect.value,
        campaignId: qaCampaignSelect.value,
        campaignName: campaignOption ? campaignOption.textContent : qaCampaignSelect.value,
        reviewer: qaReviewerSelect.value,
        collaborators: collaborators,
        score: qaScoreInput.value ? Number(qaScoreInput.value) : '',
        focusArea: qaFocusAreaSelect.value,
        status: qaStatusSelect.value,
        highlights: qaHighlightsField.value,
        nextTouch: qaNextTouchInput.value,
        channel: qaChannelSelect.value
      };
      google.script.run
        .withSuccessHandler(function () {
          setFormSubmitting(false);
          qaForm.reset();
          showAlert('Collaboration note shared with the QA channel.', 'success');
        })
        .withFailureHandler(function (err) {
          setFormSubmitting(false);
          console.error(err);
          showAlert(err && err.message ? err.message : 'Unable to log the collaboration note.', 'danger');
        })
        .clientSubmitCollaborationNote(payload);
    });

    qaResetButton.addEventListener('click', function () {
      qaForm.classList.remove('was-validated');
      qaHighlightsField.value = '';
    });

    chatComposer.addEventListener('submit', function (event) {
      event.preventDefault();
      const threads = state.chat.threads[state.activePersona] || [];
      const thread = threads.find(function (entry) { return entry.id === state.activeThreadId; });
      const message = chatMessageInput.value.trim();
      if (!thread || !thread.channelId || !message) {
        return;
      }
      setChatComposerEnabled(false);
      google.script.run
        .withSuccessHandler(function () {
          setChatComposerEnabled(true);
          chatMessageInput.value = '';
          const nowIso = new Date().toISOString();
          thread.messages = thread.messages || [];
          thread.messages.push({
            author: (currentUser && currentUser.FullName) || 'You',
            time: nowIso,
            text: message,
            tags: ['Update']
          });
          thread.updated = nowIso;
          setChatFloatingExpanded(true);
          renderChatThreads();
          renderActiveThread();
          setTimeout(function () { loadCollaborationData(true); }, 500);
        })
        .withFailureHandler(function (err) {
          setChatComposerEnabled(true);
          console.error(err);
          showAlert(err && err.message ? err.message : 'Unable to post collaboration message.', 'danger');
        })
        .clientPostCollaborationThreadMessage({
          channelId: thread.channelId,
          campaignId: thread.campaignId || '',
          message: message
        });
    });

    initializeChatFloatingBar();
    initializeCampaignFloatingBar();
    syncToplineCards();
    loadCollaborationData(false);
  });
</script>

<|MERGE_RESOLUTION|>--- conflicted
+++ resolved
@@ -16,7 +16,6 @@
 
 <style>
   :root {
-<<<<<<< HEAD
     --page-background: #f5f7ff;
     --page-gradient: linear-gradient(180deg, #f7f9ff 0%, #ffffff 65%);
     --surface-card: #ffffff;
@@ -40,69 +39,22 @@
     --radius-lg: 20px;
     --radius-md: 16px;
     --radius-sm: 12px;
-=======
-    --bg-planet: #040615;
-    --bg-horizon: #0b1225;
-    --panel-surface: rgba(13, 20, 37, 0.78);
-    --panel-elevated: rgba(22, 31, 53, 0.82);
-    --panel-border: rgba(148, 163, 184, 0.18);
-    --panel-bright: rgba(56, 189, 248, 0.35);
-    --panel-highlight: rgba(99, 102, 241, 0.45);
-    --text-primary: #e2e8f0;
-    --text-secondary: rgba(191, 210, 255, 0.78);
-    --text-muted: rgba(148, 163, 184, 0.6);
-    --accent-iris: #6366f1;
-    --accent-cyan: #22d3ee;
-    --accent-emerald: #34d399;
-    --accent-amber: #facc15;
-    --accent-rose: #fb7185;
-    --glass-blur: blur(28px);
-    --radius-xl: 32px;
-    --radius-lg: 24px;
-    --radius-md: 18px;
-    --radius-sm: 14px;
-    --shadow-xl: 0 60px 140px rgba(2, 6, 23, 0.6);
-    --shadow-lg: 0 35px 90px rgba(2, 6, 23, 0.5);
-    --shadow-md: 0 24px 60px rgba(2, 6, 23, 0.4);
-    --shadow-sm: 0 18px 40px rgba(2, 6, 23, 0.3);
->>>>>>> 8d0be326
   }
 
   body {
     min-height: 100vh;
-<<<<<<< HEAD
     background: var(--page-gradient);
     color: var(--text-primary);
     font-family: 'Plus Jakarta Sans', 'Inter', system-ui, -apple-system, sans-serif;
-=======
-    background: radial-gradient(120% 140% at 15% 0%, rgba(99, 102, 241, 0.24), transparent 60%),
-                radial-gradient(120% 120% at 85% 10%, rgba(56, 189, 248, 0.22), transparent 58%),
-                linear-gradient(130deg, var(--bg-planet), var(--bg-horizon));
-    color: var(--text-primary);
-    font-family: 'Plus Jakarta Sans', 'Inter', system-ui, -apple-system, sans-serif;
-    position: relative;
->>>>>>> 8d0be326
     padding-bottom: 6rem;
   }
 
   body::before {
-<<<<<<< HEAD
     content: none;
-=======
-    content: '';
-    position: fixed;
-    inset: 0;
-    background-image: linear-gradient(transparent, rgba(148, 163, 184, 0.08) 1px),
-                      linear-gradient(90deg, transparent, rgba(148, 163, 184, 0.08) 1px);
-    background-size: 160px 160px;
-    opacity: 0.25;
-    pointer-events: none;
->>>>>>> 8d0be326
   }
 
   .collab-galaxy {
     position: relative;
-<<<<<<< HEAD
     max-width: 1360px;
     margin: 0 auto;
     padding: clamp(2.5rem, 5vw, 4rem) clamp(1.5rem, 4vw, 3rem) clamp(4rem, 6vw, 5rem);
@@ -163,118 +115,16 @@
     font-family: 'Sora', 'Plus Jakarta Sans', sans-serif;
     font-weight: 600;
     font-size: clamp(2.2rem, 5vw, 3.4rem);
-=======
-    max-width: 1480px;
-    margin: 0 auto;
-    padding: clamp(2.5rem, 5vw, 4rem) clamp(1.2rem, 5vw, 3.5rem) clamp(4rem, 6vw, 6rem);
-    display: flex;
-    flex-direction: column;
-    gap: clamp(2.5rem, 4vw, 3.6rem);
-  }
-
-  .collab-galaxy::before {
-    content: '';
-    position: absolute;
-    inset: 0;
-    margin: auto;
-    width: min(70%, 880px);
-    height: 620px;
-    background: radial-gradient(circle at 50% 0%, rgba(99, 102, 241, 0.22), transparent 70%);
-    filter: blur(80px);
-    opacity: 0.45;
-    pointer-events: none;
-    z-index: 0;
-  }
-
-  .alert-stack {
-    position: relative;
-    z-index: 2;
-    display: grid;
-    gap: 0.75rem;
-  }
-
-  .alert-stack .alert {
-    background: rgba(15, 23, 42, 0.72);
-    border-radius: var(--radius-sm);
-    border: 1px solid rgba(148, 163, 184, 0.22);
-    color: var(--text-primary);
-    box-shadow: var(--shadow-sm);
-  }
-
-  .observatory {
-    position: relative;
-    z-index: 2;
-    border-radius: var(--radius-xl);
-    padding: clamp(2.6rem, 4vw, 3.6rem);
-    background: linear-gradient(135deg, rgba(99, 102, 241, 0.16), rgba(34, 211, 238, 0.12)) var(--panel-surface);
-    border: 1px solid rgba(99, 102, 241, 0.22);
-    box-shadow: var(--shadow-xl);
-    overflow: hidden;
-    display: grid;
-    gap: 0.65rem;
-  }
-
-  .observatory::after {
-    content: '';
-    position: absolute;
-    inset: 0;
-    background: radial-gradient(circle at 15% 20%, rgba(34, 211, 238, 0.35), transparent 55%),
-                radial-gradient(circle at 90% 30%, rgba(236, 72, 153, 0.25), transparent 60%);
-    mix-blend-mode: screen;
-    opacity: 0.5;
-    pointer-events: none;
-  }
-
-  .observatory__grid {
-    position: relative;
-    z-index: 1;
-    display: grid;
-    grid-template-columns: minmax(0, 1.2fr) minmax(0, 1fr);
-    gap: clamp(2rem, 4vw, 3.8rem);
-    align-items: center;
-  }
-
-  .observatory__primary {
-    display: grid;
-    gap: 1.6rem;
-  }
-
-  .observatory__eyebrow {
-    display: inline-flex;
-    align-items: center;
-    gap: 0.55rem;
-    padding: 0.45rem 1.2rem;
-    border-radius: 999px;
-    border: 1px solid rgba(99, 102, 241, 0.4);
-    background: rgba(15, 23, 42, 0.45);
-    color: var(--accent-iris);
-    font-size: 0.75rem;
-    letter-spacing: 0.12em;
-    text-transform: uppercase;
-    font-weight: 600;
-  }
-
-  .observatory__title {
-    font-family: 'Sora', 'Plus Jakarta Sans', sans-serif;
-    font-weight: 600;
-    font-size: clamp(2.4rem, 5vw, 3.6rem);
->>>>>>> 8d0be326
     letter-spacing: -0.01em;
     margin: 0;
   }
 
   .observatory__lead {
-<<<<<<< HEAD
     margin: 0;
     color: var(--text-secondary);
     font-size: 1.05rem;
     max-width: 640px;
     line-height: 1.6;
-=======
-    color: var(--text-secondary);
-    font-size: 1.05rem;
-    max-width: 620px;
->>>>>>> 8d0be326
   }
 
   .observatory__chips {
@@ -286,7 +136,6 @@
   .hero-chip {
     display: inline-flex;
     align-items: center;
-<<<<<<< HEAD
     gap: 0.45rem;
     padding: 0.55rem 1rem;
     border-radius: 999px;
@@ -309,34 +158,11 @@
     display: grid;
     grid-template-columns: repeat(auto-fit, minmax(220px, 1fr));
     gap: clamp(1rem, 2.5vw, 1.6rem);
-=======
-    gap: 0.5rem;
-    padding: 0.55rem 1.1rem;
-    border-radius: 999px;
-    border: 1px solid rgba(148, 163, 184, 0.32);
-    background: rgba(12, 18, 35, 0.58);
-    color: var(--text-secondary);
-    font-size: 0.85rem;
-    letter-spacing: 0.02em;
-  }
-
-  .observatory__metrics {
-    display: flex;
-    align-items: stretch;
-  }
-
-  .summary-tiles {
-    width: 100%;
-    display: grid;
-    grid-template-columns: repeat(auto-fit, minmax(220px, 1fr));
-    gap: clamp(1rem, 2.8vw, 1.6rem);
->>>>>>> 8d0be326
   }
 
   .summary-tile {
     position: relative;
     border-radius: var(--radius-lg);
-<<<<<<< HEAD
     padding: 1.6rem 1.8rem;
     background: var(--surface-card);
     border: 1px solid var(--border-soft);
@@ -344,54 +170,28 @@
     display: grid;
     gap: 0.55rem;
     overflow: hidden;
-=======
-    padding: 1.7rem 1.8rem;
-    background: linear-gradient(145deg, rgba(99, 102, 241, 0.18), rgba(15, 23, 42, 0.82));
-    border: 1px solid rgba(99, 102, 241, 0.24);
-    box-shadow: var(--shadow-md);
-    overflow: hidden;
-    display: grid;
-    gap: 0.6rem;
->>>>>>> 8d0be326
   }
 
   .summary-tile::before {
     content: '';
     position: absolute;
     inset: 0;
-<<<<<<< HEAD
     background: radial-gradient(circle at 80% 20%, rgba(37, 99, 235, 0.12), transparent 60%);
-=======
-    background: radial-gradient(circle at top right, rgba(34, 211, 238, 0.32), transparent 60%);
-    opacity: 0.8;
->>>>>>> 8d0be326
     pointer-events: none;
   }
 
   .summary-tile .tile-icon {
     position: relative;
     z-index: 1;
-<<<<<<< HEAD
     width: 48px;
     height: 48px;
-=======
-    width: 50px;
-    height: 50px;
->>>>>>> 8d0be326
     border-radius: 16px;
     display: inline-flex;
     align-items: center;
     justify-content: center;
-<<<<<<< HEAD
     background: var(--surface-soft);
     color: var(--accent-secondary);
     font-size: 1.25rem;
-=======
-    background: rgba(15, 23, 42, 0.65);
-    color: var(--accent-cyan);
-    font-size: 1.35rem;
-    box-shadow: inset 0 0 0 1px rgba(34, 211, 238, 0.35);
->>>>>>> 8d0be326
   }
 
   .summary-tile .tile-label {
@@ -400,18 +200,13 @@
     text-transform: uppercase;
     letter-spacing: 0.12em;
     color: var(--text-muted);
-<<<<<<< HEAD
     font-size: 0.7rem;
     font-weight: 600;
-=======
-    font-size: 0.72rem;
->>>>>>> 8d0be326
   }
 
   .summary-tile .tile-value {
     position: relative;
     z-index: 1;
-<<<<<<< HEAD
     font-size: clamp(1.9rem, 4vw, 2.6rem);
     font-weight: 600;
     color: var(--text-primary);
@@ -439,55 +234,11 @@
     padding: clamp(1.6rem, 3vw, 2.2rem) clamp(1.6rem, 3vw, 2.4rem);
     background: linear-gradient(180deg, #ffffff 0%, #f0f4ff 100%);
     border-bottom: 1px solid var(--border-soft);
-=======
-    font-size: clamp(2rem, 4vw, 2.8rem);
-    font-weight: 600;
-  }
-
-  .summary-tile .tile-subtext {
-    position: relative;
-    z-index: 1;
-    display: inline-flex;
-    align-items: center;
-    gap: 0.45rem;
-    color: var(--text-secondary);
-    font-size: 0.9rem;
-  }
-
-  .summary-tile .tile-subtext i {
-    opacity: 0.75;
-  }
-
-  .module.panel {
-    position: relative;
-    z-index: 2;
-    border-radius: var(--radius-xl);
-    background: linear-gradient(145deg, rgba(12, 18, 35, 0.92), rgba(20, 28, 48, 0.85));
-    border: 1px solid var(--panel-border);
-    box-shadow: var(--shadow-lg);
-    overflow: hidden;
-  }
-
-  .panel-header {
-    position: relative;
-    padding: clamp(1.9rem, 3vw, 2.3rem) clamp(1.8rem, 3.2vw, 2.6rem);
-    background: linear-gradient(160deg, rgba(99, 102, 241, 0.16), transparent 65%);
-  }
-
-  .panel-header::after {
-    content: '';
-    position: absolute;
-    inset: 0;
-    background: radial-gradient(circle at 85% 20%, rgba(34, 211, 238, 0.25), transparent 60%);
-    opacity: 0.4;
-    pointer-events: none;
->>>>>>> 8d0be326
   }
 
   .panel-eyebrow {
     display: inline-flex;
     align-items: center;
-<<<<<<< HEAD
     gap: 0.45rem;
     padding: 0.4rem 1.05rem;
     border-radius: 999px;
@@ -501,30 +252,12 @@
 
   .panel-header h2 {
     margin: 1.1rem 0 0.5rem;
-=======
-    gap: 0.5rem;
-    padding: 0.4rem 1rem;
-    border-radius: 999px;
-    background: rgba(99, 102, 241, 0.14);
-    color: var(--accent-iris);
-    font-weight: 600;
-    letter-spacing: 0.1em;
-    text-transform: uppercase;
-    font-size: 0.76rem;
-  }
-
-  .panel-header h2 {
-    position: relative;
-    z-index: 1;
-    margin: 1.2rem 0 0.5rem;
->>>>>>> 8d0be326
     font-family: 'Sora', 'Plus Jakarta Sans', sans-serif;
     font-weight: 600;
     letter-spacing: -0.01em;
   }
 
   .panel-header p {
-<<<<<<< HEAD
     margin: 0;
     color: var(--text-secondary);
     max-width: 720px;
@@ -559,68 +292,24 @@
     font-size: 1.1rem;
     font-weight: 600;
     color: var(--accent-primary);
-=======
-    position: relative;
-    z-index: 1;
+  }
+
+  .ai-summary p {
     margin: 0;
     color: var(--text-secondary);
-  }
-
-  .panel-body {
-    padding: clamp(1.9rem, 3vw, 2.5rem);
-    display: grid;
-    gap: clamp(1.5rem, 3vw, 2.3rem);
-  }
-
-  .ai-suite .panel-body {
-    gap: clamp(1.4rem, 3vw, 1.9rem);
-  }
-
-  .ai-summary {
-    border-radius: var(--radius-lg);
-    background: linear-gradient(140deg, rgba(34, 211, 238, 0.18), rgba(12, 18, 35, 0.85));
-    border: 1px solid rgba(34, 211, 238, 0.3);
-    padding: clamp(1.5rem, 3vw, 1.8rem);
-    box-shadow: var(--shadow-sm);
-  }
-
-  .ai-summary h3 {
-    margin-bottom: 0.6rem;
-    font-size: 1.18rem;
-    font-weight: 600;
->>>>>>> 8d0be326
-  }
-
-  .ai-summary p {
-    margin: 0;
-<<<<<<< HEAD
-    color: var(--text-secondary);
-=======
-    color: var(--text-primary);
-    font-size: 1rem;
->>>>>>> 8d0be326
     line-height: 1.6;
   }
 
   .ai-streams {
     display: grid;
     grid-template-columns: repeat(auto-fit, minmax(240px, 1fr));
-<<<<<<< HEAD
     gap: clamp(1rem, 2.5vw, 1.5rem);
-=======
-    gap: clamp(1rem, 2.5vw, 1.6rem);
->>>>>>> 8d0be326
   }
 
   .ai-block {
     border-radius: var(--radius-md);
-<<<<<<< HEAD
     background: var(--surface-card);
     border: 1px solid var(--border-soft);
-=======
-    background: rgba(11, 19, 35, 0.82);
-    border: 1px solid rgba(148, 163, 184, 0.2);
->>>>>>> 8d0be326
     padding: 1.4rem 1.6rem;
     box-shadow: var(--shadow-sm);
   }
@@ -628,7 +317,6 @@
   .ai-block h3 {
     display: flex;
     align-items: center;
-<<<<<<< HEAD
     gap: 0.5rem;
     font-size: 1rem;
     font-weight: 600;
@@ -649,51 +337,11 @@
   .ai-block li i {
     color: var(--accent-secondary);
     margin-right: 0.35rem;
-=======
-    gap: 0.55rem;
-    font-size: 1rem;
-    font-weight: 600;
-    margin-bottom: 0.85rem;
-  }
-
-  .ai-block ul {
-    list-style: none;
-    padding: 0;
-    margin: 0;
-    display: grid;
-    gap: 0.65rem;
-  }
-
-  .ai-block li {
-    display: flex;
-    align-items: flex-start;
-    gap: 0.55rem;
-    color: var(--text-secondary);
-    font-size: 0.95rem;
-    line-height: 1.5;
-  }
-
-  .ai-block li i {
-    color: var(--accent-cyan);
-    margin-top: 0.2rem;
-  }
-
-  .constellation {
-    position: relative;
-    display: grid;
-    gap: clamp(1.8rem, 3vw, 2.5rem);
-    z-index: 2;
-  }
-
-  .constellation--balanced {
-    grid-template-columns: repeat(auto-fit, minmax(340px, 1fr));
->>>>>>> 8d0be326
   }
 
   .metric-grid {
     display: grid;
     grid-template-columns: repeat(auto-fit, minmax(180px, 1fr));
-<<<<<<< HEAD
     gap: 1rem;
   }
 
@@ -723,35 +371,6 @@
 
   .metric-card .metric-note {
     font-size: 0.86rem;
-=======
-    gap: 1.1rem;
-  }
-
-  .metric-card {
-    border-radius: var(--radius-md);
-    padding: 1.2rem 1.35rem;
-    background: rgba(11, 19, 35, 0.78);
-    border: 1px solid rgba(148, 163, 184, 0.22);
-    box-shadow: var(--shadow-sm);
-    display: grid;
-    gap: 0.45rem;
-  }
-
-  .metric-card .metric-label {
-    text-transform: uppercase;
-    letter-spacing: 0.08em;
-    font-size: 0.72rem;
-    color: var(--text-muted);
-  }
-
-  .metric-card .metric-value {
-    font-size: 1.8rem;
-    font-weight: 600;
-  }
-
-  .metric-card .metric-note {
-    font-size: 0.85rem;
->>>>>>> 8d0be326
     color: var(--text-secondary);
   }
 
@@ -759,7 +378,6 @@
     display: inline-flex;
     align-items: center;
     justify-content: center;
-<<<<<<< HEAD
     padding: 0.35rem 0.8rem;
     border-radius: 999px;
     background: rgba(37, 99, 235, 0.12);
@@ -849,100 +467,6 @@
     border: 1px solid var(--border-soft);
     color: var(--text-secondary);
     padding: 0.85rem 1.8rem;
-=======
-    padding: 0.35rem 0.85rem;
-    border-radius: 999px;
-    background: rgba(34, 211, 238, 0.2);
-    color: var(--accent-cyan);
-    font-size: 0.78rem;
-    font-weight: 600;
-  }
-
-  .metric-badge.bg-success {
-    background: rgba(52, 211, 153, 0.18) !important;
-    color: var(--accent-emerald) !important;
-  }
-
-  .metric-badge.bg-danger {
-    background: rgba(248, 113, 113, 0.2) !important;
-    color: var(--accent-rose) !important;
-  }
-
-  .chart-shell {
-    border-radius: var(--radius-md);
-    background: rgba(10, 16, 30, 0.82);
-    border: 1px solid rgba(148, 163, 184, 0.24);
-    padding: 1.6rem;
-    box-shadow: var(--shadow-sm);
-  }
-
-  .chart-title {
-    font-size: 1.05rem;
-    font-weight: 600;
-    margin-bottom: 0.4rem;
-  }
-
-  .chart-empty {
-    border-radius: var(--radius-sm);
-    background: rgba(148, 163, 184, 0.12);
-    padding: 2rem 1rem;
-    color: var(--text-muted);
-    margin-top: 1rem;
-  }
-
-  .qa-form {
-    border-radius: var(--radius-md);
-    background: rgba(9, 15, 28, 0.86);
-    border: 1px solid rgba(148, 163, 184, 0.28);
-    padding: clamp(1.6rem, 3vw, 2rem);
-    box-shadow: var(--shadow-sm);
-  }
-
-  .qa-form label {
-    font-weight: 600;
-    color: var(--text-secondary);
-  }
-
-  .qa-form .form-section-label {
-    text-transform: uppercase;
-    letter-spacing: 0.08em;
-    color: var(--text-muted);
-    font-size: 0.74rem;
-  }
-
-  .qa-form .form-control,
-  .qa-form .form-select {
-    background: rgba(5, 11, 24, 0.85);
-    border: 1px solid rgba(99, 102, 241, 0.25);
-    border-radius: var(--radius-sm);
-    color: var(--text-primary);
-  }
-
-  .qa-form .form-control:focus,
-  .qa-form .form-select:focus {
-    border-color: rgba(99, 102, 241, 0.6);
-    box-shadow: 0 0 0 0.25rem rgba(99, 102, 241, 0.2);
-  }
-
-  .qa-form .btn-primary {
-    border-radius: 999px;
-    background: linear-gradient(135deg, rgba(99, 102, 241, 0.9), rgba(34, 211, 238, 0.9));
-    border: none;
-    box-shadow: 0 20px 40px rgba(56, 189, 248, 0.35);
-    font-weight: 600;
-    padding: 0.9rem 2.1rem;
-  }
-
-  .qa-form .btn-outline-secondary {
-    border-radius: 999px;
-    border: 1px solid rgba(148, 163, 184, 0.45);
-    color: var(--text-secondary);
-    padding: 0.9rem 1.8rem;
-  }
-
-  .qa-table {
-    color: var(--text-primary);
->>>>>>> 8d0be326
   }
 
   .qa-table thead th {
@@ -951,7 +475,6 @@
     letter-spacing: 0.08em;
     font-size: 0.72rem;
     color: var(--text-muted);
-<<<<<<< HEAD
     background: var(--surface-soft);
   }
 
@@ -961,35 +484,15 @@
 
   .qa-table tbody tr + tr td {
     border-top: 1px solid var(--border-soft);
-=======
-    background: rgba(12, 18, 35, 0.9);
-  }
-
-  .qa-table tbody tr {
-    background: rgba(9, 15, 28, 0.75);
-  }
-
-  .qa-table tbody tr + tr td {
-    border-top: 1px solid rgba(148, 163, 184, 0.12);
->>>>>>> 8d0be326
   }
 
   .attendance-metrics {
     display: grid;
-<<<<<<< HEAD
     gap: 1rem;
   }
 
   .attendance-metrics .metric-card {
     background: var(--surface-card);
-=======
-    gap: 1.1rem;
-  }
-
-  .attendance-metrics .metric-card {
-    background: rgba(99, 102, 241, 0.14);
-    border-color: rgba(99, 102, 241, 0.32);
->>>>>>> 8d0be326
   }
 
   .attendance-table thead th {
@@ -998,7 +501,6 @@
     text-transform: uppercase;
     letter-spacing: 0.08em;
     color: var(--text-muted);
-<<<<<<< HEAD
     background: var(--surface-soft);
   }
 
@@ -1008,40 +510,19 @@
 
   .progress {
     background-color: var(--surface-muted);
-=======
-    background: rgba(12, 18, 35, 0.88);
-  }
-
-  .attendance-table tbody tr {
-    background: rgba(9, 15, 28, 0.7);
-  }
-
-  .progress {
-    background-color: rgba(148, 163, 184, 0.18);
->>>>>>> 8d0be326
     border-radius: 999px;
   }
 
   .progress-bar {
     border-radius: 999px;
-<<<<<<< HEAD
     background-color: var(--accent-primary);
-=======
->>>>>>> 8d0be326
   }
 
   .floating-docks {
     display: flex;
     flex-wrap: wrap;
-<<<<<<< HEAD
     gap: 1.4rem;
     justify-content: flex-end;
-=======
-    gap: 1.6rem;
-    justify-content: flex-end;
-    position: relative;
-    z-index: 2;
->>>>>>> 8d0be326
   }
 
   .floating-bar {
@@ -1062,13 +543,8 @@
     gap: 1rem;
     border-radius: 999px;
     padding: 1rem 1.4rem;
-<<<<<<< HEAD
     border: 1px solid var(--border-soft);
     background: var(--surface-card);
-=======
-    border: 1px solid rgba(99, 102, 241, 0.32);
-    background: linear-gradient(135deg, rgba(99, 102, 241, 0.22), rgba(34, 211, 238, 0.18));
->>>>>>> 8d0be326
     color: var(--text-primary);
     font-weight: 600;
     box-shadow: var(--shadow-sm);
@@ -1078,19 +554,11 @@
     width: 42px;
     height: 42px;
     border-radius: 50%;
-<<<<<<< HEAD
     background: var(--surface-soft);
     display: inline-flex;
     align-items: center;
     justify-content: center;
     color: var(--accent-secondary);
-=======
-    background: rgba(12, 18, 35, 0.65);
-    display: inline-flex;
-    align-items: center;
-    justify-content: center;
-    color: var(--accent-cyan);
->>>>>>> 8d0be326
   }
 
   .floating-toggle .toggle-caret {
@@ -1100,25 +568,15 @@
     width: 36px;
     height: 36px;
     border-radius: 50%;
-<<<<<<< HEAD
     background: var(--surface-soft);
     color: var(--accent-primary);
-=======
-    background: rgba(12, 18, 35, 0.55);
-    color: var(--accent-iris);
->>>>>>> 8d0be326
   }
 
   .floating-panel {
     margin-top: 0.9rem;
     border-radius: var(--radius-lg);
-<<<<<<< HEAD
     background: var(--surface-card);
     border: 1px solid var(--border-soft);
-=======
-    background: rgba(9, 15, 28, 0.92);
-    border: 1px solid rgba(99, 102, 241, 0.22);
->>>>>>> 8d0be326
     box-shadow: var(--shadow-lg);
     overflow: hidden;
     transition: max-height 0.35s ease, opacity 0.35s ease;
@@ -1133,12 +591,8 @@
 
   .floating-panel-header {
     padding: 1.6rem 1.8rem 1.2rem;
-<<<<<<< HEAD
     border-bottom: 1px solid var(--border-soft);
     background: linear-gradient(180deg, #ffffff 0%, #f0f4ff 100%);
-=======
-    border-bottom: 1px solid rgba(148, 163, 184, 0.18);
->>>>>>> 8d0be326
   }
 
   .floating-panel-body {
@@ -1156,11 +610,7 @@
   }
 
   .floating-panel-body::-webkit-scrollbar-thumb {
-<<<<<<< HEAD
     background: var(--border-soft);
-=======
-    background: rgba(148, 163, 184, 0.35);
->>>>>>> 8d0be326
     border-radius: 999px;
   }
 
@@ -1168,7 +618,6 @@
     width: 100%;
     text-align: left;
     border-radius: var(--radius-sm);
-<<<<<<< HEAD
     border: 1px solid var(--border-soft);
     background: var(--surface-card);
     color: var(--text-secondary);
@@ -1189,28 +638,6 @@
     border-radius: var(--radius-md);
     background: var(--surface-soft);
     border: 1px solid var(--border-soft);
-=======
-    border: 1px solid rgba(148, 163, 184, 0.26);
-    background: rgba(8, 13, 26, 0.85);
-    color: var(--text-secondary);
-    font-weight: 600;
-    padding: 0.9rem 1.1rem;
-    transition: transform 0.2s ease, border 0.2s ease, background 0.2s ease;
-  }
-
-  .persona-chip.active,
-  .persona-chip:hover {
-    background: linear-gradient(135deg, rgba(99, 102, 241, 0.25), rgba(34, 211, 238, 0.28));
-    color: var(--text-primary);
-    border-color: rgba(99, 102, 241, 0.55);
-    transform: translateY(-2px);
-  }
-
-  .chat-thread-list {
-    border-radius: var(--radius-md);
-    background: rgba(9, 15, 28, 0.86);
-    border: 1px solid rgba(148, 163, 184, 0.22);
->>>>>>> 8d0be326
     padding: 1.1rem;
     max-height: 360px;
     overflow-y: auto;
@@ -1218,57 +645,34 @@
 
   .thread-card {
     border-radius: var(--radius-sm);
-<<<<<<< HEAD
     padding: 1rem 1.1rem;
     margin-bottom: 0.7rem;
     border: 1px solid var(--border-soft);
     background: var(--surface-card);
-=======
-    padding: 1rem 1.15rem;
-    margin-bottom: 0.7rem;
-    border: 1px solid rgba(148, 163, 184, 0.2);
-    background: rgba(8, 13, 26, 0.82);
->>>>>>> 8d0be326
     cursor: pointer;
     transition: transform 0.2s ease, border 0.2s ease, background 0.2s ease;
   }
 
   .thread-card:hover {
     transform: translateY(-2px);
-<<<<<<< HEAD
     border-color: var(--accent-primary);
   }
 
   .thread-card.active {
     background: rgba(37, 99, 235, 0.08);
     border-color: var(--accent-primary);
-=======
-    border-color: rgba(99, 102, 241, 0.45);
-  }
-
-  .thread-card.active {
-    background: linear-gradient(135deg, rgba(99, 102, 241, 0.28), rgba(34, 211, 238, 0.24));
-    border-color: rgba(99, 102, 241, 0.6);
->>>>>>> 8d0be326
   }
 
   .thread-card .title {
     font-weight: 600;
     margin-bottom: 0.35rem;
-<<<<<<< HEAD
     color: var(--text-primary);
-=======
->>>>>>> 8d0be326
   }
 
   .thread-card .thread-meta {
     display: flex;
     flex-wrap: wrap;
-<<<<<<< HEAD
     gap: 0.5rem;
-=======
-    gap: 0.55rem;
->>>>>>> 8d0be326
     font-size: 0.76rem;
     color: var(--text-muted);
   }
@@ -1294,36 +698,23 @@
     display: inline-flex;
     align-items: center;
     justify-content: center;
-<<<<<<< HEAD
     background: var(--surface-soft);
     color: var(--accent-primary);
-=======
-    background: rgba(99, 102, 241, 0.22);
-    color: var(--accent-iris);
->>>>>>> 8d0be326
     font-weight: 600;
   }
 
   .chat-message .bubble {
     flex: 1;
     border-radius: 20px;
-<<<<<<< HEAD
     background: var(--surface-card);
     border: 1px solid var(--border-soft);
-=======
-    background: rgba(8, 13, 26, 0.85);
-    border: 1px solid rgba(148, 163, 184, 0.22);
->>>>>>> 8d0be326
     padding: 1rem 1.2rem;
     box-shadow: var(--shadow-sm);
   }
 
   .chat-message .author {
     font-weight: 600;
-<<<<<<< HEAD
     color: var(--text-primary);
-=======
->>>>>>> 8d0be326
   }
 
   .chat-message .timestamp {
@@ -1336,58 +727,34 @@
     align-items: center;
     gap: 0.35rem;
     border-radius: 999px;
-<<<<<<< HEAD
     background: var(--surface-soft);
     color: var(--text-muted);
     font-size: 0.7rem;
     padding: 0.25rem 0.6rem;
-=======
-    background: rgba(148, 163, 184, 0.22);
-    color: var(--text-muted);
-    font-size: 0.7rem;
-    padding: 0.25rem 0.65rem;
->>>>>>> 8d0be326
     text-transform: uppercase;
     letter-spacing: 0.08em;
   }
 
   .chat-composer .form-control {
-<<<<<<< HEAD
     background: #ffffff;
     border: 1px solid var(--border-soft);
-=======
-    background: rgba(5, 11, 24, 0.85);
-    border: 1px solid rgba(99, 102, 241, 0.28);
->>>>>>> 8d0be326
     color: var(--text-primary);
   }
 
   .chat-composer .form-control:focus {
-<<<<<<< HEAD
     border-color: var(--accent-primary);
     box-shadow: 0 0 0 0.2rem rgba(37, 99, 235, 0.16);
-=======
-    border-color: rgba(99, 102, 241, 0.55);
-    box-shadow: 0 0 0 0.2rem rgba(99, 102, 241, 0.18);
->>>>>>> 8d0be326
   }
 
   .team-pagination-bar {
     margin-top: 1.1rem;
     padding-top: 1.1rem;
-<<<<<<< HEAD
     border-top: 1px solid var(--border-soft);
-=======
-    border-top: 1px solid rgba(148, 163, 184, 0.18);
->>>>>>> 8d0be326
   }
 
   .team-member-name {
     font-weight: 600;
-<<<<<<< HEAD
     color: var(--text-primary);
-=======
->>>>>>> 8d0be326
   }
 
   .team-member-meta {
@@ -1416,15 +783,11 @@
 
   @media (max-width: 768px) {
     .observatory {
-<<<<<<< HEAD
       padding: 2rem;
     }
 
     .module-grid {
       grid-template-columns: 1fr;
-=======
-      padding: 2.3rem;
->>>>>>> 8d0be326
     }
 
     .floating-docks {
@@ -1432,11 +795,7 @@
       align-items: stretch;
     }
   }
-<<<<<<< HEAD
 </style></style>
-=======
-</style>
->>>>>>> 8d0be326
 
 <div class="collab-galaxy">
   <div id="collabAlerts" class="alert-stack"></div>
@@ -1530,12 +889,7 @@
     </div>
   </section>
 
-<<<<<<< HEAD
   <section class="module panel" id="teamIntelligenceCard">
-=======
-  <div class="constellation constellation--balanced">
-    <section class="module panel" id="teamIntelligenceCard">
->>>>>>> 8d0be326
       <div class="panel-header">
         <span class="panel-eyebrow"><i class="fa-solid fa-users-gear"></i> Team Collaboration Intelligence</span>
         <h2>Managers, clients, and cross-functional squads</h2>
@@ -1549,7 +903,6 @@
       </div>
     </section>
 
-<<<<<<< HEAD
   <div class="module-grid">
     <section class="module panel">
           <div class="panel-header">
@@ -1737,196 +1090,6 @@
             <div class="chart-shell">
               <canvas id="attendanceTrendChart" height="220"></canvas>
             </div>
-=======
-    <section class="module panel">
-      <div class="panel-header">
-        <span class="panel-eyebrow"><i class="fa-solid fa-sparkles"></i> Quality Collaboration Workspace</span>
-        <h2>QA outcomes &amp; coaching actions</h2>
-        <p>Track QA trends, capture follow-ups, and log collaboration threads without breaking focus.</p>
-      </div>
-      <div class="panel-body">
-        <div class="metric-grid">
-          <div class="metric-card">
-            <div class="metric-label">Average QA</div>
-            <div class="metric-value" id="qaAverageScore">—</div>
-            <div class="metric-note">Delta vs target <span id="qaScoreTrend" class="metric-badge">—</span></div>
-          </div>
-          <div class="metric-card">
-            <div class="metric-label">Follow ups</div>
-            <div class="metric-value" id="qaFollowUps">0</div>
-            <div class="metric-note">Collaboration backlog</div>
-          </div>
-          <div class="metric-card">
-            <div class="metric-label">Threads engaged</div>
-            <div class="metric-value" id="qaThreads">0</div>
-            <div class="metric-note">Cross-team conversations</div>
-          </div>
-          <div class="metric-card">
-            <div class="metric-label">Coverage</div>
-            <div class="metric-value" id="qaCoverageRate">—</div>
-            <div class="metric-note">QA coverage this cycle</div>
-          </div>
-        </div>
-        <div class="chart-shell">
-          <div class="d-flex justify-content-between align-items-center flex-wrap gap-2 mb-3">
-            <div>
-              <div class="chart-title">QA score trend</div>
-              <div class="text-secondary">Six-week quality trajectory</div>
-            </div>
-            <span class="badge bg-light text-dark opacity-75">Auto-refreshing</span>
-          </div>
-          <canvas id="qaTrendChart" height="220"></canvas>
-        </div>
-        <form id="qaCollaborationForm" class="qa-form" novalidate>
-          <div class="row g-3">
-            <div class="col-md-6">
-              <label for="qaAgent" class="form-label">Agent</label>
-              <select class="form-select" id="qaAgent" name="qaAgent" required></select>
-            </div>
-            <div class="col-md-6">
-              <label for="qaCampaign" class="form-label">Campaign</label>
-              <select class="form-select" id="qaCampaign" name="qaCampaign" required></select>
-            </div>
-            <div class="col-md-6">
-              <label for="qaReviewer" class="form-label">Reviewer</label>
-              <select class="form-select" id="qaReviewer" name="qaReviewer" required></select>
-            </div>
-            <div class="col-md-6">
-              <label for="qaCollaborators" class="form-label">QA collaborators</label>
-              <select class="form-select" id="qaCollaborators" name="qaCollaborators" multiple title="Select QA leads"></select>
-            </div>
-            <div class="col-sm-4">
-              <label for="qaScore" class="form-label">Score</label>
-              <input type="number" class="form-control" id="qaScore" name="qaScore" min="0" max="100" step="0.1" placeholder="92.5">
-            </div>
-            <div class="col-sm-4">
-              <label for="qaFocusArea" class="form-label">Focus area</label>
-              <select class="form-select" id="qaFocusArea" name="qaFocusArea" required>
-                <option value="">Select focus</option>
-                <option>Call Control</option>
-                <option>Compliance</option>
-                <option>Rapport &amp; Empathy</option>
-                <option>Product Knowledge</option>
-                <option>Objection Handling</option>
-              </select>
-            </div>
-            <div class="col-sm-4">
-              <label for="qaStatus" class="form-label">Status</label>
-              <select class="form-select" id="qaStatus" name="qaStatus" required>
-                <option value="Published">Published</option>
-                <option value="Draft">Draft</option>
-                <option value="Follow-up">Follow-up Scheduled</option>
-              </select>
-            </div>
-            <div class="col-12">
-              <label for="qaHighlights" class="form-label">Highlights &amp; coaching actions</label>
-              <textarea class="form-control" id="qaHighlights" name="qaHighlights" placeholder="Document key wins, risks, and next steps" required></textarea>
-            </div>
-            <div class="col-12 pt-2">
-              <span class="form-section-label">Next touch planning</span>
-            </div>
-            <div class="col-md-6">
-              <label for="qaNextTouch" class="form-label">Next touchpoint</label>
-              <input type="date" class="form-control" id="qaNextTouch" name="qaNextTouch">
-            </div>
-            <div class="col-md-6">
-              <label for="qaChannel" class="form-label">Channel</label>
-              <select class="form-select" id="qaChannel" name="qaChannel" required>
-                <option>Voice</option>
-                <option>Email</option>
-                <option>Chat</option>
-                <option>Social</option>
-              </select>
-            </div>
-            <div class="col-12 d-flex gap-3 flex-wrap">
-              <button type="submit" class="btn btn-primary"><i class="fas fa-paper-plane me-2"></i>Log QA Collaboration</button>
-              <button type="reset" class="btn btn-outline-secondary" id="qaResetBtn"><i class="fas fa-rotate-left me-1"></i>Reset</button>
-            </div>
-          </div>
-        </form>
-        <div class="table-responsive">
-          <table class="table table-hover align-middle qa-table" id="qaReviewTable">
-            <thead>
-              <tr>
-                <th>Audit ID</th>
-                <th>Agent</th>
-                <th>Campaign</th>
-                <th>Score</th>
-                <th>Focus</th>
-                <th>Collaborators</th>
-                <th>Status</th>
-                <th>Updated</th>
-              </tr>
-            </thead>
-            <tbody></tbody>
-          </table>
-        </div>
-      </div>
-    </section>
-  </div>
-
-  <div class="constellation constellation--balanced">
-    <section class="module panel">
-      <div class="panel-header">
-        <span class="panel-eyebrow"><i class="fa-solid fa-chart-line"></i> Executive KPI Pulse</span>
-        <h2>Multi-campaign leadership summary</h2>
-        <p>Blended KPIs across managed campaigns with proactive signal for strategy conversations.</p>
-      </div>
-      <div class="panel-body">
-        <div class="metric-grid">
-          <div class="metric-card text-center">
-            <div class="metric-label">Average QA score</div>
-            <div class="metric-value" id="kpiQualityAverage">—</div>
-            <div class="metric-note" id="kpiQualityTrend">Awaiting data</div>
-          </div>
-          <div class="metric-card text-center">
-            <div class="metric-label">Attendance rate</div>
-            <div class="metric-value" id="kpiAttendanceRate">—</div>
-            <div class="metric-note" id="kpiAttendanceTrend">Awaiting data</div>
-          </div>
-        </div>
-        <div class="chart-shell">
-          <div class="d-flex justify-content-between flex-wrap align-items-start gap-3 mb-3">
-            <div>
-              <div class="chart-title">Campaign health mix</div>
-              <div class="text-secondary">Distribution of KPI attainment vs executive targets.</div>
-            </div>
-            <div class="text-end">
-              <span class="badge bg-info-subtle text-info" id="execTimeframe">—</span>
-              <div class="small text-secondary mt-1" id="execPeriodRange">—</div>
-              <div class="small text-secondary" id="execPayDate">Pay date —</div>
-            </div>
-          </div>
-          <canvas id="execBlendChart" height="200"></canvas>
-          <div class="mt-3" id="execCampaignBullets"></div>
-        </div>
-        <div class="ai-block">
-          <h3><i class="fa-solid fa-briefcase"></i> Executive brief</h3>
-          <ul class="mb-0" id="executiveBrief"></ul>
-        </div>
-      </div>
-    </section>
-
-    <section class="module panel">
-      <div class="panel-header">
-        <span class="panel-eyebrow"><i class="fa-solid fa-user-check"></i> Attendance &amp; Adherence</span>
-        <h2>Shift coverage &amp; schedule fidelity</h2>
-        <p>Track adherence trends and shrinkage across campaigns to keep customer experience on pace.</p>
-      </div>
-      <div class="panel-body">
-        <div class="d-flex flex-column flex-lg-row gap-3">
-          <div class="flex-grow-1">
-            <div class="d-flex justify-content-between align-items-center mb-3 flex-wrap gap-2">
-              <div>
-                <div class="chart-title mb-0">Adherence trend</div>
-                <div class="text-secondary">Rolling six weeks</div>
-              </div>
-              <select class="form-select form-select-sm w-auto" id="attendanceCampaignFilter"></select>
-            </div>
-            <div class="chart-shell">
-              <canvas id="attendanceTrendChart" height="220"></canvas>
-            </div>
->>>>>>> 8d0be326
           </div>
           <div class="attendance-metrics" style="min-width: 280px;">
             <div class="metric-card">
@@ -2006,11 +1169,7 @@
                   <input type="text" id="chatMessageInput" class="form-control" placeholder="Share an update" required>
                   <button class="btn btn-primary" type="submit"><i class="fas fa-paper-plane"></i></button>
                 </div>
-<<<<<<< HEAD
                 <div class="form-text text-secondary">Visible to <span id="chatAudienceLabel" class="fw-semibold text-primary">all participants</span></div>
-=======
-                <div class="form-text text-secondary">Visible to <span id="chatAudienceLabel" class="fw-semibold text-light">all participants</span></div>
->>>>>>> 8d0be326
               </form>
             </div>
           </div>
