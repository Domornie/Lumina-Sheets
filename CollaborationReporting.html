--- conflicted
+++ resolved
@@ -734,7 +734,6 @@
     color: var(--collab-text-subtle);
   }
 
-<<<<<<< HEAD
   .team-pagination-bar {
     margin-top: 1rem;
     border-radius: var(--collab-radius-sm);
@@ -752,8 +751,6 @@
     pointer-events: none;
   }
 
-=======
->>>>>>> 97ec5c17
   .floating-campaign-bar {
     position: fixed;
     bottom: 2rem;
@@ -1375,11 +1372,7 @@
       attendance: { campaigns: [], history: {}, summary: {} },
       executive: { summary: null, campaigns: [], brief: [], timeframeLabel: '', payPeriod: null },
       chat: { personas: [], threads: {} },
-<<<<<<< HEAD
       teams: { overview: null, managers: [], guests: [], managerTabs: [], pagination: { pageSize: 8, scopes: {} } },
-=======
-      teams: { overview: null, managers: [], guests: [], managerTabs: [] },
->>>>>>> 97ec5c17
       banner: {
         persona: 'Operations Hub',
         userName: 'Team member',
@@ -1745,7 +1738,6 @@
       }
       if (meta.length) {
         parts.push(meta.join(' • '));
-<<<<<<< HEAD
       }
       return parts.join(' ');
     }
@@ -1772,40 +1764,10 @@
         initializeGlobalBanner(config);
       } else {
         window.__pendingBannerData = Object.assign({}, config);
-=======
->>>>>>> 97ec5c17
       }
       return parts.join(' ');
     }
 
-<<<<<<< HEAD
-=======
-    function syncBanner() {
-      const insights = (state.banner.insights || []).map(function (item) {
-        return {
-          label: item && item.label ? item.label : '',
-          value: item && item.value ? item.value : '—',
-          hint: item && item.hint ? item.hint : '',
-          icon: item && item.icon ? item.icon : ''
-        };
-      });
-
-      const config = {
-        eyebrow: state.banner.persona,
-        title: 'Collaboration Intelligence Hub',
-        description: buildBannerDescription(),
-        insights: insights,
-        insightsMeta: { pageKey: 'collaboration-reporting' }
-      };
-
-      if (typeof initializeGlobalBanner === 'function') {
-        initializeGlobalBanner(config);
-      } else {
-        window.__pendingBannerData = Object.assign({}, config);
-      }
-    }
-
->>>>>>> 97ec5c17
     function updateBannerMetrics() {
       const insights = [];
 
