<!-- CollaborationReporting.html -->
<?!= include('layout', {
  baseUrl: baseUrl || '',
  scriptUrl: scriptUrl,
  user: user || {},
  currentPage: currentPage || 'collaboration-reporting',
  pageTitle: 'Collaboration & Reporting Hub',
  pageDescription: 'Unify quality, attendance, executive intelligence, and collaboration workflows in one command center.'
}) ?>

<link rel="stylesheet" href="https://cdn.jsdelivr.net/npm/bootstrap@5.3.3/dist/css/bootstrap.min.css">
<link rel="preconnect" href="https://fonts.googleapis.com">
<link rel="preconnect" href="https://fonts.gstatic.com" crossorigin>
<link href="https://fonts.googleapis.com/css2?family=Plus+Jakarta+Sans:wght@400;500;600;700&family=Sora:wght@500;600;700&display=swap" rel="stylesheet">

<style>
  :root {
    --page-background: #f5f7ff;
    --page-gradient: linear-gradient(180deg, #f7f9ff 0%, #ffffff 65%);
    --surface-card: #ffffff;
    --surface-soft: #f1f5ff;
    --surface-muted: #eef2fb;
    --surface-pill: #ecf2ff;
    --border-soft: #d8e3ff;
    --border-strong: #b9cdf6;
    --shadow-sm: 0 12px 24px rgba(15, 23, 42, 0.05);
    --shadow-md: 0 20px 45px rgba(15, 23, 42, 0.08);
    --shadow-lg: 0 32px 60px rgba(15, 23, 42, 0.12);
    --text-primary: #1f2937;
    --text-secondary: #4b5565;
    --text-muted: #7b8ba6;
    --accent-primary: #2563eb;
    --accent-secondary: #0ea5e9;
    --accent-success: #059669;
    --accent-warning: #d97706;
    --accent-danger: #dc2626;
    --radius-xl: 28px;
    --radius-lg: 20px;
    --radius-md: 16px;
    --radius-sm: 12px;
  }

  body {
    min-height: 100vh;
    background: var(--page-gradient);
    color: var(--text-primary);
    font-family: 'Plus Jakarta Sans', 'Inter', system-ui, -apple-system, sans-serif;
    padding-bottom: 6rem;
  }

  body::before {
    content: none;
  }

  .collab-galaxy {
    position: relative;
    width: 100%;
    max-width: none;
    margin: 0;
    padding: clamp(2.5rem, 5vw, 4rem) clamp(1.5rem, 4vw, 3rem) clamp(4rem, 6vw, 5rem);
    display: flex;
    flex-direction: column;
    gap: clamp(2rem, 4vw, 3rem);
  }

  .alert-stack {
    display: grid;
    gap: 0.75rem;
<<<<<<< HEAD
  }

  .alert-stack .alert {
    border-radius: var(--radius-sm);
    border: 1px solid var(--border-soft);
    background: var(--surface-card);
    color: var(--text-primary);
    box-shadow: var(--shadow-sm);
  }

  .observatory {
    display: grid;
    gap: 1.4rem;
    padding: 0;
    margin: 0;
    border: 0;
    background: transparent;
    box-shadow: none;
=======
  }

  .alert-stack .alert {
    border-radius: var(--radius-sm);
    border: 1px solid var(--border-soft);
    background: var(--surface-card);
    color: var(--text-primary);
    box-shadow: var(--shadow-sm);
  }

  .observatory {
    border-radius: var(--radius-xl);
    background: var(--surface-card);
    border: 1px solid var(--border-soft);
    box-shadow: var(--shadow-md);
    padding: clamp(2.3rem, 4vw, 3.2rem);
  }

  .observatory__grid {
    display: grid;
    grid-template-columns: minmax(0, 1.25fr) minmax(0, 1fr);
    gap: clamp(1.6rem, 4vw, 3rem);
    align-items: center;
  }

  .observatory__primary {
    display: grid;
    gap: 1.2rem;
>>>>>>> 2b3fbe69
  }

  .observatory__eyebrow {
    display: inline-flex;
    align-items: center;
    gap: 0.5rem;
    padding: 0.45rem 1.2rem;
    border-radius: 999px;
    border: 1px solid var(--border-soft);
    background: var(--surface-pill);
    color: var(--accent-primary);
    font-size: 0.75rem;
    font-weight: 600;
    letter-spacing: 0.12em;
    text-transform: uppercase;
  }

  .observatory__title {
    font-family: 'Sora', 'Plus Jakarta Sans', sans-serif;
    font-weight: 600;
    font-size: clamp(2.2rem, 5vw, 3.4rem);
    letter-spacing: -0.01em;
    margin: 0;
  }

  .observatory__lead {
    margin: 0;
    color: var(--text-secondary);
    font-size: 1.05rem;
    max-width: 640px;
    line-height: 1.6;
  }

  .observatory__chips {
    display: flex;
    flex-wrap: wrap;
    gap: 0.6rem;
  }

  .hero-chip {
    display: inline-flex;
    align-items: center;
    gap: 0.45rem;
    padding: 0.55rem 1rem;
    border-radius: 999px;
    border: 1px solid var(--border-soft);
    background: var(--surface-soft);
    color: var(--accent-primary);
    font-size: 0.85rem;
    font-weight: 500;
<<<<<<< HEAD
  }

  .hero-chip i {
    color: var(--accent-secondary);
=======
  }

  .hero-chip i {
    color: var(--accent-secondary);
  }

  .observatory__metrics {
    width: 100%;
>>>>>>> 2b3fbe69
  }

  .summary-tiles {
    display: grid;
    grid-template-columns: repeat(auto-fit, minmax(220px, 1fr));
    gap: clamp(1rem, 2.5vw, 1.6rem);
  }

  .summary-tile {
    position: relative;
    border-radius: var(--radius-lg);
    padding: 1.6rem 1.8rem;
    background: var(--surface-card);
    border: 1px solid var(--border-soft);
    box-shadow: var(--shadow-sm);
    display: grid;
    gap: 0.55rem;
    overflow: hidden;
  }

  .summary-tile::before {
    content: '';
    position: absolute;
    inset: 0;
    background: radial-gradient(circle at 80% 20%, rgba(37, 99, 235, 0.12), transparent 60%);
    pointer-events: none;
  }

  .summary-tile .tile-icon {
    position: relative;
    z-index: 1;
    width: 48px;
    height: 48px;
    border-radius: 16px;
    display: inline-flex;
    align-items: center;
    justify-content: center;
    background: var(--surface-soft);
    color: var(--accent-secondary);
    font-size: 1.25rem;
  }

  .summary-tile .tile-label {
    position: relative;
    z-index: 1;
    text-transform: uppercase;
    letter-spacing: 0.12em;
    color: var(--text-muted);
    font-size: 0.7rem;
    font-weight: 600;
  }

  .summary-tile .tile-value {
    position: relative;
    z-index: 1;
    font-size: clamp(1.9rem, 4vw, 2.6rem);
    font-weight: 600;
    color: var(--text-primary);
  }

  .summary-tile .tile-subtext {
    position: relative;
    z-index: 1;
    display: inline-flex;
    align-items: center;
    gap: 0.4rem;
    color: var(--text-secondary);
    font-size: 0.9rem;
<<<<<<< HEAD
  }

  .module.panel {
    border-radius: var(--radius-xl);
    background: var(--surface-card);
    border: 1px solid var(--border-soft);
    box-shadow: var(--shadow-sm);
    overflow: hidden;
  }

  .panel-header {
    padding: clamp(1.6rem, 3vw, 2.2rem) clamp(1.6rem, 3vw, 2.4rem);
    background: linear-gradient(180deg, #ffffff 0%, #f0f4ff 100%);
    border-bottom: 1px solid var(--border-soft);
  }

=======
  }

  .module.panel {
    border-radius: var(--radius-xl);
    background: var(--surface-card);
    border: 1px solid var(--border-soft);
    box-shadow: var(--shadow-sm);
    overflow: hidden;
  }

  .panel-header {
    padding: clamp(1.6rem, 3vw, 2.2rem) clamp(1.6rem, 3vw, 2.4rem);
    background: linear-gradient(180deg, #ffffff 0%, #f0f4ff 100%);
    border-bottom: 1px solid var(--border-soft);
  }

>>>>>>> 2b3fbe69
  .panel-eyebrow {
    display: inline-flex;
    align-items: center;
    gap: 0.45rem;
    padding: 0.4rem 1.05rem;
    border-radius: 999px;
    background: var(--surface-pill);
    color: var(--accent-primary);
    font-size: 0.75rem;
    font-weight: 600;
    letter-spacing: 0.12em;
    text-transform: uppercase;
  }

  .panel-header h2 {
    margin: 1.1rem 0 0.5rem;
    font-family: 'Sora', 'Plus Jakarta Sans', sans-serif;
    font-weight: 600;
    letter-spacing: -0.01em;
  }

  .panel-header p {
    margin: 0;
    color: var(--text-secondary);
    max-width: 720px;
  }

  .panel-body {
    padding: clamp(1.7rem, 3vw, 2.3rem);
    display: grid;
    gap: clamp(1.4rem, 3vw, 2rem);
    background: var(--surface-card);
  }

  .module-grid {
    display: grid;
    grid-template-columns: repeat(auto-fit, minmax(320px, 1fr));
    gap: clamp(1.4rem, 3vw, 2rem);
  }

  .ai-suite .panel-body {
    gap: clamp(1.2rem, 3vw, 1.8rem);
  }

  .ai-summary {
    border-radius: var(--radius-lg);
    background: var(--surface-soft);
    border: 1px solid var(--border-soft);
    padding: clamp(1.4rem, 3vw, 1.8rem);
  }

  .ai-summary h3 {
    margin-bottom: 0.6rem;
    font-size: 1.1rem;
    font-weight: 600;
    color: var(--accent-primary);
  }

  .ai-summary p {
    margin: 0;
    color: var(--text-secondary);
    line-height: 1.6;
  }

  .ai-streams {
    display: grid;
    grid-template-columns: repeat(auto-fit, minmax(240px, 1fr));
    gap: clamp(1rem, 2.5vw, 1.5rem);
  }

  .ai-block {
    border-radius: var(--radius-md);
    background: var(--surface-card);
    border: 1px solid var(--border-soft);
    padding: 1.4rem 1.6rem;
    box-shadow: var(--shadow-sm);
  }

  .ai-block h3 {
    display: flex;
    align-items: center;
    gap: 0.5rem;
    font-size: 1rem;
    font-weight: 600;
    color: var(--text-primary);
    margin-bottom: 0.75rem;
  }

  .ai-block ul {
    list-style: none;
    padding: 0;
    margin: 0;
    display: grid;
    gap: 0.6rem;
    color: var(--text-secondary);
    font-size: 0.95rem;
  }

  .ai-block li i {
    color: var(--accent-secondary);
    margin-right: 0.35rem;
  }

  .metric-grid {
    display: grid;
    grid-template-columns: repeat(auto-fit, minmax(180px, 1fr));
    gap: 1rem;
  }

  .metric-card {
    border-radius: var(--radius-md);
    background: var(--surface-card);
    border: 1px solid var(--border-soft);
    padding: 1.2rem 1.35rem;
    box-shadow: var(--shadow-sm);
    display: grid;
    gap: 0.45rem;
  }

  .metric-card .metric-label {
    text-transform: uppercase;
    letter-spacing: 0.08em;
    font-size: 0.72rem;
    color: var(--text-muted);
    font-weight: 600;
  }

  .metric-card .metric-value {
    font-size: 1.7rem;
    font-weight: 600;
    color: var(--text-primary);
  }

  .metric-card .metric-note {
    font-size: 0.86rem;
    color: var(--text-secondary);
  }

  .metric-badge {
    display: inline-flex;
    align-items: center;
    justify-content: center;
    padding: 0.35rem 0.8rem;
    border-radius: 999px;
    background: rgba(37, 99, 235, 0.12);
    color: var(--accent-primary);
    font-size: 0.78rem;
    font-weight: 600;
<<<<<<< HEAD
  }

  .metric-badge.bg-success {
    background: rgba(5, 150, 105, 0.12) !important;
    color: var(--accent-success) !important;
  }

  .metric-badge.bg-danger {
    background: rgba(220, 38, 38, 0.12) !important;
    color: var(--accent-danger) !important;
  }

  .chart-shell {
    border-radius: var(--radius-md);
    background: var(--surface-soft);
    border: 1px solid var(--border-soft);
    padding: 1.5rem;
    box-shadow: var(--shadow-sm);
  }

=======
  }

  .metric-badge.bg-success {
    background: rgba(5, 150, 105, 0.12) !important;
    color: var(--accent-success) !important;
  }

  .metric-badge.bg-danger {
    background: rgba(220, 38, 38, 0.12) !important;
    color: var(--accent-danger) !important;
  }

  .chart-shell {
    border-radius: var(--radius-md);
    background: var(--surface-soft);
    border: 1px solid var(--border-soft);
    padding: 1.5rem;
    box-shadow: var(--shadow-sm);
  }

>>>>>>> 2b3fbe69
  .chart-title {
    font-size: 1.05rem;
    font-weight: 600;
    margin-bottom: 0.4rem;
  }

  .chart-empty {
    border-radius: var(--radius-sm);
    background: var(--surface-muted);
    padding: 2rem 1rem;
    color: var(--text-muted);
    margin-top: 1rem;
    text-align: center;
  }

  .qa-form {
    border-radius: var(--radius-md);
    background: var(--surface-card);
    border: 1px solid var(--border-soft);
    padding: clamp(1.6rem, 3vw, 2rem);
    box-shadow: var(--shadow-sm);
  }

  .qa-form label {
    font-weight: 600;
    color: var(--text-secondary);
  }

  .qa-form .form-section-label {
    text-transform: uppercase;
    letter-spacing: 0.08em;
    color: var(--text-muted);
    font-size: 0.74rem;
  }

  .qa-form .form-control,
  .qa-form .form-select {
    background: #ffffff;
    border: 1px solid var(--border-soft);
    border-radius: var(--radius-sm);
    color: var(--text-primary);
  }

  .qa-form .form-control:focus,
  .qa-form .form-select:focus {
    border-color: var(--accent-primary);
    box-shadow: 0 0 0 0.2rem rgba(37, 99, 235, 0.16);
  }

  .qa-form .btn-primary {
    border-radius: 999px;
    background: linear-gradient(135deg, var(--accent-primary), var(--accent-secondary));
    border: none;
    box-shadow: 0 12px 24px rgba(14, 165, 233, 0.25);
    font-weight: 600;
    padding: 0.85rem 2.1rem;
  }

  .qa-form .btn-outline-secondary {
    border-radius: 999px;
    border: 1px solid var(--border-soft);
    color: var(--text-secondary);
    padding: 0.85rem 1.8rem;
  }

  .qa-table thead th {
    border: none;
    text-transform: uppercase;
    letter-spacing: 0.08em;
    font-size: 0.72rem;
    color: var(--text-muted);
    background: var(--surface-soft);
  }

  .qa-table tbody tr {
    background: var(--surface-card);
  }

  .qa-table tbody tr + tr td {
    border-top: 1px solid var(--border-soft);
  }

  .attendance-metrics {
    display: grid;
    gap: 1rem;
  }

  .attendance-metrics .metric-card {
    background: var(--surface-card);
  }

  .attendance-table thead th {
    border: none;
    font-size: 0.75rem;
    text-transform: uppercase;
    letter-spacing: 0.08em;
    color: var(--text-muted);
    background: var(--surface-soft);
  }

  .attendance-table tbody tr {
    background: var(--surface-card);
  }

  .progress {
    background-color: var(--surface-muted);
    border-radius: 999px;
  }

  .progress-bar {
    border-radius: 999px;
    background-color: var(--accent-primary);
  }

  .floating-docks {
    display: flex;
    flex-wrap: wrap;
    gap: 1.4rem;
    justify-content: flex-end;
  }

  .floating-bar {
    flex: 1 1 360px;
    max-width: 520px;
    transition: transform 0.35s ease, opacity 0.35s ease;
  }

  .floating-bar.is-hidden {
    display: none !important;
  }

  .floating-toggle {
    width: 100%;
    display: flex;
    align-items: center;
    justify-content: space-between;
    gap: 1rem;
    border-radius: 999px;
    padding: 1rem 1.4rem;
    border: 1px solid var(--border-soft);
    background: var(--surface-card);
    color: var(--text-primary);
    font-weight: 600;
    box-shadow: var(--shadow-sm);
  }

  .floating-toggle .toggle-icon {
    width: 42px;
    height: 42px;
    border-radius: 50%;
    background: var(--surface-soft);
    display: inline-flex;
    align-items: center;
    justify-content: center;
    color: var(--accent-secondary);
  }

  .floating-toggle .toggle-caret {
    display: inline-flex;
    align-items: center;
    justify-content: center;
    width: 36px;
    height: 36px;
    border-radius: 50%;
    background: var(--surface-soft);
    color: var(--accent-primary);
  }

  .floating-panel {
    margin-top: 0.9rem;
    border-radius: var(--radius-lg);
    background: var(--surface-card);
    border: 1px solid var(--border-soft);
    box-shadow: var(--shadow-lg);
    overflow: hidden;
    transition: max-height 0.35s ease, opacity 0.35s ease;
  }

  .floating-panel.collapsed,
  .floating-bar.collapsed .floating-panel {
    max-height: 0;
    opacity: 0;
    pointer-events: none;
  }

  .floating-panel-header {
    padding: 1.6rem 1.8rem 1.2rem;
    border-bottom: 1px solid var(--border-soft);
    background: linear-gradient(180deg, #ffffff 0%, #f0f4ff 100%);
  }

  .floating-panel-body {
    padding: 1.8rem;
    max-height: 540px;
    overflow: hidden;
  }

  .floating-panel-body:hover {
    overflow-y: auto;
  }

  .floating-panel-body::-webkit-scrollbar {
    width: 8px;
  }

  .floating-panel-body::-webkit-scrollbar-thumb {
    background: var(--border-soft);
    border-radius: 999px;
  }

  .persona-chip {
    width: 100%;
    text-align: left;
    border-radius: var(--radius-sm);
    border: 1px solid var(--border-soft);
    background: var(--surface-card);
    color: var(--text-secondary);
    font-weight: 600;
    padding: 0.85rem 1.05rem;
    transition: transform 0.2s ease, border 0.2s ease, background 0.2s ease;
  }

  .persona-chip.active,
  .persona-chip:hover {
    background: var(--surface-soft);
    color: var(--text-primary);
    border-color: var(--accent-primary);
    transform: translateY(-2px);
  }

  .chat-thread-list {
    border-radius: var(--radius-md);
    background: var(--surface-soft);
    border: 1px solid var(--border-soft);
    padding: 1.1rem;
    max-height: 360px;
    overflow-y: auto;
  }

  .thread-card {
    border-radius: var(--radius-sm);
    padding: 1rem 1.1rem;
    margin-bottom: 0.7rem;
    border: 1px solid var(--border-soft);
    background: var(--surface-card);
    cursor: pointer;
    transition: transform 0.2s ease, border 0.2s ease, background 0.2s ease;
  }

  .thread-card:hover {
    transform: translateY(-2px);
    border-color: var(--accent-primary);
  }

  .thread-card.active {
    background: rgba(37, 99, 235, 0.08);
    border-color: var(--accent-primary);
  }

  .thread-card .title {
    font-weight: 600;
    margin-bottom: 0.35rem;
    color: var(--text-primary);
  }

  .thread-card .thread-meta {
    display: flex;
    flex-wrap: wrap;
    gap: 0.5rem;
    font-size: 0.76rem;
    color: var(--text-muted);
  }

  .chat-stream {
    display: grid;
    gap: 1rem;
    max-height: 380px;
    overflow-y: auto;
    padding-right: 0.4rem;
  }

  .chat-message {
    display: flex;
    align-items: flex-start;
    gap: 0.9rem;
  }

  .chat-message .avatar {
    width: 44px;
    height: 44px;
    border-radius: 50%;
    display: inline-flex;
    align-items: center;
    justify-content: center;
    background: var(--surface-soft);
    color: var(--accent-primary);
    font-weight: 600;
  }

  .chat-message .bubble {
    flex: 1;
    border-radius: 20px;
    background: var(--surface-card);
    border: 1px solid var(--border-soft);
    padding: 1rem 1.2rem;
    box-shadow: var(--shadow-sm);
  }

  .chat-message .author {
    font-weight: 600;
    color: var(--text-primary);
  }

  .chat-message .timestamp {
    font-size: 0.75rem;
    color: var(--text-muted);
  }

  .chat-tag {
    display: inline-flex;
    align-items: center;
    gap: 0.35rem;
    border-radius: 999px;
    background: var(--surface-soft);
    color: var(--text-muted);
    font-size: 0.7rem;
    padding: 0.25rem 0.6rem;
    text-transform: uppercase;
    letter-spacing: 0.08em;
  }

  .chat-composer .form-control {
    background: #ffffff;
    border: 1px solid var(--border-soft);
    color: var(--text-primary);
  }

  .chat-composer .form-control:focus {
    border-color: var(--accent-primary);
    box-shadow: 0 0 0 0.2rem rgba(37, 99, 235, 0.16);
  }

  .team-pagination-bar {
    margin-top: 1.1rem;
    padding-top: 1.1rem;
    border-top: 1px solid var(--border-soft);
  }

  .team-member-name {
    font-weight: 600;
    color: var(--text-primary);
  }

  .team-member-meta {
    color: var(--text-muted);
    font-size: 0.78rem;
  }

<<<<<<< HEAD
  @media (max-width: 992px) {
    .collab-galaxy {
      padding: 2.4rem 1.5rem 5rem;
    }

    .floating-docks {
      justify-content: center;
=======
  @media (max-width: 1200px) {
    .observatory__grid {
      grid-template-columns: 1fr;
    }

    .observatory__metrics {
      order: -1;
>>>>>>> 2b3fbe69
    }

<<<<<<< HEAD
  @media (max-width: 768px) {
    .module-grid {
      grid-template-columns: 1fr;
=======
  @media (max-width: 992px) {
    .collab-galaxy {
      padding: 2.4rem 1.5rem 5rem;
    }

    .floating-docks {
      justify-content: center;
>>>>>>> 2b3fbe69
    }

<<<<<<< HEAD
    .floating-docks {
      flex-direction: column;
      align-items: stretch;
=======
  @media (max-width: 768px) {
    .observatory {
      padding: 2rem;
>>>>>>> 2b3fbe69
    }
  }
  .hero-summary {
    border-radius: var(--radius-xl);
    background: var(--surface-card);
    border: 1px solid var(--border-soft);
    box-shadow: var(--shadow-md);
    padding: clamp(2.3rem, 4vw, 3.2rem);
  }

<<<<<<< HEAD
  .hero-summary__header {
    display: flex;
    align-items: center;
    justify-content: space-between;
    gap: 1.2rem;
    margin-bottom: clamp(1.4rem, 3vw, 2rem);
=======
    .module-grid {
      grid-template-columns: 1fr;
    }

    .floating-docks {
      flex-direction: column;
      align-items: stretch;
    }
>>>>>>> 2b3fbe69
  }
</style></style>

<<<<<<< HEAD
  .hero-summary__title {
    font-family: 'Sora', 'Plus Jakarta Sans', sans-serif;
    font-size: 1.35rem;
    font-weight: 600;
    margin: 0;
  }

  .hero-summary__meta {
    color: var(--text-muted);
    font-size: 0.9rem;
  }

  @media (max-width: 768px) {
    .hero-summary__header {
      flex-direction: column;
      align-items: flex-start;
    }
  }
</style>

<div class="collab-galaxy">
  <div id="collabAlerts" class="alert-stack"></div>

  <header class="observatory" data-banner-source>
    <span class="observatory__eyebrow" data-banner-eyebrow><i class="fa-solid fa-microchip"></i> Lumina Collaboration Sphere</span>
    <h1 class="observatory__title" data-banner-title>Collaboration &amp; Reporting Hub</h1>
    <p class="observatory__lead" data-banner-description>Orchestrate quality, attendance, and executive workflows from a luminous control center designed for hybrid teams.</p>
    <div class="observatory__chips" id="heroMeta">
      <span class="hero-chip"><i class="fa-solid fa-user-astronaut"></i><span id="heroPersonaLabel">Persona syncing…</span></span>
      <span class="hero-chip"><i class="fa-solid fa-diagram-project"></i><span id="heroCampaignLabel">Campaigns calibrating…</span></span>
      <span class="hero-chip"><i class="fa-solid fa-clock"></i><span id="heroUpdatedLabel">Awaiting timestamp…</span></span>
    </div>
  </header>

  <section class="hero-summary" aria-labelledby="heroSummaryTitle">
    <div class="hero-summary__header">
      <h2 class="hero-summary__title" id="heroSummaryTitle">Operational pulse</h2>
      <p class="hero-summary__meta" id="heroSummaryMeta">Refreshed from quality, attendance, and collaboration activity.</p>
    </div>
    <div class="summary-tiles">
      <article class="summary-tile is-quality">
        <div class="tile-icon"><i class="fa-solid fa-sparkles"></i></div>
        <div class="tile-label">Quality average</div>
        <div class="tile-value" id="summaryQaAverage">—</div>
        <div class="tile-subtext" id="summaryQaTrend">
          <i class="fa-solid fa-arrow-trend-up"></i>
          <span>Awaiting quality insights</span>
        </div>
      </article>
      <article class="summary-tile is-attendance">
        <div class="tile-icon"><i class="fa-solid fa-calendar-check"></i></div>
        <div class="tile-label">Attendance health</div>
        <div class="tile-value" id="summaryAttendanceRate">—</div>
        <div class="tile-subtext" id="summaryAttendanceTrend">
          <i class="fa-solid fa-chart-line"></i>
          <span>Attendance variance unavailable</span>
        </div>
      </article>
      <article class="summary-tile is-threads">
        <div class="tile-icon"><i class="fa-solid fa-comments"></i></div>
        <div class="tile-label">Collaboration threads</div>
        <div class="tile-value" id="summaryThreads">0</div>
        <div class="tile-subtext" id="summaryThreadsHint">
          <i class="fa-solid fa-user-group"></i>
          <span>Invite teams to collaborate</span>
        </div>
      </article>
      <article class="summary-tile is-actions">
        <div class="tile-icon"><i class="fa-solid fa-list-check"></i></div>
        <div class="tile-label">Action items</div>
        <div class="tile-value" id="summaryFollowUps">0</div>
        <div class="tile-subtext" id="summaryFollowUpsHint">
          <i class="fa-solid fa-bolt"></i>
          <span>No action items yet</span>
=======
<div class="collab-galaxy">
  <div id="collabAlerts" class="alert-stack"></div>

  <header class="observatory">
    <div class="observatory__grid">
      <div class="observatory__primary">
        <span class="observatory__eyebrow"><i class="fa-solid fa-microchip"></i> Lumina Collaboration Sphere</span>
        <h1 class="observatory__title">Collaboration &amp; Reporting Hub</h1>
        <p class="observatory__lead">Orchestrate quality, attendance, and executive workflows from a luminous control center designed for hybrid teams.</p>
        <div class="observatory__chips" id="heroMeta">
          <span class="hero-chip"><i class="fa-solid fa-user-astronaut"></i><span id="heroPersonaLabel">Persona syncing…</span></span>
          <span class="hero-chip"><i class="fa-solid fa-diagram-project"></i><span id="heroCampaignLabel">Campaigns calibrating…</span></span>
          <span class="hero-chip"><i class="fa-solid fa-clock"></i><span id="heroUpdatedLabel">Awaiting timestamp…</span></span>
        </div>
      </div>
      <div class="observatory__metrics">
        <div class="summary-tiles">
          <article class="summary-tile is-quality">
            <div class="tile-icon"><i class="fa-solid fa-sparkles"></i></div>
            <div class="tile-label">Quality average</div>
            <div class="tile-value" id="summaryQaAverage">—</div>
            <div class="tile-subtext" id="summaryQaTrend">
              <i class="fa-solid fa-arrow-trend-up"></i>
              <span>Awaiting quality insights</span>
            </div>
          </article>
          <article class="summary-tile is-attendance">
            <div class="tile-icon"><i class="fa-solid fa-calendar-check"></i></div>
            <div class="tile-label">Attendance health</div>
            <div class="tile-value" id="summaryAttendanceRate">—</div>
            <div class="tile-subtext" id="summaryAttendanceTrend">
              <i class="fa-solid fa-chart-line"></i>
              <span>Attendance variance unavailable</span>
            </div>
          </article>
          <article class="summary-tile is-threads">
            <div class="tile-icon"><i class="fa-solid fa-comments"></i></div>
            <div class="tile-label">Collaboration threads</div>
            <div class="tile-value" id="summaryThreads">0</div>
            <div class="tile-subtext" id="summaryThreadsHint">
              <i class="fa-solid fa-user-group"></i>
              <span>Invite teams to collaborate</span>
            </div>
          </article>
          <article class="summary-tile is-actions">
            <div class="tile-icon"><i class="fa-solid fa-list-check"></i></div>
            <div class="tile-label">Action items</div>
            <div class="tile-value" id="summaryFollowUps">0</div>
            <div class="tile-subtext" id="summaryFollowUpsHint">
              <i class="fa-solid fa-bolt"></i>
              <span>No action items yet</span>
            </div>
          </article>
        </div>
      </div>
    </div>
  </header>

  <section class="module panel ai-suite">
    <div class="panel-header">
      <span class="panel-eyebrow"><i class="fa-solid fa-robot"></i> AI Collaboration Co-Pilot</span>
      <h2>Intelligence generated for every stakeholder</h2>
      <p>Let Lumina AI distill momentum, risks, and suggested moves across quality, attendance, and live collaboration threads.</p>
    </div>
    <div class="panel-body">
      <div class="ai-summary">
        <h3><i class="fa-solid fa-bolt"></i> AI Pulse</h3>
        <p id="aiPulseSummary">AI summary will populate after data sync.</p>
      </div>
      <div class="ai-streams">
        <div class="ai-block">
          <h3><i class="fa-solid fa-chart-pie"></i> AI Report</h3>
          <ul id="aiReportList">
            <li><i class="fa-solid fa-spinner fa-spin"></i>Calibrating executive snapshot…</li>
          </ul>
        </div>
        <div class="ai-block">
          <h3><i class="fa-solid fa-lightbulb"></i> AI Suggestions</h3>
          <ul id="aiSuggestionList">
            <li><i class="fa-solid fa-spinner fa-spin"></i>Generating suggestions…</li>
          </ul>
        </div>
        <div class="ai-block">
          <h3><i class="fa-solid fa-handshake-angle"></i> AI Collaboration Notes</h3>
          <ul id="aiCollaborationNotes">
            <li><i class="fa-solid fa-spinner fa-spin"></i>Mapping collaboration notes…</li>
          </ul>
>>>>>>> 2b3fbe69
        </div>
      </article>
    </div>
  </section>

  <section class="module panel ai-suite">
    <div class="panel-header">
      <span class="panel-eyebrow"><i class="fa-solid fa-robot"></i> AI Collaboration Co-Pilot</span>
      <h2>Intelligence generated for every stakeholder</h2>
      <p>Let Lumina AI distill momentum, risks, and suggested moves across quality, attendance, and live collaboration threads.</p>
    </div>
<<<<<<< HEAD
    <div class="panel-body">
      <div class="ai-summary">
        <h3><i class="fa-solid fa-bolt"></i> AI Pulse</h3>
        <p id="aiPulseSummary">AI summary will populate after data sync.</p>
      </div>
      <div class="ai-streams">
        <div class="ai-block">
          <h3><i class="fa-solid fa-chart-pie"></i> AI Report</h3>
          <ul id="aiReportList">
            <li><i class="fa-solid fa-spinner fa-spin"></i>Calibrating executive snapshot…</li>
          </ul>
        </div>
        <div class="ai-block">
          <h3><i class="fa-solid fa-lightbulb"></i> AI Suggestions</h3>
          <ul id="aiSuggestionList">
            <li><i class="fa-solid fa-spinner fa-spin"></i>Generating suggestions…</li>
          </ul>
        </div>
        <div class="ai-block">
          <h3><i class="fa-solid fa-handshake-angle"></i> AI Collaboration Notes</h3>
          <ul id="aiCollaborationNotes">
            <li><i class="fa-solid fa-spinner fa-spin"></i>Mapping collaboration notes…</li>
          </ul>
        </div>
      </div>
    </div>
=======
>>>>>>> 2b3fbe69
  </section>

  <section class="module panel" id="teamIntelligenceCard">
      <div class="panel-header">
        <span class="panel-eyebrow"><i class="fa-solid fa-users-gear"></i> Team Collaboration Intelligence</span>
        <h2>Managers, clients, and cross-functional squads</h2>
        <p>Navigate workstreams by persona to monitor quality and attendance outcomes while staying aligned with executive initiatives.</p>
      </div>
      <div class="panel-body">
        <div id="teamIntelligenceSection" class="team-intelligence">
          <ul class="nav nav-pills" id="teamTabs" role="tablist"></ul>
          <div class="tab-content mt-4" id="teamTabContent"></div>
        </div>
      </div>
    </section>

  <div class="module-grid">
    <section class="module panel">
          <div class="panel-header">
            <span class="panel-eyebrow"><i class="fa-solid fa-sparkles"></i> Quality Collaboration Workspace</span>
            <h2>QA outcomes &amp; coaching actions</h2>
            <p>Track QA trends, capture follow-ups, and log collaboration threads without breaking focus.</p>
          </div>
          <div class="panel-body">
            <div class="metric-grid">
              <div class="metric-card">
                <div class="metric-label">Average QA</div>
                <div class="metric-value" id="qaAverageScore">—</div>
                <div class="metric-note">Delta vs target <span id="qaScoreTrend" class="metric-badge">—</span></div>
              </div>
              <div class="metric-card">
                <div class="metric-label">Follow ups</div>
                <div class="metric-value" id="qaFollowUps">0</div>
                <div class="metric-note">Collaboration backlog</div>
              </div>
              <div class="metric-card">
                <div class="metric-label">Threads engaged</div>
                <div class="metric-value" id="qaThreads">0</div>
                <div class="metric-note">Cross-team conversations</div>
              </div>
              <div class="metric-card">
                <div class="metric-label">Coverage</div>
                <div class="metric-value" id="qaCoverageRate">—</div>
                <div class="metric-note">QA coverage this cycle</div>
              </div>
            </div>
            <div class="chart-shell">
              <div class="d-flex justify-content-between align-items-center flex-wrap gap-2 mb-3">
                <div>
                  <div class="chart-title">QA score trend</div>
                  <div class="text-secondary">Six-week quality trajectory</div>
                </div>
                <span class="badge bg-light text-dark opacity-75">Auto-refreshing</span>
              </div>
              <canvas id="qaTrendChart" height="220"></canvas>
            </div>
            <form id="qaCollaborationForm" class="qa-form" novalidate>
              <div class="row g-3">
                <div class="col-md-6">
                  <label for="qaAgent" class="form-label">Agent</label>
                  <select class="form-select" id="qaAgent" name="qaAgent" required></select>
                </div>
                <div class="col-md-6">
                  <label for="qaCampaign" class="form-label">Campaign</label>
                  <select class="form-select" id="qaCampaign" name="qaCampaign" required></select>
                </div>
                <div class="col-md-6">
                  <label for="qaReviewer" class="form-label">Reviewer</label>
                  <select class="form-select" id="qaReviewer" name="qaReviewer" required></select>
                </div>
                <div class="col-md-6">
                  <label for="qaCollaborators" class="form-label">QA collaborators</label>
                  <select class="form-select" id="qaCollaborators" name="qaCollaborators" multiple title="Select QA leads"></select>
                </div>
                <div class="col-sm-4">
                  <label for="qaScore" class="form-label">Score</label>
                  <input type="number" class="form-control" id="qaScore" name="qaScore" min="0" max="100" step="0.1" placeholder="92.5">
                </div>
                <div class="col-sm-4">
                  <label for="qaFocusArea" class="form-label">Focus area</label>
                  <select class="form-select" id="qaFocusArea" name="qaFocusArea" required>
                    <option value="">Select focus</option>
                    <option>Call Control</option>
                    <option>Compliance</option>
                    <option>Rapport &amp; Empathy</option>
                    <option>Product Knowledge</option>
                    <option>Objection Handling</option>
                  </select>
                </div>
                <div class="col-sm-4">
                  <label for="qaStatus" class="form-label">Status</label>
                  <select class="form-select" id="qaStatus" name="qaStatus" required>
                    <option value="Published">Published</option>
                    <option value="Draft">Draft</option>
                    <option value="Follow-up">Follow-up Scheduled</option>
                  </select>
                </div>
                <div class="col-12">
                  <label for="qaHighlights" class="form-label">Highlights &amp; coaching actions</label>
                  <textarea class="form-control" id="qaHighlights" name="qaHighlights" placeholder="Document key wins, risks, and next steps" required></textarea>
                </div>
                <div class="col-12 pt-2">
                  <span class="form-section-label">Next touch planning</span>
                </div>
                <div class="col-md-6">
                  <label for="qaNextTouch" class="form-label">Next touchpoint</label>
                  <input type="date" class="form-control" id="qaNextTouch" name="qaNextTouch">
                </div>
                <div class="col-md-6">
                  <label for="qaChannel" class="form-label">Channel</label>
                  <select class="form-select" id="qaChannel" name="qaChannel" required>
                    <option>Voice</option>
                    <option>Email</option>
                    <option>Chat</option>
                    <option>Social</option>
                  </select>
                </div>
                <div class="col-12 d-flex gap-3 flex-wrap">
                  <button type="submit" class="btn btn-primary"><i class="fas fa-paper-plane me-2"></i>Log QA Collaboration</button>
                  <button type="reset" class="btn btn-outline-secondary" id="qaResetBtn"><i class="fas fa-rotate-left me-1"></i>Reset</button>
                </div>
              </div>
            </form>
            <div class="table-responsive">
              <table class="table table-hover align-middle qa-table" id="qaReviewTable">
                <thead>
                  <tr>
                    <th>Audit ID</th>
                    <th>Agent</th>
                    <th>Campaign</th>
                    <th>Score</th>
                    <th>Focus</th>
                    <th>Collaborators</th>
                    <th>Status</th>
                    <th>Updated</th>
                  </tr>
                </thead>
                <tbody></tbody>
              </table>
            </div>
          </div>
        </section>
    <section class="module panel">
          <div class="panel-header">
            <span class="panel-eyebrow"><i class="fa-solid fa-chart-line"></i> Executive KPI Pulse</span>
            <h2>Multi-campaign leadership summary</h2>
            <p>Blended KPIs across managed campaigns with proactive signal for strategy conversations.</p>
          </div>
          <div class="panel-body">
            <div class="metric-grid">
              <div class="metric-card text-center">
                <div class="metric-label">Average QA score</div>
                <div class="metric-value" id="kpiQualityAverage">—</div>
                <div class="metric-note" id="kpiQualityTrend">Awaiting data</div>
              </div>
              <div class="metric-card text-center">
                <div class="metric-label">Attendance rate</div>
                <div class="metric-value" id="kpiAttendanceRate">—</div>
                <div class="metric-note" id="kpiAttendanceTrend">Awaiting data</div>
              </div>
            </div>
            <div class="chart-shell">
              <div class="d-flex justify-content-between flex-wrap align-items-start gap-3 mb-3">
                <div>
                  <div class="chart-title">Campaign health mix</div>
                  <div class="text-secondary">Distribution of KPI attainment vs executive targets.</div>
                </div>
                <div class="text-end">
                  <span class="badge bg-info-subtle text-info" id="execTimeframe">—</span>
                  <div class="small text-secondary mt-1" id="execPeriodRange">—</div>
                  <div class="small text-secondary" id="execPayDate">Pay date —</div>
                </div>
              </div>
              <canvas id="execBlendChart" height="200"></canvas>
              <div class="mt-3" id="execCampaignBullets"></div>
            </div>
            <div class="ai-block">
              <h3><i class="fa-solid fa-briefcase"></i> Executive brief</h3>
              <ul class="mb-0" id="executiveBrief"></ul>
            </div>
          </div>
        </section>
  </div>

  <section class="module panel">
      <div class="panel-header">
        <span class="panel-eyebrow"><i class="fa-solid fa-user-check"></i> Attendance &amp; Adherence</span>
        <h2>Shift coverage &amp; schedule fidelity</h2>
        <p>Track adherence trends and shrinkage across campaigns to keep customer experience on pace.</p>
      </div>
      <div class="panel-body">
        <div class="d-flex flex-column flex-lg-row gap-3">
          <div class="flex-grow-1">
            <div class="d-flex justify-content-between align-items-center mb-3 flex-wrap gap-2">
              <div>
                <div class="chart-title mb-0">Adherence trend</div>
                <div class="text-secondary">Rolling six weeks</div>
              </div>
              <select class="form-select form-select-sm w-auto" id="attendanceCampaignFilter"></select>
            </div>
            <div class="chart-shell">
              <canvas id="attendanceTrendChart" height="220"></canvas>
            </div>
          </div>
          <div class="attendance-metrics" style="min-width: 280px;">
            <div class="metric-card">
              <div class="metric-label">Average adherence</div>
              <div class="metric-value" id="attendanceAverage">—</div>
              <div class="metric-note">Across all campaigns this month</div>
            </div>
            <div class="table-responsive">
              <table class="table table-sm align-middle attendance-table">
                <thead>
                  <tr>
                    <th>Week</th>
                    <th>Adherence</th>
                    <th>Absenteeism</th>
                  </tr>
                </thead>
                <tbody id="attendanceTableBody"></tbody>
              </table>
            </div>
          </div>
        </div>
      </div>
    </section>
  </div>

  <div class="floating-docks">
    <div class="floating-bar collapsed" id="campaignFloatingBar" aria-expanded="false">
      <button type="button" class="floating-toggle" id="campaignFloatingToggle" aria-expanded="false" aria-controls="campaignConnectivitySection">
        <span class="toggle-icon"><i class="fas fa-network-wired"></i></span>
        <span class="toggle-label">Connected campaign workflows</span>
        <span class="toggle-caret"><i class="fas fa-chevron-up"></i></span>
      </button>
      <div class="floating-panel" id="campaignConnectivitySection">
        <div class="floating-panel-header">
          <div class="panel-eyebrow"><i class="fas fa-network-wired"></i> Connected campaign workflows</div>
          <h3 class="mt-3">Navigate the workspace by campaign</h3>
          <p class="text-secondary">Jump into quality, coaching, attendance, and collaboration views powered by the same data fabric.</p>
        </div>
        <div class="floating-panel-body">
          <div id="campaignConnectivity"></div>
        </div>
      </div>
    </div>

    <div class="floating-bar collapsed" id="leadershipChatBar" aria-expanded="false">
      <button type="button" class="floating-toggle" id="leadershipChatToggle" aria-expanded="false" aria-controls="leadershipChatPanel">
        <span class="toggle-icon"><i class="fas fa-headset"></i></span>
        <span class="toggle-text">
          <span class="toggle-label" id="leadershipChatToggleLabel">Precision chat for leadership huddles</span>
          <span class="text-secondary small" id="leadershipChatToggleMeta">Loading…</span>
        </span>
        <span class="toggle-caret"><i class="fas fa-chevron-up"></i></span>
      </button>
      <div class="floating-panel" id="leadershipChatPanel" role="dialog" aria-modal="false" aria-labelledby="leadershipChatTitle" aria-hidden="true">
        <div class="floating-panel-header d-flex justify-content-between align-items-start">
          <div>
            <div class="panel-eyebrow"><i class="fas fa-headset"></i> Targeted collaboration threads</div>
            <h3 class="mt-3 mb-2" id="leadershipChatTitle">Precision chat for leadership huddles</h3>
            <p class="text-secondary mb-0">Spin up focused conversations for managers, agents, and executives to accelerate outcomes.</p>
          </div>
          <button type="button" class="btn btn-outline-secondary btn-sm rounded-circle" id="leadershipChatClose" aria-label="Collapse leadership chat">
            <i class="fas fa-xmark"></i>
          </button>
        </div>
        <div class="floating-panel-body">
          <div class="row g-3">
            <div class="col-12 col-lg-3">
              <div class="d-flex flex-column gap-2" id="chatPersonaFilters"></div>
            </div>
            <div class="col-12 col-lg-4">
              <div id="chatThreadList" class="chat-thread-list"></div>
            </div>
            <div class="col-12 col-lg-5 d-flex flex-column gap-3">
              <div class="chat-stream" id="chatMessageStream"></div>
              <form id="chatComposer" class="chat-composer">
                <div class="input-group">
                  <input type="text" id="chatMessageInput" class="form-control" placeholder="Share an update" required>
                  <button class="btn btn-primary" type="submit"><i class="fas fa-paper-plane"></i></button>
                </div>
                <div class="form-text text-secondary">Visible to <span id="chatAudienceLabel" class="fw-semibold text-primary">all participants</span></div>
              </form>
            </div>
          </div>
        </div>
      </div>
    </div>
  </div>
</div>


<script>
  window.CURRENT_USER = window.CURRENT_USER || <?!= currentUserJson || '{}' ?>;
  const currentUser = window.CURRENT_USER || {};
</script>

<script>
  document.addEventListener('DOMContentLoaded', function () {
    const state = {
      qa: {
        records: [],
        directory: { agents: [], reviewers: [], collaborators: [], campaigns: [] },
        metrics: {},
        trend: { labels: [], values: [] }
      },
      attendance: { campaigns: [], history: {}, summary: {} },
      executive: { summary: null, campaigns: [], brief: [], timeframeLabel: '', payPeriod: null },
      chat: { personas: [], threads: {} },
      teams: { overview: null, managers: [], guests: [], managerTabs: [], pagination: { pageSize: 8, scopes: {} } },
      banner: {
        persona: 'Operations Hub',
        userName: 'Team member',
        campaignsText: 'No campaigns connected',
        lastUpdatedText: 'Updated —',
        insights: []
      },
      ai: { summary: '', report: [], suggestions: [], notes: [] },
        lastUpdatedText: 'Updated —',
        insights: [
          { key: 'quality', label: 'Quality pulse', value: '—', hint: 'QA average this cycle', icon: 'fa-solid fa-sparkles' },
          { key: 'attendance', label: 'Attendance', value: '—', hint: 'Attendance this cycle', icon: 'fa-solid fa-user-check' },
          { key: 'campaigns', label: 'Active campaigns', value: '0', hint: 'Workspace connections', icon: 'fa-solid fa-diagram-project' }
        ]
      },
      ai: { summary: '', report: [], suggestions: [], notes: [] },
      charts: { qaTrend: null, attendance: null, executive: null },
      campaigns: [],
      activePersona: null,
      activeThreadId: null,
      isLoading: false
    };

    const qaTableBody = document.querySelector('#qaReviewTable tbody');
    const qaAgentSelect = document.getElementById('qaAgent');
    const qaCampaignSelect = document.getElementById('qaCampaign');
    const qaReviewerSelect = document.getElementById('qaReviewer');
    const qaCollaboratorSelect = document.getElementById('qaCollaborators');
    const qaScoreInput = document.getElementById('qaScore');
    const qaFocusAreaSelect = document.getElementById('qaFocusArea');
    const qaStatusSelect = document.getElementById('qaStatus');
    const qaHighlightsField = document.getElementById('qaHighlights');
    const qaNextTouchInput = document.getElementById('qaNextTouch');
    const qaChannelSelect = document.getElementById('qaChannel');
    const qaForm = document.getElementById('qaCollaborationForm');
    const qaSubmitButton = qaForm.querySelector('button[type="submit"]');
    const qaResetButton = document.getElementById('qaResetBtn');
    const qaTrendChartCanvas = document.getElementById('qaTrendChart');

    const attendanceCampaignSelect = document.getElementById('attendanceCampaignFilter');
    const attendanceTableBody = document.getElementById('attendanceTableBody');
    const attendanceChartCanvas = document.getElementById('attendanceTrendChart');

    const execBlendChartCanvas = document.getElementById('execBlendChart');
    const execCampaignBullets = document.getElementById('execCampaignBullets');
    const execBriefList = document.getElementById('executiveBrief');
    const execTimeframeEl = document.getElementById('execTimeframe');
    const execPeriodRangeEl = document.getElementById('execPeriodRange');
    const execPayDateEl = document.getElementById('execPayDate');

    const kpiQualityAverage = document.getElementById('kpiQualityAverage');
    const kpiQualityTrend = document.getElementById('kpiQualityTrend');
    const kpiAttendanceRate = document.getElementById('kpiAttendanceRate');
    const kpiAttendanceTrend = document.getElementById('kpiAttendanceTrend');
    const qaAverageEl = document.getElementById('qaAverageScore');
    const qaFollowUpsEl = document.getElementById('qaFollowUps');
    const qaThreadsEl = document.getElementById('qaThreads');
    const qaCoverageEl = document.getElementById('qaCoverageRate');
    const qaScoreTrendEl = document.getElementById('qaScoreTrend');
    const aiPulseSummaryEl = document.getElementById('aiPulseSummary');
    const aiReportList = document.getElementById('aiReportList');
    const aiSuggestionList = document.getElementById('aiSuggestionList');
    const aiCollaborationNotes = document.getElementById('aiCollaborationNotes');
    const heroPersonaLabel = document.getElementById('heroPersonaLabel');
    const heroCampaignLabel = document.getElementById('heroCampaignLabel');
    const heroUpdatedLabel = document.getElementById('heroUpdatedLabel');
    const attendanceAverageEl = document.getElementById('attendanceAverage');

    const summaryQaAverageEl = document.getElementById('summaryQaAverage');
    const summaryQaTrendEl = document.getElementById('summaryQaTrend');
    const summaryAttendanceRateEl = document.getElementById('summaryAttendanceRate');
    const summaryAttendanceTrendEl = document.getElementById('summaryAttendanceTrend');
    const summaryThreadsEl = document.getElementById('summaryThreads');
    const summaryThreadsHintEl = document.getElementById('summaryThreadsHint');
    const summaryFollowUpsEl = document.getElementById('summaryFollowUps');
    const summaryFollowUpsHintEl = document.getElementById('summaryFollowUpsHint');

    const personaFiltersContainer = document.getElementById('chatPersonaFilters');
    const chatThreadList = document.getElementById('chatThreadList');
    const chatStream = document.getElementById('chatMessageStream');
    const chatComposer = document.getElementById('chatComposer');
    const chatMessageInput = document.getElementById('chatMessageInput');
    const chatAudienceLabel = document.getElementById('chatAudienceLabel');
    const chatSubmitButton = chatComposer.querySelector('button[type="submit"]');
    const chatFloatingBar = document.getElementById('leadershipChatBar');
    const chatFloatingToggle = document.getElementById('leadershipChatToggle');
    const chatFloatingPanel = document.getElementById('leadershipChatPanel');
    const chatFloatingClose = document.getElementById('leadershipChatClose');
    const chatToggleMeta = document.getElementById('leadershipChatToggleMeta');

    const campaignConnectivitySection = document.getElementById('campaignConnectivitySection');
    const campaignConnectivityContainer = document.getElementById('campaignConnectivity');
    const campaignFloatingBar = document.getElementById('campaignFloatingBar');
    const campaignFloatingToggle = document.getElementById('campaignFloatingToggle');

    const teamTabsNav = document.getElementById('teamTabs');
    const teamTabContent = document.getElementById('teamTabContent');
    const teamSection = document.getElementById('teamIntelligenceSection');

    if (teamTabContent) {
      teamTabContent.addEventListener('click', function (event) {
        const trigger = event.target.closest('[data-team-page-key]');
        if (!trigger) return;
        const scope = trigger.getAttribute('data-team-page-key');
        const direction = trigger.getAttribute('data-team-page-direction');
        if (!scope || !direction) return;
        event.preventDefault();
        adjustTeamPagination(scope, direction === 'next' ? 1 : -1);
        rerenderAllTeamPanes();
      });
    }

    const alertsContainer = document.getElementById('collabAlerts');
    const loadingMessage = '<div class="text-secondary py-4 text-center small">Loading…</div>';
    const chartColors = ['#38bdf8', '#34d399', '#facc15', '#f97316', '#8b5cf6', '#f472b6'];
    const TEAM_TABLE_PAGE_SIZE = 8;

    const campaignActions = [
      { key: 'dashboard', label: 'Dashboard', icon: 'fas fa-chart-line' },
      { key: 'qualitylist', label: 'Quality', icon: 'fas fa-star' },
      { key: 'coachingdashboard', label: 'Coaching', icon: 'fas fa-chalkboard-user' },
      { key: 'attendancereports', label: 'Attendance', icon: 'fas fa-calendar-check' },
      { key: 'qacollablist', label: 'Collab', icon: 'fas fa-people-arrows' }
    ];

    const navigationBaseUrl = computeNavigationBase();
    const baseRoles = extractRoles(currentUser);
    let activeUserRoles = baseRoles.slice();
    let isGuestView = rolesIndicateGuest(activeUserRoles);

    const bannerDescriptionLead = 'Coordinate quality, attendance, and executive conversations from one modern workspace.';

    state.banner.persona = determinePersona(activeUserRoles, isGuestView);
    state.banner.campaignsText = formatHeroCampaignCount(state.campaigns.length, isGuestView);
    updateBannerMetrics();

    function clearAlerts() {
      alertsContainer.innerHTML = '';
    }

    function showAlert(message, type) {
      const alert = document.createElement('div');
      const tone = type === 'success' ? 'success' : type === 'warning' ? 'warning' : type === 'danger' ? 'danger' : 'info';
      alert.className = 'alert alert-' + tone + ' alert-dismissible fade show';
      alert.role = 'alert';
      alert.innerHTML = `
        ${message}
        <button type="button" class="btn-close" data-bs-dismiss="alert" aria-label="Close"></button>
      `;
      alertsContainer.appendChild(alert);
    }

    function formatPercent(value, decimals) {
      if (value === null || value === undefined || value === '') return '—';
      const num = Number(value);
      if (isNaN(num)) return '—';
      const fixed = num.toFixed(decimals != null ? decimals : 1);
      return fixed + '%';
    }

    function formatNumber(value, decimals) {
      if (value === null || value === undefined || value === '') return '—';
      const num = Number(value);
      if (isNaN(num)) return '—';
      return num.toFixed(decimals != null ? decimals : 0);
    }

    function formatDateTime(isoString) {
      if (!isoString) return '—';
      const date = new Date(isoString);
      if (Number.isNaN(date.getTime())) return '—';
      return date.toLocaleString(undefined, { month: 'short', day: 'numeric', hour: '2-digit', minute: '2-digit' });
    }

    function formatRelativeTime(isoString) {
      if (!isoString) return '';
      const date = new Date(isoString);
      if (Number.isNaN(date.getTime())) return '';
      const diffMs = Date.now() - date.getTime();
      const diffMinutes = Math.round(diffMs / 60000);
      if (diffMinutes < 1) return 'just now';
      if (diffMinutes < 60) return diffMinutes + 'm ago';
      const diffHours = Math.round(diffMinutes / 60);
      if (diffHours < 24) return diffHours + 'h ago';
      const diffDays = Math.round(diffHours / 24);
      if (diffDays < 7) return diffDays + 'd ago';
      return date.toLocaleDateString();
    }

    function extractRoles(user) {
      if (!user) return [];
      const sources = [user.roleNames, user.roles, user.Roles, user.RoleNames];
      const roles = [];
      sources.forEach(function (source) {
        if (!source) return;
        if (Array.isArray(source)) {
          source.forEach(function (role) {
            const value = (role || '').toString().trim();
            if (value) roles.push(value);
          });
        } else {
          const value = source.toString().trim();
          if (value) roles.push(value);
        }
      });
      const singleSources = [user.Role, user.RoleName, user.Title, user.PrimaryRole];
      singleSources.forEach(function (value) {
        if (!value) return;
        const normalized = value.toString().trim();
        if (normalized) roles.push(normalized);
      });
      const unique = {};
      const cleaned = [];
      roles.forEach(function (role) {
        const lower = role.toLowerCase();
        if (!unique[lower]) {
          unique[lower] = true;
          cleaned.push(role);
        }
      });
      return cleaned;
    }

    function rolesIndicateGuest(roles) {
      return roles.some(function (role) {
        const text = (role || '').toString().toLowerCase();
        return text.indexOf('guest') >= 0 || text.indexOf('client') >= 0 || text.indexOf('partner') >= 0;
      });
    }

    function determinePersona(roles, guestFlag) {
      if (guestFlag) return 'Client Guest';
      const normalized = roles.map(function (role) { return role.toString().toLowerCase(); });
      if (normalized.some(function (role) { return role.indexOf('executive') >= 0; })) return 'Executive Leader';
      if (normalized.some(function (role) { return role.indexOf('manager') >= 0; })) return 'Team Manager';
      if (normalized.some(function (role) { return role.indexOf('qa') >= 0 || role.indexOf('quality') >= 0; })) return 'Quality Leader';
      return 'Operations Hub';
    }

    function formatHeroTimestamp(isoString) {
      if (!isoString) return 'Updated —';
      const date = new Date(isoString);
      if (Number.isNaN(date.getTime())) return 'Updated —';
      return 'Updated ' + date.toLocaleString(undefined, { month: 'short', day: 'numeric', hour: '2-digit', minute: '2-digit' });
    }

    function formatHeroCampaignCount(count, guestFlag) {
      if (!count) {
        return guestFlag ? 'No assigned campaigns yet' : 'No campaigns connected';
      }
      if (count === 1) {
        return guestFlag ? '1 assigned campaign' : '1 campaign connected';
      }
      return guestFlag ? count + ' assigned campaigns' : count + ' campaigns connected';
    }

    function computeThreadStats() {
      const stats = { total: 0, active: 0 };
      const threadsByPersona = (state.chat && state.chat.threads) || {};
      const now = Date.now();
      Object.keys(threadsByPersona).forEach(function (key) {
        const threads = threadsByPersona[key] || [];
        threads.forEach(function (thread) {
          if (!thread) return;
          stats.total += 1;
          if (thread.updated) {
            const updated = new Date(thread.updated);
            if (!Number.isNaN(updated.getTime()) && now - updated.getTime() <= 86400000) {
              stats.active += 1;
            }
          }
        });
      });
      return stats;
    }

    function syncToplineCards() {
      const qaMetrics = (state.qa && state.qa.metrics) || {};
      if (summaryQaAverageEl) {
        summaryQaAverageEl.textContent = qaMetrics.averageScore != null ? formatPercent(qaMetrics.averageScore, 1) : '—';
      }
      if (summaryQaTrendEl) {
        const trendSpan = summaryQaTrendEl.querySelector('span');
        summaryQaTrendEl.classList.remove('text-success', 'text-danger');
        if (trendSpan) {
          if (qaMetrics.deltaVsTarget != null && !Number.isNaN(qaMetrics.deltaVsTarget)) {
            const delta = Number(qaMetrics.deltaVsTarget);
            trendSpan.textContent = (delta >= 0 ? '+' : '') + delta.toFixed(1) + ' pts vs target';
            summaryQaTrendEl.classList.add(delta >= 0 ? 'text-success' : 'text-danger');
          } else {
            trendSpan.textContent = 'Awaiting quality insights';
          }
        }
      }

      const attendanceSummary = (state.attendance && state.attendance.summary) || {};
      const attendanceValue = attendanceSummary.averageAdherence != null
        ? attendanceSummary.averageAdherence
        : attendanceSummary.attendanceRate;
      if (summaryAttendanceRateEl) {
        summaryAttendanceRateEl.textContent = attendanceValue != null ? formatPercent(attendanceValue, 1) : '—';
      }
      if (summaryAttendanceTrendEl) {
        const attendanceSpan = summaryAttendanceTrendEl.querySelector('span');
        summaryAttendanceTrendEl.classList.remove('text-success', 'text-danger');
        if (attendanceSpan) {
          if (attendanceSummary.absenceRate != null && !Number.isNaN(attendanceSummary.absenceRate)) {
            const absence = Number(attendanceSummary.absenceRate);
            attendanceSpan.textContent = 'Absence ' + formatPercent(absence, 1);
            summaryAttendanceTrendEl.classList.add(absence <= 5 ? 'text-success' : 'text-danger');
          } else {
            attendanceSpan.textContent = 'Attendance variance unavailable';
          }
        }
      }

      if (summaryThreadsEl) {
        const threadStats = computeThreadStats();
        summaryThreadsEl.textContent = threadStats.total ? threadStats.total.toString() : '0';
        if (summaryThreadsHintEl) {
          const hintSpan = summaryThreadsHintEl.querySelector('span');
          summaryThreadsHintEl.classList.remove('text-success', 'text-danger');
          if (hintSpan) {
            const segments = [];
            if (threadStats.active) {
              segments.push(threadStats.active + ' active in 24h');
            }
            const personaCount = Array.isArray(state.chat.personas) ? state.chat.personas.length : 0;
            if (personaCount) {
              segments.push(personaCount + ' ' + (personaCount === 1 ? 'audience' : 'audiences'));
            }
            hintSpan.textContent = segments.length ? segments.join(' • ') : 'Invite teams to collaborate';
          }
        }
      }

      const followUpsValue = qaMetrics.followUps != null && !Number.isNaN(Number(qaMetrics.followUps))
        ? Number(qaMetrics.followUps)
        : 0;
      if (summaryFollowUpsEl) {
        summaryFollowUpsEl.textContent = followUpsValue ? followUpsValue.toString() : '0';
      }
      if (summaryFollowUpsHintEl) {
        const followSpan = summaryFollowUpsHintEl.querySelector('span');
        summaryFollowUpsHintEl.classList.remove('text-success', 'text-danger');
        if (followSpan) {
          const segments = [];
          if (qaMetrics.coverageRate != null && !Number.isNaN(qaMetrics.coverageRate)) {
            const coverageText = formatPercent(Number(qaMetrics.coverageRate), 1);
            if (coverageText && coverageText !== '—') {
              segments.push('Coverage ' + coverageText);
            }
          }
          const campaignCount = Array.isArray(state.campaigns) ? state.campaigns.length : 0;
          if (campaignCount) {
            segments.push(campaignCount + ' ' + (campaignCount === 1 ? 'campaign' : 'campaigns'));
          }
          followSpan.textContent = segments.length ? segments.join(' • ') : 'No action items yet';
          summaryFollowUpsHintEl.classList.add(followUpsValue ? 'text-danger' : 'text-success');
        }
      }
    }

    function syncHeroChips() {
      if (heroPersonaLabel) {
        heroPersonaLabel.textContent = state.banner.persona || 'Persona syncing…';
      }
      if (heroCampaignLabel) {
        heroCampaignLabel.textContent = state.banner.campaignsText || 'Campaigns calibrating…';
      }
      if (heroUpdatedLabel) {
        heroUpdatedLabel.textContent = state.banner.lastUpdatedText || 'Awaiting timestamp…';
      }
    }

    function renderAiList(container, items, emptyText, iconClass) {
      if (!container) return;
      container.innerHTML = '';
      const list = Array.isArray(items) ? items.filter(Boolean) : [];
      if (!list.length) {
        const li = document.createElement('li');
        const icon = document.createElement('i');
        icon.className = 'fa-solid fa-circle-info';
        li.appendChild(icon);
        const span = document.createElement('span');
        span.textContent = emptyText || 'Insights will display when data is available.';
        li.appendChild(span);
        container.appendChild(li);
        return;
      }
      list.forEach(function (entry) {
        const li = document.createElement('li');
        const icon = document.createElement('i');
        icon.className = 'fa-solid ' + (iconClass || 'fa-circle-check');
        li.appendChild(icon);
        const span = document.createElement('span');
        span.textContent = entry;
        li.appendChild(span);
        container.appendChild(li);
      });
    }

    function buildAiNarrative() {
      const qaMetrics = state.qa && state.qa.metrics ? state.qa.metrics : {};
      const attendanceSummary = state.attendance && state.attendance.summary ? state.attendance.summary : {};
      const execSummary = state.executive && state.executive.summary ? state.executive.summary : {};
      const persona = state.banner && state.banner.persona ? state.banner.persona : 'Operations Hub';
      const qaAverage = qaMetrics.averageScore != null ? Number(qaMetrics.averageScore) : null;
      const qaDelta = qaMetrics.deltaVsTarget != null ? Number(qaMetrics.deltaVsTarget) : null;
      const attendanceRate = attendanceSummary.attendanceRate != null
        ? Number(attendanceSummary.attendanceRate)
        : (attendanceSummary.averageAdherence != null ? Number(attendanceSummary.averageAdherence) : null);
      const absenceRate = attendanceSummary.absenceRate != null ? Number(attendanceSummary.absenceRate) : null;
      const coverageRate = qaMetrics.coverageRate != null ? Number(qaMetrics.coverageRate) : null;
      const followUps = qaMetrics.followUps != null ? Number(qaMetrics.followUps) : 0;
      const campaigns = Array.isArray(state.campaigns) ? state.campaigns.length : 0;
      const threadStats = computeThreadStats();

      function listJoin(items) {
        if (!items || !items.length) return '';
        if (items.length === 1) return items[0];
        if (items.length === 2) return items[0] + ' and ' + items[1];
        return items.slice(0, -1).join(', ') + ', and ' + items[items.length - 1];
      }

      const summaryPieces = [];
      if (qaAverage != null && !Number.isNaN(qaAverage)) {
        summaryPieces.push('quality at ' + formatPercent(qaAverage, 1));
      }
      if (attendanceRate != null && !Number.isNaN(attendanceRate)) {
        summaryPieces.push('attendance at ' + formatPercent(attendanceRate, 1));
      }
      if (threadStats.total) {
        summaryPieces.push(threadStats.total + ' collaboration thread' + (threadStats.total === 1 ? '' : 's'));
      }
      const summary = summaryPieces.length
        ? 'AI sees ' + listJoin(summaryPieces) + ' for the ' + persona + ' workspace.'
        : '';

      const report = [];
      if (qaAverage != null && !Number.isNaN(qaAverage)) {
        let text = 'Quality average ' + formatPercent(qaAverage, 1);
        if (qaDelta != null && !Number.isNaN(qaDelta)) {
          text += ' (' + (qaDelta >= 0 ? '+' : '') + qaDelta.toFixed(1) + ' pts vs target)';
        }
        report.push(text);
      }
      if (attendanceRate != null && !Number.isNaN(attendanceRate)) {
        let text = 'Attendance rate ' + formatPercent(attendanceRate, 1);
        if (absenceRate != null && !Number.isNaN(absenceRate)) {
          text += ', absence ' + formatPercent(absenceRate, 1);
        }
        report.push(text);
      }
      if (coverageRate != null && !Number.isNaN(coverageRate)) {
        report.push('QA coverage ' + formatPercent(coverageRate, 1));
      }
      if (execSummary && execSummary.campaignsAchievingTarget != null) {
        const achieving = Number(execSummary.campaignsAchievingTarget);
        if (!Number.isNaN(achieving)) {
          report.push(achieving + ' campaign' + (achieving === 1 ? '' : 's') + ' hitting targets');
        }
      }
      if (campaigns) {
        report.push(campaigns + ' connected campaign' + (campaigns === 1 ? '' : 's'));
      }

      const suggestions = [];
      if (qaDelta != null && !Number.isNaN(qaDelta)) {
        if (qaDelta < 0) {
          suggestions.push('Deploy a coaching sprint to recover ' + Math.abs(qaDelta).toFixed(1) + ' pts toward the quality target.');
        } else if (qaDelta > 1) {
          suggestions.push('Highlight quality gains with leadership to reinforce winning behaviors.');
        }
      }
      if (attendanceRate != null && !Number.isNaN(attendanceRate)) {
        if (attendanceRate < 95) {
          suggestions.push('Audit schedule adherence for the lowest-performing campaign to protect coverage.');
        } else if (attendanceRate >= 97) {
          suggestions.push('Leverage attendance strength to back upcoming volume spikes.');
        }
      }
      if (followUps > 0) {
        suggestions.push('Work through ' + followUps + ' open follow-up action' + (followUps === 1 ? '' : 's') + ' with QA leads.');
      }
      if (!threadStats.total) {
        suggestions.push('Launch the first collaboration thread to activate cross-team problem solving.');
      } else if (threadStats.active === 0) {
        suggestions.push('Nudge participants in dormant threads to keep momentum in the last 24 hours.');
      }

      const notes = [];
      if (threadStats.total) {
        notes.push(threadStats.total + ' thread' + (threadStats.total === 1 ? '' : 's') + ' live, ' + threadStats.active + ' active in 24h.');
      }
      const personaCount = state.chat && Array.isArray(state.chat.personas) ? state.chat.personas.length : 0;
      if (personaCount) {
        notes.push(personaCount + ' collaboration audience' + (personaCount === 1 ? '' : 's') + ' configured.');
      }
      if (coverageRate != null && !Number.isNaN(coverageRate) && coverageRate < 75) {
        notes.push('QA coverage below 75% — prioritize sampling to stabilize insight quality.');
      }
      if (execSummary && execSummary.alert) {
        notes.push(execSummary.alert);
      }

      return {
        summary: summary,
        report: report,
        suggestions: suggestions,
        notes: notes
      };
    }

    function renderAiAssistant() {
      const narrative = buildAiNarrative();
      state.ai = narrative;
      if (aiPulseSummaryEl) {
        aiPulseSummaryEl.textContent = narrative.summary || 'AI summary will populate after data sync.';
      }
      renderAiList(aiReportList, narrative.report, 'Waiting for campaign metrics…', 'fa-chart-line');
      renderAiList(aiSuggestionList, narrative.suggestions, 'Suggestions will surface after data sync.', 'fa-lightbulb');
      renderAiList(aiCollaborationNotes, narrative.notes, 'Collaboration notes appear once chat threads load.', 'fa-handshake-angle');
    }

    function buildBannerDescription() {
      const descriptionParts = [];
      if (typeof bannerDescriptionLead === 'string' && bannerDescriptionLead.trim()) {
        descriptionParts.push(bannerDescriptionLead);
      }

      const meta = [];
      if (state.banner.userName) {
        meta.push('Workspace lead: ' + state.banner.userName);
      }
      if (state.banner.campaignsText) {
        meta.push(state.banner.campaignsText);
      }
      if (state.banner.lastUpdatedText) {
        meta.push(state.banner.lastUpdatedText);
      }

      if (meta.length) {
        descriptionParts.push(meta.join(' • '));
      }

      return descriptionParts.join(' ').trim();
    }

    function syncBanner() {
      const insights = (state.banner.insights || []).map(function (item) {
        return {
          label: item && item.label ? item.label : '',
          value: item && item.value ? item.value : '—',
          hint: item && item.hint ? item.hint : '',
          icon: item && item.icon ? item.icon : ''
        };
      });

      const config = {
        eyebrow: state.banner.persona,
        title: 'Collaboration Intelligence Hub',
        description: buildBannerDescription(),
        insights: insights,
        insightsMeta: { pageKey: 'collaboration-reporting' }
      };

      if (typeof initializeGlobalBanner === 'function') {
        initializeGlobalBanner(config);
      } else {
        window.__pendingBannerData = Object.assign({}, config);
      }
      return config;
    }

    function updateBannerMetrics() {
      const insights = [];

      const qaAverage = state.qa.metrics && state.qa.metrics.averageScore;
      const qaDelta = state.qa.metrics && state.qa.metrics.deltaVsTarget;
      insights.push({
        key: 'quality',
        label: 'Quality pulse',
        value: formatPercent(qaAverage, 1),
        hint: qaDelta != null && !Number.isNaN(qaDelta)
          ? (qaDelta >= 0 ? '+' : '') + qaDelta.toFixed(1) + ' pts vs target'
          : 'QA average this cycle',
        icon: 'fa-solid fa-sparkles'
      });

      const attendanceRate = state.attendance.summary && state.attendance.summary.attendanceRate;
      const absenceRate = state.attendance.summary && state.attendance.summary.absenceRate;
      insights.push({
        key: 'attendance',
        label: 'Attendance',
        value: formatPercent(attendanceRate, 1),
        hint: absenceRate != null ? 'Absence ' + formatPercent(absenceRate, 1) : 'Attendance this cycle',
        icon: 'fa-solid fa-user-check'
      });

      const campaignCount = state.campaigns.length;
      insights.push({
        key: 'campaigns',
        label: isGuestView ? 'Assigned campaigns' : 'Active campaigns',
        value: campaignCount ? String(campaignCount) : '0',
        hint: isGuestView
          ? 'Guest access level'
          : (state.executive.timeframeLabel ? 'Cycle ' + state.executive.timeframeLabel : 'Workspace connections'),
        icon: 'fa-solid fa-diagram-project'
      });

      state.banner.campaignsText = formatHeroCampaignCount(state.campaigns.length, isGuestView);
      state.banner.insights = insights;
      syncHeroChips();
      syncBanner();
      syncToplineCards();
      renderAiAssistant();
    }

    function updateBannerFromResponse(response) {
      response = response || {};
      const userInfo = response.user || currentUser || {};
      const resolvedRoles = extractRoles(userInfo);
      if (resolvedRoles.length) {
        activeUserRoles = resolvedRoles;
      }
      isGuestView = rolesIndicateGuest(activeUserRoles);
      state.banner.persona = determinePersona(activeUserRoles, isGuestView);

      const displayName = userInfo.name || userInfo.displayName || userInfo.FullName || userInfo.UserName || userInfo.email || userInfo.Email || 'Lumina team member';
      state.banner.userName = displayName;

      state.banner.lastUpdatedText = formatHeroTimestamp(response.generatedAt || new Date().toISOString());
      state.banner.campaignsText = formatHeroCampaignCount(state.campaigns.length, isGuestView);

      syncHeroChips();
      updateBannerMetrics();
    }

    function statusClass(status) {
      const normalized = (status || '').toLowerCase();
      if (normalized.indexOf('follow') >= 0) return 'status-pill status-followup';
      if (normalized.indexOf('publish') >= 0) return 'status-pill status-published';
      return 'status-pill status-draft';
    }

    function stripHash(url) {
      if (!url) return '';
      return String(url).replace(/#.*$/, '');
    }

    function removeExistingPageParam(url) {
      if (!url) return '';
      return url
        .replace(/([?&])(page|campaign)=[^&#]*(&)?/gi, function (match, prefix, _key, suffix) {
          if (prefix === '?') {
            return suffix ? '?' : '';
          }
          return suffix ? prefix : '';
        })
        .replace(/[?&]$/, '');
    }

    function computeNavigationBase() {
      const scriptCandidate = removeExistingPageParam(stripHash(typeof SCRIPT_URL !== 'undefined' && SCRIPT_URL ? SCRIPT_URL : ''));
      if (scriptCandidate) return scriptCandidate;
      return removeExistingPageParam(stripHash(typeof BASE_URL !== 'undefined' && BASE_URL ? BASE_URL : ''));
    }

    function buildCampaignUrl(pageKey, campaignId) {
      const page = pageKey || 'dashboard';
      const base = navigationBaseUrl;
      if (!base) {
        let query = '?page=' + encodeURIComponent(page);
        if (campaignId) {
          query += '&campaign=' + encodeURIComponent(campaignId);
        }
        return query;
      }
      const hasQuery = base.indexOf('?') !== -1;
      const separator = hasQuery ? (/[?&]$/.test(base) ? '' : '&') : '?';
      let url = base + separator + 'page=' + encodeURIComponent(page);
      if (campaignId) {
        url += '&campaign=' + encodeURIComponent(campaignId);
      }
      return url;
    }

    function populateSelectOptions(select, items, placeholder, isMultiple) {
      select.innerHTML = '';
      if (!isMultiple) {
        const opt = document.createElement('option');
        opt.value = '';
        opt.textContent = placeholder || 'Select';
        select.appendChild(opt);
      }
      (items || []).forEach(function (item) {
        const option = document.createElement('option');
        const id = item && typeof item === 'object' ? (item.id || item.value || item.name) : item;
        const name = item && typeof item === 'object' ? (item.name || item.label || item.id) : item;
        option.value = id || '';
        option.textContent = name || id || '';
        select.appendChild(option);
      });
    }

    function ensureEmptyState(container, message) {
      let placeholder = container.querySelector('.chart-empty');
      if (!message) {
        if (placeholder) placeholder.remove();
        return;
      }
      if (!placeholder) {
        placeholder = document.createElement('div');
        placeholder.className = 'chart-empty text-secondary small text-center py-4';
        container.appendChild(placeholder);
      }
      placeholder.textContent = message;
    }

    function setFormSubmitting(submitting) {
      qaSubmitButton.disabled = submitting;
      qaResetButton.disabled = submitting;
    }

    function setChatComposerEnabled(enabled) {
      chatMessageInput.disabled = !enabled;
      chatSubmitButton.disabled = !enabled;
    }

    function setChatFloatingExpanded(expanded) {
      if (!chatFloatingBar || !chatFloatingToggle) return;
      if (expanded) {
        chatFloatingBar.classList.remove('collapsed');
      } else {
        chatFloatingBar.classList.add('collapsed');
      }
      const expandedAttr = expanded ? 'true' : 'false';
      chatFloatingBar.setAttribute('aria-expanded', expandedAttr);
      chatFloatingToggle.setAttribute('aria-expanded', expandedAttr);
      if (chatFloatingPanel) {
        chatFloatingPanel.setAttribute('aria-hidden', expanded ? 'false' : 'true');
        chatFloatingPanel.setAttribute('aria-modal', expanded ? 'true' : 'false');
      }
      const caretIcon = chatFloatingToggle.querySelector('.toggle-caret i');
      if (caretIcon) {
        caretIcon.className = expanded ? 'fas fa-chevron-down' : 'fas fa-chevron-up';
      }
      if (expanded && chatMessageInput && !chatMessageInput.disabled) {
        setTimeout(function () { chatMessageInput.focus(); }, 140);
      }
    }

    function updateChatFloatingVisibility() {
      if (!chatFloatingBar) return;
      const hasPersonas = Array.isArray(state.chat.personas) && state.chat.personas.length > 0;
      if (!hasPersonas) {
        chatFloatingBar.classList.add('is-hidden');
        chatFloatingBar.setAttribute('aria-hidden', 'true');
        setChatFloatingExpanded(false);
        if (chatFloatingPanel) {
          chatFloatingPanel.setAttribute('aria-hidden', 'true');
          chatFloatingPanel.setAttribute('aria-modal', 'false');
        }
      } else {
        chatFloatingBar.classList.remove('is-hidden');
        chatFloatingBar.removeAttribute('aria-hidden');
      }
    }

    function updateChatFloatingMeta() {
      if (!chatToggleMeta) return;
      const personas = state.chat.personas || [];
      if (!personas.length) {
        chatToggleMeta.textContent = 'No audiences available';
        return;
      }
      const threadsMap = state.chat.threads || {};
      const totalThreads = personas.reduce(function (total, persona) {
        const key = persona && persona.key ? persona.key : persona;
        const list = threadsMap[key] || [];
        return total + (Array.isArray(list) ? list.length : 0);
      }, 0);
      chatToggleMeta.textContent = totalThreads
        ? totalThreads + ' active thread' + (totalThreads === 1 ? '' : 's')
        : 'No active threads';
    }

    function initializeChatFloatingBar() {
      if (!chatFloatingBar || !chatFloatingToggle) return;
      setChatFloatingExpanded(false);
      chatFloatingToggle.addEventListener('click', function () {
        const shouldExpand = chatFloatingBar.classList.contains('collapsed');
        setChatFloatingExpanded(shouldExpand);
      });
      if (chatFloatingClose) {
        chatFloatingClose.addEventListener('click', function () {
          setChatFloatingExpanded(false);
          chatFloatingToggle.focus();
        });
      }
      document.addEventListener('keydown', function (event) {
        if (event.key === 'Escape' && chatFloatingBar && !chatFloatingBar.classList.contains('collapsed')) {
          setChatFloatingExpanded(false);
          if (chatFloatingToggle) {
            chatFloatingToggle.focus();
          }
        }
      });
    }

    function setCampaignFloatingExpanded(expanded) {
      if (!campaignFloatingBar || !campaignFloatingToggle) return;
      if (expanded) {
        campaignFloatingBar.classList.remove('collapsed');
      } else {
        campaignFloatingBar.classList.add('collapsed');
      }
      const expandedAttr = expanded ? 'true' : 'false';
      campaignFloatingBar.setAttribute('aria-expanded', expandedAttr);
      campaignFloatingToggle.setAttribute('aria-expanded', expandedAttr);
      const caretIcon = campaignFloatingToggle.querySelector('.toggle-caret i');
      if (caretIcon) {
        caretIcon.className = expanded ? 'fas fa-chevron-down' : 'fas fa-chevron-up';
      }
    }

    function initializeCampaignFloatingBar() {
      if (!campaignFloatingBar || !campaignFloatingToggle) return;
      setCampaignFloatingExpanded(false);
      campaignFloatingToggle.addEventListener('click', function () {
        const shouldExpand = campaignFloatingBar.classList.contains('collapsed');
        setCampaignFloatingExpanded(shouldExpand);
      });
    }

    function getCampaignOptions() {
      const options = [];
      const dedupe = {};

      function registerOption(id, name) {
        const safeId = id || name || '';
        const safeName = name || id || '';
        if (!safeId && !safeName) return;
        const key = (safeId + '|' + safeName).toLowerCase();
        if (dedupe[key]) return;
        dedupe[key] = true;
        options.push({ id: safeId || safeName, name: safeName || safeId });
      }

      (state.campaigns || []).forEach(function (campaign) {
        if (!campaign) return;
        registerOption(campaign.id, campaign.name);
      });

      (state.qa.directory.campaigns || []).forEach(function (campaign) {
        if (!campaign) return;
        const optionId = campaign.id || campaign.value || campaign.name || campaign.label;
        const optionName = campaign.name || campaign.label || campaign.id || campaign.value || '';
        registerOption(optionId, optionName);
      });

      options.sort(function (a, b) {
        const nameA = (a.name || '').toLowerCase();
        const nameB = (b.name || '').toLowerCase();
        if (nameA < nameB) return -1;
        if (nameA > nameB) return 1;
        return 0;
      });

      return options;
    }

    function renderCampaignConnectivity() {
      if (!campaignConnectivityContainer) return;
      if (isGuestView) {
        campaignConnectivityContainer.innerHTML = '';
        campaignConnectivityContainer.classList.remove('connectivity-grid', 'connectivity-empty');
        if (campaignFloatingBar) {
          campaignFloatingBar.classList.add('is-hidden');
          campaignFloatingBar.setAttribute('aria-hidden', 'true');
        }
        if (campaignFloatingToggle) {
          campaignFloatingToggle.setAttribute('aria-expanded', 'false');
        }
        if (campaignConnectivitySection) {
          campaignConnectivitySection.classList.remove('d-none');
        }
        setCampaignFloatingExpanded(false);
        updateBannerMetrics();
        return;
      }

      if (campaignFloatingBar) {
        campaignFloatingBar.classList.remove('is-hidden');
        campaignFloatingBar.removeAttribute('aria-hidden');
      }

      const campaigns = state.campaigns || [];
      if (campaignFloatingToggle) {
        const labelEl = campaignFloatingToggle.querySelector('.toggle-label');
        if (labelEl) {
          labelEl.textContent = campaigns.length
            ? `Connected Campaign Workflows (${campaigns.length})`
            : 'Connected Campaign Workflows';
        }
      }

      campaignConnectivityContainer.innerHTML = '';
      campaignConnectivityContainer.classList.remove('connectivity-grid', 'connectivity-empty');

      if (!campaigns.length) {
        campaignConnectivityContainer.classList.add('connectivity-empty');
        campaignConnectivityContainer.innerHTML = '<div class="text-secondary small text-center py-3">No campaign access detected yet.</div>';
        setCampaignFloatingExpanded(false);
        updateBannerMetrics();
        return;
      }

      campaignConnectivityContainer.classList.add('connectivity-grid');
      const fragment = document.createDocumentFragment();

      campaigns.forEach(function (campaign) {
        const card = document.createElement('div');
        card.className = 'connectivity-card';
        const badges = [];
        if (campaign.isDefault) badges.push('<span class="badge bg-primary-subtle text-primary">Default</span>');
        if (campaign.isManaged) badges.push('<span class="badge bg-success-subtle text-success">Managed</span>');
        if (campaign.isAdmin) badges.push('<span class="badge bg-warning-subtle text-warning">Admin</span>');
        const description = campaign.description ? `<div class="text-secondary small mt-1">${campaign.description}</div>` : '';
        const actionsMarkup = campaignActions.map(function (action) {
          const href = buildCampaignUrl(action.key, campaign.id);
          return `<a href="${href}" target="_top" class="btn btn-sm"><i class="${action.icon}"></i>${action.label}</a>`;
        }).join('');
        card.innerHTML = `
          <div class="d-flex justify-content-between align-items-start gap-2">
            <div>
              <div class="fw-semibold">${campaign.name || 'Campaign'}</div>
              ${description}
            </div>
            <div class="d-flex flex-wrap gap-1">${badges.join('')}</div>
          </div>
          <div class="connectivity-actions mt-3">
            ${actionsMarkup}
          </div>
        `;
        fragment.appendChild(card);
      });

      campaignConnectivityContainer.appendChild(fragment);
      updateBannerMetrics();
    }

    function buildLeadCollaboratorOptions() {
      const unique = new Map();

      function register(option) {
        if (!option) return;
        const name = typeof option === 'object' ? (option.name || option.label || option.id) : option;
        if (!name) return;
        const id = typeof option === 'object' ? (option.id || option.value || option.name) : option;
        const key = String(name).trim().toLowerCase();
        if (!key || unique.has(key)) return;
        unique.set(key, { id: id || name, name: name });
      }

      (state.teams.managers || []).forEach(function (manager) {
        if (!manager || !manager.name) return;
        register({ id: manager.email || manager.name, name: manager.name });
      });

      (state.teams.managerTabs || []).forEach(function (tab) {
        if (!tab || !tab.name) return;
        register({ id: tab.managerId || tab.name, name: tab.name });
      });

      (state.qa.directory.collaborators || []).forEach(function (collab) {
        if (!collab) return;
        const name = typeof collab === 'object' ? (collab.name || collab.label || collab.id) : collab;
        if (isLikelyLeadName(name)) {
          register({ id: (collab && collab.id) || name, name: name });
        }
      });

      if (!unique.size) {
        (state.qa.directory.reviewers || []).forEach(function (reviewer) {
          if (!reviewer) return;
          const name = typeof reviewer === 'object' ? (reviewer.name || reviewer.label || reviewer.id) : reviewer;
          if (isLikelyLeadName(name)) {
            register({ id: (reviewer && reviewer.id) || name, name: name });
          }
        });
      }

      const leads = Array.from(unique.values());
      leads.sort(function (a, b) {
        const nameA = (a.name || '').toLowerCase();
        const nameB = (b.name || '').toLowerCase();
        if (nameA < nameB) return -1;
        if (nameA > nameB) return 1;
        return 0;
      });
      return leads;
    }

    function isLikelyLeadName(name) {
      if (!name) return false;
      return /(lead|manager|supervisor|director|coach)/i.test(String(name));
    }

    function renderQADirectory() {
      populateSelectOptions(qaAgentSelect, state.qa.directory.agents, 'Select an agent');
      populateSelectOptions(qaCampaignSelect, getCampaignOptions(), 'Choose campaign');
      populateSelectOptions(qaReviewerSelect, state.qa.directory.reviewers, 'Assign reviewer');
      const leadCollaborators = buildLeadCollaboratorOptions();
      populateSelectOptions(qaCollaboratorSelect, leadCollaborators, 'Select QA leads', true);
      if (qaCollaboratorSelect) {
        qaCollaboratorSelect.title = leadCollaborators.length ? 'Select QA leads to loop into this review' : 'No QA leads available';
      }
    }

    function renderQATable() {
      const records = state.qa.records || [];
      if (!records.length) {
        qaTableBody.innerHTML = '<tr><td colspan="8" class="text-center text-secondary py-4">No QA collaboration records found.</td></tr>';
        return;
      }
      qaTableBody.innerHTML = '';
      records.forEach(function (record) {
        const tr = document.createElement('tr');
        const collaborators = (record.collaborators || []).map(function (name) {
          return `<span class="collaborator"><i class="fas fa-user-circle"></i>${name}</span>`;
        }).join('');
        const campaignLabel = record.campaignName || '';
        const campaignLink = campaignLabel
          ? `<a href="${buildCampaignUrl('dashboard', record.campaignId)}" target="_top" class="text-decoration-none">${campaignLabel}${record.campaignId ? '<i class="fas fa-arrow-up-right-from-square ms-1 text-primary"></i>' : ''}</a>`
          : '—';
        tr.innerHTML = `
          <td class="fw-semibold">${record.id || '—'}</td>
          <td>
            <div class="fw-semibold">${record.agent || '—'}</div>
            <small class="text-secondary">${record.reviewer || ''}</small>
          </td>
          <td>${campaignLink}</td>
          <td><span class="fw-bold">${record.score != null ? formatNumber(record.score, 1) : '—'}</span></td>
          <td>${record.focus || '—'}</td>
          <td>${collaborators}</td>
          <td><span class="${statusClass(record.status)}">${record.status || 'Draft'}</span></td>
          <td>${formatDateTime(record.updated)}</td>
        `;
        qaTableBody.appendChild(tr);
      });
    }

    function renderQAMetrics() {
      const metrics = state.qa.metrics || {};
      qaAverageEl.textContent = metrics.averageScore != null ? formatNumber(metrics.averageScore, 1) : '—';
      qaFollowUpsEl.textContent = metrics.followUps != null ? metrics.followUps : '0';
      qaThreadsEl.textContent = metrics.collaborativeThreads != null ? metrics.collaborativeThreads : '0';
      qaCoverageEl.textContent = metrics.coverageRate != null ? formatPercent(metrics.coverageRate, 1) : '—';
      const delta = metrics.deltaVsTarget;
      if (delta != null && !Number.isNaN(delta)) {
        qaScoreTrendEl.textContent = (delta >= 0 ? '+' : '') + delta.toFixed(1) + ' pts';
        qaScoreTrendEl.classList.toggle('bg-success', delta >= 0);
        qaScoreTrendEl.classList.toggle('bg-danger', delta < 0);
      } else {
        qaScoreTrendEl.textContent = '—';
        qaScoreTrendEl.classList.remove('bg-success', 'bg-danger');
      }
      syncToplineCards();
    }

    function renderQaTrendChart() {
      const labels = state.qa.trend.labels || [];
      const values = (state.qa.trend.values || []).map(function (value) {
        return value == null ? null : Number(value);
      });
      const container = qaTrendChartCanvas.parentElement;
      const hasData = labels.length && values.some(function (v) { return v != null; });
      if (!hasData) {
        if (state.charts.qaTrend) {
          state.charts.qaTrend.destroy();
          state.charts.qaTrend = null;
        }
        qaTrendChartCanvas.classList.add('d-none');
        ensureEmptyState(container, 'No QA trend data available yet.');
        return;
      }
      ensureEmptyState(container, '');
      qaTrendChartCanvas.classList.remove('d-none');
      const dataset = values.map(function (value) {
        return value == null ? null : Number(value.toFixed(1));
      });
      if (state.charts.qaTrend) {
        state.charts.qaTrend.data.labels = labels;
        state.charts.qaTrend.data.datasets[0].data = dataset;
        state.charts.qaTrend.update();
      } else {
        state.charts.qaTrend = new Chart(qaTrendChartCanvas.getContext('2d'), {
          type: 'line',
          data: {
            labels: labels,
            datasets: [
              {
                label: 'QA Score',
                data: dataset,
                borderColor: '#2563eb',
                backgroundColor: 'rgba(37, 99, 235, 0.12)',
                tension: 0.35,
                borderWidth: 3,
                fill: true
              }
            ]
          },
          options: {
            responsive: true,
            maintainAspectRatio: false,
            plugins: { legend: { display: false } },
            scales: {
              y: {
                ticks: {
                  callback: function (value) { return value + '%'; }
                }
              }
            }
          }
        });
      }
    }

    function renderExecutiveSection() {
      const summary = state.executive.summary || {};
      kpiQualityAverage.textContent = summary.qaAverage != null ? formatPercent(summary.qaAverage, 1) : '—';
      const qualityDelta = state.qa.metrics && state.qa.metrics.deltaVsTarget != null ? state.qa.metrics.deltaVsTarget : null;
      if (qualityDelta != null && !Number.isNaN(qualityDelta)) {
        kpiQualityTrend.textContent = (qualityDelta >= 0 ? '+' : '') + qualityDelta.toFixed(1) + ' pts vs target';
        kpiQualityTrend.classList.toggle('text-success', qualityDelta >= 0);
        kpiQualityTrend.classList.toggle('text-danger', qualityDelta < 0);
      } else {
        kpiQualityTrend.textContent = 'Target comparison unavailable';
        kpiQualityTrend.classList.remove('text-success', 'text-danger');
      }

      const attendanceRate = summary.attendanceAverage != null ? summary.attendanceAverage : state.attendance.summary.attendanceRate;
      kpiAttendanceRate.textContent = attendanceRate != null ? formatPercent(attendanceRate, 1) : '—';
      if (state.attendance.summary.absenceRate != null) {
        const absence = state.attendance.summary.absenceRate;
        kpiAttendanceTrend.textContent = 'Absence ' + formatPercent(absence, 1);
        kpiAttendanceTrend.classList.toggle('text-success', absence <= 5);
        kpiAttendanceTrend.classList.toggle('text-danger', absence > 5);
      } else {
        kpiAttendanceTrend.textContent = 'Attendance variance unavailable';
        kpiAttendanceTrend.classList.remove('text-success', 'text-danger');
      }

      const payPeriod = state.executive.payPeriod;
      const timeframeLabel = state.executive.timeframeLabel || '—';
      if (execTimeframeEl) {
        execTimeframeEl.textContent = payPeriod && payPeriod.badgeLabel ? payPeriod.badgeLabel : timeframeLabel;
      }
      if (execPeriodRangeEl) {
        execPeriodRangeEl.textContent = payPeriod && payPeriod.rangeLabel ? payPeriod.rangeLabel : timeframeLabel;
      }
      if (execPayDateEl) {
        execPayDateEl.textContent = payPeriod && payPeriod.payDateLabel ? 'Pay date ' + payPeriod.payDateLabel : 'Pay date —';
      }

      execCampaignBullets.innerHTML = '';
      const campaigns = state.executive.campaigns || [];
      if (!campaigns.length) {
        execCampaignBullets.innerHTML = '<div class="text-secondary small">No campaign mix data available.</div>';
      } else {
        campaigns.forEach(function (campaign, index) {
          const color = chartColors[index % chartColors.length];
          const qaText = campaign.qa != null ? 'QA ' + campaign.qa + '%' : 'QA n/a';
          const attText = campaign.attendance != null ? 'Attendance ' + campaign.attendance + '%' : 'Attendance n/a';
          const wrapper = document.createElement('div');
          wrapper.className = 'kpi-bullet';
          wrapper.innerHTML = `<span class="kpi-dot" style="background:${color}"></span> ${campaign.title || 'Campaign'} – ${qaText}, ${attText}`;
          execCampaignBullets.appendChild(wrapper);
        });
      }

      execBriefList.innerHTML = '';
      if (!state.executive.brief || !state.executive.brief.length) {
        execBriefList.innerHTML = '<li class="text-secondary">No executive brief notes available.</li>';
      } else {
        state.executive.brief.forEach(function (item) {
          const li = document.createElement('li');
          li.className = 'mb-3';
          li.innerHTML = `
            <div class="d-flex justify-content-between align-items-start">
              <div>
                <div class="fw-bold">${item.title || 'Campaign'}</div>
                <div class="text-secondary">${item.metrics || ''}</div>
              </div>
            </div>
            ${item.note ? `<div class="small text-secondary mt-1">${item.note}</div>` : ''}
          `;
          execBriefList.appendChild(li);
        });
      }

      const labels = campaigns.map(function (campaign) { return campaign.title || 'Campaign'; });
      const values = campaigns.map(function (campaign) {
        const qa = campaign.qa != null ? campaign.qa : null;
        const att = campaign.attendance != null ? campaign.attendance : null;
        if (qa == null && att == null) return 0;
        if (qa != null && att != null) return Number(((qa + att) / 2).toFixed(1));
        return qa != null ? Number(qa.toFixed(1)) : Number(att.toFixed(1));
      });
      if (!labels.length) {
        if (state.charts.executive) {
          state.charts.executive.destroy();
          state.charts.executive = null;
        }
        ensureEmptyState(execBlendChartCanvas.parentElement, 'No executive campaign blend data available.');
      } else {
        ensureEmptyState(execBlendChartCanvas.parentElement, '');
        if (state.charts.executive) {
          state.charts.executive.data.labels = labels;
          state.charts.executive.data.datasets[0].data = values;
          state.charts.executive.data.datasets[0].backgroundColor = labels.map(function (_, index) {
            return chartColors[index % chartColors.length];
          });
          state.charts.executive.update();
        } else {
          state.charts.executive = new Chart(execBlendChartCanvas, {
            type: 'doughnut',
            data: {
              labels: labels,
              datasets: [
                {
                  data: values,
                  backgroundColor: labels.map(function (_, index) {
                    return chartColors[index % chartColors.length];
                  }),
                  borderWidth: 0,
                  hoverOffset: 8
                }
              ]
            },
            options: {
              cutout: '68%',
              plugins: { legend: { display: false } }
            }
          });
        }
      }
      syncToplineCards();
    }

    function renderAttendanceOptions() {
      populateSelectOptions(attendanceCampaignSelect, state.attendance.campaigns, 'Select campaign');
      if (state.attendance.campaigns.length) {
        attendanceCampaignSelect.value = state.attendance.campaigns[0].id || state.attendance.campaigns[0].name;
      }
    }

    function renderAttendanceAverage() {
      if (state.attendance.summary.averageAdherence != null) {
        attendanceAverageEl.textContent = formatPercent(state.attendance.summary.averageAdherence, 1);
      } else if (state.attendance.summary.attendanceRate != null) {
        attendanceAverageEl.textContent = formatPercent(state.attendance.summary.attendanceRate, 1);
      } else {
        attendanceAverageEl.textContent = '—';
      }
    }

    function renderAttendanceTable(campaignId) {
      const history = state.attendance.history[campaignId] || [];
      if (!history.length) {
        attendanceTableBody.innerHTML = '<tr><td colspan="3" class="text-center text-secondary py-3">No attendance records for this campaign.</td></tr>';
        return;
      }
      const recent = history.slice(-6);
      attendanceTableBody.innerHTML = '';
      recent.forEach(function (entry) {
        const tr = document.createElement('tr');
        tr.innerHTML = `
          <td class="fw-semibold">${entry.week}</td>
          <td>
            <div class="fw-semibold">${entry.adherence != null ? entry.adherence.toFixed(1) + '%' : '—'}</div>
            <div class="progress" style="height:6px;">
              <div class="progress-bar bg-primary" style="width:${entry.adherence != null ? entry.adherence : 0}%"></div>
            </div>
          </td>
          <td class="text-danger">${entry.absenteeism != null ? entry.absenteeism.toFixed(1) + '%' : '—'}</td>
        `;
        attendanceTableBody.appendChild(tr);
      });
    }

    function renderAttendanceChart(campaignId) {
      const history = state.attendance.history[campaignId] || [];
      const labels = history.slice(-6).map(function (entry) { return entry.week; });
      const adherence = history.slice(-6).map(function (entry) { return entry.adherence != null ? Number(entry.adherence.toFixed(1)) : null; });
      const absenteeism = history.slice(-6).map(function (entry) { return entry.absenteeism != null ? Number(entry.absenteeism.toFixed(1)) : null; });
      const hasData = labels.length && adherence.some(function (v) { return v != null; });
      const container = attendanceChartCanvas.parentElement;
      if (!hasData) {
        if (state.charts.attendance) {
          state.charts.attendance.destroy();
          state.charts.attendance = null;
        }
        ensureEmptyState(container, 'No adherence trend data available for this campaign.');
        return;
      }
      ensureEmptyState(container, '');
      const adherenceData = adherence.map(function (value) { return value == null ? null : value; });
      const absenteeismData = absenteeism.map(function (value) { return value == null ? null : value; });
      if (state.charts.attendance) {
        state.charts.attendance.data.labels = labels;
        state.charts.attendance.data.datasets[0].data = adherenceData;
        state.charts.attendance.data.datasets[1].data = absenteeismData;
        state.charts.attendance.update();
      } else {
        state.charts.attendance = new Chart(attendanceChartCanvas.getContext('2d'), {
          type: 'line',
          data: {
            labels: labels,
            datasets: [
              {
                label: 'Adherence %',
                data: adherenceData,
                borderColor: '#10b981',
                backgroundColor: 'rgba(16, 185, 129, 0.12)',
                tension: 0.35,
                borderWidth: 3,
                fill: true
              },
              {
                label: 'Absenteeism %',
                data: absenteeismData,
                borderColor: '#ef4444',
                backgroundColor: 'rgba(239, 68, 68, 0.1)',
                tension: 0.35,
                borderWidth: 2,
                fill: true
              }
            ]
          },
          options: {
            responsive: true,
            maintainAspectRatio: false,
            plugins: {
              legend: {
                display: true,
                position: 'bottom'
              }
            },
            scales: {
              y: {
                ticks: {
                  callback: function (value) { return value + '%'; }
                }
              }
            }
          }
        });
      }
    }

    function renderAttendanceSection() {
      renderAttendanceOptions();
      renderAttendanceAverage();
      const selected = attendanceCampaignSelect.value || (state.attendance.campaigns[0] && (state.attendance.campaigns[0].id || state.attendance.campaigns[0].name));
      if (selected) {
        renderAttendanceTable(selected);
        renderAttendanceChart(selected);
      } else {
        attendanceTableBody.innerHTML = '<tr><td colspan="3" class="text-center text-secondary py-3">No attendance data available.</td></tr>';
        if (state.charts.attendance) {
          state.charts.attendance.destroy();
          state.charts.attendance = null;
        }
        ensureEmptyState(attendanceChartCanvas.parentElement, 'No adherence trend data available.');
      }
      syncToplineCards();
    }

    function renderChatPersonaFilters() {
      personaFiltersContainer.innerHTML = '';
      const personas = state.chat.personas || [];
      if (!personas.length) {
        personaFiltersContainer.innerHTML = '<div class="text-secondary small">No collaboration personas available.</div>';
        return;
      }
      personas.forEach(function (persona) {
        const button = document.createElement('button');
        button.type = 'button';
        button.className = 'persona-chip btn btn-link text-start ' + (state.activePersona === persona.key ? 'active' : '');
        button.innerHTML = `<i class="fas ${persona.icon || 'fa-comments'}"></i> ${persona.label || persona.key}`;
        button.addEventListener('click', function () {
          setChatFloatingExpanded(true);
          state.activePersona = persona.key;
          const threads = state.chat.threads[state.activePersona] || [];
          state.activeThreadId = threads.length ? threads[0].id : null;
          renderChatPersonaFilters();
          renderChatThreads();
          renderActiveThread();
        });
        personaFiltersContainer.appendChild(button);
      });
    }

    function renderChatThreads() {
      chatThreadList.innerHTML = '';
      const threads = state.chat.threads[state.activePersona] || [];
      if (!threads.length) {
        chatThreadList.innerHTML = '<div class="text-secondary small">No threads available for this audience.</div>';
        return;
      }
      threads.forEach(function (thread) {
        const card = document.createElement('div');
        card.className = 'thread-card ' + (thread.id === state.activeThreadId ? 'active' : '');
        card.innerHTML = `
          <div class="title">${thread.title || 'Thread'}</div>
          <div class="thread-meta mt-2">
            <span><i class="fas fa-users"></i> ${thread.audience || 'Team'}</span>
            <span><i class="fas fa-clock"></i> ${formatRelativeTime(thread.updated)}</span>
          </div>
        `;
        card.addEventListener('click', function () {
          setChatFloatingExpanded(true);
          state.activeThreadId = thread.id;
          renderChatThreads();
          renderActiveThread();
        });
        chatThreadList.appendChild(card);
      });
    }

    function renderActiveThread() {
      chatStream.innerHTML = '';
      const threads = state.chat.threads[state.activePersona] || [];
      const thread = threads.find(function (entry) { return entry.id === state.activeThreadId; });
      if (!thread) {
        chatAudienceLabel.textContent = 'selected participants';
        chatStream.innerHTML = '<div class="text-secondary small text-center py-4">Select a thread to view messages.</div>';
        setChatComposerEnabled(false);
        return;
      }
      chatAudienceLabel.textContent = thread.audience || 'participants';
      if (!thread.messages || !thread.messages.length) {
        chatStream.innerHTML = '<div class="text-secondary small text-center py-4">No messages yet.</div>';
      } else {
        thread.messages.forEach(function (message) {
          const wrapper = document.createElement('div');
          wrapper.className = 'chat-message';
          wrapper.innerHTML = `
            <div class="avatar">${(message.author || 'U').charAt(0)}</div>
            <div class="bubble">
              <div class="d-flex justify-content-between align-items-center">
                <div class="author">${message.author || 'Team'}</div>
                <div class="timestamp">${formatRelativeTime(message.time)}</div>
              </div>
              <div class="mt-1">${message.text || ''}</div>
              <div class="tags">${(message.tags || []).map(function (tag) {
                return `<span class="chat-tag"><i class="fas fa-tag"></i> ${tag}</span>`;
              }).join('')}</div>
            </div>
          `;
          chatStream.appendChild(wrapper);
        });
        chatStream.scrollTop = chatStream.scrollHeight;
      }
      setChatComposerEnabled(!!thread.channelId);
    }

    function refreshChatUI() {
      const personas = state.chat.personas || [];
      if (!state.activePersona && personas.length) {
        state.activePersona = personas[0].key;
      }
      const threads = state.chat.threads[state.activePersona] || [];
      if (!state.activeThreadId && threads.length) {
        state.activeThreadId = threads[0].id;
      }
      renderChatPersonaFilters();
      renderChatThreads();
      renderActiveThread();
      updateChatFloatingVisibility();
      updateChatFloatingMeta();
      updateBannerMetrics();
    }

    function applyQaData(data) {
      state.qa.records = (data.records || []).slice();
      state.qa.directory = data.directory || state.qa.directory;
      state.qa.metrics = data.metrics || {};
      state.qa.trend = data.trend || { labels: [], values: [] };
      renderQADirectory();
      renderQATable();
      renderQAMetrics();
      renderQaTrendChart();
      updateBannerMetrics();
    }

    function applyAttendanceData(data) {
      state.attendance.campaigns = data.campaigns || [];
      state.attendance.history = data.history || {};
      state.attendance.summary = data.summary || {};
      renderAttendanceSection();
      updateBannerMetrics();
    }

    function applyExecutiveData(data) {
      state.executive.summary = data.summary || null;
      state.executive.campaigns = data.campaigns || [];
      state.executive.brief = data.brief || [];
      state.executive.timeframeLabel = data.timeframeLabel || '';
      state.executive.payPeriod = data.payPeriod || null;
      renderExecutiveSection();
      updateBannerMetrics();
    }

    function applyChatData(data) {
      state.chat.personas = data.personas || [];
      state.chat.threads = data.threads || {};
      state.activePersona = null;
      state.activeThreadId = null;
      refreshChatUI();
    }

    function applyTeamData(data) {
      data = data || {};
      state.teams.overview = data.overview || null;
      state.teams.managers = Array.isArray(data.managers) ? data.managers : [];
      state.teams.guests = Array.isArray(data.guests) ? data.guests : [];
      state.teams.managerTabs = Array.isArray(data.managerTabs) ? data.managerTabs : [];
      state.teams.pagination = { pageSize: TEAM_TABLE_PAGE_SIZE, scopes: {} };
      renderTeamTabs();
      renderQADirectory();
    }

    function renderTeamTabs() {
      if (!teamTabsNav || !teamTabContent) return;
      const hasManagers = Array.isArray(state.teams.managerTabs) && state.teams.managerTabs.length > 0;
      const hasDirectory = (state.teams.managers && state.teams.managers.length) || (state.teams.guests && state.teams.guests.length);
      teamTabsNav.innerHTML = '';
      if (!hasManagers && !hasDirectory) {
        teamTabContent.innerHTML = renderTeamEmptyState('No manager or guest collaboration data available yet.');
        return;
      }

      const tabs = [
        { id: 'overview', label: 'Teams', type: 'overview' },
        { id: 'managers', label: 'Managers', type: 'managers' },
        { id: 'guests', label: 'Guests', type: 'guests' }
      ];

      (state.teams.managerTabs || []).forEach(function (entry, index) {
        const safeId = sanitizeId(entry && entry.managerId ? entry.managerId : ('manager-' + index));
        tabs.push({ id: safeId || ('manager-' + index), label: entry && entry.name ? entry.name : 'Manager', type: 'manager', data: entry });
      });

      teamTabContent.innerHTML = '';

      tabs.forEach(function (tab, index) {
        const navId = 'team-tab-' + tab.id;
        const paneId = 'team-pane-' + tab.id;

        const li = document.createElement('li');
        li.className = 'nav-item';

        const button = document.createElement('button');
        button.className = 'nav-link' + (index === 0 ? ' active' : '');
        button.id = navId;
        button.type = 'button';
        button.role = 'tab';
        button.setAttribute('data-bs-toggle', 'pill');
        button.setAttribute('data-bs-target', '#' + paneId);
        button.textContent = tab.label;

        li.appendChild(button);
        teamTabsNav.appendChild(li);

        const pane = document.createElement('div');
        pane.className = 'tab-pane fade' + (index === 0 ? ' show active' : '');
        pane.id = paneId;
        pane.role = 'tabpanel';
        pane.setAttribute('aria-labelledby', navId);
        pane.dataset.tabType = tab.type || '';
        if (tab.type === 'manager') {
          if (tab.id) {
            pane.dataset.managerKey = tab.id;
          }
          if (tab.data && tab.data.managerId !== undefined && tab.data.managerId !== null) {
            pane.dataset.managerId = String(tab.data.managerId);
          }
        }
        pane.innerHTML = renderTeamTabContent(tab);
        teamTabContent.appendChild(pane);
      });
    }

    function renderTeamTabContent(tab) {
      if (!tab) return renderTeamEmptyState('No data available.');
      if (tab.type === 'overview') return renderTeamOverviewTab();
      if (tab.type === 'managers') return renderTeamManagersTab();
      if (tab.type === 'guests') return renderTeamGuestsTab();
      if (tab.type === 'manager') return renderManagerTeamTab(tab.data, tab.id);
      return renderTeamEmptyState('No data available.');
    }

    function ensureTeamPagination() {
      if (!state.teams.pagination) {
        state.teams.pagination = { pageSize: TEAM_TABLE_PAGE_SIZE, scopes: {} };
      }
      if (!state.teams.pagination.scopes) {
        state.teams.pagination.scopes = {};
      }
      if (!state.teams.pagination.pageSize) {
        state.teams.pagination.pageSize = TEAM_TABLE_PAGE_SIZE;
      }
    }

    function getTeamPage(scope) {
      ensureTeamPagination();
      const page = state.teams.pagination.scopes[scope];
      return page && page > 0 ? page : 1;
    }

    function setTeamPage(scope, page) {
      ensureTeamPagination();
      state.teams.pagination.scopes[scope] = page;
    }

    function clampTeamPage(scope, totalPages) {
      const maxPages = totalPages && totalPages > 0 ? totalPages : 1;
      const current = getTeamPage(scope);
      const clamped = Math.min(Math.max(current, 1), maxPages);
      setTeamPage(scope, clamped);
      return clamped;
    }

    function adjustTeamPagination(scope, delta) {
      ensureTeamPagination();
      const change = Number(delta) || 0;
      const next = getTeamPage(scope) + change;
      state.teams.pagination.scopes[scope] = next > 0 ? next : 1;
    }

    function renderTeamPaginationControls(scope, current, totalPages, rangeStart, rangeEnd, totalCount) {
      if (!totalPages || totalPages <= 1) return '';
      const safeStart = rangeStart || 1;
      const safeEnd = rangeEnd || safeStart;
      const safeTotal = totalCount || safeEnd;
      return `
        <div class="team-pagination-bar">
          <div class="d-flex flex-column flex-sm-row align-items-start align-items-sm-center justify-content-between gap-2">
            <div class="text-secondary small">Showing ${safeStart}&ndash;${safeEnd} of ${safeTotal}</div>
            <div class="d-flex align-items-center gap-2">
              <button type="button" class="btn btn-outline-primary btn-sm" data-team-page-key="${scope}" data-team-page-direction="prev" ${current <= 1 ? 'disabled' : ''}>
                <i class="fas fa-chevron-left"></i>
              </button>
              <span class="small fw-semibold">Page ${current} of ${totalPages}</span>
              <button type="button" class="btn btn-outline-primary btn-sm" data-team-page-key="${scope}" data-team-page-direction="next" ${current >= totalPages ? 'disabled' : ''}>
                <i class="fas fa-chevron-right"></i>
              </button>
            </div>
          </div>
        </div>
      `;
    }

    function rerenderTeamPane(pane) {
      if (!pane) return;
      const tabType = pane.getAttribute('data-tab-type');
      if (!tabType) return;
      if (tabType === 'overview') {
        pane.innerHTML = renderTeamOverviewTab();
        return;
      }
      if (tabType === 'managers') {
        pane.innerHTML = renderTeamManagersTab();
        return;
      }
      if (tabType === 'guests') {
        pane.innerHTML = renderTeamGuestsTab();
        return;
      }
      if (tabType === 'manager') {
        const managerKey = pane.getAttribute('data-manager-key') || '';
        const managerId = pane.getAttribute('data-manager-id') || '';
        const managerTab = (state.teams.managerTabs || []).find(function (entry, index) {
          if (!entry) return false;
          if (managerId && String(entry.managerId) === managerId) return true;
          const safeId = sanitizeId(entry && entry.managerId ? entry.managerId : ('manager-' + index));
          return safeId === managerKey;
        });
        pane.innerHTML = renderManagerTeamTab(managerTab, managerKey);
      }
    }

    function rerenderAllTeamPanes() {
      if (!teamTabContent) return;
      const panes = teamTabContent.querySelectorAll('.tab-pane');
      panes.forEach(function (pane) {
        rerenderTeamPane(pane);
      });
    }

    function renderTeamOverviewTab() {
      const overview = state.teams.overview || {};
      const managers = state.teams.managers || [];
      const hasTeams = Array.isArray(state.teams.managerTabs) && state.teams.managerTabs.length > 0;
      if (!hasTeams && !managers.length) {
        return renderTeamEmptyState('No manager assignments available yet.');
      }
      const metricsHtml = `
        <div class="team-summary-grid">
          ${renderTeamMetricCard('Total Teams', formatTeamNumber(overview.totalTeams), 'fa-diagram-project')}
          ${renderTeamMetricCard('Team Members', formatTeamNumber(overview.totalAgents), 'fa-users')}
          ${renderTeamMetricCard('Quality Average', formatTeamPercent(overview.qualityAverage), 'fa-star')}
          ${renderTeamMetricCard('Attendance Average', formatTeamPercent(overview.attendanceAverage), 'fa-calendar-check')}
          ${renderTeamMetricCard('Call Volume', formatTeamNumber(overview.callVolume), 'fa-phone')}
          ${renderTeamMetricCard('CSAT Average', formatTeamPercent(overview.csatAverage), 'fa-face-smile')}
        </div>
      `;
      return metricsHtml + renderManagerSummaryTable(managers);
    }

    function renderTeamManagersTab() {
      const managers = state.teams.managers || [];
      if (!managers.length) {
        return renderTeamEmptyState('No managers currently have assigned team members.');
      }
      const intro = '<p class="text-secondary">Managers with assigned collaborators and their aggregated performance.</p>';
      return intro + renderManagerSummaryTable(managers);
    }

    function renderTeamGuestsTab() {
      const guests = state.teams.guests || [];
      if (!guests.length) {
        return renderTeamEmptyState('No guest clients have been onboarded yet.');
      }
      const rows = guests.map(function (guest) {
        const name = escapeHtml(guest.name || 'Guest');
        const email = guest.email ? `<div class="team-member-meta">${escapeHtml(guest.email)}</div>` : '';
        const campaign = guest.campaignName ? escapeHtml(guest.campaignName) : '—';
        const roles = Array.isArray(guest.roles) && guest.roles.length ? escapeHtml(guest.roles.join(', ')) : '—';
        return `
          <tr>
            <td>
              <div class="team-member-name">${name}</div>
              ${email}
            </td>
            <td>${campaign}</td>
            <td>${roles}</td>
          </tr>
        `;
      }).join('');
      return `
        <div class="table-responsive">
          <table class="table table-hover align-middle team-table">
            <thead>
              <tr>
                <th>Guest</th>
                <th>Campaign</th>
                <th>Roles</th>
              </tr>
            </thead>
            <tbody>${rows}</tbody>
          </table>
        </div>
      `;
    }

    function renderManagerTeamTab(managerTab, paneKey) {
      if (!managerTab || !Array.isArray(managerTab.users) || !managerTab.users.length) {
        return renderTeamEmptyState('This manager does not have any assigned team members yet.');
      }
      const summary = managerTab.summary || {};
      let managerKey = paneKey || '';
      if (!managerKey && managerTab && managerTab.managerId !== undefined && managerTab.managerId !== null) {
        managerKey = sanitizeId(managerTab.managerId);
      }
      if (!managerKey && managerTab && managerTab.name) {
        managerKey = sanitizeId(managerTab.name);
      }
      if (!managerKey) {
        managerKey = 'manager';
      }
      const scope = managerKey ? 'managerMembers:' + managerKey : 'managerMembers';
      const metricsHtml = `
        <div class="team-summary-grid">
          ${renderTeamMetricCard('Team Members', formatTeamNumber(summary.teamSize), 'fa-users')}
          ${renderTeamMetricCard('Quality Average', formatTeamPercent(summary.qualityAverage), 'fa-star')}
          ${renderTeamMetricCard('Attendance Average', formatTeamPercent(summary.attendanceAverage), 'fa-calendar-check')}
          ${renderTeamMetricCard('Call Volume', formatTeamNumber(summary.callVolume), 'fa-phone')}
          ${renderTeamMetricCard('CSAT Average', formatTeamPercent(summary.csatAverage), 'fa-face-smile')}
        </div>
      `;
      return metricsHtml + renderTeamMembersTable(managerTab.users, scope);
    }

    function renderManagerSummaryTable(managers) {
      if (!managers || !managers.length) {
        return renderTeamEmptyState('No managers currently have assigned teams.');
      }
      const scope = 'managerSummary';
      const pageSize = (state.teams.pagination && state.teams.pagination.pageSize) || TEAM_TABLE_PAGE_SIZE;
      const total = managers.length;
      const totalPages = Math.max(1, Math.ceil(total / pageSize));
      const current = clampTeamPage(scope, totalPages);
      const startIndex = (current - 1) * pageSize;
      const pageManagers = managers.slice(startIndex, startIndex + pageSize);
      const rows = pageManagers.map(function (manager) {
        const name = escapeHtml(manager.name || 'Manager');
        const email = manager.email ? `<div class="team-member-meta">${escapeHtml(manager.email)}</div>` : '';
        return `
          <tr>
            <td>
              <div class="team-member-name">${name}</div>
              ${email}
            </td>
            <td>${formatTeamNumber(manager.teamSize)}</td>
            <td>${formatTeamPercent(manager.qualityAverage)}</td>
            <td>${formatTeamPercent(manager.attendanceAverage)}</td>
            <td>${formatTeamNumber(manager.callVolume)}</td>
            <td>${formatTeamPercent(manager.csatAverage)}</td>
          </tr>
        `;
      }).join('');
      const rangeStart = startIndex + 1;
      const rangeEnd = Math.min(startIndex + pageSize, total);
      const paginationHtml = renderTeamPaginationControls(scope, current, totalPages, rangeStart, rangeEnd, total);
      return `
        <div class="table-responsive mt-4">
          <table class="table table-hover align-middle team-table">
            <thead>
              <tr>
                <th>Manager</th>
                <th>Team Size</th>
                <th>QA Avg</th>
                <th>Attendance</th>
                <th>Call Volume</th>
                <th>CSAT</th>
              </tr>
            </thead>
            <tbody>${rows}</tbody>
          </table>
        </div>
        ${paginationHtml}
      `;
    }

    function renderTeamMembersTable(users, scopeKey) {
      if (!users || !users.length) {
        return renderTeamEmptyState('No team members assigned.');
      }
      const scope = scopeKey || 'managerMembers';
      const pageSize = (state.teams.pagination && state.teams.pagination.pageSize) || TEAM_TABLE_PAGE_SIZE;
      const total = users.length;
      const totalPages = Math.max(1, Math.ceil(total / pageSize));
      const current = clampTeamPage(scope, totalPages);
      const startIndex = (current - 1) * pageSize;
      const pageUsers = users.slice(startIndex, startIndex + pageSize);
      const rows = pageUsers.map(function (user) {
        const name = escapeHtml(user.name || 'Team Member');
        const email = user.email ? `<div class="team-member-meta">${escapeHtml(user.email)}</div>` : '';
        const campaign = user.campaignName ? `<div class="team-member-meta">${escapeHtml(user.campaignName)}</div>` : '';
        return `
          <tr>
            <td>
              <div class="team-member-name">${name}</div>
              ${email}
              ${campaign}
            </td>
            <td>${formatTeamPercent(user.quality)}</td>
            <td>${formatTeamPercent(user.attendance)}</td>
            <td>${formatTeamNumber(user.callCount)}</td>
            <td>${formatTeamPercent(user.csat)}</td>
          </tr>
        `;
      }).join('');
      const rangeStart = startIndex + 1;
      const rangeEnd = Math.min(startIndex + pageSize, total);
      const paginationHtml = renderTeamPaginationControls(scope, current, totalPages, rangeStart, rangeEnd, total);
      return `
        <div class="table-responsive mt-4">
          <table class="table table-hover align-middle team-table">
            <thead>
              <tr>
                <th>Team Member</th>
                <th>Quality</th>
                <th>Attendance</th>
                <th>Call Count</th>
                <th>CSAT</th>
              </tr>
            </thead>
            <tbody>${rows}</tbody>
          </table>
        </div>
        ${paginationHtml}
      `;
    }

    function renderTeamMetricCard(label, value, icon, caption) {
      return `
        <div class="team-metric-card">
          <div class="label"><i class="fas ${escapeHtml(icon)} me-2"></i>${escapeHtml(label)}</div>
          <div class="value">${value}</div>
          ${caption ? `<div class="caption">${escapeHtml(caption)}</div>` : ''}
        </div>
      `;
    }

    function formatTeamNumber(value, decimals) {
      if (value === null || value === undefined || value === '') return '—';
      const num = Number(value);
      if (Number.isNaN(num)) return '—';
      return formatNumber(num, decimals != null ? decimals : 0);
    }

    function formatTeamPercent(value) {
      if (value === null || value === undefined || value === '') return '—';
      const num = Number(value);
      if (Number.isNaN(num)) return '—';
      return formatPercent(num, 1);
    }

    function renderTeamEmptyState(message) {
      return '<div class="text-secondary text-center py-4">' + escapeHtml(message || 'No data available.') + '</div>';
    }

    function sanitizeId(value) {
      const text = value === null || value === undefined ? '' : String(value).toLowerCase();
      const cleaned = text.replace(/[^a-z0-9]+/g, '-').replace(/^-+|-+$/g, '');
      return cleaned || 'team';
    }

    function escapeHtml(value) {
      if (value === null || value === undefined) return '';
      return String(value).replace(/[&<>"']/g, function (ch) {
        switch (ch) {
          case '&': return '&amp;';
          case '<': return '&lt;';
          case '>': return '&gt;';
          case '"': return '&quot;';
          case "'": return '&#39;';
          default: return ch;
        }
      });
    }

    function loadCollaborationData(force) {
      if (state.isLoading && !force) return;
      state.isLoading = true;
      clearAlerts();
      qaTableBody.innerHTML = '<tr><td colspan="8">' + loadingMessage + '</td></tr>';
      attendanceTableBody.innerHTML = '<tr><td colspan="3">' + loadingMessage + '</td></tr>';
      chatThreadList.innerHTML = loadingMessage;
      chatStream.innerHTML = loadingMessage;
      setChatComposerEnabled(false);
      if (chatToggleMeta) {
        chatToggleMeta.textContent = 'Loading…';
      }
      if (campaignConnectivityContainer) {
        campaignConnectivityContainer.classList.remove('connectivity-grid', 'connectivity-empty');
        campaignConnectivityContainer.innerHTML = loadingMessage;
      }
      if (teamTabsNav) teamTabsNav.innerHTML = '';
      if (teamTabContent) teamTabContent.innerHTML = loadingMessage;

      google.script.run
        .withSuccessHandler(function (response) {
          state.isLoading = false;
          response = response || {};
          state.campaigns = Array.isArray(response.campaigns) ? response.campaigns : [];
          updateBannerFromResponse(response);
          renderCampaignConnectivity();
          if (response.qa) applyQaData(response.qa);
          if (response.attendance) applyAttendanceData(response.attendance);
          if (response.executive) applyExecutiveData(response.executive);
          if (response.chat) applyChatData(response.chat);
          if (response.teams) applyTeamData(response.teams);
          renderQADirectory();
          updateBannerMetrics();
        })
        .withFailureHandler(function (err) {
          state.isLoading = false;
          console.error(err);
          showAlert(err && err.message ? err.message : 'Unable to load collaboration reporting data.', 'danger');
          renderCampaignConnectivity();
        })
        .clientGetCollaborationReportingData({});
    }

    attendanceCampaignSelect.addEventListener('change', function (event) {
      const campaignId = event.target.value;
      renderAttendanceTable(campaignId);
      renderAttendanceChart(campaignId);
    });

    qaForm.addEventListener('submit', function (event) {
      event.preventDefault();
      if (!qaForm.checkValidity()) {
        qaForm.classList.add('was-validated');
        return;
      }
      qaForm.classList.remove('was-validated');
      setFormSubmitting(true);
      const collaborators = Array.from(qaCollaboratorSelect.selectedOptions).map(function (opt) { return opt.value; }).filter(Boolean);
      const campaignOption = qaCampaignSelect.selectedOptions[0];
      const payload = {
        agent: qaAgentSelect.value,
        campaignId: qaCampaignSelect.value,
        campaignName: campaignOption ? campaignOption.textContent : qaCampaignSelect.value,
        reviewer: qaReviewerSelect.value,
        collaborators: collaborators,
        score: qaScoreInput.value ? Number(qaScoreInput.value) : '',
        focusArea: qaFocusAreaSelect.value,
        status: qaStatusSelect.value,
        highlights: qaHighlightsField.value,
        nextTouch: qaNextTouchInput.value,
        channel: qaChannelSelect.value
      };
      google.script.run
        .withSuccessHandler(function () {
          setFormSubmitting(false);
          qaForm.reset();
          showAlert('Collaboration note shared with the QA channel.', 'success');
        })
        .withFailureHandler(function (err) {
          setFormSubmitting(false);
          console.error(err);
          showAlert(err && err.message ? err.message : 'Unable to log the collaboration note.', 'danger');
        })
        .clientSubmitCollaborationNote(payload);
    });

    qaResetButton.addEventListener('click', function () {
      qaForm.classList.remove('was-validated');
      qaHighlightsField.value = '';
    });

    chatComposer.addEventListener('submit', function (event) {
      event.preventDefault();
      const threads = state.chat.threads[state.activePersona] || [];
      const thread = threads.find(function (entry) { return entry.id === state.activeThreadId; });
      const message = chatMessageInput.value.trim();
      if (!thread || !thread.channelId || !message) {
        return;
      }
      setChatComposerEnabled(false);
      google.script.run
        .withSuccessHandler(function () {
          setChatComposerEnabled(true);
          chatMessageInput.value = '';
          const nowIso = new Date().toISOString();
          thread.messages = thread.messages || [];
          thread.messages.push({
            author: (currentUser && currentUser.FullName) || 'You',
            time: nowIso,
            text: message,
            tags: ['Update']
          });
          thread.updated = nowIso;
          setChatFloatingExpanded(true);
          renderChatThreads();
          renderActiveThread();
          setTimeout(function () { loadCollaborationData(true); }, 500);
        })
        .withFailureHandler(function (err) {
          setChatComposerEnabled(true);
          console.error(err);
          showAlert(err && err.message ? err.message : 'Unable to post collaboration message.', 'danger');
        })
        .clientPostCollaborationThreadMessage({
          channelId: thread.channelId,
          campaignId: thread.campaignId || '',
          message: message
        });
    });

    initializeChatFloatingBar();
    initializeCampaignFloatingBar();
    syncToplineCards();
    loadCollaborationData(false);
  });
</script>

<|MERGE_RESOLUTION|>--- conflicted
+++ resolved
@@ -66,7 +66,6 @@
   .alert-stack {
     display: grid;
     gap: 0.75rem;
-<<<<<<< HEAD
   }
 
   .alert-stack .alert {
@@ -85,36 +84,6 @@
     border: 0;
     background: transparent;
     box-shadow: none;
-=======
-  }
-
-  .alert-stack .alert {
-    border-radius: var(--radius-sm);
-    border: 1px solid var(--border-soft);
-    background: var(--surface-card);
-    color: var(--text-primary);
-    box-shadow: var(--shadow-sm);
-  }
-
-  .observatory {
-    border-radius: var(--radius-xl);
-    background: var(--surface-card);
-    border: 1px solid var(--border-soft);
-    box-shadow: var(--shadow-md);
-    padding: clamp(2.3rem, 4vw, 3.2rem);
-  }
-
-  .observatory__grid {
-    display: grid;
-    grid-template-columns: minmax(0, 1.25fr) minmax(0, 1fr);
-    gap: clamp(1.6rem, 4vw, 3rem);
-    align-items: center;
-  }
-
-  .observatory__primary {
-    display: grid;
-    gap: 1.2rem;
->>>>>>> 2b3fbe69
   }
 
   .observatory__eyebrow {
@@ -165,21 +134,10 @@
     color: var(--accent-primary);
     font-size: 0.85rem;
     font-weight: 500;
-<<<<<<< HEAD
   }
 
   .hero-chip i {
     color: var(--accent-secondary);
-=======
-  }
-
-  .hero-chip i {
-    color: var(--accent-secondary);
-  }
-
-  .observatory__metrics {
-    width: 100%;
->>>>>>> 2b3fbe69
   }
 
   .summary-tiles {
@@ -248,7 +206,6 @@
     gap: 0.4rem;
     color: var(--text-secondary);
     font-size: 0.9rem;
-<<<<<<< HEAD
   }
 
   .module.panel {
@@ -265,24 +222,6 @@
     border-bottom: 1px solid var(--border-soft);
   }
 
-=======
-  }
-
-  .module.panel {
-    border-radius: var(--radius-xl);
-    background: var(--surface-card);
-    border: 1px solid var(--border-soft);
-    box-shadow: var(--shadow-sm);
-    overflow: hidden;
-  }
-
-  .panel-header {
-    padding: clamp(1.6rem, 3vw, 2.2rem) clamp(1.6rem, 3vw, 2.4rem);
-    background: linear-gradient(180deg, #ffffff 0%, #f0f4ff 100%);
-    border-bottom: 1px solid var(--border-soft);
-  }
-
->>>>>>> 2b3fbe69
   .panel-eyebrow {
     display: inline-flex;
     align-items: center;
@@ -431,7 +370,6 @@
     color: var(--accent-primary);
     font-size: 0.78rem;
     font-weight: 600;
-<<<<<<< HEAD
   }
 
   .metric-badge.bg-success {
@@ -452,28 +390,6 @@
     box-shadow: var(--shadow-sm);
   }
 
-=======
-  }
-
-  .metric-badge.bg-success {
-    background: rgba(5, 150, 105, 0.12) !important;
-    color: var(--accent-success) !important;
-  }
-
-  .metric-badge.bg-danger {
-    background: rgba(220, 38, 38, 0.12) !important;
-    color: var(--accent-danger) !important;
-  }
-
-  .chart-shell {
-    border-radius: var(--radius-md);
-    background: var(--surface-soft);
-    border: 1px solid var(--border-soft);
-    padding: 1.5rem;
-    box-shadow: var(--shadow-sm);
-  }
-
->>>>>>> 2b3fbe69
   .chart-title {
     font-size: 1.05rem;
     font-weight: 600;
@@ -832,7 +748,6 @@
     font-size: 0.78rem;
   }
 
-<<<<<<< HEAD
   @media (max-width: 992px) {
     .collab-galaxy {
       padding: 2.4rem 1.5rem 5rem;
@@ -840,41 +755,16 @@
 
     .floating-docks {
       justify-content: center;
-=======
-  @media (max-width: 1200px) {
-    .observatory__grid {
-      grid-template-columns: 1fr;
-    }
-
-    .observatory__metrics {
-      order: -1;
->>>>>>> 2b3fbe69
-    }
-
-<<<<<<< HEAD
+    }
+
   @media (max-width: 768px) {
     .module-grid {
       grid-template-columns: 1fr;
-=======
-  @media (max-width: 992px) {
-    .collab-galaxy {
-      padding: 2.4rem 1.5rem 5rem;
-    }
-
-    .floating-docks {
-      justify-content: center;
->>>>>>> 2b3fbe69
-    }
-
-<<<<<<< HEAD
+    }
+
     .floating-docks {
       flex-direction: column;
       align-items: stretch;
-=======
-  @media (max-width: 768px) {
-    .observatory {
-      padding: 2rem;
->>>>>>> 2b3fbe69
     }
   }
   .hero-summary {
@@ -885,27 +775,15 @@
     padding: clamp(2.3rem, 4vw, 3.2rem);
   }
 
-<<<<<<< HEAD
   .hero-summary__header {
     display: flex;
     align-items: center;
     justify-content: space-between;
     gap: 1.2rem;
     margin-bottom: clamp(1.4rem, 3vw, 2rem);
-=======
-    .module-grid {
-      grid-template-columns: 1fr;
-    }
-
-    .floating-docks {
-      flex-direction: column;
-      align-items: stretch;
-    }
->>>>>>> 2b3fbe69
   }
 </style></style>
 
-<<<<<<< HEAD
   .hero-summary__title {
     font-family: 'Sora', 'Plus Jakarta Sans', sans-serif;
     font-size: 1.35rem;
@@ -980,64 +858,10 @@
         <div class="tile-subtext" id="summaryFollowUpsHint">
           <i class="fa-solid fa-bolt"></i>
           <span>No action items yet</span>
-=======
-<div class="collab-galaxy">
-  <div id="collabAlerts" class="alert-stack"></div>
-
-  <header class="observatory">
-    <div class="observatory__grid">
-      <div class="observatory__primary">
-        <span class="observatory__eyebrow"><i class="fa-solid fa-microchip"></i> Lumina Collaboration Sphere</span>
-        <h1 class="observatory__title">Collaboration &amp; Reporting Hub</h1>
-        <p class="observatory__lead">Orchestrate quality, attendance, and executive workflows from a luminous control center designed for hybrid teams.</p>
-        <div class="observatory__chips" id="heroMeta">
-          <span class="hero-chip"><i class="fa-solid fa-user-astronaut"></i><span id="heroPersonaLabel">Persona syncing…</span></span>
-          <span class="hero-chip"><i class="fa-solid fa-diagram-project"></i><span id="heroCampaignLabel">Campaigns calibrating…</span></span>
-          <span class="hero-chip"><i class="fa-solid fa-clock"></i><span id="heroUpdatedLabel">Awaiting timestamp…</span></span>
         </div>
-      </div>
-      <div class="observatory__metrics">
-        <div class="summary-tiles">
-          <article class="summary-tile is-quality">
-            <div class="tile-icon"><i class="fa-solid fa-sparkles"></i></div>
-            <div class="tile-label">Quality average</div>
-            <div class="tile-value" id="summaryQaAverage">—</div>
-            <div class="tile-subtext" id="summaryQaTrend">
-              <i class="fa-solid fa-arrow-trend-up"></i>
-              <span>Awaiting quality insights</span>
-            </div>
-          </article>
-          <article class="summary-tile is-attendance">
-            <div class="tile-icon"><i class="fa-solid fa-calendar-check"></i></div>
-            <div class="tile-label">Attendance health</div>
-            <div class="tile-value" id="summaryAttendanceRate">—</div>
-            <div class="tile-subtext" id="summaryAttendanceTrend">
-              <i class="fa-solid fa-chart-line"></i>
-              <span>Attendance variance unavailable</span>
-            </div>
-          </article>
-          <article class="summary-tile is-threads">
-            <div class="tile-icon"><i class="fa-solid fa-comments"></i></div>
-            <div class="tile-label">Collaboration threads</div>
-            <div class="tile-value" id="summaryThreads">0</div>
-            <div class="tile-subtext" id="summaryThreadsHint">
-              <i class="fa-solid fa-user-group"></i>
-              <span>Invite teams to collaborate</span>
-            </div>
-          </article>
-          <article class="summary-tile is-actions">
-            <div class="tile-icon"><i class="fa-solid fa-list-check"></i></div>
-            <div class="tile-label">Action items</div>
-            <div class="tile-value" id="summaryFollowUps">0</div>
-            <div class="tile-subtext" id="summaryFollowUpsHint">
-              <i class="fa-solid fa-bolt"></i>
-              <span>No action items yet</span>
-            </div>
-          </article>
-        </div>
-      </div>
+      </article>
     </div>
-  </header>
+  </section>
 
   <section class="module panel ai-suite">
     <div class="panel-header">
@@ -1068,47 +892,9 @@
           <ul id="aiCollaborationNotes">
             <li><i class="fa-solid fa-spinner fa-spin"></i>Mapping collaboration notes…</li>
           </ul>
->>>>>>> 2b3fbe69
-        </div>
-      </article>
-    </div>
-  </section>
-
-  <section class="module panel ai-suite">
-    <div class="panel-header">
-      <span class="panel-eyebrow"><i class="fa-solid fa-robot"></i> AI Collaboration Co-Pilot</span>
-      <h2>Intelligence generated for every stakeholder</h2>
-      <p>Let Lumina AI distill momentum, risks, and suggested moves across quality, attendance, and live collaboration threads.</p>
-    </div>
-<<<<<<< HEAD
-    <div class="panel-body">
-      <div class="ai-summary">
-        <h3><i class="fa-solid fa-bolt"></i> AI Pulse</h3>
-        <p id="aiPulseSummary">AI summary will populate after data sync.</p>
-      </div>
-      <div class="ai-streams">
-        <div class="ai-block">
-          <h3><i class="fa-solid fa-chart-pie"></i> AI Report</h3>
-          <ul id="aiReportList">
-            <li><i class="fa-solid fa-spinner fa-spin"></i>Calibrating executive snapshot…</li>
-          </ul>
-        </div>
-        <div class="ai-block">
-          <h3><i class="fa-solid fa-lightbulb"></i> AI Suggestions</h3>
-          <ul id="aiSuggestionList">
-            <li><i class="fa-solid fa-spinner fa-spin"></i>Generating suggestions…</li>
-          </ul>
-        </div>
-        <div class="ai-block">
-          <h3><i class="fa-solid fa-handshake-angle"></i> AI Collaboration Notes</h3>
-          <ul id="aiCollaborationNotes">
-            <li><i class="fa-solid fa-spinner fa-spin"></i>Mapping collaboration notes…</li>
-          </ul>
         </div>
       </div>
     </div>
-=======
->>>>>>> 2b3fbe69
   </section>
 
   <section class="module panel" id="teamIntelligenceCard">
