--- conflicted
+++ resolved
@@ -2642,25 +2642,9 @@
                 '.global-page-header',
                 '.hero-header',
                 '.page-hero',
-<<<<<<< HEAD
                 '.tos-hero',
                 '.policy-header',
                 '[data-banner-source]'
-=======
-                '[data-banner-source]',
-                'header[data-banner-source]',
-                '#maincontent > header',
-                '#maincontent header',
-                '#maincontent > .header',
-                '#maincontent [class*="page-header"]',
-                '#maincontent [class*="hero"]',
-                '#maincontent [class*="banner"]',
-                '#maincontent [class*="top-actions"]',
-                '#maincontent [data-banner-actions]',
-                '.top-actions',
-                '.page-toolbar',
-                '.page-actions'
->>>>>>> 4a8fe5be
             ];
 
             const selectors = Array.from(new Set(selectorList));
