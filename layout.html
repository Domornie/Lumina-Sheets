<!DOCTYPE html>
<html lang="en">

<head>
  <meta charset="UTF-8" />
  <meta name="viewport" content="width=device-width, initial-scale=1" />
  <base target="_top">

  <!-- jQuery (single include) -->
  <script src="https://code.jquery.com/jquery-3.7.1.min.js"></script>

  <!-- Modern CSS Libraries -->
  <link href="https://cdn.jsdelivr.net/npm/bootstrap@5.3.3/dist/css/bootstrap.min.css" rel="stylesheet" />
  <link rel="stylesheet" href="https://cdnjs.cloudflare.com/ajax/libs/font-awesome/6.5.0/css/all.min.css" />
  <link href="https://cdn.jsdelivr.net/npm/bootstrap-icons@1.11.0/font/bootstrap-icons.css" rel="stylesheet" />
  <link href="https://fonts.googleapis.com/css2?family=Inter:wght@300;400;500;600;700;800&display=swap" rel="stylesheet">
  <script src="https://cdn.jsdelivr.net/npm/chart.js@4.4.0/dist/chart.umd.min.js"></script>

  <!-- Notify.js (jQuery plugin) -->
  <link rel="stylesheet" href="https://cdnjs.cloudflare.com/ajax/libs/notify/0.4.2/notify.min.css" />
  <script src="https://cdnjs.cloudflare.com/ajax/libs/notify/0.4.2/notify.min.js"></script>

  <?
    function __layoutSlugify(value) {
      if (!value) {
        return '';
      }

      var source = String(value);
      source = source.replace(/["'`]+/g, '');

      try {
        if (source.normalize) {
          source = source.normalize('NFKD').replace(/[\u0300-\u036f]/g, '');
        }
      } catch (slugErr) {
        // Ignore normalization issues and continue with original value
      }

      return source
        .toLowerCase()
        .replace(/[^a-z0-9]+/g, '-')
        .replace(/-{2,}/g, '-')
        .replace(/^-+|-+$/g, '')
        .slice(0, 80);
    }

    var __layoutPageSlugInput = (typeof pageSlug !== 'undefined' && pageSlug) ? pageSlug : '';
    var __layoutCurrentPageName = (typeof currentPage !== 'undefined' && currentPage) ? currentPage : '';
    var __layoutPageTitleText = (typeof pageTitle !== 'undefined' && pageTitle) ? pageTitle : '';
    var __layoutPageDescriptionText = (typeof pageDescription !== 'undefined' && pageDescription) ? pageDescription : '';

    var __layoutSlugCandidate = __layoutSlugify(__layoutPageSlugInput) ||
      __layoutSlugify(__layoutCurrentPageName) ||
      __layoutSlugify(__layoutPageTitleText);

    var __layoutSlugSources = [
      __layoutPageSlugInput,
      __layoutCurrentPageName,
      __layoutPageTitleText,
      __layoutSlugCandidate
    ];

    var __layoutRawReturnUrl = (typeof returnUrl !== 'undefined' && returnUrl) ? returnUrl : '';

    var __layoutInvalidPanelPattern = /usercodeapppanel/i;

    function __layoutNormalizeUrlValue(value) {
      if (value === null || typeof value === 'undefined') {
        return '';
      }

      var trimmed = String(value).trim();
      if (!trimmed || trimmed.toLowerCase() === 'undefined') {
        return '';
      }

      return trimmed;
    }

    function __layoutFixPanelUrl(value) {
      var normalized = __layoutNormalizeUrlValue(value);
      if (!normalized) {
        return '';
      }

      if (!__layoutInvalidPanelPattern.test(normalized)) {
        return normalized;
      }

      return normalized.replace(/\/userCodeAppPanel.*$/i, '/exec');
    }

    function __layoutSanitizeNavigationUrl(url, fallback) {
      var primary = __layoutFixPanelUrl(url);
      if (primary) {
        return primary;
      }

      return __layoutFixPanelUrl(fallback);
    }

    var __layoutRawBaseUrl = (typeof baseUrl !== 'undefined') ? baseUrl : '';
    var __layoutRawScriptUrl = (typeof scriptUrl !== 'undefined') ? scriptUrl : __layoutRawBaseUrl;

    var __layoutSanitizedBaseUrl = __layoutSanitizeNavigationUrl(__layoutRawBaseUrl, __layoutRawScriptUrl);
    var __layoutSanitizedScriptUrl = __layoutSanitizeNavigationUrl(__layoutRawScriptUrl, __layoutRawBaseUrl);

    baseUrl = __layoutSanitizedBaseUrl || __layoutSanitizedScriptUrl || baseUrl;

    if (typeof scriptUrl !== 'undefined') {
      scriptUrl = __layoutSanitizedScriptUrl || __layoutSanitizedBaseUrl || scriptUrl;
    }
  ?>

  <?!= includeOnce('CookieHandler') ?>
  <?!= includeOnce('layoutAlerts') ?>
  <?!= includeOnce('ResponsiveStyles') ?>

  <script>
    // Base URLs for navigation
    let BASE_URL = '<?= baseUrl ?>';
    let SCRIPT_URL = '<?= scriptUrl || baseUrl ?>';

    const __PAGE_SLUG_SOURCES = <?!= JSON.stringify(__layoutSlugSources) ?>;
    const __RAW_RETURN_URL = <?!= JSON.stringify(__layoutRawReturnUrl) ?>;
    const __LAYOUT_CAMPAIGN_NAME = <?!= JSON.stringify(__layoutCampaignName || '') ?>;
    const __LAYOUT_CLIENT_NAME = <?!= JSON.stringify(__layoutClientName || '') ?>;

    const __invalidPanelPattern = /usercodeapppanel/i;

    function sanitizeNavigationUrl(url, fallback) {
      const normalize = value => {
        if (value === null || typeof value === 'undefined') return '';
        const trimmed = String(value).trim();
        if (!trimmed || trimmed.toLowerCase() === 'undefined') return '';
        return trimmed;
      };

      const fixPanel = value => {
        if (!value) return '';
        if (!__invalidPanelPattern.test(value)) {
          return value;
        }
        return value.replace(/\/userCodeAppPanel.*$/i, '/exec');
      };

      const primary = fixPanel(normalize(url));
      if (primary) {
        return primary;
      }

      return fixPanel(normalize(fallback));
    }

    const __BASE_URL = sanitizeNavigationUrl(BASE_URL, SCRIPT_URL);
    const __SCRIPT_URL = sanitizeNavigationUrl(SCRIPT_URL, BASE_URL);

    BASE_URL = __BASE_URL || __SCRIPT_URL || BASE_URL;
    SCRIPT_URL = __SCRIPT_URL || __BASE_URL || SCRIPT_URL;

    function __appendLoginQuery(candidate) {
      if (!candidate) {
        return '';
      }

      try {
        const url = new URL(candidate);
        url.searchParams.set('page', 'login');
        url.hash = '';
        return url.toString();
      } catch (err) {
        const sanitized = String(candidate).replace(/#.*$/, '');
        if (!sanitized) {
          return '';
        }
        if (/[?&]page=/i.test(sanitized)) {
          return sanitized.replace(/([?&]page=)([^&]*)/i, '$1login');
        }
        const separator = sanitized.indexOf('?') === -1 ? '?' : '&';
        return sanitized + separator + 'page=login';
      }
    }

    const LOGIN_URL = (function computeLoginUrl() {
      const candidates = [];
      if (typeof __RAW_RETURN_URL !== 'undefined' && __RAW_RETURN_URL) {
        candidates.push(__RAW_RETURN_URL);
      }
      if (__BASE_URL) {
        candidates.push(__BASE_URL);
      }
      if (__SCRIPT_URL && __SCRIPT_URL !== __BASE_URL) {
        candidates.push(__SCRIPT_URL);
      }
      try {
        if (window && window.location && window.location.href) {
          candidates.push(window.location.href);
        }
      } catch (err) {
        console.warn('Unable to derive login URL from location', err);
      }

      for (let i = 0; i < candidates.length; i += 1) {
        const candidate = candidates[i];
        if (!candidate) {
          continue;
        }
        const sanitized = sanitizeNavigationUrl(candidate, '') || candidate;
        const loginCandidate = __appendLoginQuery(sanitized);
        if (loginCandidate) {
          return loginCandidate;
        }
      }

      return __appendLoginQuery(__SCRIPT_URL || __BASE_URL || '');
    })();

    window.__LUMINA_LOGIN_URL = LOGIN_URL;

    function createSlug(value, fallback) {
      const queue = [];

      const enqueue = (input) => {
        if (typeof input === 'undefined' || input === null) {
          return;
        }

        if (Array.isArray(input)) {
          input.forEach(enqueue);
          return;
        }

        queue.push(String(input));
      };

      enqueue(value);
      enqueue(fallback);

      while (queue.length) {
        let candidate = queue.shift().trim();
        if (!candidate) {
          continue;
        }

        try {
          if (candidate.normalize) {
            candidate = candidate.normalize('NFKD').replace(/[\u0300-\u036f]/g, '');
          }
        } catch (err) {
          console.warn('Slug normalization failed:', err);
        }

        const slug = candidate
          .replace(/["'`]+/g, '')
          .toLowerCase()
          .replace(/[^a-z0-9]+/g, '-')
          .replace(/-{2,}/g, '-')
          .replace(/^-+|-+$/g, '')
          .slice(0, 80);

        if (slug) {
          return slug;
        }
      }

      return '';
    }

    const PAGE_SLUG = createSlug(__PAGE_SLUG_SOURCES);

    /**
     * Generate URLs for navigation
     */
    function generateUrl(page, _campaign = null, additionalParams = {}) {
      // _campaign is kept for backward compatibility but intentionally unused to avoid exposing it in URLs
      let url = BASE_URL || SCRIPT_URL;
      const params = new URLSearchParams();

      if (page) {
        params.set('page', page);
      }

      // Add any additional parameters
      Object.entries(additionalParams).forEach(([key, value]) => {
        if (value !== null && value !== undefined) {
          params.set(key, value);
        }
      });
      
      const queryString = params.toString();
      return queryString ? `${url}?${queryString}` : url;
    }

    /**
     * Navigate to a page
     */
    function navigateToPage(page, _campaign = null, additionalParams = {}) {
      const url = generateUrl(page, _campaign, additionalParams);
      window.location.href = url;
    }

    function deriveReturnUrl(rawUrl, slug) {
      const sanitizedRaw = sanitizeNavigationUrl(rawUrl, '');
      if (sanitizedRaw) {
        return sanitizedRaw;
      }

      if (slug) {
        return generateUrl(slug);
      }

      return BASE_URL || SCRIPT_URL || '';
    }

    const RETURN_URL = deriveReturnUrl(__RAW_RETURN_URL, PAGE_SLUG);

    function buildReturnUrl(extraParams = {}, rawUrl = RETURN_URL) {
      const base = deriveReturnUrl(rawUrl, PAGE_SLUG);
      if (!extraParams || typeof extraParams !== 'object' || Array.isArray(extraParams)) {
        return base;
      }

      try {
        const url = new URL(base, window.location.origin);
        const params = new URLSearchParams(url.search);

        Object.entries(extraParams).forEach(([key, value]) => {
          if (value === null || typeof value === 'undefined') {
            params.delete(key);
            return;
          }

          params.set(key, value);
        });

        url.search = params.toString();
        return url.toString();
      } catch (err) {
        console.warn('Failed to build return URL, falling back to base value:', err);
        return base;
      }
    }

    const __applySlugMetadata = () => {
      if (typeof document === 'undefined' || !document.body) {
        return;
      }

      try {
        document.body.dataset.pageSlug = PAGE_SLUG || '';
        if (RETURN_URL) {
          document.body.dataset.returnUrl = RETURN_URL;
        } else {
          delete document.body.dataset.returnUrl;
        }
      } catch (err) {
        console.warn('Unable to apply slug/return data attributes:', err);
      }
    };

    if (typeof document !== 'undefined') {
      if (document.body) {
        __applySlugMetadata();
      } else {
        try {
          document.addEventListener('DOMContentLoaded', __applySlugMetadata, { once: true });
        } catch (err) {
          document.addEventListener('DOMContentLoaded', __applySlugMetadata, false);
        }
      }
    }

    // Make utilities available globally
    window.generateUrl = generateUrl;
    window.navigateToPage = navigateToPage;
    window.createSlug = createSlug;
    window.pageSlug = PAGE_SLUG;
    window.returnUrl = RETURN_URL;
    window.deriveReturnUrl = (rawUrl, slug = PAGE_SLUG) => deriveReturnUrl(rawUrl, slug);
    window.buildReturnUrl = buildReturnUrl;
    window.getReturnUrl = buildReturnUrl;
  </script>

  <style>
    :root {
      /* Enhanced Modern Color Palette */
      --sidebar-bg: linear-gradient(135deg, #0f172a 0%, #1e293b 50%, #334155 100%);
      --sidebar-text: #f8fafc;
      --sidebar-text-muted: #cbd5e1;
      --sidebar-hover: rgba(255, 255, 255, 0.1);
      --sidebar-active: linear-gradient(135deg, #0ea5e9 0%, #0284c7 100%);
      --primary: #0ea5e9;
      --primary-dark: #0284c7;
      --primary-light: #38bdf8;
      --accent: #22d3ee;
      --warning: #f59e0b;
      --danger: #ef4444;
      --success: #10b981;
      --info: #3b82f6;
      --light: #f8fafc;
      --dark: #0f172a;
      --surface: #ffffff;
      --surface-variant: #f1f5f9;
      --outline: #e2e8f0;
      --shadow: rgba(15, 23, 42, 0.1);
      --shadow-hover: rgba(15, 23, 42, 0.2);
      --glass-bg: rgba(255, 255, 255, 0.1);
      --glass-border: rgba(255, 255, 255, 0.2);

      --sidebar-width: 320px;
      --sidebar-collapsed: 80px;
      --topbar-height: 72px;
      --border-radius: 20px;
      --border-radius-sm: 12px;
      --border-radius-xs: 8px;
      --transition-smooth: all 0.3s cubic-bezier(0.4, 0, 0.2, 1);
      --transition-fast: all 0.15s cubic-bezier(0.4, 0, 0.2, 1);
    }

    * {
      box-sizing: border-box;
    }

    body {
      margin: 0;
      padding: 0;
      font-family: 'Inter', "Google Sans", "Segoe UI", -apple-system, BlinkMacSystemFont, sans-serif;
      background: linear-gradient(135deg, var(--surface-variant) 0%, #ffffff 100%);
      color: #1e293b;
      overflow-x: hidden;
      font-size: 14px;
      line-height: 1.6;
      font-weight: 400;
    }

    /* Enhanced Sidebar with Glassmorphism */
    #sidebar {
      width: var(--sidebar-width);
      height: 100vh;
      position: fixed;
      top: 0;
      left: 0;
      background: var(--sidebar-bg);
      backdrop-filter: blur(20px);
      color: var(--sidebar-text);
      display: flex;
      flex-direction: column;
      z-index: 1000;
      transition: var(--transition-smooth);
      box-shadow: 8px 0 32px rgba(15, 23, 42, 0.2);
      overflow: hidden;
      border-right: 1px solid rgba(255, 255, 255, 0.1);
      transform: translateX(0);
    }

    #sidebar::before {
      content: '';
      position: absolute;
      inset: 0;
      background: url('data:image/svg+xml,<svg xmlns="http://www.w3.org/2000/svg" viewBox="0 0 100 100"><defs><pattern id="grain" width="100" height="100" patternUnits="userSpaceOnUse"><circle cx="50" cy="50" r="0.5" fill="rgba(255,255,255,0.02)"/><circle cx="25" cy="25" r="0.3" fill="rgba(255,255,255,0.01)"/><circle cx="75" cy="75" r="0.4" fill="rgba(255,255,255,0.015)"/></pattern></defs><rect width="100" height="100" fill="url(%23grain)"/></svg>');
      pointer-events: none;
      opacity: 0.6;
    }

    .header {
      background: linear-gradient(135deg, var(--primary) 0%, var(--primary-dark) 100%);
      color: white;
      position: relative;
      overflow: hidden;
    }

    .header::before {
      content: '';
      position: absolute;
      top: 0;
      left: 0;
      right: 0;
      bottom: 0;
      background: url('data:image/svg+xml,<svg xmlns="http://www.w3.org/2000/svg" viewBox="0 0 100 100"><defs><pattern id="grid" width="10" height="10" patternUnits="userSpaceOnUse"><path d="M 10 0 L 0 0 0 10" fill="none" stroke="rgba(255,255,255,0.1)" stroke-width="0.5"/></pattern></defs><rect width="100" height="100" fill="url(%23grid)"/></svg>');
      opacity: 0.3;
    }

    .header .container {
      position: relative;
      z-index: 1;
    }

    #sidebar.collapsed {
      width: var(--sidebar-collapsed);
    }

    .mobile-overlay {
      position: fixed;
      inset: 0;
      background: rgba(15, 23, 42, 0.45);
      backdrop-filter: blur(4px);
      opacity: 0;
      visibility: hidden;
      transition: opacity 0.25s ease, visibility 0.25s ease;
      z-index: 998;
      pointer-events: none;
    }

    .mobile-overlay.active {
      opacity: 1;
      visibility: visible;
      pointer-events: auto;
    }

    body.sidebar-open {
      overflow: hidden;
    }

    .sidebar-content {
      flex: 1;
      overflow-y: auto;
      overflow-x: hidden;
      scrollbar-width: thin;
      scrollbar-color: rgba(255, 255, 255, 0.3) transparent;
      position: relative;
      z-index: 2;
    }

    #sidebar .sidebar-content {
      overflow-y: auto !important;
    }

    .sidebar-content::-webkit-scrollbar {
      width: 8px;
    }

    .sidebar-content::-webkit-scrollbar-track {
      background: transparent;
    }

    .sidebar-content::-webkit-scrollbar-thumb {
      background: linear-gradient(135deg, rgba(255, 255, 255, 0.2), rgba(255, 255, 255, 0.4));
      border-radius: 4px;
      transition: var(--transition-fast);
    }

    .sidebar-content::-webkit-scrollbar-thumb:hover {
      background: linear-gradient(135deg, rgba(255, 255, 255, 0.3), rgba(255, 255, 255, 0.5));
    }

    #sidebar.collapsed .sidebar-content::-webkit-scrollbar {
      width: 0px;
    }

    #sidebar.collapsed .sidebar-content {
      scrollbar-width: none;
    }

    /* Enhanced Logo Section */
    .sidebar-logo {
      display: flex;
      align-items: center;
      padding: 1.5rem 1.25rem;
      cursor: pointer;
      position: relative;
      transition: var(--transition-smooth);
      min-height: 80px;
      z-index: 3;
      backdrop-filter: blur(10px);
    }

    .sidebar-logo::before {
      content: '';
      position: absolute;
      inset: 0;
      background: linear-gradient(135deg, transparent, rgba(255, 255, 255, 0.05), transparent);
      opacity: 0;
      transition: var(--transition-smooth);
    }

    .sidebar-logo:hover::before {
      opacity: 1;
    }

    .sidebar-logo:hover {
      background: rgba(255, 255, 255, 0.08);
      transform: translateY(-1px);
    }

    .logo-icon {
      width: 48px;
      height: 48px;
      border-radius: var(--border-radius-xs);
      box-shadow: 0 4px 16px rgba(0, 0, 0, 0.3);
      object-fit: contain;
      padding: 6px;
      transition: var(--transition-smooth);
      flex-shrink: 0;
      background: rgba(255, 255, 255, 0.1);
      backdrop-filter: blur(8px);
    }

    .sidebar-logo:hover .logo-icon {
      transform: scale(1.05) rotate(2deg);
      box-shadow: 0 6px 20px rgba(0, 0, 0, 0.4);
    }

    .logo-text-container {
      margin-left: 1rem;
      overflow: hidden;
      transition: var(--transition-smooth);
      flex: 1;
      display: flex;
      align-items: center;
    }

    .logo-text {
      height: 42px;
      width: auto;
      max-width: 220px;
      object-fit: contain;
      transition: var(--transition-smooth);
      font-weight: 800;
      filter: brightness(1.1);
    }

    .logo-text-fallback {
      font-size: 1.5rem;
      font-weight: 800;
      color: var(--sidebar-text);
      letter-spacing: -0.5px;
      line-height: 1.2;
      display: none;
      background: linear-gradient(135deg, #ffffff, #e2e8f0);
      -webkit-background-clip: text;
      -webkit-text-fill-color: transparent;
      background-clip: text;
    }

    .logo-text-fallback .brand-accent {
      color: var(--primary-light);
      font-weight: 900;
      text-shadow: 0 0 20px rgba(56, 189, 248, 0.5);
    }

    #sidebar.collapsed .logo-text-container {
      opacity: 0;
      visibility: hidden;
      width: 0;
      margin-left: 0;
      overflow: hidden;
    }

    #sidebar.collapsed .sidebar-logo {
      justify-content: center;
      padding: 1rem;
    }

    #sidebar.collapsed .logo-icon {
      margin: 0;
    }

    /* Enhanced Campaign Header */
    .campaign-header-sidebar {
      transition: var(--transition-smooth);
      position: relative;
      z-index: 3;
    }

    .campaign-badge-sidebar {
      background: linear-gradient(135deg, var(--primary) 0%, var(--primary-dark) 100%);
      color: white;
      padding: 1.5rem 1rem 1.25rem;
      border-radius: 0;
      font-size: 0.8rem;
      font-weight: 700;
      letter-spacing: 0.5px;
      text-align: center;
      box-shadow: 0 4px 16px rgba(14, 165, 233, 0.3);
      transition: var(--transition-smooth);
      white-space: nowrap;
      overflow: hidden;
      text-overflow: ellipsis;
      height: 4.5rem;
      display: flex;
      align-items: center;
      justify-content: center;
      position: relative;
      border-bottom: 1px solid rgba(255, 255, 255, 0.2);
      margin-bottom: 1.5rem;
    }

    .campaign-badge-sidebar::before {
      content: '';
      position: absolute;
      inset: 0;
      background: linear-gradient(45deg, transparent 30%, rgba(255, 255, 255, 0.1) 50%, transparent 70%);
      transform: translateX(-100%);
      transition: transform 0.6s ease;
    }

    .campaign-badge-sidebar:hover::before {
      transform: translateX(100%);
    }

    .campaign-badge-sidebar i {
      margin-right: 0.75rem;
      font-size: 1rem;
      opacity: 0.9;
    }

    #sidebar.collapsed .campaign-header-sidebar {
      opacity: 0;
      visibility: hidden;
      height: 0;
      padding: 0;
      margin: 0;
      overflow: hidden;
    }

    /* Enhanced Category Sections */
    .sidebar-category {
      margin-bottom: 2rem;
      position: relative;
      z-index: 2;
    }

    .category-header {
      padding: 1rem 1.5rem 0.75rem;
      font-size: 0.75rem;
      font-weight: 700;
      text-transform: uppercase;
      color: var(--sidebar-text-muted);
      letter-spacing: 1px;
      position: relative;
      transition: var(--transition-smooth);
      display: flex;
      align-items: center;
      gap: 0.75rem;
      background: rgba(255, 255, 255, 0.02);
      margin-bottom: 0.25rem;
    }

    .category-header i {
      font-size: 1rem;
      opacity: 0.8;
      background: linear-gradient(135deg, var(--primary-light), var(--accent));
      -webkit-background-clip: text;
      -webkit-text-fill-color: transparent;
      background-clip: text;
    }

    .category-header::after {
      content: '';
      position: absolute;
      bottom: 0;
      left: 1rem;
      right: 1rem;
      height: 1px;
      background: linear-gradient(90deg, transparent, rgba(255, 255, 255, 0.2), transparent);
      transition: var(--transition-smooth);
    }

    #sidebar.collapsed .category-header {
      opacity: 0;
      visibility: hidden;
      height: 0;
      padding: 0;
      margin: 0;
      overflow: hidden;
    }

    #sidebar.collapsed .category-header::after {
      display: none;
    }

    .sidebar-group {
      display: flex;
      flex-direction: column;
      gap: 0.375rem;
      padding: 0 1rem;
      transition: var(--transition-smooth);
    }

    #sidebar.collapsed .sidebar-group {
      padding: 0 0.75rem;
    }

    .sidebar-group a {
      display: flex;
      align-items: center;
      padding: 0.75rem 1.25rem;
      color: var(--sidebar-text);
      border-radius: var(--border-radius-sm);
      transition: var(--transition-smooth);
      text-decoration: none;
      white-space: nowrap;
      position: relative;
      font-weight: 500;
      font-size: 0.875rem;
      overflow: hidden;
      border: 1px solid transparent;
    }

    .sidebar-group a::before {
      content: '';
      position: absolute;
      left: 0;
      top: 0;
      bottom: 0;
      width: 4px;
      background: linear-gradient(135deg, var(--primary-light), var(--accent));
      transform: scaleY(0);
      transition: transform 0.3s ease;
      border-radius: 0 2px 2px 0;
    }

    .sidebar-group a::after {
      content: '';
      position: absolute;
      inset: 0;
      background: linear-gradient(135deg, rgba(255, 255, 255, 0.05), transparent);
      opacity: 0;
      transition: var(--transition-smooth);
    }

    .sidebar-group a:hover {
      background: var(--sidebar-hover);
      color: var(--sidebar-text);
      transform: translateX(6px);
      border-color: rgba(255, 255, 255, 0.1);
      box-shadow: 0 4px 12px rgba(0, 0, 0, 0.1);
    }

    .sidebar-group a:hover::after {
      opacity: 1;
    }

    .sidebar-group a:hover::before {
      transform: scaleY(1);
    }

    .sidebar-group a.active {
      background: var(--sidebar-active);
      color: white;
      box-shadow: 0 6px 20px rgba(14, 165, 233, 0.4);
      transform: translateX(6px);
      border-color: rgba(255, 255, 255, 0.2);
      font-weight: 600;
    }

    .sidebar-group a.active::before {
      transform: scaleY(1);
      background: rgba(255, 255, 255, 0.8);
    }

    .sidebar-group a i {
      width: 1.75rem;
      text-align: center;
      margin-right: 1rem;
      font-size: 1.125rem;
      transition: var(--transition-smooth);
      flex-shrink: 0;
      opacity: 0.9;
    }

    .sidebar-group a:hover i {
      transform: scale(1.1);
      opacity: 1;
    }

    .sidebar-group a.active i {
      opacity: 1;
      text-shadow: 0 2px 8px rgba(0, 0, 0, 0.3);
    }

    .sidebar-group a span {
      transition: var(--transition-smooth);
      overflow: hidden;
      font-weight: 500;
    }

    #sidebar.collapsed .sidebar-group a {
      justify-content: center;
      padding: 1rem;
      margin: 0.25rem 0;
      transform: none;
    }

    #sidebar.collapsed .sidebar-group a:hover {
      transform: none;
    }

    #sidebar.collapsed .sidebar-group a.active {
      transform: none;
    }

    #sidebar.collapsed .sidebar-group a span {
      opacity: 0;
      visibility: hidden;
      width: 0;
      margin: 0;
      padding: 0;
    }

    #sidebar.collapsed .sidebar-group a i {
      margin-right: 0;
      font-size: 1.25rem;
    }

    /* Enhanced Global Pages Section */
    .global-section {
      border-top: 1px solid rgba(255, 255, 255, 0.1);
      margin-top: auto;
      padding-top: 1.5rem;
      position: relative;
      z-index: 2;
    }

    .global-section::before {
      content: '';
      position: absolute;
      top: 0;
      left: 1rem;
      right: 1rem;
      height: 1px;
      background: linear-gradient(90deg, transparent, rgba(255, 255, 255, 0.2), transparent);
    }

    /* Enhanced User Panel with Employment Info and Role Display */
    .user-panel {
      margin-top: auto;
      padding: 1.5rem;
      display: flex;
      align-items: center;
      width: 100%;
      text-align: left;
      cursor: default;
      color: inherit;
      font: inherit;
      border: none;
      border-top: 1px solid rgba(255, 255, 255, 0.1);
      background: rgba(255, 255, 255, 0.05);
      backdrop-filter: blur(15px);
      transition: var(--transition-smooth);
      position: relative;
      z-index: 3;
    }

    .user-panel:focus-visible {
      outline: 2px solid var(--sidebar-active);
      outline-offset: 3px;
    }

    .user-panel::before {
      content: '';
      position: absolute;
      top: 0;
      left: 1rem;
      right: 1rem;
      height: 1px;
      background: linear-gradient(90deg, transparent, rgba(255, 255, 255, 0.3), transparent);
    }

    .user-avatar-side {
      width: 48px;
      height: 48px;
      border-radius: 50%;
      background: var(--sidebar-active);
      display: flex;
      align-items: center;
      justify-content: center;
      color: white;
      font-weight: 700;
      font-size: 1.25rem;
      box-shadow: 0 4px 16px rgba(14, 165, 233, 0.4);
      flex-shrink: 0;
      border: 2px solid rgba(255, 255, 255, 0.2);
      transition: var(--transition-smooth);
    }

    .user-panel:hover .user-avatar-side {
      transform: scale(1.05);
      box-shadow: 0 6px 20px rgba(14, 165, 233, 0.5);
    }

    .user-info {
      margin-left: 1rem;
      line-height: 1.4;
      overflow: hidden;
      flex: 1;
      transition: var(--transition-smooth);
    }

    .user-info .names {
      font-size: 1rem;
      color: var(--sidebar-text);
      font-weight: 700;
      margin-bottom: 0.25rem;
      text-overflow: ellipsis;
      white-space: nowrap;
      overflow: hidden;
      display: flex;
      flex-direction: column;
      gap: 0.25rem;
    }

    .user-name-trigger {
      border: none;
      background: transparent;
      color: inherit;
      font: inherit;
      padding: 0;
      margin: 0;
      display: inline-flex;
      align-items: center;
      gap: 0.35rem;
      cursor: pointer;
    }

    .user-name-trigger:hover i,
    .user-name-trigger:focus i {
      opacity: 0.9;
    }

    .user-name-trigger:focus-visible {
      outline: 2px solid var(--sidebar-active);
      outline-offset: 3px;
      border-radius: 6px;
    }

    .user-name-trigger i {
      font-size: 0.85rem;
      opacity: 0.6;
    }

    .user-info .role {
      font-size: 0.8rem;
      color: var(--sidebar-text-muted);
      text-overflow: ellipsis;
      white-space: nowrap;
      overflow: hidden;
      margin-bottom: 0.375rem;
      font-weight: 500;
    }

    .user-info .employment-status {
      font-size: 0.75rem;
      color: var(--sidebar-text-muted);
      text-overflow: ellipsis;
      white-space: nowrap;
      overflow: hidden;
      display: flex;
      align-items: center;
      gap: 0.375rem;
      font-weight: 500;
    }

    .user-info .employment-status i {
      font-size: 0.7rem;
      opacity: 0.9;
      margin-right: 0.25rem;
    }

    .user-panel-menu {
      position: absolute;
      bottom: calc(100% - 0.5rem);
      right: 1.5rem;
      display: none;
      flex-direction: column;
      gap: 0.25rem;
      padding: 0.6rem;
      border-radius: 12px;
      background: rgba(15, 23, 42, 0.92);
      border: 1px solid rgba(255, 255, 255, 0.12);
      box-shadow: 0 18px 36px rgba(15, 23, 42, 0.45);
      min-width: 180px;
      z-index: 5;
    }

    .user-panel.menu-open .user-panel-menu {
      display: flex;
    }

    .user-panel-menu[hidden] {
      display: none !important;
    }

    .user-panel-menu__item {
      display: flex;
      align-items: center;
      gap: 0.55rem;
      border: none;
      background: transparent;
      color: rgba(255, 255, 255, 0.9);
      font: inherit;
      font-weight: 600;
      padding: 0.55rem 0.7rem;
      border-radius: 8px;
      cursor: pointer;
      transition: var(--transition-smooth);
    }

    .user-panel-menu__item i {
      font-size: 0.9rem;
    }

    .user-panel-menu__item:hover,
    .user-panel-menu__item:focus {
      background: rgba(99, 102, 241, 0.18);
      color: #fff;
    }

    /* Enhanced Employment Status Colors */
    .user-info .employment-status .status-active {
      color: #4ade80;
      text-shadow: 0 0 8px rgba(74, 222, 128, 0.3);
    }

    .user-info .employment-status .status-inactive {
      color: #f87171;
      text-shadow: 0 0 8px rgba(248, 113, 113, 0.3);
    }

    .user-info .employment-status .status-contract {
      color: #60a5fa;
      text-shadow: 0 0 8px rgba(96, 165, 250, 0.3);
    }

    .user-info .employment-status .status-probation {
      color: #fbbf24;
      text-shadow: 0 0 8px rgba(251, 191, 36, 0.3);
    }

    .user-info .employment-status .status-leave {
      color: #a78bfa;
      text-shadow: 0 0 8px rgba(167, 139, 250, 0.3);
    }

    .user-info .employment-status .status-terminated {
      color: #ef4444;
      text-shadow: 0 0 8px rgba(239, 68, 68, 0.3);
    }

    .user-info .employment-status .status-suspended {
      color: #6b7280;
      text-shadow: 0 0 8px rgba(107, 114, 128, 0.3);
    }

    .user-info .employment-status .status-part-time {
      color: #34d399;
      text-shadow: 0 0 8px rgba(52, 211, 153, 0.3);
    }

    .user-info .employment-status .status-full-time {
      color: #10b981;
      text-shadow: 0 0 8px rgba(16, 185, 129, 0.3);
    }

    #sidebar.collapsed .user-info {
      opacity: 0;
      visibility: hidden;
      width: 0;
      margin: 0;
    }

    /* Enhanced Topbar */
    #topbar {
      position: fixed;
      top: 0;
      left: var(--sidebar-width);
      right: 0;
      height: var(--topbar-height);
      background: rgba(255, 255, 255, 0.95);
      backdrop-filter: blur(20px);
      border-bottom: 1px solid var(--outline);
      z-index: 999;
      display: flex;
      align-items: center;
      padding: 0 2rem;
      transition: var(--transition-smooth);
      box-shadow: 0 1px 3px var(--shadow);
    }

    #sidebar.collapsed~#topbar {
      left: var(--sidebar-collapsed);
    }

    .topbar-toggle {
      background: none;
      border: none;
      font-size: 1.25rem;
      color: #64748b;
      padding: 0.75rem;
      border-radius: 50%;
      transition: var(--transition-smooth);
      margin-right: 1.5rem;
      width: 48px;
      height: 48px;
      display: flex;
      align-items: center;
      justify-content: center;
    }

    .topbar-toggle:hover {
      background: rgba(100, 116, 139, 0.1);
      color: var(--primary);
      transform: scale(1.05);
    }

    .breadcrumb-nav {
      display: flex;
      align-items: center;
      gap: 0.75rem;
      color: #64748b;
      font-size: 0.95rem;
      font-weight: 500;
    }

    .breadcrumb-nav .current-page {
      color: #1e293b;
      font-weight: 700;
      font-size: 1.125rem;
    }

    .breadcrumb-nav i {
      opacity: 0.6;
      font-size: 0.875rem;
    }

    .top-actions {
      margin-left: auto;
      display: flex;
      align-items: center;
      gap: 0.75rem;
    }

    .notification-btn {
      position: relative;
      background: none;
      border: none;
      font-size: 1.25rem;
      color: #64748b;
      padding: 0.75rem;
      border-radius: 50%;
      transition: var(--transition-smooth);
      text-decoration: none;
      width: 48px;
      height: 48px;
      display: flex;
      align-items: center;
      justify-content: center;
      background: rgba(248, 250, 252, 0.8);
      backdrop-filter: blur(8px);
      border: 1px solid rgba(226, 232, 240, 0.5);
    }

    .notification-btn:hover {
      background: rgba(14, 165, 233, 0.1);
      color: var(--primary);
      text-decoration: none;
      transform: translateY(-2px);
      box-shadow: 0 4px 12px rgba(14, 165, 233, 0.2);
      border-color: rgba(14, 165, 233, 0.3);
    }

    .notification-badge {
      position: absolute;
      top: 0.375rem;
      right: 0.375rem;
      width: 10px;
      height: 10px;
      background: linear-gradient(135deg, var(--danger), #dc2626);
      border-radius: 50%;
      border: 2px solid var(--surface);
      box-shadow: 0 2px 8px rgba(239, 68, 68, 0.4);
      animation: pulse 2s infinite;
    }

    @keyframes pulse {

      0%,
      100% {
        transform: scale(1);
        opacity: 1;
      }

      50% {
        transform: scale(1.1);
        opacity: 0.8;
      }
    }

    /* Enhanced Topbar Logout Button */
    .logout-btn-topbar {
      position: relative;
      background: rgba(248, 250, 252, 0.8);
      backdrop-filter: blur(8px);
      border: 1px solid rgba(226, 232, 240, 0.5);
      font-size: 1.25rem;
      color: #64748b;
      padding: 0.75rem;
      border-radius: 50%;
      transition: var(--transition-smooth);
      width: 48px;
      height: 48px;
      display: flex;
      align-items: center;
      justify-content: center;
      cursor: pointer;
    }

    .logout-btn-topbar:hover {
      background: rgba(239, 68, 68, 0.1);
      color: var(--danger);
      transform: translateY(-2px);
      box-shadow: 0 4px 12px rgba(239, 68, 68, 0.2);
      border-color: rgba(239, 68, 68, 0.3);
    }

    .logout-btn-topbar:active {
      transform: translateY(-1px);
    }

    .logout-btn-topbar:disabled {
      opacity: 0.6;
      cursor: not-allowed;
      transform: none;
    }

    .logout-btn-topbar .loading-spinner-head {
      animation: spin 1s linear infinite;
    }

    @media (max-width: 1440px) {
      :root {
        --sidebar-width: clamp(260px, 20vw, 300px);
      }
    }

    @media (max-width: 1100px) {
      :root {
        --sidebar-width: clamp(240px, 26vw, 280px);
        --topbar-height: 64px;
      }
    }

    @media (max-width: 1024px) {
      #sidebar {
        transform: translateX(-100%);
        width: min(320px, 86vw);
        box-shadow: 0 24px 60px rgba(15, 23, 42, 0.35);
      }

      #sidebar.mobile-open {
        transform: translateX(0);
      }

      #sidebar.collapsed,
      #sidebar.collapsed.mobile-open {
        width: min(320px, 86vw);
      }

      #topbar {
        left: 0;
        padding: 0 1.5rem;
      }

      #sidebar.collapsed~#topbar {
        left: 0;
      }

      #maincontent {
        margin: calc(var(--topbar-height) + 1.5rem) clamp(1.25rem, 4vw, 1.75rem) 1.75rem;
      }

      #sidebar.collapsed~#maincontent {
        margin-left: clamp(1.25rem, 4vw, 1.75rem);
      }

      body.sidebar-open #maincontent {
        pointer-events: none;
        filter: blur(1px);
      }
    }

    /* Mobile responsiveness for top actions */
    @media (max-width: 768px) {
      .top-actions {
        gap: 0.5rem;
        margin-left: auto;
      }

      .notification-btn,
      .logout-btn-topbar {
        width: 44px;
        height: 44px;
        font-size: 1.125rem;
      }

      #topbar {
        padding: 0 1rem;
      }

      #maincontent {
        margin: calc(var(--topbar-height) + 1.25rem) clamp(1rem, 5vw, 1.5rem) 1.5rem;
      }

      .breadcrumb-nav {
        width: 100%;
        margin-bottom: 0.5rem;
      }
    }

    @media (max-width: 576px) {
      #topbar {
        flex-wrap: wrap;
        gap: 0.75rem;
        padding: 0.75rem clamp(0.75rem, 5vw, 1rem);
      }

      #maincontent {
        margin: calc(var(--topbar-height) + 1rem) clamp(0.75rem, 6vw, 1.25rem) 1.25rem;
      }

      .topbar-toggle {
        margin-right: 0.75rem;
      }
    }

    @media (max-width: 480px) {
      .top-actions .notification-btn:not(.logout-btn-topbar):first-child {
        display: none;
      }
    }

    #maincontent {
      margin-left: calc(var(--sidebar-width) + 2rem);
      margin-top: calc(var(--topbar-height) + 2rem);
      margin-right: 2rem;
      margin-bottom: 2rem;
      transition: var(--transition-smooth);
      min-height: calc(100vh - var(--topbar-height) - 4rem);
    }

    #sidebar.collapsed~#maincontent {
      margin-left: calc(var(--sidebar-collapsed) + 2rem);
    }

    /* Unified global page banner */
    .lumina-banner {
      position: relative;
      background: radial-gradient(140% 120% at 0% 0%, rgba(99, 102, 241, 0.45) 0%, rgba(14, 116, 144, 0) 55%),
        radial-gradient(120% 140% at 100% 0%, rgba(45, 212, 191, 0.35) 0%, rgba(15, 23, 42, 0) 60%),
        linear-gradient(135deg, rgba(2, 6, 23, 0.92) 0%, rgba(15, 23, 42, 0.92) 100%);
      border: 1px solid rgba(148, 163, 184, 0.28);
      border-radius: 32px;
      padding: clamp(1.75rem, 3vw, 2.85rem);
      margin-bottom: 2.5rem;
      box-shadow: 0 30px 60px -40px rgba(15, 23, 42, 0.85);
      color: #e2e8f0;
      overflow: hidden;
      backdrop-filter: blur(8px);
    }

    .lumina-banner::before {
      content: '';
      position: absolute;
      inset: 0;
      background: linear-gradient(120deg, rgba(148, 163, 184, 0.18) 0%, rgba(59, 130, 246, 0.1) 45%, transparent 100%);
      mix-blend-mode: screen;
      pointer-events: none;
    }

    .lumina-banner::after {
      content: '';
      position: absolute;
      inset: 1px;
      border-radius: 30px;
      border: 1px solid rgba(226, 232, 240, 0.18);
      pointer-events: none;
    }

    .lumina-banner__content {
      position: relative;
      z-index: 1;
      display: flex;
      flex-wrap: wrap;
      align-items: flex-start;
      justify-content: space-between;
      gap: clamp(1.5rem, 3vw, 3.25rem);
    }

    .lumina-banner__main {
      flex: 1 1 360px;
      min-width: 260px;
      display: flex;
      flex-direction: column;
      gap: 1.25rem;
    }

    .lumina-banner__eyebrow {
      display: inline-flex;
      align-items: center;
      gap: 0.5rem;
      font-size: 0.75rem;
      letter-spacing: 0.2em;
      text-transform: uppercase;
      font-weight: 700;
      color: rgba(226, 232, 240, 0.78);
      background: rgba(15, 23, 42, 0.45);
      padding: 0.45rem 0.95rem;
      border-radius: 999px;
      box-shadow: inset 0 0 0 1px rgba(148, 163, 184, 0.35);
    }

    .lumina-banner__eyebrow i {
      color: #38bdf8;
    }

    .lumina-banner__title-row {
      display: flex;
      align-items: flex-start;
      justify-content: space-between;
      gap: 1rem;
      flex-wrap: wrap;
    }

    .lumina-banner__title {
      font-size: clamp(2rem, 4vw, 2.85rem);
      font-weight: 700;
      margin: 0;
      color: #f8fafc;
      letter-spacing: -0.01em;
    }

    .lumina-banner__description {
      margin: 0;
      font-size: 1.05rem;
      line-height: 1.65;
      color: rgba(226, 232, 240, 0.82);
      max-width: 70ch;
      display: flex;
      flex-direction: column;
      gap: 0.85rem;
    }

    .lumina-banner__description[data-empty="true"] {
      display: none;
    }

    .lumina-banner__description-text {
      display: block;
    }

    .lumina-banner__description-text:not(:last-child) {
      margin-bottom: 0.25rem;
    }

    .lumina-banner__rich-block {
      display: flex;
      flex-direction: column;
      gap: 0.6rem;
      width: 100%;
    }

    .lumina-banner__rich-block > * {
      margin: 0;
      color: inherit;
    }

    .lumina-banner__rich-block .header-stats,
    .lumina-banner__rich-block .stats-grid,
    .lumina-banner__rich-block .quick-stats,
    .lumina-banner__rich-block .summary-grid,
    .lumina-banner__rich-block .info-grid,
    .lumina-banner__rich-block .agent-info {
      width: 100%;
    }

    .lumina-banner__actions {
      display: inline-flex;
      flex-wrap: wrap;
      gap: 0.75rem;
      align-items: center;
    }

    .lumina-banner__actions:empty {
      display: none;
    }

    .lumina-banner__action {
      position: relative;
      display: inline-flex;
      align-items: center;
      gap: 0.55rem;
      border-radius: 999px;
      padding: 0.65rem 1.5rem;
      font-weight: 600;
      letter-spacing: 0.01em;
      text-decoration: none;
      border: 1px solid transparent;
      cursor: pointer;
      transition: transform 0.2s ease, box-shadow 0.2s ease, background 0.2s ease, border 0.2s ease;
      box-shadow: 0 14px 30px -22px rgba(99, 102, 241, 0.9);
    }

    .lumina-banner__action i {
      font-size: 0.95rem;
    }

    .lumina-banner__action--primary {
      background: linear-gradient(120deg, #6366f1 0%, #22d3ee 100%);
      color: #0f172a;
      border-color: rgba(125, 211, 252, 0.55);
      box-shadow: 0 18px 40px -22px rgba(34, 211, 238, 0.9);
    }

    .lumina-banner__action--primary:hover,
    .lumina-banner__action--primary:focus-visible {
      transform: translateY(-1px);
      box-shadow: 0 22px 50px -20px rgba(34, 211, 238, 0.95);
    }

    .lumina-banner__action--secondary {
      background: rgba(148, 163, 184, 0.14);
      border-color: rgba(148, 163, 184, 0.4);
      color: #e2e8f0;
    }

    .lumina-banner__action--secondary:hover,
    .lumina-banner__action--secondary:focus-visible {
      background: rgba(148, 163, 184, 0.22);
      transform: translateY(-1px);
    }

    .lumina-banner__action:focus-visible {
      outline: 2px solid rgba(148, 163, 184, 0.55);
      outline-offset: 2px;
    }

    .lumina-banner__meta {
      flex: 0 0 280px;
      min-width: 240px;
      display: grid;
      gap: 1.1rem;
      background: rgba(15, 23, 42, 0.55);
      border-radius: 26px;
      padding: 1.4rem 1.6rem;
      box-shadow: inset 0 0 0 1px rgba(148, 163, 184, 0.25);
      backdrop-filter: blur(10px);
    }

    .lumina-banner__meta-item {
      display: grid;
      gap: 0.45rem;
    }

    .lumina-banner__meta-label {
      font-size: 0.72rem;
      letter-spacing: 0.16em;
      text-transform: uppercase;
      color: rgba(148, 163, 184, 0.78);
      font-weight: 700;
      display: inline-flex;
      align-items: center;
      gap: 0.4rem;
    }

    .lumina-banner__meta-value {
      font-size: 1.05rem;
      font-weight: 600;
      color: #f8fafc;
      line-height: 1.55;
    }

    .lumina-banner__meta-value[data-dst-active="true"] {
      color: #34d399;
    }

    .lumina-banner__meta-value[data-dst-active="false"] {
      color: #facc15;
    }

    @media (max-width: 1200px) {
      .lumina-banner__meta {
        flex: 1 1 100%;
        width: 100%;
        grid-template-columns: repeat(auto-fit, minmax(220px, 1fr));
      }
    }

    @media (max-width: 900px) {
      .lumina-banner {
        padding: 1.75rem;
        border-radius: 26px;
      }

      .lumina-banner__title-row {
        flex-direction: column;
        align-items: flex-start;
      }

      .lumina-banner__actions {
        width: 100%;
      }

      .lumina-banner__actions .lumina-banner__action {
        width: 100%;
        justify-content: center;
      }
    }

    @media (max-width: 640px) {
      .lumina-banner__meta {
        padding: 1.1rem 1.25rem;
      }

      .lumina-banner__title {
        font-size: clamp(1.75rem, 6vw, 2.35rem);
      }
    }

    @media (max-width: 520px) {
      .lumina-banner__meta-label {
        font-size: 0.68rem;
      }

      .lumina-banner__meta-value {
        font-size: 0.95rem;
      }
    }

    /* Loading spinner */
    @keyframes spin {
      from {
        transform: rotate(0deg);
      }

      to {
        transform: rotate(360deg);
      }
    }
  </style>
  <?!= includeOnce('layoutLoader') ?>
  <?!= include('EntityLoader') ?>
</head>

<body
  data-page-slug="<?!= __layoutSlugCandidate ?>"
  data-return-url="<?!= __layoutRawReturnUrl ?>"
>
  <?
    // Shared layout context so navigation components can stay in sync
    var __layoutUser = (typeof safeUser !== 'undefined' && safeUser) ? safeUser : (typeof user !== 'undefined' ? user : {});

    if (__layoutUser && __layoutUser.ID && typeof createSafeUserObject === 'function') {
      try {
        __layoutUser = createSafeUserObject(__layoutUser);
      } catch (err) {
        console.error('Error creating safe user object:', err);
        if (!__layoutUser.roleNames || !__layoutUser.roleNames.length) {
          try {
            if (typeof getUserRolesSafe === 'function') {
              var __layoutResolvedRoles = getUserRolesSafe(__layoutUser.ID);
              __layoutUser.roleNames = (__layoutResolvedRoles || []).map(function(role) {
                return role && role.name ? role.name : '';
              }).filter(function(name) { return Boolean(name); });
            }
          } catch (innerErr) {
            console.error('Manual role resolution failed:', innerErr);
            __layoutUser.roleNames = [];
          }
        }
      }
    }

    var __layoutIsAdmin = (
      __layoutUser && (
        __layoutUser.IsAdmin === true ||
        String(__layoutUser.IsAdmin).toUpperCase() === 'TRUE' ||
        __layoutUser.isAdminBool === true
      )
    );

    var __layoutCampaignId = (__layoutUser && __layoutUser.CampaignID) ? __layoutUser.CampaignID : '';
    var __layoutCampaignName = (__layoutUser && (__layoutUser.campaignName || __layoutUser.CampaignName)) ?
      (__layoutUser.campaignName || __layoutUser.CampaignName) : '';

    function __layoutResolveClientName(user) {
      if (!user) {
        return '';
      }

      var candidates = [
        user.clientName,
        user.ClientName,
        user.client,
        user.Client,
        user.accountName,
        user.AccountName,
        user.companyName,
        user.CompanyName,
        user.organization,
        user.Organization
      ];

      for (var i = 0; i < candidates.length; i++) {
        var value = candidates[i];
        if (!value) {
          continue;
        }

        var text = String(value).trim();
        if (text) {
          return text;
        }
      }

      return '';
    }

    var __layoutClientName = __layoutResolveClientName(__layoutUser);

    var __layoutRoleNames = [];
    if (Array.isArray(__layoutUser && __layoutUser.roleNames) && __layoutUser.roleNames.length) {
      __layoutRoleNames = __layoutUser.roleNames;
    } else if (__layoutUser && __layoutUser.ID && typeof getUserRolesSafe === 'function') {
      try {
        var __layoutResolvedRoles = getUserRolesSafe(__layoutUser.ID) || [];
        __layoutRoleNames = __layoutResolvedRoles
          .map(function (role) { return role && role.name ? role.name : ''; })
          .filter(function (name) { return Boolean(name); });
      } catch (resolveRolesErr) {
        console.error('layout: failed to resolve roles from database', resolveRolesErr);
        __layoutRoleNames = [];
      }
    } else if (__layoutIsAdmin) {
      __layoutRoleNames = ['System Administrator'];
    }

    function __layoutFormatEmployment(status) {
      if (!status) {
        return { status: '', cls: '', icon: 'fas fa-briefcase' };
      }
      var normalized = String(status).toLowerCase();
      var mapping = {
        'active': ['status-active', 'fas fa-check-circle'],
        'full time': ['status-active', 'fas fa-check-circle'],
        'full-time': ['status-active', 'fas fa-check-circle'],
        'inactive': ['status-inactive', 'fas fa-times-circle'],
        'terminated': ['status-inactive', 'fas fa-times-circle'],
        'contract': ['status-contract', 'fas fa-file-contract'],
        'probation': ['status-probation', 'fas fa-hourglass-half'],
        'on leave': ['status-leave', 'fas fa-pause-circle'],
        'part time': ['status-part-time', 'fas fa-clock'],
        'part-time': ['status-part-time', 'fas fa-clock'],
        'suspended': ['status-suspended', 'fas fa-ban']
      };
      var resolved = mapping[normalized] || null;
      return {
        status: status,
        cls: resolved ? resolved[0] : '',
        icon: resolved ? resolved[1] : 'fas fa-briefcase'
      };
    }

    var __layoutEmploymentMeta = __layoutFormatEmployment(__layoutUser ? __layoutUser.EmploymentStatus : '');

    var __layoutNavigation = { categories: [], uncategorizedPages: [] };
    if (__layoutCampaignId) {
      try {
        if (typeof clientGetCampaignNavigation === 'function') {
          __layoutNavigation = clientGetCampaignNavigation(__layoutCampaignId) || __layoutNavigation;
        } else if (__layoutUser && __layoutUser.campaignNavigation) {
          __layoutNavigation = __layoutUser.campaignNavigation;
        }
      } catch (navErr) {
        console.error('Error getting campaign navigation:', navErr);
      }
    }
  ?>

  <div class="mobile-overlay" id="mobileOverlay"></div>

  <?!= include('navigationSidebar', {
        baseUrl: (typeof baseUrl !== 'undefined') ? baseUrl : '',
        scriptUrl: (typeof scriptUrl !== 'undefined') ? scriptUrl : ((typeof baseUrl !== 'undefined') ? baseUrl : ''),
        currentPage: typeof currentPage !== 'undefined' ? currentPage : '',
        user: __layoutUser || {},
        isAdmin: __layoutIsAdmin,
        campaignId: __layoutCampaignId,
        campaignName: __layoutCampaignName,
        roleNames: __layoutRoleNames,
        navigation: __layoutNavigation,
        employmentMeta: __layoutEmploymentMeta
      }) ?>

  <?!= include('navigationTopbar', {
        baseUrl: (typeof baseUrl !== 'undefined') ? baseUrl : '',
        scriptUrl: (typeof scriptUrl !== 'undefined') ? scriptUrl : ((typeof baseUrl !== 'undefined') ? baseUrl : ''),
        currentPage: typeof currentPage !== 'undefined' ? currentPage : '',
        campaignName: __layoutCampaignName,
        isAdmin: __layoutIsAdmin
      }) ?>

  
  <div id="maincontent" class="animate-in main-content">

    <section class="lumina-banner" id="luminaBanner" aria-label="Page overview">
      <div class="lumina-banner__content">
        <div class="lumina-banner__main">
          <div class="lumina-banner__eyebrow" id="luminaBannerEyebrow">
            <i class="fa-solid fa-sun"></i>
            <span id="luminaBannerEyebrowText">Lumina Sheets</span>
          </div>
          <div class="lumina-banner__title-row">
            <h1 class="lumina-banner__title" id="luminaBannerTitle">LuminaHQ</h1>
            <div class="lumina-banner__actions" id="luminaBannerActions" aria-label="Banner actions"></div>
          </div>
          <div class="lumina-banner__description" id="luminaBannerDescription"></div>
        </div>
        <div class="lumina-banner__meta">
          <div class="lumina-banner__meta-item" id="luminaBannerMetaDate">
            <div class="lumina-banner__meta-label"><i class="fa-regular fa-calendar"></i> Today</div>
            <div class="lumina-banner__meta-value" id="luminaBannerDate" aria-live="polite">—</div>
          </div>
          <div class="lumina-banner__meta-item" id="luminaBannerMetaDst">
            <div class="lumina-banner__meta-label"><i class="fa-regular fa-clock"></i> Daylight Saving</div>
            <div class="lumina-banner__meta-value" id="luminaBannerDst" aria-live="polite" data-dst-active="false">—</div>
          </div>
          <div class="lumina-banner__meta-item" id="luminaBannerMetaCampaign" data-empty="true">
            <div class="lumina-banner__meta-label"><i class="fa-solid fa-bullseye"></i> Campaign</div>
            <div class="lumina-banner__meta-value" id="luminaBannerCampaign" aria-live="polite">—</div>
          </div>
          <div class="lumina-banner__meta-item" id="luminaBannerMetaClient" data-empty="true">
            <div class="lumina-banner__meta-label"><i class="fa-solid fa-building"></i> Client</div>
            <div class="lumina-banner__meta-value" id="luminaBannerClient" aria-live="polite">—</div>
          </div>
        </div>
      </div>
    </section>

    <script src="https://cdn.jsdelivr.net/npm/bootstrap@5.3.3/dist/js/bootstrap.bundle.min.js"></script>

    <script>
        function formatBannerDateTime(date) {
            try {
                const dateFormatter = new Intl.DateTimeFormat(undefined, {
                    weekday: 'long',
                    month: 'long',
                    day: 'numeric',
                    year: 'numeric'
                });
                const timeFormatter = new Intl.DateTimeFormat(undefined, {
                    hour: 'numeric',
                    minute: '2-digit'
                });
                const tzFormatter = new Intl.DateTimeFormat(undefined, { timeZoneName: 'short' });
                const tzPart = tzFormatter.formatToParts(date).find(part => part.type === 'timeZoneName');
                const tzLabel = tzPart ? ` (${tzPart.value})` : '';
                return `${dateFormatter.format(date)} • ${timeFormatter.format(date)}${tzLabel}`;
            } catch (err) {
                console.warn('Unable to format banner date/time', err);
                return date.toLocaleString();
            }
        }

        function computeBannerDst(date) {
            try {
                const options = Intl.DateTimeFormat().resolvedOptions();
                const january = new Date(date.getFullYear(), 0, 1);
                const july = new Date(date.getFullYear(), 6, 1);
                const standardOffset = Math.max(january.getTimezoneOffset(), july.getTimezoneOffset());
                const isDst = date.getTimezoneOffset() < standardOffset;
                const timeZone = options.timeZone || '';
                const statusText = isDst ? 'Daylight Saving Time is active' : 'Daylight Saving Time is not active';
                return {
                    isDst,
                    timeZone,
                    message: `${statusText}${timeZone ? ` (${timeZone})` : ''}`
                };
            } catch (err) {
                console.warn('Unable to compute DST status', err);
                return {
                    isDst: false,
                    timeZone: '',
                    message: 'Daylight Saving Time status unavailable'
                };
            }
        }

        const REMOVABLE_BANNER_BUTTON_CLASSES = [
            'btn',
            'btn-sm',
            'btn-lg',
            'btn-primary',
            'btn-secondary',
            'btn-success',
            'btn-danger',
            'btn-outline-primary',
            'btn-outline-secondary',
            'btn-outline-light',
            'btn-outline-dark',
            'btn-modern',
            'btn-modern-primary',
            'btn-modern-secondary',
            'btn-light',
            'btn-dark',
            'shadow-sm',
            'shadow',
            'text-uppercase'
        ];

        function absorbLocalBanners() {
            const selectors = [
                '.page-header',
                '.modern-page-header',
                '.dashboard-header',
                '.content-header',
                '.schedule-header',
                '.app-header',
                '.task-header',
                '.ack-header',
                '.coaching-header',
                '.security-header',
                '.eod-header',
                '.global-page-header',
                '.hero-header',
                '.page-hero'
            ];

            const bannerData = {
                titleText: '',
                titleFragments: [],
                descriptionText: '',
                descriptionElements: [],
                eyebrowText: '',
                actions: [],
                clientName: '',
                campaignName: ''
            };

            const processedHeaders = new Set();
            const processedButtons = new Set();
            const actionContainerClassHints = [
                'actions',
                'toolbar',
                'buttons',
                'cta',
                'header-actions',
                'page-actions',
                'button-group',
                'btn-group',
                'control-bar',
                'filter-actions'
            ];

            const shouldSkipHeader = (header) => {
                if (!header) return true;
                if (processedHeaders.has(header)) return true;
                if (header.closest('#luminaBanner')) return true;
                if (header.closest('.modal')) return true;
                if (header.hasAttribute('data-banner-ignore')) return true;
                return false;
            };

            const isActionCandidate = (element) => {
                if (!element || element.closest('.modal')) return false;
                if (processedButtons.has(element)) return false;
                if (!(element instanceof HTMLElement)) return false;
                if (element.dataset && element.dataset.bannerAction === 'false') return false;

                if (element.matches('a[data-banner-action], button[data-banner-action]')) {
                    return true;
                }

                const classList = Array.from(element.classList || []);
                const parentClassList = Array.from((element.parentElement && element.parentElement.classList) || []);

                const hasButtonClass = classList.some(cls => cls.startsWith('btn')) || parentClassList.some(cls => cls.startsWith('btn'));
                const insideActionContainer = actionContainerClassHints.some(hint => element.closest(`[class*="${hint}"]`));

                return hasButtonClass || insideActionContainer;
            };

            const cleanupButton = (button, variant) => {
                REMOVABLE_BANNER_BUTTON_CLASSES.forEach(cls => button.classList.remove(cls));
                button.classList.add('lumina-banner__action', `lumina-banner__action--${variant}`);
            };

            const extractActionsFrom = (root) => {
                if (!root || !(root instanceof Element)) return;

                const candidates = Array.from(root.querySelectorAll('a, button'))
                    .filter(isActionCandidate);

                candidates.forEach(button => {
                    processedButtons.add(button);

                    const isLink = button.tagName.toLowerCase() === 'a';
                    const iconEl = button.querySelector('i');
                    const storedIcon = button.getAttribute('data-banner-icon');
                    const action = {
                        element: button,
                        label: (button.getAttribute('data-banner-label') || button.textContent || '').trim(),
                        icon: storedIcon || (iconEl ? iconEl.className : ''),
                        variant: button.getAttribute('data-banner-variant') ||
                            (button.classList.contains('btn-primary') ||
                             button.classList.contains('btn-success') ||
                             (button.classList.contains('btn-modern') && !button.classList.contains('btn-outline-primary'))
                                ? 'primary'
                                : 'secondary')
                    };

                    if (button.id) {
                        action.id = button.id;
                    }

                    if (isLink) {
                        const href = button.getAttribute('href');
                        if (href) {
                            action.href = href;
                        }
                        const target = button.getAttribute('target');
                        const rel = button.getAttribute('rel');
                        if (target) action.target = target;
                        if (rel) action.rel = rel;
                    }

                    if (!action.label && button.getAttribute('aria-label')) {
                        action.label = button.getAttribute('aria-label');
                    }

                    if (!action.label) {
                        action.label = 'Action';
                    }

                    if (iconEl) {
                        iconEl.remove();
                    }

                    button.remove();
                    cleanupButton(button, action.variant);
                    bannerData.actions.push(action);
                });
            };

            const isEmptyElement = (element) => {
                if (!element) return true;
                if (!(element instanceof Element)) return false;
                if (element.childNodes.length === 0) return true;
                if (element.childNodes.length === 1) {
                    const child = element.childNodes[0];
                    if (child.nodeType === Node.TEXT_NODE) {
                        return !child.textContent.trim();
                    }
                }
                return false;
            };

            const harvestHeader = (header) => {
                if (shouldSkipHeader(header)) return;

                processedHeaders.add(header);

                const campaignAttr = header.getAttribute('data-banner-campaign') || header.getAttribute('data-banner-meta-campaign');
                if (campaignAttr && !bannerData.campaignName) {
                    bannerData.campaignName = campaignAttr.trim();
                }

                const clientAttr = header.getAttribute('data-banner-client') || header.getAttribute('data-banner-meta-client');
                if (clientAttr && !bannerData.clientName) {
                    bannerData.clientName = clientAttr.trim();
                }

                const campaignMetaEl = header.querySelector('[data-banner-campaign], [data-banner-meta="campaign"], .banner-campaign');
                if (campaignMetaEl) {
                    if (!bannerData.campaignName) {
                        bannerData.campaignName = campaignMetaEl.textContent.trim();
                    }
                    campaignMetaEl.remove();
                }

                const clientMetaEl = header.querySelector('[data-banner-client], [data-banner-meta="client"], .banner-client');
                if (clientMetaEl) {
                    if (!bannerData.clientName) {
                        bannerData.clientName = clientMetaEl.textContent.trim();
                    }
                    clientMetaEl.remove();
                }

                const eyebrowAttr = header.getAttribute('data-banner-eyebrow');
                if (eyebrowAttr && !bannerData.eyebrowText) {
                    bannerData.eyebrowText = eyebrowAttr.trim();
                }

                const eyebrowEl = header.querySelector('[data-banner-eyebrow]');
                if (eyebrowEl && !bannerData.eyebrowText) {
                    bannerData.eyebrowText = eyebrowEl.textContent.trim();
                }

                const titleEl = header.querySelector('[data-banner-title], h1, h2, h3, h4');
                if (titleEl) {
                    const titleText = titleEl.textContent.trim();
                    if (titleText && !bannerData.titleText) {
                        bannerData.titleText = titleText;
                    }

                    if (!bannerData.titleFragments.length) {
                        const fragments = [];
                        while (titleEl.firstChild) {
                            const node = titleEl.firstChild;
                            if (!node) {
                                break;
                            }

                            fragments.push(node);
                            titleEl.removeChild(node);
                        }
                        bannerData.titleFragments = fragments;
                    }

                    titleEl.remove();
                }

                const descriptionAttr = header.getAttribute('data-banner-description');
                if (descriptionAttr && !bannerData.descriptionText) {
                    bannerData.descriptionText = descriptionAttr.trim();
                }

                extractActionsFrom(header);

                const wrapper = document.createElement('div');
                wrapper.classList.add('lumina-banner__rich-block');

                Array.from(header.childNodes).forEach(node => {
                    if (node.nodeType === Node.ELEMENT_NODE) {
                        const element = node;
                        if (element.matches('script, style')) {
                            element.remove();
                            return;
                        }

                        extractActionsFrom(element);

                        if (isEmptyElement(element)) {
                            element.remove();
                            return;
                        }

                        if (!bannerData.descriptionText) {
                            const snippet = element.textContent ? element.textContent.trim() : '';
                            if (snippet) {
                                bannerData.descriptionText = snippet;
                            }
                        }

                        wrapper.appendChild(element);
                        return;
                    }

                    if (node.nodeType === Node.TEXT_NODE) {
                        const text = node.textContent.trim();
                        node.remove();
                        if (text) {
                            const span = document.createElement('span');
                            span.classList.add('lumina-banner__description-text');
                            span.textContent = text;
                            wrapper.appendChild(span);

                            if (!bannerData.descriptionText) {
                                bannerData.descriptionText = text;
                            }
                        }
                        return;
                    }

                    wrapper.appendChild(node);
                });

                if (wrapper.childNodes.length) {
                    bannerData.descriptionElements.push(wrapper);
                }

                header.remove();
            };

            selectors.forEach(selector => {
                document.querySelectorAll(selector).forEach(harvestHeader);
            });

            return bannerData;
        }

        function initializeGlobalBanner(config = {}) {
            const banner = document.getElementById('luminaBanner');
            if (!banner) {
                return;
            }

            const stored = window.__absorbedBannerData || {};
            const finalConfig = Object.assign({}, stored, config || {});

            finalConfig.titleFragments = (config && config.titleFragments) || stored.titleFragments || [];
            finalConfig.descriptionElements = (config && config.descriptionElements) || stored.descriptionElements || [];

            const includeAbsorbedActions = config && config.includeAbsorbedActions === false ? false : true;
            const providedActions = (config && Array.isArray(config.actions)) ? config.actions.filter(Boolean) : null;
            const baseActions = includeAbsorbedActions ? (Array.isArray(stored.actions) ? stored.actions.slice() : []) : [];

            if (providedActions) {
                const combined = baseActions.concat(providedActions);
                const seen = new Set();
                finalConfig.actions = combined.filter(action => {
                    if (!action) return false;
                    const key = action.id ? `id:${action.id}` : `${action.label || ''}|${action.href || ''}`;
                    if (seen.has(key)) return false;
                    seen.add(key);
                    return true;
                });
            } else {
                finalConfig.actions = baseActions;
            }

            const titleEl = document.getElementById('luminaBannerTitle');
            const descEl = document.getElementById('luminaBannerDescription');
            const eyebrowEl = document.getElementById('luminaBannerEyebrow');
            const eyebrowText = document.getElementById('luminaBannerEyebrowText');
            const dateEl = document.getElementById('luminaBannerDate');
            const dstEl = document.getElementById('luminaBannerDst');
            const campaignMetaEl = document.getElementById('luminaBannerMetaCampaign');
            const campaignValueEl = document.getElementById('luminaBannerCampaign');
            const clientMetaEl = document.getElementById('luminaBannerMetaClient');
            const clientValueEl = document.getElementById('luminaBannerClient');
            const actionsEl = document.getElementById('luminaBannerActions');

            const assignMetaValue = (container, valueElement, value) => {
                if (!valueElement) {
                    return;
                }

                const text = String(value || '').trim();
                if (text) {
                    valueElement.textContent = text;
                    if (container) {
                        container.dataset.empty = 'false';
                        container.style.display = '';
                    }
                } else {
                    valueElement.textContent = '—';
                    if (container) {
                        container.dataset.empty = 'true';
                        container.style.display = 'none';
                    }
                }
            };

            const normalizeMetaValue = (value) => {
                if (value === null || typeof value === 'undefined') {
                    return '';
                }

                return String(value).trim();
            };

            finalConfig.campaignName = normalizeMetaValue(
                (config && config.campaignName !== undefined) ? config.campaignName : stored.campaignName
            );

            finalConfig.clientName = normalizeMetaValue(
                (config && config.clientName !== undefined) ? config.clientName : stored.clientName
            );

            if (!finalConfig.campaignName && __LAYOUT_CAMPAIGN_NAME) {
                finalConfig.campaignName = __LAYOUT_CAMPAIGN_NAME;
            }

            if (!finalConfig.clientName && __LAYOUT_CLIENT_NAME) {
                finalConfig.clientName = __LAYOUT_CLIENT_NAME;
            }

            const resolvedTitle = finalConfig.title || stored.titleText || stored.title || document.title || 'LuminaHQ';
            if (titleEl) {
                if (Array.isArray(finalConfig.titleFragments) && finalConfig.titleFragments.length) {
                    titleEl.innerHTML = '';
                    finalConfig.titleFragments.forEach(fragment => {
                        if (!fragment) return;
                        if (fragment instanceof Node) {
                            titleEl.appendChild(fragment);
                            return;
                        }
                        titleEl.appendChild(document.createTextNode(String(fragment)));
                    });
                } else {
                    titleEl.textContent = String(resolvedTitle || 'LuminaHQ').trim() || 'LuminaHQ';
                }
            }

            if (descEl) {
                const description = finalConfig.description !== undefined
                    ? String(finalConfig.description || '').trim()
                    : String(stored.descriptionText || '').trim();

                let resolvedDescription = description;
                if (!resolvedDescription && (finalConfig.clientName || finalConfig.campaignName)) {
                    const summary = [];
                    if (finalConfig.clientName) {
                        summary.push(finalConfig.clientName);
                    }
                    if (finalConfig.campaignName && finalConfig.campaignName !== finalConfig.clientName) {
                        summary.push(finalConfig.campaignName);
                    }
                    resolvedDescription = summary.join(' • ');
                }

                const fragments = Array.isArray(finalConfig.descriptionElements)
                    ? finalConfig.descriptionElements
                    : [];

                descEl.innerHTML = '';

                let hasContent = false;

                if (resolvedDescription) {
                    const textSpan = document.createElement('span');
                    textSpan.classList.add('lumina-banner__description-text');
                    textSpan.textContent = resolvedDescription;
                    descEl.appendChild(textSpan);
                    hasContent = true;
                }

                fragments.forEach(node => {
                    if (!node) return;
                    if (node instanceof Node) {
                        descEl.appendChild(node);
                        hasContent = true;
                    }
                });

                if (hasContent) {
                    descEl.style.display = '';
                    descEl.dataset.empty = 'false';
                } else {
                    descEl.style.display = 'none';
                    descEl.dataset.empty = 'true';
                }
            }

            if (eyebrowEl && eyebrowText) {
                const eyebrowValue = finalConfig.eyebrow || finalConfig.clientName || finalConfig.campaignName ||
                    stored.clientName || stored.campaignName || stored.eyebrowText || '';
                const fallback = 'Lumina Sheets';
                const text = String(eyebrowValue || fallback).trim();
                eyebrowText.textContent = text;
                eyebrowEl.style.display = text ? 'inline-flex' : 'none';
            }

            assignMetaValue(
                campaignMetaEl,
                campaignValueEl,
                finalConfig.campaignName || stored.campaignName || __LAYOUT_CAMPAIGN_NAME
            );

            assignMetaValue(
                clientMetaEl,
                clientValueEl,
                finalConfig.clientName || stored.clientName || __LAYOUT_CLIENT_NAME
            );

            const refreshMeta = () => {
                const now = new Date();
                if (dateEl) {
                    dateEl.textContent = formatBannerDateTime(now);
                }
                if (dstEl) {
                    const dstInfo = computeBannerDst(now);
                    dstEl.textContent = dstInfo.message;
                    dstEl.setAttribute('data-dst-active', String(dstInfo.isDst));
                }
            };

            refreshMeta();
            if (typeof window !== 'undefined') {
                if (window.__luminaBannerInterval) {
                    clearInterval(window.__luminaBannerInterval);
                }
                window.__luminaBannerInterval = setInterval(refreshMeta, 60000);
            }

            if (actionsEl) {
                actionsEl.innerHTML = '';
                const actions = Array.isArray(finalConfig.actions) ? finalConfig.actions.filter(Boolean) : [];
                const variants = ['primary', 'secondary'];

                actions.forEach((action, index) => {
                    let element = null;
                    let isLink = false;

                    if (action && action.element && action.element instanceof HTMLElement) {
                        element = action.element;
                        isLink = element.tagName.toLowerCase() === 'a';

                        const variant = action.variant || element.getAttribute('data-banner-variant') || variants[Math.min(index, variants.length - 1)] || 'primary';
                        REMOVABLE_BANNER_BUTTON_CLASSES.forEach(cls => element.classList.remove(cls));
                        element.classList.add('lumina-banner__action', `lumina-banner__action--${variant}`);

                        if (!element.hasAttribute('data-banner-action-prepared')) {
                            const labelText = action.label || element.getAttribute('data-banner-label') || element.textContent.trim() || 'Action';
                            const iconClasses = action.icon || element.getAttribute('data-banner-icon') || '';

                            element.innerHTML = '';
                            if (iconClasses) {
                                const iconEl = document.createElement('i');
                                String(iconClasses)
                                    .split(/\s+/)
                                    .filter(Boolean)
                                    .forEach(cls => iconEl.classList.add(cls));
                                element.appendChild(iconEl);
                            }

                            const label = document.createElement('span');
                            label.textContent = labelText;
                            element.appendChild(label);

                            element.setAttribute('data-banner-action-prepared', 'true');
                        }

                        if (!isLink) {
                            element.type = 'button';
                        }

                        if (action && action.id) {
                            element.id = action.id;
                        }

                        if (isLink && action) {
                            if (action.href) element.href = action.href;
                            if (action.target) element.target = action.target;
                            if (action.rel) element.rel = action.rel;
                        }
                    } else {
                        isLink = Boolean(action && action.href);
                        element = document.createElement(isLink ? 'a' : 'button');
                        element.classList.add('lumina-banner__action');

                        const variant = (action && action.variant) || variants[Math.min(index, variants.length - 1)] || 'primary';
                        element.classList.add(`lumina-banner__action--${variant}`);

                        if (!isLink) {
                            element.type = 'button';
                        }

                        if (action && action.id) {
                            element.id = action.id;
                        }

                        if (isLink) {
                            element.href = action.href;
                            if (action.target) {
                                element.target = action.target;
                            }
                            if (action.rel) {
                                element.rel = action.rel;
                            }
                        }

                        if (action && action.className) {
                            element.classList.add(...String(action.className).split(/\s+/).filter(Boolean));
                        }

                        if (action && action.icon) {
                            const iconEl = document.createElement('i');
                            String(action.icon)
                                .split(/\s+/)
                                .filter(Boolean)
                                .forEach(cls => iconEl.classList.add(cls));
                            element.appendChild(iconEl);
                        }

                        const label = document.createElement('span');
                        label.textContent = action && action.label ? String(action.label) : 'Action';
                        element.appendChild(label);
                    }

                    if (action && typeof action.onClick === 'function') {
                        if (!element.hasAttribute('data-banner-action-handler')) {
                            element.addEventListener('click', (event) => {
                                action.onClick.call(element, event);
                            });
                            element.setAttribute('data-banner-action-handler', 'true');
                        }
                    }

                    actionsEl.appendChild(element);
                });

                if (actions.length) {
                    banner.setAttribute('data-has-actions', 'true');
                } else {
                    banner.removeAttribute('data-has-actions');
                }
            }
        }

        // ──────────────────────────────────────────────────────────────────────────────
        // SIMPLIFIED HYDRATION SYSTEM
        // ──────────────────────────────────────────────────────────────────────────────
        // SIMPLIFIED HYDRATION SYSTEM
        // ──────────────────────────────────────────────────────────────────────────────
        window.__userHydrated = false;

        function nonEmpty(s) {
            return s != null && String(s).trim().length > 0;
        }

        function isBetterUser(incoming) {
            // Completely reject any data with "lumina" user or email
            if (incoming?.FullName === 'lumina' || 
                incoming?.UserName === 'lumina' || 
                incoming?.Email === 'lumina@vlbpo.com') {
                console.log('🚫 REJECTED: Incoming data contains lumina defaults, completely blocking');
                return false;
            }
            
            // Better user data has meaningful name AND role information
            const hasName = nonEmpty(incoming?.FullName) || nonEmpty(incoming?.UserName);
            const hasRoles = Array.isArray(incoming?.roleNames) && incoming.roleNames.length > 0;
            const hasRoleIds = nonEmpty(incoming?.Roles);
            const isAdmin = incoming?.IsAdmin === true || String(incoming?.IsAdmin).toUpperCase() === 'TRUE';
            
            // Better if it has a proper name AND (roles OR admin status)
            return hasName && (hasRoles || hasRoleIds || isAdmin);
        }

        function formatEmployment(status) {
            const s = (status || '').toLowerCase();
            const map = {
                'active': { cls: 'status-active', icon: 'fas fa-check-circle' },
                'full time': { cls: 'status-active', icon: 'fas fa-check-circle' },
                'full-time': { cls: 'status-active', icon: 'fas fa-check-circle' },
                'inactive': { cls: 'status-inactive', icon: 'fas fa-times-circle' },
                'terminated': { cls: 'status-inactive', icon: 'fas fa-times-circle' },
                'contract': { cls: 'status-contract', icon: 'fas fa-file-contract' },
                'probation': { cls: 'status-probation', icon: 'fas fa-hourglass-half' },
                'on leave': { cls: 'status-leave', icon: 'fas fa-pause-circle' },
                'part time': { cls: 'status-part-time', icon: 'fas fa-clock' },
                'part-time': { cls: 'status-part-time', icon: 'fas fa-clock' },
                'suspended': { cls: 'status-suspended', icon: 'fas fa-ban' }
            };
            return map[s] || { cls: '', icon: 'fas fa-briefcase' };
        }

        function updateUserDisplaySafely(user) {
            if (!user) return;
            
            // 🚫 COMPLETE REJECTION: Block any "lumina" user data entirely
            if (user.FullName === 'lumina' || 
                user.UserName === 'lumina' || 
                user.Email === 'lumina@vlbpo.com') {
                console.log('🚫 COMPLETELY BLOCKED: Incoming user data contains lumina - rejecting entirely');
                return; // Exit immediately - no processing at all
            }
            
            console.log('Attempting to update user display with:', user);
            
            // CRITICAL: Check if user panel was server-rendered with good data
            const userPanel = document.getElementById('userPanel');
            const wasServerRendered = userPanel && userPanel.getAttribute('data-initialized') === 'true';
            const serverName = userPanel ? userPanel.getAttribute('data-name') : '';
            const serverRoles = userPanel ? userPanel.getAttribute('data-roles') : '';
            
            // If server rendered with real data (not defaults), NEVER allow client updates
            if (wasServerRendered && nonEmpty(serverName) && serverName !== 'Unknown User') {
                console.log('🛡️ PROTECTED: Server-rendered user panel has good data, blocking all client updates');
                console.log('Server name:', serverName, 'Server roles:', serverRoles);
                window.__userHydrated = true; // Mark as hydrated to prevent further attempts
                return;
            }
            
            // Additional protection: If current displayed name is real, don't override
            const nameEl = document.getElementById('sidebarUserName') || document.getElementById('userName');
            const currentName = nameEl ? nameEl.textContent : '';
            if (nonEmpty(currentName) && currentName !== 'Unknown User') {
                console.log('🛡️ PROTECTED: Current displayed name is real, blocking override');
                console.log('Current name:', currentName, 'Incoming name:', user.FullName || user.UserName);
                window.__userHydrated = true;
                return;
            }

            // Only update if this is better data or first time AND no good data exists
            if (window.__userHydrated && !isBetterUser(user)) {
                console.log('Rejecting user update - not better than current data');
                return;
            }

            const roleEl = document.getElementById('userRole');
            const empEl = document.getElementById('userEmp');
            const avatar = document.getElementById('userAvatar');

            // Name: only set if provided and not empty AND not any default value
            const bestName = user.FullName || user.UserName;
            if (nonEmpty(bestName) && bestName !== 'Unknown User') {
                if (nameEl) nameEl.textContent = bestName;
                if (avatar) avatar.textContent = bestName.charAt(0).toUpperCase();
                console.log('Updated name to:', bestName);
            } else {
                console.log('Skipping name update - invalid or default value:', bestName);
            }

            // Roles: prefer incoming roleNames; else keep existing
            let roleText = null;
            if (Array.isArray(user.roleNames) && user.roleNames.length) {
                roleText = user.roleNames.join(', ');
                console.log('Using roleNames:', roleText);
            } else if (user.IsAdmin === true || String(user.IsAdmin).toUpperCase() === 'TRUE' || user.isAdminBool === true) {
                roleText = 'System Administrator';
                console.log('Using admin status for role');
            }
            
            if (nonEmpty(roleText) && roleEl) {
                roleEl.textContent = roleText;
                console.log('Updated role to:', roleText);
            }

            // Employment
            if (empEl && (nonEmpty(user.EmploymentStatus) || nonEmpty(user.Country))) {
                const fmt = formatEmployment(user.EmploymentStatus || '');
                const pieces = [];
                if (nonEmpty(user.EmploymentStatus)) {
                    pieces.push(`<i class="${fmt.icon} ${fmt.cls}"></i><span class="${fmt.cls}">${user.EmploymentStatus}</span>`);
                }
                if (nonEmpty(user.Country)) {
                    pieces.push(`<span>• ${user.Country}</span>`);
                }
                if (pieces.length) {
                    empEl.innerHTML = pieces.join(' ');
                    console.log('Updated employment status');
                }
            }

            window.__userHydrated = true;
            console.log('User display updated successfully');
        }

        // ──────────────────────────────────────────────────────────────────────────────
        // SIMPLIFIED LOGOUT FUNCTION
        // ──────────────────────────────────────────────────────────────────────────────
        function stopSessionHeartbeat(reason) {
            try {
                if (window.LuminaSessionHeartbeat && typeof window.LuminaSessionHeartbeat.stop === 'function') {
                    window.LuminaSessionHeartbeat.stop({ clearAuth: true, reason: reason || 'logout' });
                } else if (window.CookieHandler && typeof CookieHandler.clearAuthToken === 'function') {
                    CookieHandler.clearAuthToken();
                }
            } catch (heartbeatError) {
                console.warn('stopSessionHeartbeat: unable to stop session heartbeat', heartbeatError);
            }

            try {
                if (window.localStorage) {
                    localStorage.removeItem('lumina.auth.sessionToken');
                    localStorage.removeItem('lumina.session.token');
                    localStorage.removeItem('lumina.auth.fallbackToken');
                }
            } catch (storageError) {
                console.warn('stopSessionHeartbeat: unable to clear fallback storage', storageError);
            }
        }

        function handleLogout() {
            if (!confirm('Are you sure you want to logout?')) return;

            const btn = document.querySelector('.logout-btn-topbar');
            if (btn) {
                btn.disabled = true;
                const icon = btn.querySelector('i');
                if (icon) icon.className = 'fas fa-spinner loading-spinner-head';
            }

            console.log('🚪 Initiating logout...');

            stopSessionHeartbeat('logout-init');

            // Clear browser storage
            try {
                localStorage.clear();
                sessionStorage.clear();
                console.log('🧹 Browser storage cleared');
            } catch (e) {
                console.warn('⚠️ Could not clear storage:', e);
            }
            
            // Call server logout
            google.script.run
                .withSuccessHandler(function(result) {
                    console.log('✅ Server logout completed:', result);
                    performLogout();
                })
                .withFailureHandler(function(err) {
                    console.warn('⚠️ Server logout failed, but proceeding with client logout:', err);
                    performLogout();
                })
                .logout('');
        }

        function performLogout() {
            console.log('Performing logout...');

            stopSessionHeartbeat('logout-finalize');

            // Clear browser storage again
            try {
                localStorage.clear();
                sessionStorage.clear();
                console.log('Browser storage cleared');
            } catch (e) {
                console.warn('Could not clear storage:', e);
            }
            
            // Show logout message and redirect
            showLogoutMessage();

            setTimeout(function() {
                const target = window.__LUMINA_LOGIN_URL || LOGIN_URL || BASE_URL;
                window.location.href = target || BASE_URL;
            }, 2000);
        }

        function showLogoutMessage() {
            if (typeof window.showLuminaToast === 'function') {
                window.showLuminaToast('Logged out successfully', {
                    type: 'success',
                    title: 'Lumina'
                });
                return;
            }

            alert('Logged out successfully');
        }

        // ──────────────────────────────────────────────────────────────────────────────
        // AUTHENTICATION GUARD – PREVENT ACCESS AFTER LOGOUT
        // ──────────────────────────────────────────────────────────────────────────────
        const AUTH_FALLBACK_STORAGE_KEYS = [
            'lumina.session.token',
            'lumina.auth.sessionToken',
            'lumina.auth.fallbackToken'
        ];

        function shouldEnforceAuthGuard() {
            if (window.__LUMINA_DISABLE_AUTH_GUARD === true || window.disableLuminaAuthGuard === true) {
                return false;
            }

            const body = document.body;
            if (body) {
                const publicPageAttr = body.getAttribute('data-public-page');
                if ((body.dataset && body.dataset.publicPage === 'true') || publicPageAttr === 'true') {
                    return false;
                }
            }

            return true;
        }

        function readAuthTokenForGuard() {
            let token = '';

            try {
                if (window.CookieHandler && typeof window.CookieHandler.readAuthToken === 'function') {
                    token = window.CookieHandler.readAuthToken();
                }
            } catch (cookieError) {
                console.warn('AuthGuard: unable to read auth cookie', cookieError);
            }

            if (token) {
                return token;
            }

            try {
                if (window.localStorage) {
                    for (let i = 0; i < AUTH_FALLBACK_STORAGE_KEYS.length; i++) {
                        const key = AUTH_FALLBACK_STORAGE_KEYS[i];
                        const value = window.localStorage.getItem(key);
                        if (value) {
                            token = value;
                            break;
                        }
                    }
                }
            } catch (storageError) {
                console.warn('AuthGuard: unable to read localStorage token', storageError);
            }

            if (token) {
                return token;
            }

            try {
                if (window.sessionStorage) {
                    for (let i = 0; i < AUTH_FALLBACK_STORAGE_KEYS.length; i++) {
                        const key = AUTH_FALLBACK_STORAGE_KEYS[i];
                        const value = window.sessionStorage.getItem(key);
                        if (value) {
                            token = value;
                            break;
                        }
                    }
                }
            } catch (sessionError) {
                console.warn('AuthGuard: unable to read sessionStorage token', sessionError);
            }

            return token;
        }

        function clearClientAuthState(reason) {
            try {
                if (typeof stopSessionHeartbeat === 'function') {
                    stopSessionHeartbeat(reason || 'auth-guard');
                } else if (window.LuminaSessionHeartbeat && typeof window.LuminaSessionHeartbeat.stop === 'function') {
                    window.LuminaSessionHeartbeat.stop({ clearAuth: true, reason: reason || 'auth-guard' });
                }
            } catch (heartbeatError) {
                console.warn('AuthGuard: unable to stop session heartbeat', heartbeatError);
            }

            try {
                if (window.CookieHandler && typeof window.CookieHandler.clearAuthToken === 'function') {
                    window.CookieHandler.clearAuthToken();
                }
            } catch (cookieError) {
                console.warn('AuthGuard: unable to clear auth cookie', cookieError);
            }

            try {
                if (window.localStorage) {
                    AUTH_FALLBACK_STORAGE_KEYS.forEach(key => window.localStorage.removeItem(key));
                }
            } catch (localStorageError) {
                console.warn('AuthGuard: unable to clear localStorage tokens', localStorageError);
            }

            try {
                if (window.sessionStorage) {
                    AUTH_FALLBACK_STORAGE_KEYS.forEach(key => window.sessionStorage.removeItem(key));
                }
            } catch (sessionStorageError) {
                console.warn('AuthGuard: unable to clear sessionStorage tokens', sessionStorageError);
            }
        }

        function redirectToLogin() {
            const target = window.__LUMINA_LOGIN_URL || LOGIN_URL || BASE_URL || '/';
            try {
                if (window.location && typeof window.location.replace === 'function') {
                    window.location.replace(target);
                } else {
                    window.location.href = target;
                }
            } catch (redirectError) {
                console.warn('AuthGuard: redirect failed, attempting fallback', redirectError);
                window.location.href = target;
            }
        }

        function enforceAuthenticatedView(context) {
            if (!shouldEnforceAuthGuard()) {
                return true;
            }

            const token = readAuthTokenForGuard();
            if (token) {
                return true;
            }

            console.log('🔒 AuthGuard: missing auth token, enforcing logout redirect', context);
            clearClientAuthState(context || 'auth-guard');
            redirectToLogin();
            return false;
        }

        function scheduleAuthGuardCheck(context) {
            if (!shouldEnforceAuthGuard()) {
                return;
            }
            window.setTimeout(function () {
                enforceAuthenticatedView(context);
            }, 0);
        }

        document.addEventListener('visibilitychange', function () {
            if (document.visibilityState === 'visible') {
                scheduleAuthGuardCheck('visibilitychange');
            }
        });

        window.addEventListener('focus', function () {
            scheduleAuthGuardCheck('window-focus');
        });

        window.addEventListener('pageshow', function (event) {
            if (event && event.persisted) {
                scheduleAuthGuardCheck('history-return');
            } else {
                scheduleAuthGuardCheck('pageshow');
            }
        });

        document.addEventListener('DOMContentLoaded', function () {
            scheduleAuthGuardCheck('dom-ready');
        });

        // ──────────────────────────────────────────────────────────────────────────────
        // DOCUMENT READY INITIALIZATION
        // ──────────────────────────────────────────────────────────────────────────────
        document.addEventListener('DOMContentLoaded', function() {
            console.log('🚀 VLBPO Dashboard initializing...');

            const absorbed = absorbLocalBanners();

            const defaultTitle = <?!= JSON.stringify(__layoutPageTitleText || __layoutCurrentPageName || '') ?>;
            const defaultDescription = <?!= JSON.stringify(__layoutPageDescriptionText || '') ?>;

            const identityPieces = [];
            if (__LAYOUT_CLIENT_NAME) {
                identityPieces.push(__LAYOUT_CLIENT_NAME);
            }
            if (__LAYOUT_CAMPAIGN_NAME && __LAYOUT_CAMPAIGN_NAME !== __LAYOUT_CLIENT_NAME) {
                identityPieces.push(__LAYOUT_CAMPAIGN_NAME);
            }
            const identitySummary = identityPieces.join(' • ');

            const combinedDescription = [defaultDescription, absorbed.descriptionText, identitySummary]
                .map(part => String(part || '').trim())
                .filter(Boolean)
                .join(' • ');

            const initialConfig = {
                title: absorbed.titleText || defaultTitle,
                titleFragments: absorbed.titleFragments,
                description: combinedDescription,
                descriptionElements: absorbed.descriptionElements,
                eyebrow: absorbed.eyebrowText,
                campaignName: absorbed.campaignName || <?!= JSON.stringify(__layoutCampaignName || '') ?>,
                clientName: absorbed.clientName || <?!= JSON.stringify(__layoutClientName || '') ?>,
                actions: absorbed.actions
            };

            window.__absorbedBannerData = Object.assign({}, absorbed, {
                titleText: initialConfig.title,
                titleFragments: initialConfig.titleFragments,
                descriptionText: combinedDescription,
                descriptionElements: absorbed.descriptionElements,
                actions: absorbed.actions,
                eyebrowText: initialConfig.eyebrow || absorbed.eyebrowText,
                campaignName: initialConfig.campaignName || absorbed.campaignName || '',
                clientName: initialConfig.clientName || absorbed.clientName || ''
            });

            initializeGlobalBanner(initialConfig);

            const resolvedDocumentTitle = initialConfig.title || document.title || '';
            if (resolvedDocumentTitle) {
                document.title = resolvedDocumentTitle;
            } else if (__LAYOUT_CAMPAIGN_NAME) {
                document.title = __LAYOUT_CAMPAIGN_NAME;
            }

            // Initialize tooltips
            [].slice.call(document.querySelectorAll('[data-bs-toggle="tooltip"]')).forEach(function(tooltipTriggerEl) {
                new bootstrap.Tooltip(tooltipTriggerEl);
            });
            
            const sidebar = document.getElementById('sidebar');
            const sidebarToggleButton = document.getElementById('sidebarToggle');
            const mobileToggle = document.getElementById('mobileToggle');
            const mobileOverlay = document.getElementById('mobileOverlay');
            const bodyElement = document.body;
            const mobileBreakpoint = window.matchMedia('(max-width: 1024px)');

            const isMobileSidebar = () => mobileBreakpoint.matches;

            const openMobileSidebar = () => {
                if (!sidebar) return;
                sidebar.classList.add('mobile-open');
                mobileOverlay?.classList.add('active');
                bodyElement.classList.add('sidebar-open');
            };

            const closeMobileSidebar = () => {
                if (!sidebar) return;
                sidebar.classList.remove('mobile-open');
                mobileOverlay?.classList.remove('active');
                bodyElement.classList.remove('sidebar-open');
            };

            const toggleMobileSidebar = () => {
                if (!sidebar) return;
                if (sidebar.classList.contains('mobile-open')) {
                    closeMobileSidebar();
                } else {
                    openMobileSidebar();
                }
            };

            // Sidebar toggle
            if (sidebarToggleButton) {
                sidebarToggleButton.addEventListener('click', function(event) {
                    if (isMobileSidebar()) {
                        event.preventDefault();
                        toggleMobileSidebar();
                        return;
                    }

                    if (!sidebar) {
                        return;
                    }

                    sidebar.classList.toggle('collapsed');
                    localStorage.setItem('sidebarCollapsed', sidebar.classList.contains('collapsed'));
                });
            }

            // Mobile toggle
            if (mobileToggle) {
                mobileToggle.addEventListener('click', function(event) {
                    event.preventDefault();
                    toggleMobileSidebar();
                });
            }

            // Mobile overlay close
            mobileOverlay?.addEventListener('click', closeMobileSidebar);

            // Close sidebar when a navigation link is chosen on mobile
            sidebar?.addEventListener('click', function(event) {
                if (!isMobileSidebar()) {
                    return;
                }

                const interactive = event.target && event.target.closest ? event.target.closest('a, button') : null;
                if (!interactive) {
                    return;
                }

                if (interactive.id === 'sidebarToggle') {
                    return;
                }

                closeMobileSidebar();
            });

            // Keyboard accessibility
            window.addEventListener('keydown', function(event) {
                if (event.key === 'Escape') {
                    closeMobileSidebar();
                }
            });

            const handleBreakpointChange = () => {
                if (!isMobileSidebar()) {
                    closeMobileSidebar();
                }
            };

            if (typeof mobileBreakpoint.addEventListener === 'function') {
                mobileBreakpoint.addEventListener('change', handleBreakpointChange);
            } else if (typeof mobileBreakpoint.addListener === 'function') {
                mobileBreakpoint.addListener(handleBreakpointChange);
            }

            handleBreakpointChange();

            // Restore sidebar state for desktop users
            if (sidebar && localStorage.getItem('sidebarCollapsed') === 'true') {
                sidebar.classList.add('collapsed');
            }

            console.log('✅ Lumina Dashboard initialized');

            const setupUserMenu = () => {
                const panel = document.getElementById('userPanel');
                const trigger = document.getElementById('userProfileTrigger');
                const menu = document.getElementById('userPanelMenu');
                if (!panel || !trigger || !menu) {
                    return;
                }

                const closeMenu = () => {
                    if (menu.hidden) {
                        return;
                    }
                    menu.hidden = true;
                    panel.classList.remove('menu-open');
                    trigger.setAttribute('aria-expanded', 'false');
                };

                const openMenu = () => {
                    menu.hidden = false;
                    panel.classList.add('menu-open');
                    trigger.setAttribute('aria-expanded', 'true');
                };

                const toggleMenu = () => {
                    if (menu.hidden) {
                        openMenu();
                    } else {
                        closeMenu();
                    }
                };

                trigger.addEventListener('click', function(event) {
                    event.preventDefault();
                    event.stopPropagation();
                    toggleMenu();
                });

                trigger.addEventListener('keydown', function(event) {
                    if (event.key === 'Enter' || event.key === ' ') {
                        event.preventDefault();
                        toggleMenu();
                    } else if (event.key === 'Escape') {
                        event.preventDefault();
                        closeMenu();
                    }
                });

                menu.addEventListener('click', function(event) {
                    const item = event.target && event.target.closest ? event.target.closest('.user-panel-menu__item') : null;
                    if (!item) {
                        return;
                    }
                    const action = item.getAttribute('data-menu-action');
                    closeMenu();
                    if (action === 'profile') {
                        if (typeof navigateToPage === 'function') {
<<<<<<< HEAD
                            const profileIdAttr = panel.getAttribute('data-profile-id') || '';
                            const params = profileIdAttr ? { profileId: profileIdAttr } : {};
                            navigateToPage('userprofile', null, params);
=======
                            navigateToPage('userprofile');
>>>>>>> bbddf736
                        }
                    } else if (action === 'logout') {
                        if (typeof handleLogout === 'function') {
                            handleLogout();
                        }
                    }
                });

                document.addEventListener('click', function(event) {
                    if (!menu.hidden && !panel.contains(event.target)) {
                        closeMenu();
                    }
                });

                document.addEventListener('keydown', function(event) {
                    if (event.key === 'Escape') {
                        closeMenu();
                    }
                });
            };

            setupUserMenu();

            // Mark as hydrated immediately to prevent any client updates
            window.__userHydrated = true;

            // Check if user panel was properly rendered by server
            const userPanel = document.getElementById('userPanel');
            if (userPanel && userPanel.getAttribute('data-initialized') === 'true') {
                const serverName = userPanel.getAttribute('data-name');
                const serverRoles = userPanel.getAttribute('data-roles');
                console.log('✅ Server-rendered user panel detected:', { 
                    name: serverName, 
                    roles: serverRoles 
                });
            } else {
                console.warn('⚠️ User panel not properly initialized by server');
            }
        });

        // ──────────────────────────────────────────────────────────────────────────────
        // GLOBAL FUNCTION AVAILABILITY
        // ──────────────────────────────────────────────────────────────────────────────

        // Make functions available globally
        window.handleLogout = handleLogout;
        window.updateUserDisplaySafely = updateUserDisplaySafely;
        window.initializeGlobalBanner = initializeGlobalBanner;
        window.absorbLocalBanners = absorbLocalBanners;

        document.addEventListener('lumina:banner-update', function(event) {
            if (!event || !event.detail) {
                return;
            }

            initializeGlobalBanner(event.detail || {});
        });

        console.log('✨ Simplified header system loaded successfully');
    </script>
    <script>
        (function initializeLuminaSessionHeartbeat(global) {
            if (!global) {
                return;
            }
            if (global.LuminaSessionHeartbeat) {
                return;
            }

            const MIN_INTERVAL_MS = 60 * 1000;
            const MAX_INTERVAL_MS = 5 * 60 * 1000;
            const DEFAULT_IDLE_MINUTES = 30;
            const FALLBACK_STORAGE_KEY = 'lumina.session.token';

            const state = {
                token: '',
                remember: false,
                idleMinutes: DEFAULT_IDLE_MINUTES,
                ttlSeconds: null,
                expiresAt: null,
                timer: null,
                intervalMs: null,
                nextRunAt: null,
                inFlight: false,
                consecutiveFailures: 0,
                started: false,
                lastResult: null
            };

            function dispatchStatus(status, detail) {
                const payload = Object.assign({
                    status: status,
                    timestamp: new Date().toISOString()
                }, detail || {});

                try {
                    const event = new CustomEvent('lumina:session-status', { detail: payload });
                    global.dispatchEvent(event);
                } catch (err) {
                    try {
                        if (typeof document !== 'undefined' && typeof document.createEvent === 'function') {
                            const fallbackEvent = document.createEvent('CustomEvent');
                            fallbackEvent.initCustomEvent('lumina:session-status', true, true, payload);
                            global.dispatchEvent(fallbackEvent);
                        }
                    } catch (fallbackError) {
                        if (global.console && typeof global.console.warn === 'function') {
                            console.warn('LuminaSessionHeartbeat: unable to dispatch session-status event', fallbackError);
                        }
                    }
                }
            }

            function readTokenFromStorage() {
                let token = '';

                try {
                    if (global.CookieHandler && typeof global.CookieHandler.readAuthToken === 'function') {
                        token = global.CookieHandler.readAuthToken();
                    }
                } catch (err) {
                    if (global.console && typeof global.console.warn === 'function') {
                        console.warn('LuminaSessionHeartbeat: unable to read auth cookie', err);
                    }
                }

                if (!token) {
                    try {
                        if (global.localStorage) {
                            token = global.localStorage.getItem(FALLBACK_STORAGE_KEY) || '';
                        }
                    } catch (storageError) {
                        if (global.console && typeof global.console.warn === 'function') {
                            console.warn('LuminaSessionHeartbeat: unable to read fallback token', storageError);
                        }
                    }
                }

                return token || '';
            }

            function persistToken(token, options) {
                if (!token) {
                    clearToken(options);
                    return '';
                }

                try {
                    if (global.CookieHandler && typeof global.CookieHandler.persistAuthToken === 'function') {
                        global.CookieHandler.persistAuthToken(token, options || {});
                    }
                } catch (err) {
                    if (global.console && typeof global.console.warn === 'function') {
                        console.warn('LuminaSessionHeartbeat: unable to persist auth cookie', err);
                    }
                }

                try {
                    if (global.localStorage) {
                        global.localStorage.setItem(FALLBACK_STORAGE_KEY, token);
                    }
                } catch (storageError) {
                    if (global.console && typeof global.console.warn === 'function') {
                        console.warn('LuminaSessionHeartbeat: unable to persist fallback token', storageError);
                    }
                }

                state.token = token;
                return token;
            }

            function clearToken(options) {
                try {
                    if (global.CookieHandler && typeof global.CookieHandler.clearAuthToken === 'function') {
                        global.CookieHandler.clearAuthToken(options || {});
                    }
                } catch (err) {
                    if (global.console && typeof global.console.warn === 'function') {
                        console.warn('LuminaSessionHeartbeat: unable to clear auth cookie', err);
                    }
                }

                try {
                    if (global.localStorage) {
                        global.localStorage.removeItem(FALLBACK_STORAGE_KEY);
                    }
                } catch (storageError) {
                    if (global.console && typeof global.console.warn === 'function') {
                        console.warn('LuminaSessionHeartbeat: unable to clear fallback token', storageError);
                    }
                }

                state.token = '';
            }

            function clearTimer() {
                if (state.timer) {
                    global.clearTimeout(state.timer);
                    state.timer = null;
                }
            }

            function computeIdleMs() {
                const minutes = (typeof state.idleMinutes === 'number' && state.idleMinutes > 0)
                    ? state.idleMinutes
                    : DEFAULT_IDLE_MINUTES;
                return Math.max(1, minutes) * 60 * 1000;
            }

            function computeNextInterval() {
                const idleMs = computeIdleMs();
                let interval = Math.max(MIN_INTERVAL_MS, Math.floor(idleMs / 2));
                let ttlMs = null;

                if (typeof state.ttlSeconds === 'number' && state.ttlSeconds > 0) {
                    ttlMs = state.ttlSeconds * 1000;
                } else if (state.expiresAt) {
                    const expiry = Date.parse(state.expiresAt);
                    if (!isNaN(expiry)) {
                        ttlMs = Math.max(0, expiry - Date.now());
                    }
                }

                if (ttlMs !== null && ttlMs > 0) {
                    interval = Math.min(interval, Math.max(MIN_INTERVAL_MS, Math.floor(ttlMs / 2)));
                }

                const safetyWindow = Math.max(MIN_INTERVAL_MS, Math.floor(idleMs * 0.2));
                interval = Math.min(interval, Math.max(MIN_INTERVAL_MS, idleMs - safetyWindow));
                interval = Math.min(Math.max(interval, MIN_INTERVAL_MS), MAX_INTERVAL_MS);
                return interval;
            }

            function schedule(nextMs) {
                const delay = Math.min(Math.max(MIN_INTERVAL_MS, Math.floor(nextMs || MIN_INTERVAL_MS)), MAX_INTERVAL_MS);
                clearTimer();
                state.intervalMs = delay;
                state.nextRunAt = Date.now() + delay;
                state.timer = global.setTimeout(runHeartbeat, delay);
                return delay;
            }

            function notifyExpired(message) {
                const text = message || 'Your session has expired. Please sign in again.';

                try {
                    if (typeof global.showLuminaToast === 'function') {
                        global.showLuminaToast(text, {
                            type: 'info',
                            title: 'Session Expired'
                        });
                        return;
                    }
                } catch (err) {
                    if (global.console && typeof global.console.warn === 'function') {
                        console.warn('LuminaSessionHeartbeat: toast notification failed', err);
                    }
                }

                try {
                    if (typeof global.alert === 'function') {
                        global.alert(text);
                    }
                } catch (alertError) {
                    if (global.console && typeof global.console.warn === 'function') {
                        console.warn('LuminaSessionHeartbeat: unable to display alert', alertError);
                    }
                }
            }

            function redirectToLogin() {
                const target = global.__LUMINA_LOGIN_URL || global.LOGIN_URL || global.BASE_URL || (global.location ? global.location.href : '/');
                global.setTimeout(function () {
                    try {
                        global.location.href = target;
                    } catch (err) {
                        if (global.console && typeof global.console.warn === 'function') {
                            console.warn('LuminaSessionHeartbeat: redirect failed', err);
                        }
                    }
                }, 500);
            }

            function stop(options) {
                const opts = options || {};
                clearTimer();
                state.started = false;
                state.inFlight = false;
                state.intervalMs = null;
                state.nextRunAt = null;

                if (opts.clearAuth) {
                    clearToken(opts);
                }

                if (!opts.silent) {
                    dispatchStatus('stopped', {
                        reason: opts.reason || 'manual'
                    });
                }

                return true;
            }

            function handleExpired(result) {
                const reason = result && result.reason ? String(result.reason) : 'EXPIRED';
                dispatchStatus('expired', {
                    result: result,
                    reason: reason
                });
                stop({ clearAuth: true, reason: reason, silent: true });
                notifyExpired(result && result.message ? result.message : 'Your session has expired. Please sign in again.');
                redirectToLogin();
            }

            function handleSuccess(result) {
                state.inFlight = false;

                if (!result || result.success !== true) {
                    if (result && result.expired) {
                        handleExpired(result);
                        return;
                    }
                    handleFailure(result || new Error('Unexpected keep-alive response'));
                    return;
                }

                state.lastResult = result;
                state.consecutiveFailures = 0;

                const resolvedIdle = (typeof result.idleTimeoutMinutes === 'number' && result.idleTimeoutMinutes > 0)
                    ? result.idleTimeoutMinutes
                    : (typeof result.sessionIdleTimeoutMinutes === 'number' && result.sessionIdleTimeoutMinutes > 0
                        ? result.sessionIdleTimeoutMinutes
                        : state.idleMinutes);
                state.idleMinutes = Math.max(1, Math.round(resolvedIdle));

                if (typeof result.rememberMe === 'boolean') {
                    state.remember = result.rememberMe;
                }

                if (typeof result.sessionTtlSeconds === 'number' && result.sessionTtlSeconds > 0) {
                    state.ttlSeconds = result.sessionTtlSeconds;
                }
                if (result.sessionExpiresAt) {
                    state.expiresAt = result.sessionExpiresAt;
                }

                const token = result.sessionToken || state.token || readTokenFromStorage();
                if (token) {
                    persistToken(token, {
                        rememberMe: state.remember,
                        ttlSeconds: state.ttlSeconds,
                        expiresAt: state.expiresAt
                    });
                }

                const nextDelay = computeNextInterval();
                schedule(nextDelay);

                dispatchStatus('active', {
                    result: result,
                    nextRunInMs: nextDelay,
                    idleTimeoutMinutes: state.idleMinutes
                });
            }

            function handleFailure(error) {
                state.inFlight = false;
                state.consecutiveFailures += 1;

                const base = state.intervalMs || computeNextInterval();
                const multiplier = Math.min(5, 1 + state.consecutiveFailures * 0.5);
                const nextDelay = Math.min(MAX_INTERVAL_MS, Math.max(MIN_INTERVAL_MS, Math.floor(base * multiplier)));

                schedule(nextDelay);

                dispatchStatus('error', {
                    error: error && error.message ? error.message : error,
                    consecutiveFailures: state.consecutiveFailures,
                    nextRunInMs: nextDelay
                });
            }

            function runHeartbeat() {
                if (!state.started) {
                    return;
                }

                if (state.inFlight) {
                    return;
                }

                const token = state.token || readTokenFromStorage();
                if (!token) {
                    dispatchStatus('missing-token', { message: 'No session token available' });
                    stop({ clearAuth: true, reason: 'missing-token', silent: true });
                    notifyExpired('Your session has ended. Please sign in again.');
                    redirectToLogin();
                    return;
                }

                state.token = token;

                if (!global.google || !global.google.script || !global.google.script.run) {
                    dispatchStatus('unavailable', { message: 'google.script.run not ready' });
                    schedule(MAX_INTERVAL_MS);
                    return;
                }

                state.inFlight = true;
                try {
                    global.google.script.run
                        .withSuccessHandler(handleSuccess)
                        .withFailureHandler(handleFailure)
                        .keepAlive(token);
                } catch (err) {
                    state.inFlight = false;
                    handleFailure(err);
                }
            }

            function start(options) {
                const opts = options || {};
                const token = opts.token || state.token || readTokenFromStorage();
                if (!token) {
                    dispatchStatus('missing-token', { message: 'No session token available' });
                    return false;
                }

                state.token = token;
                state.started = true;

                if (typeof opts.rememberMe === 'boolean') {
                    state.remember = opts.rememberMe;
                }
                if (typeof opts.idleTimeoutMinutes === 'number' && opts.idleTimeoutMinutes > 0) {
                    state.idleMinutes = Math.max(1, Math.round(opts.idleTimeoutMinutes));
                }
                if (typeof opts.sessionTtlSeconds === 'number' && opts.sessionTtlSeconds > 0) {
                    state.ttlSeconds = opts.sessionTtlSeconds;
                }
                if (opts.sessionExpiresAt) {
                    state.expiresAt = opts.sessionExpiresAt;
                }

                const initialDelay = computeNextInterval();
                const scheduled = schedule(opts.immediate === true ? MIN_INTERVAL_MS : initialDelay);

                if (opts.immediate === true) {
                    global.setTimeout(runHeartbeat, 100);
                }

                dispatchStatus('started', {
                    idleTimeoutMinutes: state.idleMinutes,
                    nextRunInMs: scheduled,
                    rememberMe: state.remember
                });

                return true;
            }

            function refreshFromResult(result) {
                if (!result) {
                    return;
                }

                if (typeof result.idleTimeoutMinutes === 'number' && result.idleTimeoutMinutes > 0) {
                    state.idleMinutes = Math.max(1, Math.round(result.idleTimeoutMinutes));
                } else if (typeof result.sessionIdleTimeoutMinutes === 'number' && result.sessionIdleTimeoutMinutes > 0) {
                    state.idleMinutes = Math.max(1, Math.round(result.sessionIdleTimeoutMinutes));
                }

                if (typeof result.rememberMe === 'boolean') {
                    state.remember = result.rememberMe;
                }

                if (typeof result.sessionTtlSeconds === 'number' && result.sessionTtlSeconds > 0) {
                    state.ttlSeconds = result.sessionTtlSeconds;
                }
                if (result.sessionExpiresAt) {
                    state.expiresAt = result.sessionExpiresAt;
                }

                if (result.sessionToken) {
                    persistToken(result.sessionToken, {
                        rememberMe: state.remember,
                        ttlSeconds: state.ttlSeconds,
                        expiresAt: state.expiresAt
                    });
                }

                if (!state.started) {
                    start({
                        token: state.token,
                        rememberMe: state.remember,
                        idleTimeoutMinutes: state.idleMinutes,
                        sessionTtlSeconds: state.ttlSeconds,
                        sessionExpiresAt: state.expiresAt,
                        immediate: true
                    });
                    return;
                }

                const nextDelay = computeNextInterval();
                schedule(nextDelay);

                dispatchStatus('refreshed', {
                    result: result,
                    nextRunInMs: nextDelay
                });
            }

            function runNow() {
                clearTimer();
                if (!state.started) {
                    const token = state.token || readTokenFromStorage();
                    if (!token) {
                        dispatchStatus('missing-token', { message: 'No session token available' });
                        return false;
                    }
                    state.started = true;
                    state.token = token;
                }
                runHeartbeat();
                return true;
            }

            function getState() {
                return Object.assign({}, state);
            }

            global.LuminaSessionHeartbeat = {
                start: start,
                stop: stop,
                refreshFromResult: refreshFromResult,
                runNow: runNow,
                persistToken: persistToken,
                getState: getState
            };

            const initialToken = readTokenFromStorage();
            if (initialToken) {
                state.token = initialToken;
                start({ token: initialToken });
            } else {
                dispatchStatus('missing-token', { message: 'No session token found at initialization' });
            }

            global.addEventListener('lumina:session-refresh', function (event) {
                try {
                    refreshFromResult(event && event.detail ? event.detail : null);
                } catch (err) {
                    if (global.console && typeof global.console.warn === 'function') {
                        console.warn('LuminaSessionHeartbeat: session-refresh handler failed', err);
                    }
                }
            });

            global.addEventListener('lumina:session-start', function (event) {
                try {
                    start(event && event.detail ? event.detail : {});
                } catch (err) {
                    if (global.console && typeof global.console.warn === 'function') {
                        console.warn('LuminaSessionHeartbeat: session-start handler failed', err);
                    }
                }
            });

            global.addEventListener('lumina:session-stop', function (event) {
                try {
                    stop(event && event.detail ? event.detail : {});
                } catch (err) {
                    if (global.console && typeof global.console.warn === 'function') {
                        console.warn('LuminaSessionHeartbeat: session-stop handler failed', err);
                    }
                }
            });

            global.addEventListener('lumina:session-force-heartbeat', function () {
                runNow();
            });
        })(typeof window !== 'undefined' ? window : this);
    </script>
    <script>
        (function registerGlobalChannelClosedHandler() {
            var CHANNEL_CLOSED_REGEX = /message channel closed/i;
            var ASYNC_RESPONSE_REGEX = /listener indicated an asynchronous response/i;

            function isGoogleChannelClosure(message) {
                if (!message) {
                    return false;
                }
                var normalized = String(message);
                return CHANNEL_CLOSED_REGEX.test(normalized) || ASYNC_RESPONSE_REGEX.test(normalized);
            }

            window.addEventListener('unhandledrejection', function (event) {
                if (!event || typeof event.preventDefault !== 'function') {
                    return;
                }

                var reason = event.reason;
                var message = (reason && reason.message) ? reason.message : String(reason || '');

                if (isGoogleChannelClosure(message)) {
                    if (window.console && typeof console.debug === 'function') {
                        console.debug('Suppressed benign google.script.run channel closure:', message);
                    }
                    event.preventDefault();
                }
            });
        })();
    </script><|MERGE_RESOLUTION|>--- conflicted
+++ resolved
@@ -3233,13 +3233,9 @@
                     closeMenu();
                     if (action === 'profile') {
                         if (typeof navigateToPage === 'function') {
-<<<<<<< HEAD
                             const profileIdAttr = panel.getAttribute('data-profile-id') || '';
                             const params = profileIdAttr ? { profileId: profileIdAttr } : {};
                             navigateToPage('userprofile', null, params);
-=======
-                            navigateToPage('userprofile');
->>>>>>> bbddf736
                         }
                     } else if (action === 'logout') {
                         if (typeof handleLogout === 'function') {
