<!DOCTYPE html>
<html lang="en">

<head>
  <meta charset="UTF-8" />
  <meta name="viewport" content="width=device-width, initial-scale=1" />
  <base target="_top">

  <!-- jQuery (single include) -->
  <script src="https://code.jquery.com/jquery-3.7.1.min.js"></script>

  <!-- Modern CSS Libraries -->
  <link href="https://cdn.jsdelivr.net/npm/bootstrap@5.3.3/dist/css/bootstrap.min.css" rel="stylesheet" />
  <link rel="stylesheet" href="https://cdnjs.cloudflare.com/ajax/libs/font-awesome/6.5.0/css/all.min.css" />
  <link href="https://cdn.jsdelivr.net/npm/bootstrap-icons@1.11.0/font/bootstrap-icons.css" rel="stylesheet" />
  <link href="https://fonts.googleapis.com/css2?family=Inter:wght@300;400;500;600;700;800&display=swap" rel="stylesheet">
  <script src="https://cdn.jsdelivr.net/npm/chart.js@4.4.0/dist/chart.umd.min.js"></script>

  <!-- Notify.js (jQuery plugin) -->
  <link rel="stylesheet" href="https://cdnjs.cloudflare.com/ajax/libs/notify/0.4.2/notify.min.css" />
  <script src="https://cdnjs.cloudflare.com/ajax/libs/notify/0.4.2/notify.min.js"></script>

  <?
    function __layoutSlugify(value) {
      if (!value) {
        return '';
      }

      var source = String(value);
      source = source.replace(/["'`]+/g, '');

      try {
        if (source.normalize) {
          source = source.normalize('NFKD').replace(/[\u0300-\u036f]/g, '');
        }
      } catch (slugErr) {
        // Ignore normalization issues and continue with original value
      }

      return source
        .toLowerCase()
        .replace(/[^a-z0-9]+/g, '-')
        .replace(/-{2,}/g, '-')
        .replace(/^-+|-+$/g, '')
        .slice(0, 80);
    }

    var __layoutPageSlugInput = (typeof pageSlug !== 'undefined' && pageSlug) ? pageSlug : '';
    var __layoutCurrentPageName = (typeof currentPage !== 'undefined' && currentPage) ? currentPage : '';
    var __layoutPageTitleText = (typeof pageTitle !== 'undefined' && pageTitle) ? pageTitle : '';
    var __layoutPageDescriptionText = (typeof pageDescription !== 'undefined' && pageDescription) ? pageDescription : '';

    var __layoutSlugCandidate = __layoutSlugify(__layoutPageSlugInput) ||
      __layoutSlugify(__layoutCurrentPageName) ||
      __layoutSlugify(__layoutPageTitleText);

    var __layoutSlugSources = [
      __layoutPageSlugInput,
      __layoutCurrentPageName,
      __layoutPageTitleText,
      __layoutSlugCandidate
    ];

    var __layoutRawReturnUrl = (typeof returnUrl !== 'undefined' && returnUrl) ? returnUrl : '';

    var __layoutInvalidPanelPattern = /usercodeapppanel/i;

    function __layoutNormalizeUrlValue(value) {
      if (value === null || typeof value === 'undefined') {
        return '';
      }

      var trimmed = String(value).trim();
      if (!trimmed || trimmed.toLowerCase() === 'undefined') {
        return '';
      }

      return trimmed;
    }

    function __layoutFixPanelUrl(value) {
      var normalized = __layoutNormalizeUrlValue(value);
      if (!normalized) {
        return '';
      }

      if (!__layoutInvalidPanelPattern.test(normalized)) {
        return normalized;
      }

      return normalized.replace(/\/userCodeAppPanel.*$/i, '/exec');
    }

    function __layoutSanitizeNavigationUrl(url, fallback) {
      var primary = __layoutFixPanelUrl(url);
      if (primary) {
        return primary;
      }

      return __layoutFixPanelUrl(fallback);
    }

    var __layoutRawBaseUrl = (typeof baseUrl !== 'undefined') ? baseUrl : '';
    var __layoutRawScriptUrl = (typeof scriptUrl !== 'undefined') ? scriptUrl : __layoutRawBaseUrl;

    var __layoutSanitizedBaseUrl = __layoutSanitizeNavigationUrl(__layoutRawBaseUrl, __layoutRawScriptUrl);
    var __layoutSanitizedScriptUrl = __layoutSanitizeNavigationUrl(__layoutRawScriptUrl, __layoutRawBaseUrl);

    baseUrl = __layoutSanitizedBaseUrl || __layoutSanitizedScriptUrl || baseUrl;

    if (typeof scriptUrl !== 'undefined') {
      scriptUrl = __layoutSanitizedScriptUrl || __layoutSanitizedBaseUrl || scriptUrl;
    }
  ?>

  <style>
    /* Make sure notifications float above modals/menus */
    .notifyjs-corner {
      z-index: 99999 !important;
    }
  </style>

  <script>
    // Base URLs for navigation
    let BASE_URL = '<?= baseUrl ?>';
    let SCRIPT_URL = '<?= scriptUrl || baseUrl ?>';

    const __PAGE_SLUG_SOURCES = <?!= JSON.stringify(__layoutSlugSources) ?>;
    const __RAW_RETURN_URL = <?!= JSON.stringify(__layoutRawReturnUrl) ?>;

    const __invalidPanelPattern = /usercodeapppanel/i;

    function sanitizeNavigationUrl(url, fallback) {
      const normalize = value => {
        if (value === null || typeof value === 'undefined') return '';
        const trimmed = String(value).trim();
        if (!trimmed || trimmed.toLowerCase() === 'undefined') return '';
        return trimmed;
      };

      const fixPanel = value => {
        if (!value) return '';
        if (!__invalidPanelPattern.test(value)) {
          return value;
        }
        return value.replace(/\/userCodeAppPanel.*$/i, '/exec');
      };

      const primary = fixPanel(normalize(url));
      if (primary) {
        return primary;
      }

      return fixPanel(normalize(fallback));
    }

    const __BASE_URL = sanitizeNavigationUrl(BASE_URL, SCRIPT_URL);
    const __SCRIPT_URL = sanitizeNavigationUrl(SCRIPT_URL, BASE_URL);

    BASE_URL = __BASE_URL || __SCRIPT_URL || BASE_URL;
    SCRIPT_URL = __SCRIPT_URL || __BASE_URL || SCRIPT_URL;

    function createSlug(value, fallback) {
      const queue = [];

      const enqueue = (input) => {
        if (typeof input === 'undefined' || input === null) {
          return;
        }

        if (Array.isArray(input)) {
          input.forEach(enqueue);
          return;
        }

        queue.push(String(input));
      };

      enqueue(value);
      enqueue(fallback);

      while (queue.length) {
        let candidate = queue.shift().trim();
        if (!candidate) {
          continue;
        }

        try {
          if (candidate.normalize) {
            candidate = candidate.normalize('NFKD').replace(/[\u0300-\u036f]/g, '');
          }
        } catch (err) {
          console.warn('Slug normalization failed:', err);
        }

        const slug = candidate
          .replace(/["'`]+/g, '')
          .toLowerCase()
          .replace(/[^a-z0-9]+/g, '-')
          .replace(/-{2,}/g, '-')
          .replace(/^-+|-+$/g, '')
          .slice(0, 80);

        if (slug) {
          return slug;
        }
      }

      return '';
    }

    const PAGE_SLUG = createSlug(__PAGE_SLUG_SOURCES);

    /**
     * Generate URLs for navigation
     */
    function generateUrl(page, _campaign = null, additionalParams = {}) {
      // _campaign is kept for backward compatibility but intentionally unused to avoid exposing it in URLs
      let url = BASE_URL || SCRIPT_URL;
      const params = new URLSearchParams();

      if (page) {
        params.set('page', page);
      }

      // Add any additional parameters
      Object.entries(additionalParams).forEach(([key, value]) => {
        if (value !== null && value !== undefined) {
          params.set(key, value);
        }
      });
      
      const queryString = params.toString();
      return queryString ? `${url}?${queryString}` : url;
    }

    /**
     * Navigate to a page
     */
    function navigateToPage(page, _campaign = null, additionalParams = {}) {
      const url = generateUrl(page, _campaign, additionalParams);
      window.location.href = url;
    }

    function deriveReturnUrl(rawUrl, slug) {
      const sanitizedRaw = sanitizeNavigationUrl(rawUrl, '');
      if (sanitizedRaw) {
        return sanitizedRaw;
      }

      if (slug) {
        return generateUrl(slug);
      }

      return BASE_URL || SCRIPT_URL || '';
    }

    const RETURN_URL = deriveReturnUrl(__RAW_RETURN_URL, PAGE_SLUG);

    function buildReturnUrl(extraParams = {}, rawUrl = RETURN_URL) {
      const base = deriveReturnUrl(rawUrl, PAGE_SLUG);
      if (!extraParams || typeof extraParams !== 'object' || Array.isArray(extraParams)) {
        return base;
      }

      try {
        const url = new URL(base, window.location.origin);
        const params = new URLSearchParams(url.search);

        Object.entries(extraParams).forEach(([key, value]) => {
          if (value === null || typeof value === 'undefined') {
            params.delete(key);
            return;
          }

          params.set(key, value);
        });

        url.search = params.toString();
        return url.toString();
      } catch (err) {
        console.warn('Failed to build return URL, falling back to base value:', err);
        return base;
      }
    }

    const __applySlugMetadata = () => {
      if (typeof document === 'undefined' || !document.body) {
        return;
      }

      try {
        document.body.dataset.pageSlug = PAGE_SLUG || '';
        if (RETURN_URL) {
          document.body.dataset.returnUrl = RETURN_URL;
        } else {
          delete document.body.dataset.returnUrl;
        }
      } catch (err) {
        console.warn('Unable to apply slug/return data attributes:', err);
      }
    };

    if (typeof document !== 'undefined') {
      if (document.body) {
        __applySlugMetadata();
      } else {
        try {
          document.addEventListener('DOMContentLoaded', __applySlugMetadata, { once: true });
        } catch (err) {
          document.addEventListener('DOMContentLoaded', __applySlugMetadata, false);
        }
      }
    }

    // Make utilities available globally
    window.generateUrl = generateUrl;
    window.navigateToPage = navigateToPage;
    window.createSlug = createSlug;
    window.pageSlug = PAGE_SLUG;
    window.returnUrl = RETURN_URL;
    window.deriveReturnUrl = (rawUrl, slug = PAGE_SLUG) => deriveReturnUrl(rawUrl, slug);
    window.buildReturnUrl = buildReturnUrl;
    window.getReturnUrl = buildReturnUrl;
  </script>

  <style>
    :root {
      /* Enhanced Modern Color Palette */
      --sidebar-bg: linear-gradient(135deg, #0f172a 0%, #1e293b 50%, #334155 100%);
      --sidebar-text: #f8fafc;
      --sidebar-text-muted: #cbd5e1;
      --sidebar-hover: rgba(255, 255, 255, 0.1);
      --sidebar-active: linear-gradient(135deg, #0ea5e9 0%, #0284c7 100%);
      --primary: #0ea5e9;
      --primary-dark: #0284c7;
      --primary-light: #38bdf8;
      --accent: #22d3ee;
      --warning: #f59e0b;
      --danger: #ef4444;
      --success: #10b981;
      --info: #3b82f6;
      --light: #f8fafc;
      --dark: #0f172a;
      --surface: #ffffff;
      --surface-variant: #f1f5f9;
      --outline: #e2e8f0;
      --shadow: rgba(15, 23, 42, 0.1);
      --shadow-hover: rgba(15, 23, 42, 0.2);
      --glass-bg: rgba(255, 255, 255, 0.1);
      --glass-border: rgba(255, 255, 255, 0.2);

      --sidebar-width: 320px;
      --sidebar-collapsed: 80px;
      --topbar-height: 72px;
      --border-radius: 20px;
      --border-radius-sm: 12px;
      --border-radius-xs: 8px;
      --transition-smooth: all 0.3s cubic-bezier(0.4, 0, 0.2, 1);
      --transition-fast: all 0.15s cubic-bezier(0.4, 0, 0.2, 1);
    }

    * {
      box-sizing: border-box;
    }

    body {
      margin: 0;
      padding: 0;
      font-family: 'Inter', "Google Sans", "Segoe UI", -apple-system, BlinkMacSystemFont, sans-serif;
      background: linear-gradient(135deg, var(--surface-variant) 0%, #ffffff 100%);
      color: #1e293b;
      overflow-x: hidden;
      font-size: 14px;
      line-height: 1.6;
      font-weight: 400;
    }

    /* Enhanced Sidebar with Glassmorphism */
    #sidebar {
      width: var(--sidebar-width);
      height: 100vh;
      position: fixed;
      top: 0;
      left: 0;
      background: var(--sidebar-bg);
      backdrop-filter: blur(20px);
      color: var(--sidebar-text);
      display: flex;
      flex-direction: column;
      z-index: 1000;
      transition: var(--transition-smooth);
      box-shadow: 8px 0 32px rgba(15, 23, 42, 0.2);
      overflow: hidden;
      border-right: 1px solid rgba(255, 255, 255, 0.1);
    }

    #sidebar::before {
      content: '';
      position: absolute;
      inset: 0;
      background: url('data:image/svg+xml,<svg xmlns="http://www.w3.org/2000/svg" viewBox="0 0 100 100"><defs><pattern id="grain" width="100" height="100" patternUnits="userSpaceOnUse"><circle cx="50" cy="50" r="0.5" fill="rgba(255,255,255,0.02)"/><circle cx="25" cy="25" r="0.3" fill="rgba(255,255,255,0.01)"/><circle cx="75" cy="75" r="0.4" fill="rgba(255,255,255,0.015)"/></pattern></defs><rect width="100" height="100" fill="url(%23grain)"/></svg>');
      pointer-events: none;
      opacity: 0.6;
    }

    .header {
      background: linear-gradient(135deg, var(--primary) 0%, var(--primary-dark) 100%);
      color: white;
      position: relative;
      overflow: hidden;
    }

    .header::before {
      content: '';
      position: absolute;
      top: 0;
      left: 0;
      right: 0;
      bottom: 0;
      background: url('data:image/svg+xml,<svg xmlns="http://www.w3.org/2000/svg" viewBox="0 0 100 100"><defs><pattern id="grid" width="10" height="10" patternUnits="userSpaceOnUse"><path d="M 10 0 L 0 0 0 10" fill="none" stroke="rgba(255,255,255,0.1)" stroke-width="0.5"/></pattern></defs><rect width="100" height="100" fill="url(%23grid)"/></svg>');
      opacity: 0.3;
    }

    .header .container {
      position: relative;
      z-index: 1;
    }

    #sidebar.collapsed {
      width: var(--sidebar-collapsed);
    }

    .sidebar-content {
      flex: 1;
      overflow-y: auto;
      overflow-x: hidden;
      scrollbar-width: thin;
      scrollbar-color: rgba(255, 255, 255, 0.3) transparent;
      position: relative;
      z-index: 2;
    }

    #sidebar .sidebar-content {
      overflow-y: auto !important;
    }

    .sidebar-content::-webkit-scrollbar {
      width: 8px;
    }

    .sidebar-content::-webkit-scrollbar-track {
      background: transparent;
    }

    .sidebar-content::-webkit-scrollbar-thumb {
      background: linear-gradient(135deg, rgba(255, 255, 255, 0.2), rgba(255, 255, 255, 0.4));
      border-radius: 4px;
      transition: var(--transition-fast);
    }

    .sidebar-content::-webkit-scrollbar-thumb:hover {
      background: linear-gradient(135deg, rgba(255, 255, 255, 0.3), rgba(255, 255, 255, 0.5));
    }

    #sidebar.collapsed .sidebar-content::-webkit-scrollbar {
      width: 0px;
    }

    #sidebar.collapsed .sidebar-content {
      scrollbar-width: none;
    }

    /* Enhanced Logo Section */
    .sidebar-logo {
      display: flex;
      align-items: center;
      padding: 1.5rem 1.25rem;
      cursor: pointer;
      position: relative;
      transition: var(--transition-smooth);
      min-height: 80px;
      z-index: 3;
      backdrop-filter: blur(10px);
    }

    .sidebar-logo::before {
      content: '';
      position: absolute;
      inset: 0;
      background: linear-gradient(135deg, transparent, rgba(255, 255, 255, 0.05), transparent);
      opacity: 0;
      transition: var(--transition-smooth);
    }

    .sidebar-logo:hover::before {
      opacity: 1;
    }

    .sidebar-logo:hover {
      background: rgba(255, 255, 255, 0.08);
      transform: translateY(-1px);
    }

    .logo-icon {
      width: 48px;
      height: 48px;
      border-radius: var(--border-radius-xs);
      box-shadow: 0 4px 16px rgba(0, 0, 0, 0.3);
      object-fit: contain;
      padding: 6px;
      transition: var(--transition-smooth);
      flex-shrink: 0;
      background: rgba(255, 255, 255, 0.1);
      backdrop-filter: blur(8px);
    }

    .sidebar-logo:hover .logo-icon {
      transform: scale(1.05) rotate(2deg);
      box-shadow: 0 6px 20px rgba(0, 0, 0, 0.4);
    }

    .logo-text-container {
      margin-left: 1rem;
      overflow: hidden;
      transition: var(--transition-smooth);
      flex: 1;
      display: flex;
      align-items: center;
    }

    .logo-text {
      height: 42px;
      width: auto;
      max-width: 220px;
      object-fit: contain;
      transition: var(--transition-smooth);
      font-weight: 800;
      filter: brightness(1.1);
    }

    .logo-text-fallback {
      font-size: 1.5rem;
      font-weight: 800;
      color: var(--sidebar-text);
      letter-spacing: -0.5px;
      line-height: 1.2;
      display: none;
      background: linear-gradient(135deg, #ffffff, #e2e8f0);
      -webkit-background-clip: text;
      -webkit-text-fill-color: transparent;
      background-clip: text;
    }

    .logo-text-fallback .brand-accent {
      color: var(--primary-light);
      font-weight: 900;
      text-shadow: 0 0 20px rgba(56, 189, 248, 0.5);
    }

    #sidebar.collapsed .logo-text-container {
      opacity: 0;
      visibility: hidden;
      width: 0;
      margin-left: 0;
      overflow: hidden;
    }

    #sidebar.collapsed .sidebar-logo {
      justify-content: center;
      padding: 1rem;
    }

    #sidebar.collapsed .logo-icon {
      margin: 0;
    }

    /* Enhanced Campaign Header */
    .campaign-header-sidebar {
      transition: var(--transition-smooth);
      position: relative;
      z-index: 3;
    }

    .campaign-badge-sidebar {
      background: linear-gradient(135deg, var(--primary) 0%, var(--primary-dark) 100%);
      color: white;
      padding: 1.5rem 1rem 1.25rem;
      border-radius: 0;
      font-size: 0.8rem;
      font-weight: 700;
      letter-spacing: 0.5px;
      text-align: center;
      box-shadow: 0 4px 16px rgba(14, 165, 233, 0.3);
      transition: var(--transition-smooth);
      white-space: nowrap;
      overflow: hidden;
      text-overflow: ellipsis;
      height: 4.5rem;
      display: flex;
      align-items: center;
      justify-content: center;
      position: relative;
      border-bottom: 1px solid rgba(255, 255, 255, 0.2);
      margin-bottom: 1.5rem;
    }

    .campaign-badge-sidebar::before {
      content: '';
      position: absolute;
      inset: 0;
      background: linear-gradient(45deg, transparent 30%, rgba(255, 255, 255, 0.1) 50%, transparent 70%);
      transform: translateX(-100%);
      transition: transform 0.6s ease;
    }

    .campaign-badge-sidebar:hover::before {
      transform: translateX(100%);
    }

    .campaign-badge-sidebar i {
      margin-right: 0.75rem;
      font-size: 1rem;
      opacity: 0.9;
    }

    #sidebar.collapsed .campaign-header-sidebar {
      opacity: 0;
      visibility: hidden;
      height: 0;
      padding: 0;
      margin: 0;
      overflow: hidden;
    }

    /* Enhanced Category Sections */
    .sidebar-category {
      margin-bottom: 2rem;
      position: relative;
      z-index: 2;
    }

    .category-header {
      padding: 1rem 1.5rem 0.75rem;
      font-size: 0.75rem;
      font-weight: 700;
      text-transform: uppercase;
      color: var(--sidebar-text-muted);
      letter-spacing: 1px;
      position: relative;
      transition: var(--transition-smooth);
      display: flex;
      align-items: center;
      gap: 0.75rem;
      background: rgba(255, 255, 255, 0.02);
      margin-bottom: 0.25rem;
    }

    .category-header i {
      font-size: 1rem;
      opacity: 0.8;
      background: linear-gradient(135deg, var(--primary-light), var(--accent));
      -webkit-background-clip: text;
      -webkit-text-fill-color: transparent;
      background-clip: text;
    }

    .category-header::after {
      content: '';
      position: absolute;
      bottom: 0;
      left: 1rem;
      right: 1rem;
      height: 1px;
      background: linear-gradient(90deg, transparent, rgba(255, 255, 255, 0.2), transparent);
      transition: var(--transition-smooth);
    }

    #sidebar.collapsed .category-header {
      opacity: 0;
      visibility: hidden;
      height: 0;
      padding: 0;
      margin: 0;
      overflow: hidden;
    }

    #sidebar.collapsed .category-header::after {
      display: none;
    }

    .sidebar-group {
      display: flex;
      flex-direction: column;
      gap: 0.375rem;
      padding: 0 1rem;
      transition: var(--transition-smooth);
    }

    #sidebar.collapsed .sidebar-group {
      padding: 0 0.75rem;
    }

    .sidebar-group a {
      display: flex;
      align-items: center;
      padding: 0.75rem 1.25rem;
      color: var(--sidebar-text);
      border-radius: var(--border-radius-sm);
      transition: var(--transition-smooth);
      text-decoration: none;
      white-space: nowrap;
      position: relative;
      font-weight: 500;
      font-size: 0.875rem;
      overflow: hidden;
      border: 1px solid transparent;
    }

    .sidebar-group a::before {
      content: '';
      position: absolute;
      left: 0;
      top: 0;
      bottom: 0;
      width: 4px;
      background: linear-gradient(135deg, var(--primary-light), var(--accent));
      transform: scaleY(0);
      transition: transform 0.3s ease;
      border-radius: 0 2px 2px 0;
    }

    .sidebar-group a::after {
      content: '';
      position: absolute;
      inset: 0;
      background: linear-gradient(135deg, rgba(255, 255, 255, 0.05), transparent);
      opacity: 0;
      transition: var(--transition-smooth);
    }

    .sidebar-group a:hover {
      background: var(--sidebar-hover);
      color: var(--sidebar-text);
      transform: translateX(6px);
      border-color: rgba(255, 255, 255, 0.1);
      box-shadow: 0 4px 12px rgba(0, 0, 0, 0.1);
    }

    .sidebar-group a:hover::after {
      opacity: 1;
    }

    .sidebar-group a:hover::before {
      transform: scaleY(1);
    }

    .sidebar-group a.active {
      background: var(--sidebar-active);
      color: white;
      box-shadow: 0 6px 20px rgba(14, 165, 233, 0.4);
      transform: translateX(6px);
      border-color: rgba(255, 255, 255, 0.2);
      font-weight: 600;
    }

    .sidebar-group a.active::before {
      transform: scaleY(1);
      background: rgba(255, 255, 255, 0.8);
    }

    .sidebar-group a i {
      width: 1.75rem;
      text-align: center;
      margin-right: 1rem;
      font-size: 1.125rem;
      transition: var(--transition-smooth);
      flex-shrink: 0;
      opacity: 0.9;
    }

    .sidebar-group a:hover i {
      transform: scale(1.1);
      opacity: 1;
    }

    .sidebar-group a.active i {
      opacity: 1;
      text-shadow: 0 2px 8px rgba(0, 0, 0, 0.3);
    }

    .sidebar-group a span {
      transition: var(--transition-smooth);
      overflow: hidden;
      font-weight: 500;
    }

    #sidebar.collapsed .sidebar-group a {
      justify-content: center;
      padding: 1rem;
      margin: 0.25rem 0;
      transform: none;
    }

    #sidebar.collapsed .sidebar-group a:hover {
      transform: none;
    }

    #sidebar.collapsed .sidebar-group a.active {
      transform: none;
    }

    #sidebar.collapsed .sidebar-group a span {
      opacity: 0;
      visibility: hidden;
      width: 0;
      margin: 0;
      padding: 0;
    }

    #sidebar.collapsed .sidebar-group a i {
      margin-right: 0;
      font-size: 1.25rem;
    }

    /* Enhanced Global Pages Section */
    .global-section {
      border-top: 1px solid rgba(255, 255, 255, 0.1);
      margin-top: auto;
      padding-top: 1.5rem;
      position: relative;
      z-index: 2;
    }

    .global-section::before {
      content: '';
      position: absolute;
      top: 0;
      left: 1rem;
      right: 1rem;
      height: 1px;
      background: linear-gradient(90deg, transparent, rgba(255, 255, 255, 0.2), transparent);
    }

    /* Enhanced User Panel with Employment Info and Role Display */
    .user-panel {
      margin-top: auto;
      padding: 1.5rem;
      display: flex;
      align-items: center;
      border-top: 1px solid rgba(255, 255, 255, 0.1);
      background: rgba(255, 255, 255, 0.05);
      backdrop-filter: blur(15px);
      transition: var(--transition-smooth);
      position: relative;
      z-index: 3;
    }

    .user-panel::before {
      content: '';
      position: absolute;
      top: 0;
      left: 1rem;
      right: 1rem;
      height: 1px;
      background: linear-gradient(90deg, transparent, rgba(255, 255, 255, 0.3), transparent);
    }

    .user-avatar-side {
      width: 48px;
      height: 48px;
      border-radius: 50%;
      background: var(--sidebar-active);
      display: flex;
      align-items: center;
      justify-content: center;
      color: white;
      font-weight: 700;
      font-size: 1.25rem;
      box-shadow: 0 4px 16px rgba(14, 165, 233, 0.4);
      flex-shrink: 0;
      border: 2px solid rgba(255, 255, 255, 0.2);
      transition: var(--transition-smooth);
    }

    .user-panel:hover .user-avatar-side {
      transform: scale(1.05);
      box-shadow: 0 6px 20px rgba(14, 165, 233, 0.5);
    }

    .user-info {
      margin-left: 1rem;
      line-height: 1.4;
      overflow: hidden;
      flex: 1;
      transition: var(--transition-smooth);
    }

    .user-info .names {
      font-size: 1rem;
      color: var(--sidebar-text);
      font-weight: 700;
      margin-bottom: 0.25rem;
      text-overflow: ellipsis;
      white-space: nowrap;
      overflow: hidden;
    }

    .user-info .role {
      font-size: 0.8rem;
      color: var(--sidebar-text-muted);
      text-overflow: ellipsis;
      white-space: nowrap;
      overflow: hidden;
      margin-bottom: 0.375rem;
      font-weight: 500;
    }

    .user-info .employment-status {
      font-size: 0.75rem;
      color: var(--sidebar-text-muted);
      text-overflow: ellipsis;
      white-space: nowrap;
      overflow: hidden;
      display: flex;
      align-items: center;
      gap: 0.375rem;
      font-weight: 500;
    }

    .user-info .employment-status i {
      font-size: 0.7rem;
      opacity: 0.9;
      margin-right: 0.25rem;
    }

    /* Enhanced Employment Status Colors */
    .user-info .employment-status .status-active {
      color: #4ade80;
      text-shadow: 0 0 8px rgba(74, 222, 128, 0.3);
    }

    .user-info .employment-status .status-inactive {
      color: #f87171;
      text-shadow: 0 0 8px rgba(248, 113, 113, 0.3);
    }

    .user-info .employment-status .status-contract {
      color: #60a5fa;
      text-shadow: 0 0 8px rgba(96, 165, 250, 0.3);
    }

    .user-info .employment-status .status-probation {
      color: #fbbf24;
      text-shadow: 0 0 8px rgba(251, 191, 36, 0.3);
    }

    .user-info .employment-status .status-leave {
      color: #a78bfa;
      text-shadow: 0 0 8px rgba(167, 139, 250, 0.3);
    }

    .user-info .employment-status .status-terminated {
      color: #ef4444;
      text-shadow: 0 0 8px rgba(239, 68, 68, 0.3);
    }

    .user-info .employment-status .status-suspended {
      color: #6b7280;
      text-shadow: 0 0 8px rgba(107, 114, 128, 0.3);
    }

    .user-info .employment-status .status-part-time {
      color: #34d399;
      text-shadow: 0 0 8px rgba(52, 211, 153, 0.3);
    }

    .user-info .employment-status .status-full-time {
      color: #10b981;
      text-shadow: 0 0 8px rgba(16, 185, 129, 0.3);
    }

    #sidebar.collapsed .user-info {
      opacity: 0;
      visibility: hidden;
      width: 0;
      margin: 0;
    }

    /* Enhanced Topbar */
    #topbar {
      position: fixed;
      top: 0;
      left: var(--sidebar-width);
      right: 0;
      height: var(--topbar-height);
      background: rgba(255, 255, 255, 0.95);
      backdrop-filter: blur(20px);
      border-bottom: 1px solid var(--outline);
      z-index: 999;
      display: flex;
      align-items: center;
      padding: 0 2rem;
      transition: var(--transition-smooth);
      box-shadow: 0 1px 3px var(--shadow);
    }

    #sidebar.collapsed~#topbar {
      left: var(--sidebar-collapsed);
    }

    .topbar-toggle {
      background: none;
      border: none;
      font-size: 1.25rem;
      color: #64748b;
      padding: 0.75rem;
      border-radius: 50%;
      transition: var(--transition-smooth);
      margin-right: 1.5rem;
      width: 48px;
      height: 48px;
      display: flex;
      align-items: center;
      justify-content: center;
    }

    .topbar-toggle:hover {
      background: rgba(100, 116, 139, 0.1);
      color: var(--primary);
      transform: scale(1.05);
    }

    .breadcrumb-nav {
      display: flex;
      align-items: center;
      gap: 0.75rem;
      color: #64748b;
      font-size: 0.95rem;
      font-weight: 500;
    }

    .breadcrumb-nav .current-page {
      color: #1e293b;
      font-weight: 700;
      font-size: 1.125rem;
    }

    .breadcrumb-nav i {
      opacity: 0.6;
      font-size: 0.875rem;
    }

    .top-actions {
      margin-left: auto;
      display: flex;
      align-items: center;
      gap: 0.75rem;
    }

    .notification-btn {
      position: relative;
      background: none;
      border: none;
      font-size: 1.25rem;
      color: #64748b;
      padding: 0.75rem;
      border-radius: 50%;
      transition: var(--transition-smooth);
      text-decoration: none;
      width: 48px;
      height: 48px;
      display: flex;
      align-items: center;
      justify-content: center;
      background: rgba(248, 250, 252, 0.8);
      backdrop-filter: blur(8px);
      border: 1px solid rgba(226, 232, 240, 0.5);
    }

    .notification-btn:hover {
      background: rgba(14, 165, 233, 0.1);
      color: var(--primary);
      text-decoration: none;
      transform: translateY(-2px);
      box-shadow: 0 4px 12px rgba(14, 165, 233, 0.2);
      border-color: rgba(14, 165, 233, 0.3);
    }

    .notification-badge {
      position: absolute;
      top: 0.375rem;
      right: 0.375rem;
      width: 10px;
      height: 10px;
      background: linear-gradient(135deg, var(--danger), #dc2626);
      border-radius: 50%;
      border: 2px solid var(--surface);
      box-shadow: 0 2px 8px rgba(239, 68, 68, 0.4);
      animation: pulse 2s infinite;
    }

    @keyframes pulse {

      0%,
      100% {
        transform: scale(1);
        opacity: 1;
      }

      50% {
        transform: scale(1.1);
        opacity: 0.8;
      }
    }

    /* Enhanced Topbar Logout Button */
    .logout-btn-topbar {
      position: relative;
      background: rgba(248, 250, 252, 0.8);
      backdrop-filter: blur(8px);
      border: 1px solid rgba(226, 232, 240, 0.5);
      font-size: 1.25rem;
      color: #64748b;
      padding: 0.75rem;
      border-radius: 50%;
      transition: var(--transition-smooth);
      width: 48px;
      height: 48px;
      display: flex;
      align-items: center;
      justify-content: center;
      cursor: pointer;
    }

    .logout-btn-topbar:hover {
      background: rgba(239, 68, 68, 0.1);
      color: var(--danger);
      transform: translateY(-2px);
      box-shadow: 0 4px 12px rgba(239, 68, 68, 0.2);
      border-color: rgba(239, 68, 68, 0.3);
    }

    .logout-btn-topbar:active {
      transform: translateY(-1px);
    }

    .logout-btn-topbar:disabled {
      opacity: 0.6;
      cursor: not-allowed;
      transform: none;
    }

    .logout-btn-topbar .loading-spinner-head {
      animation: spin 1s linear infinite;
    }

    /* Mobile responsiveness for top actions */
    @media (max-width: 768px) {
      .top-actions {
        gap: 0.5rem;
      }

      .notification-btn,
      .logout-btn-topbar {
        width: 44px;
        height: 44px;
        font-size: 1.125rem;
      }

      #topbar {
        padding: 0 1rem;
      }
    }

    @media (max-width: 480px) {
      .top-actions .notification-btn:not(.logout-btn-topbar):first-child {
        display: none;
      }
    }

    #maincontent {
      margin-left: calc(var(--sidebar-width) + 2rem);
      margin-top: calc(var(--topbar-height) + 2rem);
      margin-right: 2rem;
      margin-bottom: 2rem;
      transition: var(--transition-smooth);
      min-height: calc(100vh - var(--topbar-height) - 4rem);
    }

    #sidebar.collapsed~#maincontent {
      margin-left: calc(var(--sidebar-collapsed) + 2rem);
    }

    /* Unified global page banner */
    .lumina-banner {
      position: relative;
<<<<<<< HEAD
      background: radial-gradient(140% 120% at 0% 0%, rgba(99, 102, 241, 0.45) 0%, rgba(14, 116, 144, 0) 55%),
        radial-gradient(120% 140% at 100% 0%, rgba(45, 212, 191, 0.35) 0%, rgba(15, 23, 42, 0) 60%),
        linear-gradient(135deg, rgba(2, 6, 23, 0.92) 0%, rgba(15, 23, 42, 0.92) 100%);
      border: 1px solid rgba(148, 163, 184, 0.28);
      border-radius: 32px;
      padding: clamp(1.75rem, 3vw, 2.85rem);
      margin-bottom: 2.5rem;
      box-shadow: 0 30px 60px -40px rgba(15, 23, 42, 0.85);
      color: #e2e8f0;
      overflow: hidden;
      backdrop-filter: blur(8px);
=======
      background: linear-gradient(135deg, rgba(14, 165, 233, 0.18) 0%, rgba(14, 165, 233, 0.05) 100%);
      border: 1px solid rgba(148, 163, 184, 0.4);
      border-radius: 28px;
      padding: clamp(1.75rem, 3vw, 2.75rem);
      margin-bottom: 2.5rem;
      box-shadow: 0 28px 48px -28px rgba(15, 23, 42, 0.45);
      color: var(--dark);
      overflow: hidden;
>>>>>>> ab460a50
    }

    .lumina-banner::before {
      content: '';
      position: absolute;
      inset: 0;
<<<<<<< HEAD
      background: linear-gradient(120deg, rgba(148, 163, 184, 0.18) 0%, rgba(59, 130, 246, 0.1) 45%, transparent 100%);
      mix-blend-mode: screen;
=======
      background: radial-gradient(120% 140% at 100% 0%, rgba(14, 165, 233, 0.25) 0%, transparent 60%),
        radial-gradient(100% 120% at 0% 100%, rgba(34, 211, 238, 0.18) 0%, transparent 55%);
      opacity: 0.9;
>>>>>>> ab460a50
      pointer-events: none;
    }

    .lumina-banner::after {
      content: '';
      position: absolute;
      inset: 1px;
<<<<<<< HEAD
      border-radius: 30px;
      border: 1px solid rgba(226, 232, 240, 0.18);
=======
      border-radius: 26px;
      border: 1px solid rgba(255, 255, 255, 0.45);
>>>>>>> ab460a50
      pointer-events: none;
    }

    .lumina-banner__content {
      position: relative;
      z-index: 1;
      display: flex;
      flex-wrap: wrap;
      align-items: flex-start;
      justify-content: space-between;
<<<<<<< HEAD
      gap: clamp(1.5rem, 3vw, 3.25rem);
=======
      gap: clamp(1.5rem, 3vw, 3rem);
>>>>>>> ab460a50
    }

    .lumina-banner__main {
      flex: 1 1 360px;
      min-width: 260px;
<<<<<<< HEAD
      display: flex;
      flex-direction: column;
      gap: 1.25rem;
=======
>>>>>>> ab460a50
    }

    .lumina-banner__eyebrow {
      display: inline-flex;
      align-items: center;
      gap: 0.5rem;
      font-size: 0.75rem;
<<<<<<< HEAD
      letter-spacing: 0.2em;
      text-transform: uppercase;
      font-weight: 700;
      color: rgba(226, 232, 240, 0.78);
      background: rgba(15, 23, 42, 0.45);
      padding: 0.45rem 0.95rem;
      border-radius: 999px;
      box-shadow: inset 0 0 0 1px rgba(148, 163, 184, 0.35);
    }

    .lumina-banner__eyebrow i {
      color: #38bdf8;
    }

    .lumina-banner__title-row {
      display: flex;
      align-items: flex-start;
      justify-content: space-between;
      gap: 1rem;
      flex-wrap: wrap;
=======
      letter-spacing: 0.18em;
      text-transform: uppercase;
      font-weight: 700;
      color: rgba(15, 23, 42, 0.65);
      background: rgba(255, 255, 255, 0.85);
      padding: 0.4rem 0.85rem;
      border-radius: 999px;
      margin-bottom: 0.85rem;
    }

    .lumina-banner__eyebrow i {
      color: var(--primary);
>>>>>>> ab460a50
    }

    .lumina-banner__title {
      font-size: clamp(2rem, 4vw, 2.85rem);
      font-weight: 700;
<<<<<<< HEAD
      margin: 0;
      color: #f8fafc;
=======
      margin: 0 0 0.75rem 0;
      color: var(--dark);
>>>>>>> ab460a50
      letter-spacing: -0.01em;
    }

    .lumina-banner__description {
      margin: 0;
      font-size: 1.05rem;
<<<<<<< HEAD
      line-height: 1.65;
      color: rgba(226, 232, 240, 0.82);
      max-width: 70ch;
    }

    .lumina-banner__actions {
      display: inline-flex;
      flex-wrap: wrap;
      gap: 0.75rem;
      align-items: center;
    }

    .lumina-banner__actions:empty {
      display: none;
    }

    .lumina-banner__action {
      position: relative;
      display: inline-flex;
      align-items: center;
      gap: 0.55rem;
      border-radius: 999px;
      padding: 0.65rem 1.5rem;
      font-weight: 600;
      letter-spacing: 0.01em;
      text-decoration: none;
      border: 1px solid transparent;
      cursor: pointer;
      transition: transform 0.2s ease, box-shadow 0.2s ease, background 0.2s ease, border 0.2s ease;
      box-shadow: 0 14px 30px -22px rgba(99, 102, 241, 0.9);
    }

    .lumina-banner__action i {
      font-size: 0.95rem;
    }

    .lumina-banner__action--primary {
      background: linear-gradient(120deg, #6366f1 0%, #22d3ee 100%);
      color: #0f172a;
      border-color: rgba(125, 211, 252, 0.55);
      box-shadow: 0 18px 40px -22px rgba(34, 211, 238, 0.9);
    }

    .lumina-banner__action--primary:hover,
    .lumina-banner__action--primary:focus-visible {
      transform: translateY(-1px);
      box-shadow: 0 22px 50px -20px rgba(34, 211, 238, 0.95);
    }

    .lumina-banner__action--secondary {
      background: rgba(148, 163, 184, 0.14);
      border-color: rgba(148, 163, 184, 0.4);
      color: #e2e8f0;
    }

    .lumina-banner__action--secondary:hover,
    .lumina-banner__action--secondary:focus-visible {
      background: rgba(148, 163, 184, 0.22);
      transform: translateY(-1px);
    }

    .lumina-banner__action:focus-visible {
      outline: 2px solid rgba(148, 163, 184, 0.55);
      outline-offset: 2px;
=======
      line-height: 1.6;
      color: #475569;
      max-width: 68ch;
>>>>>>> ab460a50
    }

    .lumina-banner__meta {
      flex: 0 0 280px;
      min-width: 240px;
      display: grid;
      gap: 1.1rem;
<<<<<<< HEAD
      background: rgba(15, 23, 42, 0.55);
      border-radius: 26px;
      padding: 1.4rem 1.6rem;
      box-shadow: inset 0 0 0 1px rgba(148, 163, 184, 0.25);
      backdrop-filter: blur(10px);
=======
      background: rgba(255, 255, 255, 0.78);
      border-radius: 22px;
      padding: 1.35rem 1.5rem;
      box-shadow: 0 18px 40px -28px rgba(15, 23, 42, 0.55);
      border: 1px solid rgba(226, 232, 240, 0.8);
>>>>>>> ab460a50
    }

    .lumina-banner__meta-item {
      display: grid;
<<<<<<< HEAD
      gap: 0.45rem;
=======
      gap: 0.4rem;
>>>>>>> ab460a50
    }

    .lumina-banner__meta-label {
      font-size: 0.72rem;
<<<<<<< HEAD
      letter-spacing: 0.16em;
      text-transform: uppercase;
      color: rgba(148, 163, 184, 0.78);
=======
      letter-spacing: 0.12em;
      text-transform: uppercase;
      color: #64748b;
>>>>>>> ab460a50
      font-weight: 700;
      display: inline-flex;
      align-items: center;
      gap: 0.4rem;
    }

    .lumina-banner__meta-value {
      font-size: 1.05rem;
      font-weight: 600;
<<<<<<< HEAD
      color: #f8fafc;
      line-height: 1.55;
    }

    .lumina-banner__meta-value[data-dst-active="true"] {
      color: #34d399;
    }

    .lumina-banner__meta-value[data-dst-active="false"] {
      color: #facc15;
=======
      color: var(--dark);
      line-height: 1.5;
    }

    .lumina-banner__meta-value[data-dst-active="true"] {
      color: #0f766e;
    }

    .lumina-banner__meta-value[data-dst-active="false"] {
      color: #b45309;
    }

    .lumina-banner__extras {
      margin-top: 1.75rem;
      display: grid;
      gap: 1.25rem;
      width: 100%;
    }

    .lumina-banner__extras.is-empty {
      display: none;
    }

    .lumina-banner__extras > * {
      width: 100%;
    }

    .lumina-banner__legacy-block {
      width: 100%;
      position: relative;
    }

    .lumina-banner__legacy-block[data-legacy-source="hero-card"],
    .lumina-banner__legacy-block[data-legacy-source="dashboard-header"],
    .lumina-banner__legacy-block[data-legacy-source="feature-banner"],
    .lumina-banner__legacy-block[data-legacy-source="live-banner"],
    .lumina-banner__legacy-block[data-legacy-source="action-banner"],
    .lumina-banner__legacy-block[data-legacy-source="title-banner"] {
      border-radius: 20px;
      overflow: hidden;
    }

    .lumina-banner__legacy-block[data-legacy-source="hero-card"]::after,
    .lumina-banner__legacy-block[data-legacy-source="dashboard-header"]::after,
    .lumina-banner__legacy-block[data-legacy-source="feature-banner"]::after,
    .lumina-banner__legacy-block[data-legacy-source="live-banner"]::after,
    .lumina-banner__legacy-block[data-legacy-source="action-banner"]::after,
    .lumina-banner__legacy-block[data-legacy-source="title-banner"]::after {
      content: '';
      position: absolute;
      inset: 0;
      border-radius: inherit;
      border: 1px solid rgba(255, 255, 255, 0.18);
      pointer-events: none;
>>>>>>> ab460a50
    }

    @media (max-width: 1200px) {
      .lumina-banner__meta {
        flex: 1 1 100%;
        width: 100%;
        grid-template-columns: repeat(auto-fit, minmax(220px, 1fr));
      }
    }

<<<<<<< HEAD
    @media (max-width: 900px) {
      .lumina-banner {
        padding: 1.75rem;
        border-radius: 26px;
      }

      .lumina-banner__title-row {
        flex-direction: column;
        align-items: flex-start;
      }

      .lumina-banner__actions {
        width: 100%;
      }

      .lumina-banner__actions .lumina-banner__action {
        width: 100%;
        justify-content: center;
      }
    }

    @media (max-width: 640px) {
      .lumina-banner__meta {
        padding: 1.1rem 1.25rem;
      }

      .lumina-banner__title {
        font-size: clamp(1.75rem, 6vw, 2.35rem);
      }
=======
    @media (max-width: 768px) {
      .lumina-banner {
        padding: 1.5rem;
        border-radius: 22px;
      }

      .lumina-banner__eyebrow {
        margin-bottom: 0.5rem;
      }

      .lumina-banner__title {
        font-size: clamp(1.75rem, 6vw, 2.25rem);
      }

      .lumina-banner__meta {
        padding: 1.1rem 1.25rem;
      }
>>>>>>> ab460a50
    }

    @media (max-width: 520px) {
      .lumina-banner__meta-label {
        font-size: 0.68rem;
      }

      .lumina-banner__meta-value {
        font-size: 0.95rem;
      }
    }

    /* Loading spinner */
    @keyframes spin {
      from {
        transform: rotate(0deg);
      }

      to {
        transform: rotate(360deg);
      }
    }
  </style>
</head>

<body
  data-page-slug="<?!= __layoutSlugCandidate ?>"
  data-return-url="<?!= __layoutRawReturnUrl ?>"
>
  <?
    // Shared layout context so navigation components can stay in sync
    var __layoutUser = (typeof safeUser !== 'undefined' && safeUser) ? safeUser : (typeof user !== 'undefined' ? user : {});

    if (__layoutUser && __layoutUser.ID && typeof createSafeUserObject === 'function') {
      try {
        __layoutUser = createSafeUserObject(__layoutUser);
      } catch (err) {
        console.error('Error creating safe user object:', err);
        if (!__layoutUser.roleNames || !__layoutUser.roleNames.length) {
          try {
            if (typeof getUserRolesSafe === 'function') {
              var __layoutResolvedRoles = getUserRolesSafe(__layoutUser.ID);
              __layoutUser.roleNames = (__layoutResolvedRoles || []).map(function(role) {
                return role && role.name ? role.name : '';
              }).filter(function(name) { return Boolean(name); });
            }
          } catch (innerErr) {
            console.error('Manual role resolution failed:', innerErr);
            __layoutUser.roleNames = [];
          }
        }
      }
    }

    var __layoutIsAdmin = (
      __layoutUser && (
        __layoutUser.IsAdmin === true ||
        String(__layoutUser.IsAdmin).toUpperCase() === 'TRUE' ||
        __layoutUser.isAdminBool === true
      )
    );

    var __layoutCampaignId = (__layoutUser && __layoutUser.CampaignID) ? __layoutUser.CampaignID : '';
    var __layoutCampaignName = (__layoutUser && (__layoutUser.campaignName || __layoutUser.CampaignName)) ?
      (__layoutUser.campaignName || __layoutUser.CampaignName) : '';

    var __layoutRoleNames = [];
    if (Array.isArray(__layoutUser && __layoutUser.roleNames) && __layoutUser.roleNames.length) {
      __layoutRoleNames = __layoutUser.roleNames;
    } else if (__layoutUser && __layoutUser.ID && typeof getUserRolesSafe === 'function') {
      try {
        var __layoutResolvedRoles = getUserRolesSafe(__layoutUser.ID) || [];
        __layoutRoleNames = __layoutResolvedRoles
          .map(function (role) { return role && role.name ? role.name : ''; })
          .filter(function (name) { return Boolean(name); });
      } catch (resolveRolesErr) {
        console.error('layout: failed to resolve roles from database', resolveRolesErr);
        __layoutRoleNames = [];
      }
    } else if (__layoutIsAdmin) {
      __layoutRoleNames = ['System Administrator'];
    }

    function __layoutFormatEmployment(status) {
      if (!status) {
        return { status: '', cls: '', icon: 'fas fa-briefcase' };
      }
      var normalized = String(status).toLowerCase();
      var mapping = {
        'active': ['status-active', 'fas fa-check-circle'],
        'full time': ['status-active', 'fas fa-check-circle'],
        'full-time': ['status-active', 'fas fa-check-circle'],
        'inactive': ['status-inactive', 'fas fa-times-circle'],
        'terminated': ['status-inactive', 'fas fa-times-circle'],
        'contract': ['status-contract', 'fas fa-file-contract'],
        'probation': ['status-probation', 'fas fa-hourglass-half'],
        'on leave': ['status-leave', 'fas fa-pause-circle'],
        'part time': ['status-part-time', 'fas fa-clock'],
        'part-time': ['status-part-time', 'fas fa-clock'],
        'suspended': ['status-suspended', 'fas fa-ban']
      };
      var resolved = mapping[normalized] || null;
      return {
        status: status,
        cls: resolved ? resolved[0] : '',
        icon: resolved ? resolved[1] : 'fas fa-briefcase'
      };
    }

    var __layoutEmploymentMeta = __layoutFormatEmployment(__layoutUser ? __layoutUser.EmploymentStatus : '');

    var __layoutNavigation = { categories: [], uncategorizedPages: [] };
    if (__layoutCampaignId) {
      try {
        if (typeof clientGetCampaignNavigation === 'function') {
          __layoutNavigation = clientGetCampaignNavigation(__layoutCampaignId) || __layoutNavigation;
        } else if (__layoutUser && __layoutUser.campaignNavigation) {
          __layoutNavigation = __layoutUser.campaignNavigation;
        }
      } catch (navErr) {
        console.error('Error getting campaign navigation:', navErr);
      }
    }
  ?>

  <div class="mobile-overlay" id="mobileOverlay"></div>

  <?!= include('navigationSidebar', {
        baseUrl: (typeof baseUrl !== 'undefined') ? baseUrl : '',
        scriptUrl: (typeof scriptUrl !== 'undefined') ? scriptUrl : ((typeof baseUrl !== 'undefined') ? baseUrl : ''),
        currentPage: typeof currentPage !== 'undefined' ? currentPage : '',
        user: __layoutUser || {},
        isAdmin: __layoutIsAdmin,
        campaignId: __layoutCampaignId,
        campaignName: __layoutCampaignName,
        roleNames: __layoutRoleNames,
        navigation: __layoutNavigation,
        employmentMeta: __layoutEmploymentMeta
      }) ?>

  <?!= include('navigationTopbar', {
        baseUrl: (typeof baseUrl !== 'undefined') ? baseUrl : '',
        scriptUrl: (typeof scriptUrl !== 'undefined') ? scriptUrl : ((typeof baseUrl !== 'undefined') ? baseUrl : ''),
        currentPage: typeof currentPage !== 'undefined' ? currentPage : '',
        campaignName: __layoutCampaignName,
        isAdmin: __layoutIsAdmin
      }) ?>

  
  <div id="maincontent" class="animate-in main-content">

    <section class="lumina-banner" id="luminaBanner" aria-label="Page overview">
      <div class="lumina-banner__content">
        <div class="lumina-banner__main">
          <div class="lumina-banner__eyebrow" id="luminaBannerEyebrow">
            <i class="fa-solid fa-sun"></i>
            <span id="luminaBannerEyebrowText">Lumina Sheets</span>
          </div>
<<<<<<< HEAD
          <div class="lumina-banner__title-row">
            <h1 class="lumina-banner__title" id="luminaBannerTitle">LuminaHQ</h1>
            <div class="lumina-banner__actions" id="luminaBannerActions" aria-label="Banner actions"></div>
          </div>
          <p class="lumina-banner__description" id="luminaBannerDescription"></p>
=======
          <h1 class="lumina-banner__title" id="luminaBannerTitle">LuminaHQ</h1>
          <p class="lumina-banner__description" id="luminaBannerDescription"></p>
          <div class="lumina-banner__extras is-empty" id="luminaBannerExtras"></div>
>>>>>>> ab460a50
        </div>
        <div class="lumina-banner__meta">
          <div class="lumina-banner__meta-item">
            <div class="lumina-banner__meta-label"><i class="fa-regular fa-calendar"></i> Today</div>
            <div class="lumina-banner__meta-value" id="luminaBannerDate" aria-live="polite">—</div>
          </div>
          <div class="lumina-banner__meta-item">
            <div class="lumina-banner__meta-label"><i class="fa-regular fa-clock"></i> Daylight Saving</div>
            <div class="lumina-banner__meta-value" id="luminaBannerDst" aria-live="polite" data-dst-active="false">—</div>
          </div>
        </div>
      </div>
    </section>

    <script src="https://cdn.jsdelivr.net/npm/bootstrap@5.3.3/dist/js/bootstrap.bundle.min.js"></script>

    <script>
<<<<<<< HEAD
=======
        const __GLOBAL_BANNER_LEGACY_SELECTORS = [
            '[data-page-banner]',
            '.hero-card',
            '.dashboard-header',
            '.feature-banner',
            '.live-banner',
            '.action-banner',
            '.modern-page-header',
            '.page-hero',
            '.hero-section',
            '.overview-banner',
            '.summary-banner',
            '.title-banner',
            '.app-header',
            '.campaign-header',
            '.coaching-header',
            '.ack-header'
        ];

>>>>>>> ab460a50
        function formatBannerDateTime(date) {
            try {
                const dateFormatter = new Intl.DateTimeFormat(undefined, {
                    weekday: 'long',
                    month: 'long',
                    day: 'numeric',
                    year: 'numeric'
                });
                const timeFormatter = new Intl.DateTimeFormat(undefined, {
                    hour: 'numeric',
                    minute: '2-digit'
                });
                const tzFormatter = new Intl.DateTimeFormat(undefined, { timeZoneName: 'short' });
                const tzPart = tzFormatter.formatToParts(date).find(part => part.type === 'timeZoneName');
                const tzLabel = tzPart ? ` (${tzPart.value})` : '';
                return `${dateFormatter.format(date)} • ${timeFormatter.format(date)}${tzLabel}`;
            } catch (err) {
                console.warn('Unable to format banner date/time', err);
                return date.toLocaleString();
            }
        }

        function computeBannerDst(date) {
            try {
                const options = Intl.DateTimeFormat().resolvedOptions();
                const january = new Date(date.getFullYear(), 0, 1);
                const july = new Date(date.getFullYear(), 6, 1);
                const standardOffset = Math.max(january.getTimezoneOffset(), july.getTimezoneOffset());
                const isDst = date.getTimezoneOffset() < standardOffset;
                const timeZone = options.timeZone || '';
                const statusText = isDst ? 'Daylight Saving Time is active' : 'Daylight Saving Time is not active';
                return {
                    isDst,
                    timeZone,
                    message: `${statusText}${timeZone ? ` (${timeZone})` : ''}`
                };
            } catch (err) {
                console.warn('Unable to compute DST status', err);
                return {
                    isDst: false,
                    timeZone: '',
                    message: 'Daylight Saving Time status unavailable'
                };
            }
        }

        function initializeGlobalBanner(config = {}) {
            const banner = document.getElementById('luminaBanner');
            if (!banner) {
                return;
            }

            const titleEl = document.getElementById('luminaBannerTitle');
            const descEl = document.getElementById('luminaBannerDescription');
            const eyebrowEl = document.getElementById('luminaBannerEyebrow');
            const eyebrowText = document.getElementById('luminaBannerEyebrowText');
            const dateEl = document.getElementById('luminaBannerDate');
            const dstEl = document.getElementById('luminaBannerDst');
<<<<<<< HEAD
            const actionsEl = document.getElementById('luminaBannerActions');
=======
            const extras = document.getElementById('luminaBannerExtras');
>>>>>>> ab460a50

            const resolvedTitle = config.title || document.title || 'LuminaHQ';
            if (titleEl) {
                titleEl.textContent = resolvedTitle.trim() || 'LuminaHQ';
            }

            if (descEl) {
                const description = config.description ? String(config.description).trim() : '';
                if (description) {
                    descEl.textContent = description;
                    descEl.style.display = '';
                } else {
                    descEl.textContent = '';
                    descEl.style.display = 'none';
                }
            }

            if (eyebrowEl && eyebrowText) {
                const eyebrowValue = config.eyebrow || config.campaignName || '';
                const fallback = 'Lumina Sheets';
                const text = String(eyebrowValue || fallback).trim();
                eyebrowText.textContent = text;
                eyebrowEl.style.display = text ? 'inline-flex' : 'none';
            }

            const refreshMeta = () => {
                const now = new Date();
                if (dateEl) {
                    dateEl.textContent = formatBannerDateTime(now);
                }
                if (dstEl) {
                    const dstInfo = computeBannerDst(now);
                    dstEl.textContent = dstInfo.message;
                    dstEl.setAttribute('data-dst-active', String(dstInfo.isDst));
                }
            };

            refreshMeta();
            if (typeof window !== 'undefined') {
                if (window.__luminaBannerInterval) {
                    clearInterval(window.__luminaBannerInterval);
                }
                window.__luminaBannerInterval = setInterval(refreshMeta, 60000);
            }

<<<<<<< HEAD
            if (actionsEl) {
                actionsEl.innerHTML = '';
                const actions = Array.isArray(config.actions) ? config.actions.filter(Boolean) : [];
                const variants = ['primary', 'secondary'];

                actions.forEach((action, index) => {
                    const isLink = Boolean(action && action.href);
                    const element = document.createElement(isLink ? 'a' : 'button');
                    element.classList.add('lumina-banner__action');

                    const variant = (action && action.variant) || variants[Math.min(index, variants.length - 1)] || 'primary';
                    element.classList.add(`lumina-banner__action--${variant}`);

                    if (!isLink) {
                        element.type = 'button';
                    }

                    if (action && action.id) {
                        element.id = action.id;
                    }

                    if (isLink) {
                        element.href = action.href;
                        if (action.target) {
                            element.target = action.target;
                        }
                        if (action.rel) {
                            element.rel = action.rel;
                        }
                    }

                    if (action && action.className) {
                        element.classList.add(...String(action.className).split(/\s+/).filter(Boolean));
                    }

                    if (action && action.icon) {
                        const iconEl = document.createElement('i');
                        String(action.icon)
                            .split(/\s+/)
                            .filter(Boolean)
                            .forEach(cls => iconEl.classList.add(cls));
                        element.appendChild(iconEl);
                    }

                    const label = document.createElement('span');
                    label.textContent = action && action.label ? String(action.label) : 'Action';
                    element.appendChild(label);

                    actionsEl.appendChild(element);
                });

                if (actions.length) {
                    banner.setAttribute('data-has-actions', 'true');
                } else {
                    banner.removeAttribute('data-has-actions');
=======
            if (extras) {
                const mainContent = document.getElementById('maincontent');
                const selectors = Array.isArray(config.legacySelectors) && config.legacySelectors.length
                    ? config.legacySelectors
                    : __GLOBAL_BANNER_LEGACY_SELECTORS;

                if (mainContent && selectors.length) {
                    const mainRect = mainContent.getBoundingClientRect ? mainContent.getBoundingClientRect() : null;
                    let movedCount = 0;
                    const maxBlocks = typeof config.maxLegacyBlocks === 'number' ? config.maxLegacyBlocks : 3;

                    selectors.some(selector => {
                        const candidates = Array.from(mainContent.querySelectorAll(selector));
                        if (!candidates.length) {
                            return false;
                        }

                        for (const candidate of candidates) {
                            if (movedCount >= maxBlocks) {
                                return true;
                            }
                            if (!candidate || candidate.closest('#luminaBanner') || candidate.hasAttribute('data-banner-migrated')) {
                                continue;
                            }

                            if (candidate.getBoundingClientRect && mainRect) {
                                const candidateRect = candidate.getBoundingClientRect();
                                if ((candidateRect.top - mainRect.top) > 800) {
                                    continue;
                                }
                            }

                            extras.appendChild(candidate);
                            candidate.classList.add('lumina-banner__legacy-block');
                            candidate.setAttribute('data-banner-migrated', 'true');
                            if (!candidate.getAttribute('data-legacy-source')) {
                                const classList = Array.from(candidate.classList || []);
                                const inferred = classList.length ? classList[0] : selector.replace(/[.#]/g, '');
                                candidate.setAttribute('data-legacy-source', inferred);
                            }
                            movedCount += 1;
                        }

                        return movedCount >= maxBlocks;
                    });
                }

                if (!extras.childElementCount) {
                    extras.classList.add('is-empty');
                } else {
                    extras.classList.remove('is-empty');
>>>>>>> ab460a50
                }
            }
        }

        // ──────────────────────────────────────────────────────────────────────────────
        // SIMPLIFIED HYDRATION SYSTEM
        // ──────────────────────────────────────────────────────────────────────────────
        // SIMPLIFIED HYDRATION SYSTEM
        // ──────────────────────────────────────────────────────────────────────────────
        window.__userHydrated = false;

        function nonEmpty(s) {
            return s != null && String(s).trim().length > 0;
        }

        function isBetterUser(incoming) {
            // Completely reject any data with "lumina" user or email
            if (incoming?.FullName === 'lumina' || 
                incoming?.UserName === 'lumina' || 
                incoming?.Email === 'lumina@vlbpo.com') {
                console.log('🚫 REJECTED: Incoming data contains lumina defaults, completely blocking');
                return false;
            }
            
            // Better user data has meaningful name AND role information
            const hasName = nonEmpty(incoming?.FullName) || nonEmpty(incoming?.UserName);
            const hasRoles = Array.isArray(incoming?.roleNames) && incoming.roleNames.length > 0;
            const hasRoleIds = nonEmpty(incoming?.Roles);
            const isAdmin = incoming?.IsAdmin === true || String(incoming?.IsAdmin).toUpperCase() === 'TRUE';
            
            // Better if it has a proper name AND (roles OR admin status)
            return hasName && (hasRoles || hasRoleIds || isAdmin);
        }

        function formatEmployment(status) {
            const s = (status || '').toLowerCase();
            const map = {
                'active': { cls: 'status-active', icon: 'fas fa-check-circle' },
                'full time': { cls: 'status-active', icon: 'fas fa-check-circle' },
                'full-time': { cls: 'status-active', icon: 'fas fa-check-circle' },
                'inactive': { cls: 'status-inactive', icon: 'fas fa-times-circle' },
                'terminated': { cls: 'status-inactive', icon: 'fas fa-times-circle' },
                'contract': { cls: 'status-contract', icon: 'fas fa-file-contract' },
                'probation': { cls: 'status-probation', icon: 'fas fa-hourglass-half' },
                'on leave': { cls: 'status-leave', icon: 'fas fa-pause-circle' },
                'part time': { cls: 'status-part-time', icon: 'fas fa-clock' },
                'part-time': { cls: 'status-part-time', icon: 'fas fa-clock' },
                'suspended': { cls: 'status-suspended', icon: 'fas fa-ban' }
            };
            return map[s] || { cls: '', icon: 'fas fa-briefcase' };
        }

        function updateUserDisplaySafely(user) {
            if (!user) return;
            
            // 🚫 COMPLETE REJECTION: Block any "lumina" user data entirely
            if (user.FullName === 'lumina' || 
                user.UserName === 'lumina' || 
                user.Email === 'lumina@vlbpo.com') {
                console.log('🚫 COMPLETELY BLOCKED: Incoming user data contains lumina - rejecting entirely');
                return; // Exit immediately - no processing at all
            }
            
            console.log('Attempting to update user display with:', user);
            
            // CRITICAL: Check if user panel was server-rendered with good data
            const userPanel = document.getElementById('userPanel');
            const wasServerRendered = userPanel && userPanel.getAttribute('data-initialized') === 'true';
            const serverName = userPanel ? userPanel.getAttribute('data-name') : '';
            const serverRoles = userPanel ? userPanel.getAttribute('data-roles') : '';
            
            // If server rendered with real data (not defaults), NEVER allow client updates
            if (wasServerRendered && nonEmpty(serverName) && serverName !== 'Unknown User') {
                console.log('🛡️ PROTECTED: Server-rendered user panel has good data, blocking all client updates');
                console.log('Server name:', serverName, 'Server roles:', serverRoles);
                window.__userHydrated = true; // Mark as hydrated to prevent further attempts
                return;
            }
            
            // Additional protection: If current displayed name is real, don't override
            const nameEl = document.getElementById('userName');
            const currentName = nameEl ? nameEl.textContent : '';
            if (nonEmpty(currentName) && currentName !== 'Unknown User') {
                console.log('🛡️ PROTECTED: Current displayed name is real, blocking override');
                console.log('Current name:', currentName, 'Incoming name:', user.FullName || user.UserName);
                window.__userHydrated = true;
                return;
            }

            // Only update if this is better data or first time AND no good data exists
            if (window.__userHydrated && !isBetterUser(user)) {
                console.log('Rejecting user update - not better than current data');
                return;
            }

            const roleEl = document.getElementById('userRole');
            const empEl = document.getElementById('userEmp');
            const avatar = document.getElementById('userAvatar');

            // Name: only set if provided and not empty AND not any default value
            const bestName = user.FullName || user.UserName;
            if (nonEmpty(bestName) && bestName !== 'Unknown User') {
                if (nameEl) nameEl.textContent = bestName;
                if (avatar) avatar.textContent = bestName.charAt(0).toUpperCase();
                console.log('Updated name to:', bestName);
            } else {
                console.log('Skipping name update - invalid or default value:', bestName);
            }

            // Roles: prefer incoming roleNames; else keep existing
            let roleText = null;
            if (Array.isArray(user.roleNames) && user.roleNames.length) {
                roleText = user.roleNames.join(', ');
                console.log('Using roleNames:', roleText);
            } else if (user.IsAdmin === true || String(user.IsAdmin).toUpperCase() === 'TRUE' || user.isAdminBool === true) {
                roleText = 'System Administrator';
                console.log('Using admin status for role');
            }
            
            if (nonEmpty(roleText) && roleEl) {
                roleEl.textContent = roleText;
                console.log('Updated role to:', roleText);
            }

            // Employment
            if (empEl && (nonEmpty(user.EmploymentStatus) || nonEmpty(user.Country))) {
                const fmt = formatEmployment(user.EmploymentStatus || '');
                const pieces = [];
                if (nonEmpty(user.EmploymentStatus)) {
                    pieces.push(`<i class="${fmt.icon} ${fmt.cls}"></i><span class="${fmt.cls}">${user.EmploymentStatus}</span>`);
                }
                if (nonEmpty(user.Country)) {
                    pieces.push(`<span>• ${user.Country}</span>`);
                }
                if (pieces.length) {
                    empEl.innerHTML = pieces.join(' ');
                    console.log('Updated employment status');
                }
            }

            window.__userHydrated = true;
            console.log('User display updated successfully');
        }

        // ──────────────────────────────────────────────────────────────────────────────
        // SIMPLIFIED LOGOUT FUNCTION
        // ──────────────────────────────────────────────────────────────────────────────
        function handleLogout() {
            if (!confirm('Are you sure you want to logout?')) return;
            
            const btn = document.querySelector('.logout-btn-topbar');
            btn.disabled = true;
            const icon = btn.querySelector('i');
            if (icon) icon.className = 'fas fa-spinner loading-spinner-head';
            
            console.log('🚪 Initiating logout...');
            
            // Clear browser storage
            try {
                localStorage.clear();
                sessionStorage.clear();
                console.log('🧹 Browser storage cleared');
            } catch (e) {
                console.warn('⚠️ Could not clear storage:', e);
            }
            
            // Call server logout
            google.script.run
                .withSuccessHandler(function(result) {
                    console.log('✅ Server logout completed:', result);
                    performLogout();
                })
                .withFailureHandler(function(err) {
                    console.warn('⚠️ Server logout failed, but proceeding with client logout:', err);
                    performLogout();
                })
                .logout('');
        }

        function performLogout() {
            console.log('Performing logout...');
            
            // Clear browser storage again
            try {
                localStorage.clear();
                sessionStorage.clear();
                console.log('Browser storage cleared');
            } catch (e) {
                console.warn('Could not clear storage:', e);
            }
            
            // Show logout message and redirect
            showLogoutMessage();
            
            setTimeout(function() {
                window.location.href = BASE_URL;
            }, 2000);
        }

        function showLogoutMessage() {
            // Create and show a logout notification
            const logoutDiv = document.createElement('div');
            logoutDiv.style.cssText = `
                position: fixed; top: 20px; right: 20px; 
                background: linear-gradient(135deg, #27ae60, #2ecc71);
                color: white; padding: 1rem 1.5rem; border-radius: 10px;
                box-shadow: 0 4px 12px rgba(39, 174, 96, 0.3);
                z-index: 10000; font-family: 'Inter', sans-serif;
                font-weight: 500; animation: slideInRight 0.5s ease-out;
            `;
            logoutDiv.innerHTML = '✓ Logged out successfully';
            document.body.appendChild(logoutDiv);
            
            // Add animation keyframes
            if (!document.getElementById('logout-animation')) {
                const style = document.createElement('style');
                style.id = 'logout-animation';
                style.textContent = `
                    @keyframes slideInRight {
                        from { transform: translateX(100%); opacity: 0; }
                        to { transform: translateX(0); opacity: 1; }
                    }
                `;
                document.head.appendChild(style);
            }
            
            setTimeout(() => logoutDiv.remove(), 5000);
        }

        // ──────────────────────────────────────────────────────────────────────────────
        // DOCUMENT READY INITIALIZATION
        // ──────────────────────────────────────────────────────────────────────────────
        document.addEventListener('DOMContentLoaded', function() {
            console.log('🚀 VLBPO Dashboard initializing...');

            initializeGlobalBanner({
                title: <?!= JSON.stringify(__layoutPageTitleText || __layoutCurrentPageName || '') ?>,
                description: <?!= JSON.stringify(__layoutPageDescriptionText || '') ?>,
                campaignName: <?!= JSON.stringify(__layoutCampaignName || '') ?>
            });

            // Initialize tooltips
            [].slice.call(document.querySelectorAll('[data-bs-toggle="tooltip"]')).forEach(function(tooltipTriggerEl) {
                new bootstrap.Tooltip(tooltipTriggerEl);
            });
            
            // Sidebar toggle
            document.getElementById('sidebarToggle').addEventListener('click', function() {
                const sidebar = document.getElementById('sidebar');
                sidebar.classList.toggle('collapsed');
                localStorage.setItem('sidebarCollapsed', sidebar.classList.contains('collapsed'));
            });
            
            // Mobile toggle
            const mobileToggle = document.getElementById('mobileToggle');
            if (mobileToggle) {
                mobileToggle.addEventListener('click', function() {
                    document.getElementById('sidebar').classList.toggle('mobile-open');
                    document.getElementById('mobileOverlay').classList.toggle('active');
                });
            }
            
            // Mobile overlay close
            document.getElementById('mobileOverlay')?.addEventListener('click', function() {
                document.getElementById('sidebar').classList.remove('mobile-open');
                this.classList.remove('active');
            });
            
            // Restore sidebar state
            if (localStorage.getItem('sidebarCollapsed') === 'true') {
                document.getElementById('sidebar').classList.add('collapsed');
            }

            console.log('✅ Lumina Dashboard initialized');
            
            // Mark as hydrated immediately to prevent any client updates
            window.__userHydrated = true;
            
            // Check if user panel was properly rendered by server
            const userPanel = document.getElementById('userPanel');
            if (userPanel && userPanel.getAttribute('data-initialized') === 'true') {
                const serverName = userPanel.getAttribute('data-name');
                const serverRoles = userPanel.getAttribute('data-roles');
                console.log('✅ Server-rendered user panel detected:', { 
                    name: serverName, 
                    roles: serverRoles 
                });
            } else {
                console.warn('⚠️ User panel not properly initialized by server');
            }
        });

        // ──────────────────────────────────────────────────────────────────────────────
        // GLOBAL FUNCTION AVAILABILITY
        // ──────────────────────────────────────────────────────────────────────────────

        // Make functions available globally
        window.handleLogout = handleLogout;
        window.updateUserDisplaySafely = updateUserDisplaySafely;
        window.initializeGlobalBanner = initializeGlobalBanner;

        console.log('✨ Simplified header system loaded successfully');
    </script><|MERGE_RESOLUTION|>--- conflicted
+++ resolved
@@ -1195,7 +1195,6 @@
     /* Unified global page banner */
     .lumina-banner {
       position: relative;
-<<<<<<< HEAD
       background: radial-gradient(140% 120% at 0% 0%, rgba(99, 102, 241, 0.45) 0%, rgba(14, 116, 144, 0) 55%),
         radial-gradient(120% 140% at 100% 0%, rgba(45, 212, 191, 0.35) 0%, rgba(15, 23, 42, 0) 60%),
         linear-gradient(135deg, rgba(2, 6, 23, 0.92) 0%, rgba(15, 23, 42, 0.92) 100%);
@@ -1207,30 +1206,14 @@
       color: #e2e8f0;
       overflow: hidden;
       backdrop-filter: blur(8px);
-=======
-      background: linear-gradient(135deg, rgba(14, 165, 233, 0.18) 0%, rgba(14, 165, 233, 0.05) 100%);
-      border: 1px solid rgba(148, 163, 184, 0.4);
-      border-radius: 28px;
-      padding: clamp(1.75rem, 3vw, 2.75rem);
-      margin-bottom: 2.5rem;
-      box-shadow: 0 28px 48px -28px rgba(15, 23, 42, 0.45);
-      color: var(--dark);
-      overflow: hidden;
->>>>>>> ab460a50
     }
 
     .lumina-banner::before {
       content: '';
       position: absolute;
       inset: 0;
-<<<<<<< HEAD
       background: linear-gradient(120deg, rgba(148, 163, 184, 0.18) 0%, rgba(59, 130, 246, 0.1) 45%, transparent 100%);
       mix-blend-mode: screen;
-=======
-      background: radial-gradient(120% 140% at 100% 0%, rgba(14, 165, 233, 0.25) 0%, transparent 60%),
-        radial-gradient(100% 120% at 0% 100%, rgba(34, 211, 238, 0.18) 0%, transparent 55%);
-      opacity: 0.9;
->>>>>>> ab460a50
       pointer-events: none;
     }
 
@@ -1238,13 +1221,8 @@
       content: '';
       position: absolute;
       inset: 1px;
-<<<<<<< HEAD
       border-radius: 30px;
       border: 1px solid rgba(226, 232, 240, 0.18);
-=======
-      border-radius: 26px;
-      border: 1px solid rgba(255, 255, 255, 0.45);
->>>>>>> ab460a50
       pointer-events: none;
     }
 
@@ -1255,22 +1233,15 @@
       flex-wrap: wrap;
       align-items: flex-start;
       justify-content: space-between;
-<<<<<<< HEAD
       gap: clamp(1.5rem, 3vw, 3.25rem);
-=======
-      gap: clamp(1.5rem, 3vw, 3rem);
->>>>>>> ab460a50
     }
 
     .lumina-banner__main {
       flex: 1 1 360px;
       min-width: 260px;
-<<<<<<< HEAD
       display: flex;
       flex-direction: column;
       gap: 1.25rem;
-=======
->>>>>>> ab460a50
     }
 
     .lumina-banner__eyebrow {
@@ -1278,7 +1249,6 @@
       align-items: center;
       gap: 0.5rem;
       font-size: 0.75rem;
-<<<<<<< HEAD
       letter-spacing: 0.2em;
       text-transform: uppercase;
       font-weight: 700;
@@ -1299,39 +1269,19 @@
       justify-content: space-between;
       gap: 1rem;
       flex-wrap: wrap;
-=======
-      letter-spacing: 0.18em;
-      text-transform: uppercase;
-      font-weight: 700;
-      color: rgba(15, 23, 42, 0.65);
-      background: rgba(255, 255, 255, 0.85);
-      padding: 0.4rem 0.85rem;
-      border-radius: 999px;
-      margin-bottom: 0.85rem;
-    }
-
-    .lumina-banner__eyebrow i {
-      color: var(--primary);
->>>>>>> ab460a50
     }
 
     .lumina-banner__title {
       font-size: clamp(2rem, 4vw, 2.85rem);
       font-weight: 700;
-<<<<<<< HEAD
       margin: 0;
       color: #f8fafc;
-=======
-      margin: 0 0 0.75rem 0;
-      color: var(--dark);
->>>>>>> ab460a50
       letter-spacing: -0.01em;
     }
 
     .lumina-banner__description {
       margin: 0;
       font-size: 1.05rem;
-<<<<<<< HEAD
       line-height: 1.65;
       color: rgba(226, 232, 240, 0.82);
       max-width: 70ch;
@@ -1396,11 +1346,6 @@
     .lumina-banner__action:focus-visible {
       outline: 2px solid rgba(148, 163, 184, 0.55);
       outline-offset: 2px;
-=======
-      line-height: 1.6;
-      color: #475569;
-      max-width: 68ch;
->>>>>>> ab460a50
     }
 
     .lumina-banner__meta {
@@ -1408,41 +1353,23 @@
       min-width: 240px;
       display: grid;
       gap: 1.1rem;
-<<<<<<< HEAD
       background: rgba(15, 23, 42, 0.55);
       border-radius: 26px;
       padding: 1.4rem 1.6rem;
       box-shadow: inset 0 0 0 1px rgba(148, 163, 184, 0.25);
       backdrop-filter: blur(10px);
-=======
-      background: rgba(255, 255, 255, 0.78);
-      border-radius: 22px;
-      padding: 1.35rem 1.5rem;
-      box-shadow: 0 18px 40px -28px rgba(15, 23, 42, 0.55);
-      border: 1px solid rgba(226, 232, 240, 0.8);
->>>>>>> ab460a50
     }
 
     .lumina-banner__meta-item {
       display: grid;
-<<<<<<< HEAD
       gap: 0.45rem;
-=======
-      gap: 0.4rem;
->>>>>>> ab460a50
     }
 
     .lumina-banner__meta-label {
       font-size: 0.72rem;
-<<<<<<< HEAD
       letter-spacing: 0.16em;
       text-transform: uppercase;
       color: rgba(148, 163, 184, 0.78);
-=======
-      letter-spacing: 0.12em;
-      text-transform: uppercase;
-      color: #64748b;
->>>>>>> ab460a50
       font-weight: 700;
       display: inline-flex;
       align-items: center;
@@ -1452,7 +1379,6 @@
     .lumina-banner__meta-value {
       font-size: 1.05rem;
       font-weight: 600;
-<<<<<<< HEAD
       color: #f8fafc;
       line-height: 1.55;
     }
@@ -1463,62 +1389,6 @@
 
     .lumina-banner__meta-value[data-dst-active="false"] {
       color: #facc15;
-=======
-      color: var(--dark);
-      line-height: 1.5;
-    }
-
-    .lumina-banner__meta-value[data-dst-active="true"] {
-      color: #0f766e;
-    }
-
-    .lumina-banner__meta-value[data-dst-active="false"] {
-      color: #b45309;
-    }
-
-    .lumina-banner__extras {
-      margin-top: 1.75rem;
-      display: grid;
-      gap: 1.25rem;
-      width: 100%;
-    }
-
-    .lumina-banner__extras.is-empty {
-      display: none;
-    }
-
-    .lumina-banner__extras > * {
-      width: 100%;
-    }
-
-    .lumina-banner__legacy-block {
-      width: 100%;
-      position: relative;
-    }
-
-    .lumina-banner__legacy-block[data-legacy-source="hero-card"],
-    .lumina-banner__legacy-block[data-legacy-source="dashboard-header"],
-    .lumina-banner__legacy-block[data-legacy-source="feature-banner"],
-    .lumina-banner__legacy-block[data-legacy-source="live-banner"],
-    .lumina-banner__legacy-block[data-legacy-source="action-banner"],
-    .lumina-banner__legacy-block[data-legacy-source="title-banner"] {
-      border-radius: 20px;
-      overflow: hidden;
-    }
-
-    .lumina-banner__legacy-block[data-legacy-source="hero-card"]::after,
-    .lumina-banner__legacy-block[data-legacy-source="dashboard-header"]::after,
-    .lumina-banner__legacy-block[data-legacy-source="feature-banner"]::after,
-    .lumina-banner__legacy-block[data-legacy-source="live-banner"]::after,
-    .lumina-banner__legacy-block[data-legacy-source="action-banner"]::after,
-    .lumina-banner__legacy-block[data-legacy-source="title-banner"]::after {
-      content: '';
-      position: absolute;
-      inset: 0;
-      border-radius: inherit;
-      border: 1px solid rgba(255, 255, 255, 0.18);
-      pointer-events: none;
->>>>>>> ab460a50
     }
 
     @media (max-width: 1200px) {
@@ -1529,7 +1399,6 @@
       }
     }
 
-<<<<<<< HEAD
     @media (max-width: 900px) {
       .lumina-banner {
         padding: 1.75rem;
@@ -1559,25 +1428,6 @@
       .lumina-banner__title {
         font-size: clamp(1.75rem, 6vw, 2.35rem);
       }
-=======
-    @media (max-width: 768px) {
-      .lumina-banner {
-        padding: 1.5rem;
-        border-radius: 22px;
-      }
-
-      .lumina-banner__eyebrow {
-        margin-bottom: 0.5rem;
-      }
-
-      .lumina-banner__title {
-        font-size: clamp(1.75rem, 6vw, 2.25rem);
-      }
-
-      .lumina-banner__meta {
-        padding: 1.1rem 1.25rem;
-      }
->>>>>>> ab460a50
     }
 
     @media (max-width: 520px) {
@@ -1736,17 +1586,11 @@
             <i class="fa-solid fa-sun"></i>
             <span id="luminaBannerEyebrowText">Lumina Sheets</span>
           </div>
-<<<<<<< HEAD
           <div class="lumina-banner__title-row">
             <h1 class="lumina-banner__title" id="luminaBannerTitle">LuminaHQ</h1>
             <div class="lumina-banner__actions" id="luminaBannerActions" aria-label="Banner actions"></div>
           </div>
           <p class="lumina-banner__description" id="luminaBannerDescription"></p>
-=======
-          <h1 class="lumina-banner__title" id="luminaBannerTitle">LuminaHQ</h1>
-          <p class="lumina-banner__description" id="luminaBannerDescription"></p>
-          <div class="lumina-banner__extras is-empty" id="luminaBannerExtras"></div>
->>>>>>> ab460a50
         </div>
         <div class="lumina-banner__meta">
           <div class="lumina-banner__meta-item">
@@ -1764,28 +1608,6 @@
     <script src="https://cdn.jsdelivr.net/npm/bootstrap@5.3.3/dist/js/bootstrap.bundle.min.js"></script>
 
     <script>
-<<<<<<< HEAD
-=======
-        const __GLOBAL_BANNER_LEGACY_SELECTORS = [
-            '[data-page-banner]',
-            '.hero-card',
-            '.dashboard-header',
-            '.feature-banner',
-            '.live-banner',
-            '.action-banner',
-            '.modern-page-header',
-            '.page-hero',
-            '.hero-section',
-            '.overview-banner',
-            '.summary-banner',
-            '.title-banner',
-            '.app-header',
-            '.campaign-header',
-            '.coaching-header',
-            '.ack-header'
-        ];
-
->>>>>>> ab460a50
         function formatBannerDateTime(date) {
             try {
                 const dateFormatter = new Intl.DateTimeFormat(undefined, {
@@ -1844,12 +1666,7 @@
             const eyebrowText = document.getElementById('luminaBannerEyebrowText');
             const dateEl = document.getElementById('luminaBannerDate');
             const dstEl = document.getElementById('luminaBannerDst');
-<<<<<<< HEAD
             const actionsEl = document.getElementById('luminaBannerActions');
-=======
-            const extras = document.getElementById('luminaBannerExtras');
->>>>>>> ab460a50
-
             const resolvedTitle = config.title || document.title || 'LuminaHQ';
             if (titleEl) {
                 titleEl.textContent = resolvedTitle.trim() || 'LuminaHQ';
@@ -1894,7 +1711,6 @@
                 window.__luminaBannerInterval = setInterval(refreshMeta, 60000);
             }
 
-<<<<<<< HEAD
             if (actionsEl) {
                 actionsEl.innerHTML = '';
                 const actions = Array.isArray(config.actions) ? config.actions.filter(Boolean) : [];
@@ -1950,59 +1766,6 @@
                     banner.setAttribute('data-has-actions', 'true');
                 } else {
                     banner.removeAttribute('data-has-actions');
-=======
-            if (extras) {
-                const mainContent = document.getElementById('maincontent');
-                const selectors = Array.isArray(config.legacySelectors) && config.legacySelectors.length
-                    ? config.legacySelectors
-                    : __GLOBAL_BANNER_LEGACY_SELECTORS;
-
-                if (mainContent && selectors.length) {
-                    const mainRect = mainContent.getBoundingClientRect ? mainContent.getBoundingClientRect() : null;
-                    let movedCount = 0;
-                    const maxBlocks = typeof config.maxLegacyBlocks === 'number' ? config.maxLegacyBlocks : 3;
-
-                    selectors.some(selector => {
-                        const candidates = Array.from(mainContent.querySelectorAll(selector));
-                        if (!candidates.length) {
-                            return false;
-                        }
-
-                        for (const candidate of candidates) {
-                            if (movedCount >= maxBlocks) {
-                                return true;
-                            }
-                            if (!candidate || candidate.closest('#luminaBanner') || candidate.hasAttribute('data-banner-migrated')) {
-                                continue;
-                            }
-
-                            if (candidate.getBoundingClientRect && mainRect) {
-                                const candidateRect = candidate.getBoundingClientRect();
-                                if ((candidateRect.top - mainRect.top) > 800) {
-                                    continue;
-                                }
-                            }
-
-                            extras.appendChild(candidate);
-                            candidate.classList.add('lumina-banner__legacy-block');
-                            candidate.setAttribute('data-banner-migrated', 'true');
-                            if (!candidate.getAttribute('data-legacy-source')) {
-                                const classList = Array.from(candidate.classList || []);
-                                const inferred = classList.length ? classList[0] : selector.replace(/[.#]/g, '');
-                                candidate.setAttribute('data-legacy-source', inferred);
-                            }
-                            movedCount += 1;
-                        }
-
-                        return movedCount >= maxBlocks;
-                    });
-                }
-
-                if (!extras.childElementCount) {
-                    extras.classList.add('is-empty');
-                } else {
-                    extras.classList.remove('is-empty');
->>>>>>> ab460a50
                 }
             }
         }
