<!DOCTYPE html>
<html lang="en">

<head>
  <meta charset="UTF-8" />
  <meta name="viewport" content="width=device-width, initial-scale=1" />
  <base target="_top">

  <!-- jQuery (single include) -->
  <script src="https://code.jquery.com/jquery-3.7.1.min.js"></script>

  <!-- Modern CSS Libraries -->
  <link href="https://cdn.jsdelivr.net/npm/bootstrap@5.3.3/dist/css/bootstrap.min.css" rel="stylesheet" />
  <link rel="stylesheet" href="https://cdnjs.cloudflare.com/ajax/libs/font-awesome/6.5.0/css/all.min.css" />
  <link href="https://cdn.jsdelivr.net/npm/bootstrap-icons@1.11.0/font/bootstrap-icons.css" rel="stylesheet" />
  <link href="https://fonts.googleapis.com/css2?family=Inter:wght@300;400;500;600;700;800&display=swap" rel="stylesheet">
  <script src="https://cdn.jsdelivr.net/npm/chart.js@4.4.0/dist/chart.umd.min.js"></script>

  <!-- Notify.js (jQuery plugin) -->
  <link rel="stylesheet" href="https://cdnjs.cloudflare.com/ajax/libs/notify/0.4.2/notify.min.css" />
  <script src="https://cdnjs.cloudflare.com/ajax/libs/notify/0.4.2/notify.min.js"></script>

  <?
    function __layoutSlugify(value) {
      if (!value) {
        return '';
      }

      var source = String(value);
      source = source.replace(/["'`]+/g, '');

      try {
        if (source.normalize) {
          source = source.normalize('NFKD').replace(/[\u0300-\u036f]/g, '');
        }
      } catch (slugErr) {
        // Ignore normalization issues and continue with original value
      }

      return source
        .toLowerCase()
        .replace(/[^a-z0-9]+/g, '-')
        .replace(/-{2,}/g, '-')
        .replace(/^-+|-+$/g, '')
        .slice(0, 80);
    }

    var __layoutPageSlugInput = (typeof pageSlug !== 'undefined' && pageSlug) ? pageSlug : '';
    var __layoutCurrentPageName = (typeof currentPage !== 'undefined' && currentPage) ? currentPage : '';
    var __layoutPageTitleText = (typeof pageTitle !== 'undefined' && pageTitle) ? pageTitle : '';
    var __layoutPageDescriptionText = (typeof pageDescription !== 'undefined' && pageDescription) ? pageDescription : '';

    var __layoutSlugCandidate = __layoutSlugify(__layoutPageSlugInput) ||
      __layoutSlugify(__layoutCurrentPageName) ||
      __layoutSlugify(__layoutPageTitleText);

    var __layoutSlugSources = [
      __layoutPageSlugInput,
      __layoutCurrentPageName,
      __layoutPageTitleText,
      __layoutSlugCandidate
    ];

    var __layoutRawReturnUrl = (typeof returnUrl !== 'undefined' && returnUrl) ? returnUrl : '';

    var __layoutInvalidPanelPattern = /usercodeapppanel/i;

    function __layoutNormalizeUrlValue(value) {
      if (value === null || typeof value === 'undefined') {
        return '';
      }

      var trimmed = String(value).trim();
      if (!trimmed || trimmed.toLowerCase() === 'undefined') {
        return '';
      }

      return trimmed;
    }

    function __layoutFixPanelUrl(value) {
      var normalized = __layoutNormalizeUrlValue(value);
      if (!normalized) {
        return '';
      }

      if (!__layoutInvalidPanelPattern.test(normalized)) {
        return normalized;
      }

      return normalized.replace(/\/userCodeAppPanel.*$/i, '/exec');
    }

    function __layoutSanitizeNavigationUrl(url, fallback) {
      var primary = __layoutFixPanelUrl(url);
      if (primary) {
        return primary;
      }

      return __layoutFixPanelUrl(fallback);
    }

    var __layoutRawBaseUrl = (typeof baseUrl !== 'undefined') ? baseUrl : '';
    var __layoutRawScriptUrl = (typeof scriptUrl !== 'undefined') ? scriptUrl : __layoutRawBaseUrl;

    var __layoutSanitizedBaseUrl = __layoutSanitizeNavigationUrl(__layoutRawBaseUrl, __layoutRawScriptUrl);
    var __layoutSanitizedScriptUrl = __layoutSanitizeNavigationUrl(__layoutRawScriptUrl, __layoutRawBaseUrl);

    baseUrl = __layoutSanitizedBaseUrl || __layoutSanitizedScriptUrl || baseUrl;

    if (typeof scriptUrl !== 'undefined') {
      scriptUrl = __layoutSanitizedScriptUrl || __layoutSanitizedBaseUrl || scriptUrl;
    }
  ?>

  <?!= includeOnce('CookieHandler') ?>
  <?!= includeOnce('layoutAlerts') ?>
  <?!= includeOnce('ResponsiveStyles') ?>

  <script>
    // Base URLs for navigation
    let BASE_URL = '<?= baseUrl ?>';
    let SCRIPT_URL = '<?= scriptUrl || baseUrl ?>';

    const __PAGE_SLUG_SOURCES = <?!= JSON.stringify(__layoutSlugSources) ?>;
    const __RAW_RETURN_URL = <?!= JSON.stringify(__layoutRawReturnUrl) ?>;
    const __LAYOUT_CAMPAIGN_NAME = <?!= JSON.stringify(__layoutCampaignName || '') ?>;
    const __LAYOUT_CLIENT_NAME = <?!= JSON.stringify(__layoutClientName || '') ?>;

    const __invalidPanelPattern = /usercodeapppanel/i;

    function sanitizeNavigationUrl(url, fallback) {
      const normalize = value => {
        if (value === null || typeof value === 'undefined') return '';
        const trimmed = String(value).trim();
        if (!trimmed || trimmed.toLowerCase() === 'undefined') return '';
        return trimmed;
      };

      const fixPanel = value => {
        if (!value) return '';
        if (!__invalidPanelPattern.test(value)) {
          return value;
        }
        return value.replace(/\/userCodeAppPanel.*$/i, '/exec');
      };

      const primary = fixPanel(normalize(url));
      if (primary) {
        return primary;
      }

      return fixPanel(normalize(fallback));
    }

    const __BASE_URL = sanitizeNavigationUrl(BASE_URL, SCRIPT_URL);
    const __SCRIPT_URL = sanitizeNavigationUrl(SCRIPT_URL, BASE_URL);

    BASE_URL = __BASE_URL || __SCRIPT_URL || BASE_URL;
    SCRIPT_URL = __SCRIPT_URL || __BASE_URL || SCRIPT_URL;

    function __appendLoginQuery(candidate) {
      if (!candidate) {
        return '';
      }

      try {
        const url = new URL(candidate);
        url.searchParams.set('page', 'login');
        url.hash = '';
        return url.toString();
      } catch (err) {
        const sanitized = String(candidate).replace(/#.*$/, '');
        if (!sanitized) {
          return '';
        }
        if (/[?&]page=/i.test(sanitized)) {
          return sanitized.replace(/([?&]page=)([^&]*)/i, '$1login');
        }
        const separator = sanitized.indexOf('?') === -1 ? '?' : '&';
        return sanitized + separator + 'page=login';
      }
    }

    const LOGIN_URL = (function computeLoginUrl() {
      const candidates = [];
      if (typeof __RAW_RETURN_URL !== 'undefined' && __RAW_RETURN_URL) {
        candidates.push(__RAW_RETURN_URL);
      }
      if (__BASE_URL) {
        candidates.push(__BASE_URL);
      }
      if (__SCRIPT_URL && __SCRIPT_URL !== __BASE_URL) {
        candidates.push(__SCRIPT_URL);
      }
      try {
        if (window && window.location && window.location.href) {
          candidates.push(window.location.href);
        }
      } catch (err) {
        console.warn('Unable to derive login URL from location', err);
      }

      for (let i = 0; i < candidates.length; i += 1) {
        const candidate = candidates[i];
        if (!candidate) {
          continue;
        }
        const sanitized = sanitizeNavigationUrl(candidate, '') || candidate;
        const loginCandidate = __appendLoginQuery(sanitized);
        if (loginCandidate) {
          return loginCandidate;
        }
      }

      return __appendLoginQuery(__SCRIPT_URL || __BASE_URL || '');
    })();

    window.__LUMINA_LOGIN_URL = LOGIN_URL;

    function createSlug(value, fallback) {
      const queue = [];

      const enqueue = (input) => {
        if (typeof input === 'undefined' || input === null) {
          return;
        }

        if (Array.isArray(input)) {
          input.forEach(enqueue);
          return;
        }

        queue.push(String(input));
      };

      enqueue(value);
      enqueue(fallback);

      while (queue.length) {
        let candidate = queue.shift().trim();
        if (!candidate) {
          continue;
        }

        try {
          if (candidate.normalize) {
            candidate = candidate.normalize('NFKD').replace(/[\u0300-\u036f]/g, '');
          }
        } catch (err) {
          console.warn('Slug normalization failed:', err);
        }

        const slug = candidate
          .replace(/["'`]+/g, '')
          .toLowerCase()
          .replace(/[^a-z0-9]+/g, '-')
          .replace(/-{2,}/g, '-')
          .replace(/^-+|-+$/g, '')
          .slice(0, 80);

        if (slug) {
          return slug;
        }
      }

      return '';
    }

    const PAGE_SLUG = createSlug(__PAGE_SLUG_SOURCES);

    /**
     * Generate URLs for navigation
     */
    function generateUrl(page, _campaign = null, additionalParams = {}) {
      // _campaign is kept for backward compatibility but intentionally unused to avoid exposing it in URLs
      let url = BASE_URL || SCRIPT_URL;
      const params = new URLSearchParams();

      if (page) {
        params.set('page', page);
      }

      // Add any additional parameters
      Object.entries(additionalParams).forEach(([key, value]) => {
        if (value !== null && value !== undefined) {
          params.set(key, value);
        }
      });
      
      const queryString = params.toString();
      return queryString ? `${url}?${queryString}` : url;
    }

    /**
     * Navigate to a page
     */
    function navigateToPage(page, _campaign = null, additionalParams = {}) {
      const url = generateUrl(page, _campaign, additionalParams);
      window.location.href = url;
    }

    function deriveReturnUrl(rawUrl, slug) {
      const sanitizedRaw = sanitizeNavigationUrl(rawUrl, '');
      if (sanitizedRaw) {
        return sanitizedRaw;
      }

      if (slug) {
        return generateUrl(slug);
      }

      return BASE_URL || SCRIPT_URL || '';
    }

    const RETURN_URL = deriveReturnUrl(__RAW_RETURN_URL, PAGE_SLUG);

    function buildReturnUrl(extraParams = {}, rawUrl = RETURN_URL) {
      const base = deriveReturnUrl(rawUrl, PAGE_SLUG);
      if (!extraParams || typeof extraParams !== 'object' || Array.isArray(extraParams)) {
        return base;
      }

      try {
        const url = new URL(base, window.location.origin);
        const params = new URLSearchParams(url.search);

        Object.entries(extraParams).forEach(([key, value]) => {
          if (value === null || typeof value === 'undefined') {
            params.delete(key);
            return;
          }

          params.set(key, value);
        });

        url.search = params.toString();
        return url.toString();
      } catch (err) {
        console.warn('Failed to build return URL, falling back to base value:', err);
        return base;
      }
    }

    const __applySlugMetadata = () => {
      if (typeof document === 'undefined' || !document.body) {
        return;
      }

      try {
        document.body.dataset.pageSlug = PAGE_SLUG || '';
        if (RETURN_URL) {
          document.body.dataset.returnUrl = RETURN_URL;
        } else {
          delete document.body.dataset.returnUrl;
        }
      } catch (err) {
        console.warn('Unable to apply slug/return data attributes:', err);
      }
    };

    if (typeof document !== 'undefined') {
      if (document.body) {
        __applySlugMetadata();
      } else {
        try {
          document.addEventListener('DOMContentLoaded', __applySlugMetadata, { once: true });
        } catch (err) {
          document.addEventListener('DOMContentLoaded', __applySlugMetadata, false);
        }
      }
    }

    // Make utilities available globally
    window.generateUrl = generateUrl;
    window.navigateToPage = navigateToPage;
    window.createSlug = createSlug;
    window.pageSlug = PAGE_SLUG;
    window.returnUrl = RETURN_URL;
    window.deriveReturnUrl = (rawUrl, slug = PAGE_SLUG) => deriveReturnUrl(rawUrl, slug);
    window.buildReturnUrl = buildReturnUrl;
    window.getReturnUrl = buildReturnUrl;
  </script>

  <style>
    :root {
      /* Enhanced Modern Color Palette */
      --sidebar-bg: linear-gradient(135deg, #0f172a 0%, #1e293b 50%, #334155 100%);
      --sidebar-text: #f8fafc;
      --sidebar-text-muted: #cbd5e1;
      --sidebar-hover: rgba(255, 255, 255, 0.1);
      --sidebar-active: linear-gradient(135deg, #0ea5e9 0%, #0284c7 100%);
      --primary: #0ea5e9;
      --primary-dark: #0284c7;
      --primary-light: #38bdf8;
      --accent: #22d3ee;
      --warning: #f59e0b;
      --danger: #ef4444;
      --success: #10b981;
      --info: #3b82f6;
      --light: #f8fafc;
      --dark: #0f172a;
      --surface: #ffffff;
      --surface-variant: #f1f5f9;
      --outline: #e2e8f0;
      --shadow: rgba(15, 23, 42, 0.1);
      --shadow-hover: rgba(15, 23, 42, 0.2);
      --glass-bg: rgba(255, 255, 255, 0.1);
      --glass-border: rgba(255, 255, 255, 0.2);

      --sidebar-width: 320px;
      --sidebar-collapsed: 80px;
      --topbar-height: 72px;
      --border-radius: 20px;
      --border-radius-sm: 12px;
      --border-radius-xs: 8px;
      --transition-smooth: all 0.3s cubic-bezier(0.4, 0, 0.2, 1);
      --transition-fast: all 0.15s cubic-bezier(0.4, 0, 0.2, 1);
    }

    * {
      box-sizing: border-box;
    }

    body {
      margin: 0;
      padding: 0;
      font-family: 'Inter', "Google Sans", "Segoe UI", -apple-system, BlinkMacSystemFont, sans-serif;
      background: linear-gradient(135deg, var(--surface-variant) 0%, #ffffff 100%);
      color: #1e293b;
      overflow-x: hidden;
      font-size: 14px;
      line-height: 1.6;
      font-weight: 400;
    }

    /* Enhanced Sidebar with Glassmorphism */
    #sidebar {
      width: var(--sidebar-width);
      height: 100vh;
      position: fixed;
      top: 0;
      left: 0;
      background: var(--sidebar-bg);
      backdrop-filter: blur(20px);
      color: var(--sidebar-text);
      display: flex;
      flex-direction: column;
      z-index: 1000;
      transition: var(--transition-smooth);
      box-shadow: 8px 0 32px rgba(15, 23, 42, 0.2);
      overflow: hidden;
      border-right: 1px solid rgba(255, 255, 255, 0.1);
      transform: translateX(0);
    }

    #sidebar::before {
      content: '';
      position: absolute;
      inset: 0;
      background: url('data:image/svg+xml,<svg xmlns="http://www.w3.org/2000/svg" viewBox="0 0 100 100"><defs><pattern id="grain" width="100" height="100" patternUnits="userSpaceOnUse"><circle cx="50" cy="50" r="0.5" fill="rgba(255,255,255,0.02)"/><circle cx="25" cy="25" r="0.3" fill="rgba(255,255,255,0.01)"/><circle cx="75" cy="75" r="0.4" fill="rgba(255,255,255,0.015)"/></pattern></defs><rect width="100" height="100" fill="url(%23grain)"/></svg>');
      pointer-events: none;
      opacity: 0.6;
    }

    .header {
      background: linear-gradient(135deg, var(--primary) 0%, var(--primary-dark) 100%);
      color: white;
      position: relative;
      overflow: hidden;
    }

    .header::before {
      content: '';
      position: absolute;
      top: 0;
      left: 0;
      right: 0;
      bottom: 0;
      background: url('data:image/svg+xml,<svg xmlns="http://www.w3.org/2000/svg" viewBox="0 0 100 100"><defs><pattern id="grid" width="10" height="10" patternUnits="userSpaceOnUse"><path d="M 10 0 L 0 0 0 10" fill="none" stroke="rgba(255,255,255,0.1)" stroke-width="0.5"/></pattern></defs><rect width="100" height="100" fill="url(%23grid)"/></svg>');
      opacity: 0.3;
    }

    .header .container {
      position: relative;
      z-index: 1;
    }

    #sidebar.collapsed {
      width: var(--sidebar-collapsed);
    }

    .mobile-overlay {
      position: fixed;
      inset: 0;
      background: rgba(15, 23, 42, 0.45);
      backdrop-filter: blur(4px);
      opacity: 0;
      visibility: hidden;
      transition: opacity 0.25s ease, visibility 0.25s ease;
      z-index: 998;
      pointer-events: none;
    }

    .mobile-overlay.active {
      opacity: 1;
      visibility: visible;
      pointer-events: auto;
    }

    body.sidebar-open {
      overflow: hidden;
    }

    .sidebar-content {
      flex: 1;
      overflow-y: auto;
      overflow-x: hidden;
      scrollbar-width: thin;
      scrollbar-color: rgba(255, 255, 255, 0.3) transparent;
      position: relative;
      z-index: 2;
    }

    #sidebar .sidebar-content {
      overflow-y: auto !important;
    }

    .sidebar-content::-webkit-scrollbar {
      width: 8px;
    }

    .sidebar-content::-webkit-scrollbar-track {
      background: transparent;
    }

    .sidebar-content::-webkit-scrollbar-thumb {
      background: linear-gradient(135deg, rgba(255, 255, 255, 0.2), rgba(255, 255, 255, 0.4));
      border-radius: 4px;
      transition: var(--transition-fast);
    }

    .sidebar-content::-webkit-scrollbar-thumb:hover {
      background: linear-gradient(135deg, rgba(255, 255, 255, 0.3), rgba(255, 255, 255, 0.5));
    }

    #sidebar.collapsed .sidebar-content::-webkit-scrollbar {
      width: 0px;
    }

    #sidebar.collapsed .sidebar-content {
      scrollbar-width: none;
    }

    /* Enhanced Logo Section */
    .sidebar-logo {
      display: flex;
      align-items: center;
      padding: 1.5rem 1.25rem;
      cursor: pointer;
      position: relative;
      transition: var(--transition-smooth);
      min-height: 80px;
      z-index: 3;
      backdrop-filter: blur(10px);
    }

    .sidebar-logo::before {
      content: '';
      position: absolute;
      inset: 0;
      background: linear-gradient(135deg, transparent, rgba(255, 255, 255, 0.05), transparent);
      opacity: 0;
      transition: var(--transition-smooth);
    }

    .sidebar-logo:hover::before {
      opacity: 1;
    }

    .sidebar-logo:hover {
      background: rgba(255, 255, 255, 0.08);
      transform: translateY(-1px);
    }

    .logo-icon {
      width: 48px;
      height: 48px;
      border-radius: var(--border-radius-xs);
      box-shadow: 0 4px 16px rgba(0, 0, 0, 0.3);
      object-fit: contain;
      padding: 6px;
      transition: var(--transition-smooth);
      flex-shrink: 0;
      background: rgba(255, 255, 255, 0.1);
      backdrop-filter: blur(8px);
    }

    .sidebar-logo:hover .logo-icon {
      transform: scale(1.05) rotate(2deg);
      box-shadow: 0 6px 20px rgba(0, 0, 0, 0.4);
    }

    .logo-text-container {
      margin-left: 1rem;
      overflow: hidden;
      transition: var(--transition-smooth);
      flex: 1;
      display: flex;
      align-items: center;
    }

    .logo-text {
      height: 42px;
      width: auto;
      max-width: 220px;
      object-fit: contain;
      transition: var(--transition-smooth);
      font-weight: 800;
      filter: brightness(1.1);
    }

    .logo-text-fallback {
      font-size: 1.5rem;
      font-weight: 800;
      color: var(--sidebar-text);
      letter-spacing: -0.5px;
      line-height: 1.2;
      display: none;
      background: linear-gradient(135deg, #ffffff, #e2e8f0);
      -webkit-background-clip: text;
      -webkit-text-fill-color: transparent;
      background-clip: text;
    }

    .logo-text-fallback .brand-accent {
      color: var(--primary-light);
      font-weight: 900;
      text-shadow: 0 0 20px rgba(56, 189, 248, 0.5);
    }

    #sidebar.collapsed .logo-text-container {
      opacity: 0;
      visibility: hidden;
      width: 0;
      margin-left: 0;
      overflow: hidden;
    }

    #sidebar.collapsed .sidebar-logo {
      justify-content: center;
      padding: 1rem;
    }

    #sidebar.collapsed .logo-icon {
      margin: 0;
    }

    /* Enhanced Campaign Header */
    .campaign-header-sidebar {
      transition: var(--transition-smooth);
      position: relative;
      z-index: 3;
    }

    .campaign-badge-sidebar {
      background: linear-gradient(135deg, var(--primary) 0%, var(--primary-dark) 100%);
      color: white;
      padding: 1.5rem 1rem 1.25rem;
      border-radius: 0;
      font-size: 0.8rem;
      font-weight: 700;
      letter-spacing: 0.5px;
      text-align: center;
      box-shadow: 0 4px 16px rgba(14, 165, 233, 0.3);
      transition: var(--transition-smooth);
      white-space: nowrap;
      overflow: hidden;
      text-overflow: ellipsis;
      height: 4.5rem;
      display: flex;
      align-items: center;
      justify-content: center;
      position: relative;
      border-bottom: 1px solid rgba(255, 255, 255, 0.2);
      margin-bottom: 1.5rem;
    }

    .campaign-badge-sidebar::before {
      content: '';
      position: absolute;
      inset: 0;
      background: linear-gradient(45deg, transparent 30%, rgba(255, 255, 255, 0.1) 50%, transparent 70%);
      transform: translateX(-100%);
      transition: transform 0.6s ease;
    }

    .campaign-badge-sidebar:hover::before {
      transform: translateX(100%);
    }

    .campaign-badge-sidebar i {
      margin-right: 0.75rem;
      font-size: 1rem;
      opacity: 0.9;
    }

    #sidebar.collapsed .campaign-header-sidebar {
      opacity: 0;
      visibility: hidden;
      height: 0;
      padding: 0;
      margin: 0;
      overflow: hidden;
    }

    /* Enhanced Category Sections */
    .sidebar-category {
      margin-bottom: 2rem;
      position: relative;
      z-index: 2;
    }

    .category-header {
      padding: 1rem 1.5rem 0.75rem;
      font-size: 0.75rem;
      font-weight: 700;
      text-transform: uppercase;
      color: var(--sidebar-text-muted);
      letter-spacing: 1px;
      position: relative;
      transition: var(--transition-smooth);
      display: flex;
      align-items: center;
      gap: 0.75rem;
      background: rgba(255, 255, 255, 0.02);
      margin-bottom: 0.25rem;
    }

    .category-header i {
      font-size: 1rem;
      opacity: 0.8;
      background: linear-gradient(135deg, var(--primary-light), var(--accent));
      -webkit-background-clip: text;
      -webkit-text-fill-color: transparent;
      background-clip: text;
    }

    .category-header::after {
      content: '';
      position: absolute;
      bottom: 0;
      left: 1rem;
      right: 1rem;
      height: 1px;
      background: linear-gradient(90deg, transparent, rgba(255, 255, 255, 0.2), transparent);
      transition: var(--transition-smooth);
    }

    #sidebar.collapsed .category-header {
      opacity: 0;
      visibility: hidden;
      height: 0;
      padding: 0;
      margin: 0;
      overflow: hidden;
    }

    #sidebar.collapsed .category-header::after {
      display: none;
    }

    .sidebar-group {
      display: flex;
      flex-direction: column;
      gap: 0.375rem;
      padding: 0 1rem;
      transition: var(--transition-smooth);
    }

    #sidebar.collapsed .sidebar-group {
      padding: 0 0.75rem;
    }

    .sidebar-group a {
      display: flex;
      align-items: center;
      padding: 0.75rem 1.25rem;
      color: var(--sidebar-text);
      border-radius: var(--border-radius-sm);
      transition: var(--transition-smooth);
      text-decoration: none;
      white-space: nowrap;
      position: relative;
      font-weight: 500;
      font-size: 0.875rem;
      overflow: hidden;
      border: 1px solid transparent;
    }

    .sidebar-group a::before {
      content: '';
      position: absolute;
      left: 0;
      top: 0;
      bottom: 0;
      width: 4px;
      background: linear-gradient(135deg, var(--primary-light), var(--accent));
      transform: scaleY(0);
      transition: transform 0.3s ease;
      border-radius: 0 2px 2px 0;
    }

    .sidebar-group a::after {
      content: '';
      position: absolute;
      inset: 0;
      background: linear-gradient(135deg, rgba(255, 255, 255, 0.05), transparent);
      opacity: 0;
      transition: var(--transition-smooth);
    }

    .sidebar-group a:hover {
      background: var(--sidebar-hover);
      color: var(--sidebar-text);
      transform: translateX(6px);
      border-color: rgba(255, 255, 255, 0.1);
      box-shadow: 0 4px 12px rgba(0, 0, 0, 0.1);
    }

    .sidebar-group a:hover::after {
      opacity: 1;
    }

    .sidebar-group a:hover::before {
      transform: scaleY(1);
    }

    .sidebar-group a.active {
      background: var(--sidebar-active);
      color: white;
      box-shadow: 0 6px 20px rgba(14, 165, 233, 0.4);
      transform: translateX(6px);
      border-color: rgba(255, 255, 255, 0.2);
      font-weight: 600;
    }

    .sidebar-group a.active::before {
      transform: scaleY(1);
      background: rgba(255, 255, 255, 0.8);
    }

    .sidebar-group a i {
      width: 1.75rem;
      text-align: center;
      margin-right: 1rem;
      font-size: 1.125rem;
      transition: var(--transition-smooth);
      flex-shrink: 0;
      opacity: 0.9;
    }

    .sidebar-group a:hover i {
      transform: scale(1.1);
      opacity: 1;
    }

    .sidebar-group a.active i {
      opacity: 1;
      text-shadow: 0 2px 8px rgba(0, 0, 0, 0.3);
    }

    .sidebar-group a span {
      transition: var(--transition-smooth);
      overflow: hidden;
      font-weight: 500;
    }

    #sidebar.collapsed .sidebar-group a {
      justify-content: center;
      padding: 1rem;
      margin: 0.25rem 0;
      transform: none;
    }

    #sidebar.collapsed .sidebar-group a:hover {
      transform: none;
    }

    #sidebar.collapsed .sidebar-group a.active {
      transform: none;
    }

    #sidebar.collapsed .sidebar-group a span {
      opacity: 0;
      visibility: hidden;
      width: 0;
      margin: 0;
      padding: 0;
    }

    #sidebar.collapsed .sidebar-group a i {
      margin-right: 0;
      font-size: 1.25rem;
    }

    /* Enhanced Global Pages Section */
    .global-section {
      border-top: 1px solid rgba(255, 255, 255, 0.1);
      margin-top: auto;
      padding-top: 1.5rem;
      position: relative;
      z-index: 2;
    }

    .global-section::before {
      content: '';
      position: absolute;
      top: 0;
      left: 1rem;
      right: 1rem;
      height: 1px;
      background: linear-gradient(90deg, transparent, rgba(255, 255, 255, 0.2), transparent);
    }

    /* Enhanced User Panel with Employment Info and Role Display */
    .user-panel {
      margin-top: auto;
      padding: 1.5rem;
      display: flex;
      align-items: center;
      width: 100%;
      text-align: left;
      cursor: default;
      color: inherit;
      font: inherit;
      border: none;
      border-top: 1px solid rgba(255, 255, 255, 0.1);
      background: rgba(255, 255, 255, 0.05);
      backdrop-filter: blur(15px);
      transition: var(--transition-smooth);
      position: relative;
      z-index: 3;
    }

    .user-panel:focus-visible {
      outline: 2px solid var(--sidebar-active);
      outline-offset: 3px;
    }

    .user-panel::before {
      content: '';
      position: absolute;
      top: 0;
      left: 1rem;
      right: 1rem;
      height: 1px;
      background: linear-gradient(90deg, transparent, rgba(255, 255, 255, 0.3), transparent);
    }

    .user-avatar-side {
      width: 48px;
      height: 48px;
      border-radius: 50%;
      background: var(--sidebar-active);
      display: flex;
      align-items: center;
      justify-content: center;
      color: white;
      font-weight: 700;
      font-size: 1.25rem;
      box-shadow: 0 4px 16px rgba(14, 165, 233, 0.4);
      flex-shrink: 0;
      border: 2px solid rgba(255, 255, 255, 0.2);
      transition: var(--transition-smooth);
    }

    .user-panel:hover .user-avatar-side {
      transform: scale(1.05);
      box-shadow: 0 6px 20px rgba(14, 165, 233, 0.5);
    }

    .user-info {
      margin-left: 1rem;
      line-height: 1.4;
      overflow: hidden;
      flex: 1;
      transition: var(--transition-smooth);
    }

    .user-info .names {
      font-size: 1rem;
      color: var(--sidebar-text);
      font-weight: 700;
      margin-bottom: 0.25rem;
      text-overflow: ellipsis;
      white-space: nowrap;
      overflow: hidden;
      display: flex;
      flex-direction: column;
      gap: 0.25rem;
    }

    .user-name-trigger {
      border: none;
      background: transparent;
      color: inherit;
      font: inherit;
      padding: 0;
      margin: 0;
      display: inline-flex;
      align-items: center;
      gap: 0.35rem;
      cursor: pointer;
    }

    .user-name-trigger:hover i,
    .user-name-trigger:focus i {
      opacity: 0.9;
    }

    .user-name-trigger:focus-visible {
      outline: 2px solid var(--sidebar-active);
      outline-offset: 3px;
      border-radius: 6px;
    }

    .user-name-trigger i {
      font-size: 0.85rem;
      opacity: 0.6;
    }

    .user-info .role {
      font-size: 0.8rem;
      color: var(--sidebar-text-muted);
      text-overflow: ellipsis;
      white-space: nowrap;
      overflow: hidden;
      margin-bottom: 0.375rem;
      font-weight: 500;
    }

    .user-info .employment-status {
      font-size: 0.75rem;
      color: var(--sidebar-text-muted);
      text-overflow: ellipsis;
      white-space: nowrap;
      overflow: hidden;
      display: flex;
      align-items: center;
      gap: 0.375rem;
      font-weight: 500;
    }

    .user-info .employment-status i {
      font-size: 0.7rem;
      opacity: 0.9;
      margin-right: 0.25rem;
    }

    .user-panel-menu {
      position: absolute;
      bottom: calc(100% - 0.5rem);
      right: 1.5rem;
      display: none;
      flex-direction: column;
      gap: 0.25rem;
      padding: 0.6rem;
      border-radius: 12px;
      background: rgba(15, 23, 42, 0.92);
      border: 1px solid rgba(255, 255, 255, 0.12);
      box-shadow: 0 18px 36px rgba(15, 23, 42, 0.45);
      min-width: 180px;
      z-index: 5;
    }

    .user-panel.menu-open .user-panel-menu {
      display: flex;
    }

    .user-panel-menu[hidden] {
      display: none !important;
    }

    .user-panel-menu__item {
      display: flex;
      align-items: center;
      gap: 0.55rem;
      border: none;
      background: transparent;
      color: rgba(255, 255, 255, 0.9);
      font: inherit;
      font-weight: 600;
      padding: 0.55rem 0.7rem;
      border-radius: 8px;
      cursor: pointer;
      transition: var(--transition-smooth);
    }

    .user-panel-menu__item i {
      font-size: 0.9rem;
    }

    .user-panel-menu__item:hover,
    .user-panel-menu__item:focus {
      background: rgba(99, 102, 241, 0.18);
      color: #fff;
    }

    /* Enhanced Employment Status Colors */
    .user-info .employment-status .status-active {
      color: #4ade80;
      text-shadow: 0 0 8px rgba(74, 222, 128, 0.3);
    }

    .user-info .employment-status .status-inactive {
      color: #f87171;
      text-shadow: 0 0 8px rgba(248, 113, 113, 0.3);
    }

    .user-info .employment-status .status-contract {
      color: #60a5fa;
      text-shadow: 0 0 8px rgba(96, 165, 250, 0.3);
    }

    .user-info .employment-status .status-probation {
      color: #fbbf24;
      text-shadow: 0 0 8px rgba(251, 191, 36, 0.3);
    }

    .user-info .employment-status .status-leave {
      color: #a78bfa;
      text-shadow: 0 0 8px rgba(167, 139, 250, 0.3);
    }

    .user-info .employment-status .status-terminated {
      color: #ef4444;
      text-shadow: 0 0 8px rgba(239, 68, 68, 0.3);
    }

    .user-info .employment-status .status-suspended {
      color: #6b7280;
      text-shadow: 0 0 8px rgba(107, 114, 128, 0.3);
    }

    .user-info .employment-status .status-part-time {
      color: #34d399;
      text-shadow: 0 0 8px rgba(52, 211, 153, 0.3);
    }

    .user-info .employment-status .status-full-time {
      color: #10b981;
      text-shadow: 0 0 8px rgba(16, 185, 129, 0.3);
    }

    #sidebar.collapsed .user-info {
      opacity: 0;
      visibility: hidden;
      width: 0;
      margin: 0;
    }

    /* Enhanced Topbar */
    #topbar {
      position: fixed;
      top: 0;
      left: var(--sidebar-width);
      right: 0;
      height: var(--topbar-height);
      background: rgba(255, 255, 255, 0.95);
      backdrop-filter: blur(20px);
      border-bottom: 1px solid var(--outline);
      z-index: 999;
      display: flex;
      align-items: center;
      padding: 0 2rem;
      transition: var(--transition-smooth);
      box-shadow: 0 1px 3px var(--shadow);
    }

    #sidebar.collapsed~#topbar {
      left: var(--sidebar-collapsed);
    }

    .topbar-toggle {
      background: none;
      border: none;
      font-size: 1.25rem;
      color: #64748b;
      padding: 0.75rem;
      border-radius: 50%;
      transition: var(--transition-smooth);
      margin-right: 1.5rem;
      width: 48px;
      height: 48px;
      display: flex;
      align-items: center;
      justify-content: center;
    }

    .topbar-toggle:hover {
      background: rgba(100, 116, 139, 0.1);
      color: var(--primary);
      transform: scale(1.05);
    }

    .breadcrumb-nav {
      display: flex;
      align-items: center;
      gap: 0.75rem;
      color: #64748b;
      font-size: 0.95rem;
      font-weight: 500;
    }

    .breadcrumb-nav .current-page {
      color: #1e293b;
      font-weight: 700;
      font-size: 1.125rem;
    }

    .breadcrumb-nav i {
      opacity: 0.6;
      font-size: 0.875rem;
    }

    .top-actions {
      margin-left: auto;
      display: flex;
      align-items: center;
      gap: 0.75rem;
    }

    .notification-btn {
      position: relative;
      background: none;
      border: none;
      font-size: 1.25rem;
      color: #64748b;
      padding: 0.75rem;
      border-radius: 50%;
      transition: var(--transition-smooth);
      text-decoration: none;
      width: 48px;
      height: 48px;
      display: flex;
      align-items: center;
      justify-content: center;
      background: rgba(248, 250, 252, 0.8);
      backdrop-filter: blur(8px);
      border: 1px solid rgba(226, 232, 240, 0.5);
    }

    .notification-btn:hover {
      background: rgba(14, 165, 233, 0.1);
      color: var(--primary);
      text-decoration: none;
      transform: translateY(-2px);
      box-shadow: 0 4px 12px rgba(14, 165, 233, 0.2);
      border-color: rgba(14, 165, 233, 0.3);
    }

    .notification-badge {
      position: absolute;
      top: 0.375rem;
      right: 0.375rem;
      width: 10px;
      height: 10px;
      background: linear-gradient(135deg, var(--danger), #dc2626);
      border-radius: 50%;
      border: 2px solid var(--surface);
      box-shadow: 0 2px 8px rgba(239, 68, 68, 0.4);
      animation: pulse 2s infinite;
    }

    @keyframes pulse {

      0%,
      100% {
        transform: scale(1);
        opacity: 1;
      }

      50% {
        transform: scale(1.1);
        opacity: 0.8;
      }
    }

    /* Enhanced Topbar Logout Button */
    .logout-btn-topbar {
      position: relative;
      background: rgba(248, 250, 252, 0.8);
      backdrop-filter: blur(8px);
      border: 1px solid rgba(226, 232, 240, 0.5);
      font-size: 1.25rem;
      color: #64748b;
      padding: 0.75rem;
      border-radius: 50%;
      transition: var(--transition-smooth);
      width: 48px;
      height: 48px;
      display: flex;
      align-items: center;
      justify-content: center;
      cursor: pointer;
    }

    .logout-btn-topbar:hover {
      background: rgba(239, 68, 68, 0.1);
      color: var(--danger);
      transform: translateY(-2px);
      box-shadow: 0 4px 12px rgba(239, 68, 68, 0.2);
      border-color: rgba(239, 68, 68, 0.3);
    }

    .logout-btn-topbar:active {
      transform: translateY(-1px);
    }

    .logout-btn-topbar:disabled {
      opacity: 0.6;
      cursor: not-allowed;
      transform: none;
    }

    .logout-btn-topbar .loading-spinner-head {
      animation: spin 1s linear infinite;
    }

    @media (max-width: 1440px) {
      :root {
        --sidebar-width: clamp(260px, 20vw, 300px);
      }
    }

    @media (max-width: 1100px) {
      :root {
        --sidebar-width: clamp(240px, 26vw, 280px);
        --topbar-height: 64px;
      }
    }

    @media (max-width: 1024px) {
      #sidebar {
        transform: translateX(-100%);
        width: min(320px, 86vw);
        box-shadow: 0 24px 60px rgba(15, 23, 42, 0.35);
      }

      #sidebar.mobile-open {
        transform: translateX(0);
      }

      #sidebar.collapsed,
      #sidebar.collapsed.mobile-open {
        width: min(320px, 86vw);
      }

      #topbar {
        left: 0;
        padding: 0 1.5rem;
      }

      #sidebar.collapsed~#topbar {
        left: 0;
      }

      #maincontent {
        margin: calc(var(--topbar-height) + 1.5rem) clamp(1.25rem, 4vw, 1.75rem) 1.75rem;
      }

      #sidebar.collapsed~#maincontent {
        margin-left: clamp(1.25rem, 4vw, 1.75rem);
      }

      body.sidebar-open #maincontent {
        pointer-events: none;
        filter: blur(1px);
      }
    }

    /* Mobile responsiveness for top actions */
    @media (max-width: 768px) {
      .top-actions {
        gap: 0.5rem;
        margin-left: auto;
      }

      .notification-btn,
      .logout-btn-topbar {
        width: 44px;
        height: 44px;
        font-size: 1.125rem;
      }

      #topbar {
        padding: 0 1rem;
      }

      #maincontent {
        margin: calc(var(--topbar-height) + 1.25rem) clamp(1rem, 5vw, 1.5rem) 1.5rem;
      }

      .breadcrumb-nav {
        width: 100%;
        margin-bottom: 0.5rem;
      }
    }

    @media (max-width: 576px) {
      #topbar {
        flex-wrap: wrap;
        gap: 0.75rem;
        padding: 0.75rem clamp(0.75rem, 5vw, 1rem);
      }

      #maincontent {
        margin: calc(var(--topbar-height) + 1rem) clamp(0.75rem, 6vw, 1.25rem) 1.25rem;
      }

      .topbar-toggle {
        margin-right: 0.75rem;
      }
    }

    @media (max-width: 480px) {
      .top-actions .notification-btn:not(.logout-btn-topbar):first-child {
        display: none;
      }
    }

    #maincontent {
      margin-left: calc(var(--sidebar-width) + 2rem);
      margin-top: calc(var(--topbar-height) + 2rem);
      margin-right: 2rem;
      margin-bottom: 2rem;
      transition: var(--transition-smooth);
      min-height: calc(100vh - var(--topbar-height) - 4rem);
    }

    #sidebar.collapsed~#maincontent {
      margin-left: calc(var(--sidebar-collapsed) + 2rem);
    }

    /* Unified global page banner */
    .lumina-banner {
      position: relative;
      background:
        radial-gradient(140% 115% at -10% 15%, rgba(34, 197, 247, 0.35) 0%, rgba(2, 132, 199, 0) 55%),
        radial-gradient(160% 140% at 110% 15%, rgba(6, 182, 212, 0.28) 0%, rgba(13, 71, 161, 0) 60%),
        conic-gradient(from 210deg at 70% 75%, rgba(56, 189, 248, 0.2) 0deg, rgba(30, 64, 175, 0) 160deg),
        linear-gradient(150deg, rgba(2, 6, 23, 0.96) 0%, rgba(12, 19, 41, 0.96) 42%, rgba(4, 47, 46, 0.92) 100%);
      border: 1px solid rgba(125, 211, 252, 0.18);
      border-radius: 34px;
      padding: clamp(1.9rem, 3.5vw, 3.1rem);
      margin-bottom: 2.5rem;
      box-shadow: 0 40px 80px -45px rgba(2, 6, 23, 0.85), 0 20px 40px -35px rgba(12, 74, 110, 0.5);
      color: #e2e8f0;
      overflow: hidden;
      backdrop-filter: blur(9px);
      isolation: isolate;
    }

    .lumina-banner::before {
      content: '';
      position: absolute;
      inset: -12% -8% -20% -8%;
      background:
        radial-gradient(50% 50% at 15% 25%, rgba(125, 211, 252, 0.45) 0%, rgba(125, 211, 252, 0) 62%),
        radial-gradient(60% 60% at 85% 18%, rgba(191, 219, 254, 0.3) 0%, rgba(191, 219, 254, 0) 70%),
        conic-gradient(from 140deg at 80% 65%, rgba(14, 165, 233, 0.5) 0deg, rgba(8, 145, 178, 0.05) 140deg, rgba(14, 165, 233, 0.4) 320deg, rgba(14, 165, 233, 0) 360deg),
        linear-gradient(115deg, rgba(59, 130, 246, 0.25) 0%, rgba(13, 148, 136, 0) 40%);
      mix-blend-mode: screen;
      pointer-events: none;
      opacity: 0.9;
      filter: blur(0.5px);
    }

    .lumina-banner::after {
      content: '';
      position: absolute;
      inset: 1px;
      border-radius: 32px;
      border: 1px solid rgba(148, 197, 255, 0.2);
      background:
        radial-gradient(120% 180% at 105% 105%, rgba(56, 189, 248, 0.16) 0%, rgba(56, 189, 248, 0) 60%),
        linear-gradient(160deg, rgba(148, 163, 184, 0.08) 0%, rgba(14, 116, 144, 0.12) 45%, rgba(2, 6, 23, 0) 100%);
      pointer-events: none;
    }

    .lumina-banner__content {
      position: relative;
      z-index: 1;
      display: flex;
      flex-wrap: wrap;
      align-items: flex-start;
      justify-content: space-between;
      gap: clamp(1.5rem, 3vw, 3.25rem);
    }

    .lumina-banner__main {
      flex: 1 1 360px;
      min-width: 260px;
      display: flex;
      flex-direction: column;
      gap: 1.25rem;
    }

    .lumina-banner__eyebrow {
      display: inline-flex;
      align-items: center;
      gap: 0.5rem;
      font-size: 0.75rem;
      letter-spacing: 0.2em;
      text-transform: uppercase;
      font-weight: 700;
      color: rgba(226, 240, 254, 0.88);
      background: linear-gradient(120deg, rgba(15, 118, 110, 0.55) 0%, rgba(14, 165, 233, 0.5) 100%);
      padding: 0.45rem 0.95rem;
      border-radius: 999px;
      box-shadow: inset 0 0 0 1px rgba(165, 243, 252, 0.55), 0 10px 18px -15px rgba(59, 130, 246, 0.65);
    }

    .lumina-banner__eyebrow i {
      color: #bef264;
    }

    .lumina-banner__title-row {
      display: flex;
      align-items: flex-start;
      justify-content: space-between;
      gap: 1rem;
      flex-wrap: wrap;
    }

    .lumina-banner__title {
      font-size: clamp(2rem, 4vw, 2.85rem);
      font-weight: 700;
      margin: 0;
      color: #f8fafc;
      letter-spacing: -0.01em;
    }

    .lumina-banner__description {
      margin: 0;
      font-size: 1.05rem;
      line-height: 1.65;
      color: rgba(226, 240, 254, 0.86);
      max-width: 70ch;
      display: flex;
      flex-direction: column;
      gap: 0.85rem;
    }

    .lumina-banner__description[data-empty="true"] {
      display: none;
    }

    .lumina-banner__description-text {
      display: block;
    }

    .lumina-banner__description-text:not(:last-child) {
      margin-bottom: 0.25rem;
    }

    .lumina-banner__rich-block {
      display: flex;
      flex-direction: column;
      gap: 0.6rem;
      width: 100%;
    }

    .lumina-banner__rich-block > * {
      margin: 0;
      color: inherit;
    }

    .lumina-banner__rich-block .header-stats,
    .lumina-banner__rich-block .stats-grid,
    .lumina-banner__rich-block .quick-stats,
    .lumina-banner__rich-block .summary-grid,
    .lumina-banner__rich-block .info-grid,
    .lumina-banner__rich-block .agent-info {
      width: 100%;
    }

    .lumina-banner__actions {
      display: inline-flex;
      flex-wrap: wrap;
      gap: 0.75rem;
      align-items: center;
    }

    .lumina-banner__actions:empty {
      display: none;
    }

    .lumina-banner__action {
      position: relative;
      display: inline-flex;
      align-items: center;
      gap: 0.55rem;
      border-radius: 999px;
      padding: 0.65rem 1.5rem;
      font-weight: 600;
      letter-spacing: 0.01em;
      text-decoration: none;
      border: 1px solid transparent;
      cursor: pointer;
      transition: transform 0.2s ease, box-shadow 0.2s ease, background 0.2s ease, border 0.2s ease;
      box-shadow: 0 18px 34px -25px rgba(14, 165, 233, 0.85);
    }

    .lumina-banner__action i {
      font-size: 0.95rem;
    }

    .lumina-banner__action--primary {
      background: linear-gradient(135deg, #1d4ed8 0%, #0891b2 35%, #22d3ee 100%);
      color: #f8fafc;
      border-color: rgba(94, 234, 212, 0.55);
      box-shadow: 0 22px 48px -20px rgba(6, 182, 212, 0.85);
    }

    .lumina-banner__action--primary:hover,
    .lumina-banner__action--primary:focus-visible {
      transform: translateY(-1px);
      box-shadow: 0 26px 58px -18px rgba(6, 182, 212, 0.9);
    }

    .lumina-banner__action--secondary {
      background: rgba(148, 197, 255, 0.16);
      border-color: rgba(125, 211, 252, 0.38);
      color: rgba(226, 240, 254, 0.9);
    }

    .lumina-banner__action--secondary:hover,
    .lumina-banner__action--secondary:focus-visible {
      background: rgba(148, 197, 255, 0.24);
      transform: translateY(-1px);
    }

    .lumina-banner__action:focus-visible {
      outline: 2px solid rgba(148, 163, 184, 0.55);
      outline-offset: 2px;
    }

    .lumina-banner__meta {
      flex: 0 0 280px;
      min-width: 240px;
      display: grid;
      gap: 1.1rem;
      background:
        radial-gradient(120% 90% at 0% 0%, rgba(59, 130, 246, 0.25) 0%, rgba(59, 130, 246, 0) 65%),
        linear-gradient(160deg, rgba(15, 23, 42, 0.75) 0%, rgba(8, 47, 73, 0.85) 55%, rgba(15, 118, 110, 0.6) 100%);
      border-radius: 28px;
      padding: 1.5rem 1.7rem;
      box-shadow: inset 0 0 0 1px rgba(165, 243, 252, 0.25), 0 18px 26px -28px rgba(2, 6, 23, 0.8);
      backdrop-filter: blur(12px);
      position: relative;
      overflow: hidden;
      isolation: isolate;
    }

    .lumina-banner__meta::before {
      content: '';
      position: absolute;
      inset: -35% -25% auto -25%;
      height: 160%;
      background: radial-gradient(55% 55% at 20% 20%, rgba(94, 234, 212, 0.3) 0%, rgba(94, 234, 212, 0) 70%),
        linear-gradient(135deg, rgba(14, 165, 233, 0.12) 0%, rgba(148, 197, 255, 0) 60%);
      mix-blend-mode: screen;
      pointer-events: none;
      opacity: 0.9;
      z-index: 0;
    }

    .lumina-banner__meta-item {
      display: grid;
      gap: 0.45rem;
      position: relative;
      z-index: 1;
    }

    .lumina-banner__meta-label {
      font-size: 0.72rem;
      letter-spacing: 0.16em;
      text-transform: uppercase;
      color: rgba(191, 219, 254, 0.75);
      font-weight: 700;
      display: inline-flex;
      align-items: center;
      gap: 0.4rem;
    }

    .lumina-banner__meta-value {
      font-size: 1.05rem;
      font-weight: 600;
      color: #f8fafc;
      line-height: 1.55;
    }

    .lumina-banner__meta-value[data-dst-active="true"] {
      color: #34d399;
    }

    .lumina-banner__meta-value[data-dst-active="false"] {
      color: #facc15;
    }

    @media (max-width: 1200px) {
      .lumina-banner__meta {
        flex: 1 1 100%;
        width: 100%;
        grid-template-columns: repeat(auto-fit, minmax(220px, 1fr));
      }
    }

    @media (max-width: 900px) {
      .lumina-banner {
        padding: 1.75rem;
        border-radius: 26px;
      }

      .lumina-banner__title-row {
        flex-direction: column;
        align-items: flex-start;
      }

      .lumina-banner__actions {
        width: 100%;
      }

      .lumina-banner__actions .lumina-banner__action {
        width: 100%;
        justify-content: center;
      }
    }

    @media (max-width: 640px) {
      .lumina-banner__meta {
        padding: 1.1rem 1.25rem;
      }

      .lumina-banner__title {
        font-size: clamp(1.75rem, 6vw, 2.35rem);
      }
    }

    @media (max-width: 520px) {
      .lumina-banner__meta-label {
        font-size: 0.68rem;
      }

      .lumina-banner__meta-value {
        font-size: 0.95rem;
      }
    }

    /* Loading spinner */
    @keyframes spin {
      from {
        transform: rotate(0deg);
      }

      to {
        transform: rotate(360deg);
      }
    }
  </style>
  <?!= includeOnce('layoutLoader') ?>
  <?!= include('EntityLoader') ?>
</head>

<body
  data-page-slug="<?!= __layoutSlugCandidate ?>"
  data-return-url="<?!= __layoutRawReturnUrl ?>"
>
  <?
    // Shared layout context so navigation components can stay in sync
    function __layoutNormalizeText(value) {
      if (value === null || typeof value === 'undefined') {
        return '';
      }

      var text = String(value).trim();
      return text && text.toLowerCase() !== 'undefined' && text.toLowerCase() !== 'null' ? text : '';
    }

    function __layoutResolveCampaignId(user) {
      if (!user || typeof user !== 'object') {
        return '';
      }

      var campaignCandidates = [];

      campaignCandidates.push(user.CampaignID, user.campaignId, user.CampaignId);

      if (user.ActiveCampaignId || user.activeCampaignId) {
        campaignCandidates.push(user.ActiveCampaignId || user.activeCampaignId);
      }

      if (user.DefaultCampaignId || user.defaultCampaignId) {
        campaignCandidates.push(user.DefaultCampaignId || user.defaultCampaignId);
      }

      if (user.CampaignScope && typeof user.CampaignScope === 'object') {
        campaignCandidates.push(
          user.CampaignScope.activeCampaignId,
          user.CampaignScope.defaultCampaignId
        );

        if (Array.isArray(user.CampaignScope.allowedCampaignIds)) {
          campaignCandidates = campaignCandidates.concat(user.CampaignScope.allowedCampaignIds);
        }
      }

      for (var idx = 0; idx < campaignCandidates.length; idx++) {
        var candidate = __layoutNormalizeText(campaignCandidates[idx]);
        if (candidate) {
          return candidate;
        }
      }

      return '';
    }

    function __layoutResolveCampaignName(user, campaignId) {
      var candidates = [];

      if (user && typeof user === 'object') {
        candidates.push(
          user.campaignName,
          user.CampaignName,
          user.campaign,
          user.Campaign,
          user.AccountName,
          user.accountName,
          user.ClientName,
          user.clientName
        );

        if (user.CampaignScope && typeof user.CampaignScope === 'object') {
          candidates.push(user.CampaignScope.activeCampaignName, user.CampaignScope.defaultCampaignName);
        }
      }

      for (var idx = 0; idx < candidates.length; idx++) {
        var candidate = __layoutNormalizeText(candidates[idx]);
        if (candidate) {
          return candidate;
        }
      }

      if (!campaignId) {
        return '';
      }

      try {
        if (typeof getCampaignNameSafe === 'function') {
          var resolved = __layoutNormalizeText(getCampaignNameSafe(campaignId));
          if (resolved) {
            return resolved;
          }
        }
      } catch (campaignSafeErr) {
        console.error('layout: failed to resolve campaign name via getCampaignNameSafe', campaignSafeErr);
      }

      try {
        if (typeof getCampaignName === 'function') {
          var fallbackResolved = __layoutNormalizeText(getCampaignName(campaignId));
          if (fallbackResolved) {
            return fallbackResolved;
          }
        }
      } catch (campaignErr) {
        console.error('layout: failed to resolve campaign name via getCampaignName', campaignErr);
      }

      return '';
    }

    var __layoutUser = (typeof safeUser !== 'undefined' && safeUser) ? safeUser : (typeof user !== 'undefined' ? user : {});

    if (__layoutUser && __layoutUser.ID && typeof createSafeUserObject === 'function') {
      try {
        __layoutUser = createSafeUserObject(__layoutUser);
      } catch (err) {
        console.error('Error creating safe user object:', err);
        if (!__layoutUser.roleNames || !__layoutUser.roleNames.length) {
          try {
            if (typeof getUserRolesSafe === 'function') {
              var __layoutResolvedRoles = getUserRolesSafe(__layoutUser.ID);
              __layoutUser.roleNames = (__layoutResolvedRoles || []).map(function(role) {
                return role && role.name ? role.name : '';
              }).filter(function(name) { return Boolean(name); });
            }
          } catch (innerErr) {
            console.error('Manual role resolution failed:', innerErr);
            __layoutUser.roleNames = [];
          }
        }
      }
    }

    var __layoutIsAdmin = (
      __layoutUser && (
        __layoutUser.IsAdmin === true ||
        String(__layoutUser.IsAdmin).toUpperCase() === 'TRUE' ||
        __layoutUser.isAdminBool === true
      )
    );

<<<<<<< HEAD
    function __layoutNormalizeText(value) {
      if (value === null || typeof value === 'undefined') {
        return '';
      }

      var text = String(value).trim();
      if (!text || text.toLowerCase() === 'undefined' || text.toLowerCase() === 'null') {
        return '';
      }

      return text;
    }

    function __layoutResolveCampaignId(user) {
      if (!user || typeof user !== 'object') {
        return '';
      }

      var campaignCandidates = [];

      campaignCandidates.push(user.CampaignID, user.campaignId, user.CampaignId);

      if (user.ActiveCampaignId || user.activeCampaignId) {
        campaignCandidates.push(user.ActiveCampaignId || user.activeCampaignId);
      }

      if (user.DefaultCampaignId || user.defaultCampaignId) {
        campaignCandidates.push(user.DefaultCampaignId || user.defaultCampaignId);
      }

      if (user.CampaignScope && typeof user.CampaignScope === 'object') {
        campaignCandidates.push(
          user.CampaignScope.activeCampaignId,
          user.CampaignScope.defaultCampaignId
        );

        if (Array.isArray(user.CampaignScope.allowedCampaignIds)) {
          campaignCandidates = campaignCandidates.concat(user.CampaignScope.allowedCampaignIds);
        }
      }

      for (var idx = 0; idx < campaignCandidates.length; idx++) {
        var candidate = __layoutNormalizeText(campaignCandidates[idx]);
        if (candidate) {
          return candidate;
        }
      }

      return '';
    }

    function __layoutResolveCampaignName(user, campaignId) {
      var candidates = [];

      if (user && typeof user === 'object') {
        candidates.push(
          user.campaignName,
          user.CampaignName,
          user.campaign,
          user.Campaign,
          user.AccountName,
          user.accountName,
          user.ClientName,
          user.clientName
        );

        if (user.CampaignScope && typeof user.CampaignScope === 'object') {
          candidates.push(user.CampaignScope.activeCampaignName, user.CampaignScope.defaultCampaignName);
        }
      }

      for (var idx = 0; idx < candidates.length; idx++) {
        var candidate = __layoutNormalizeText(candidates[idx]);
        if (candidate) {
          return candidate;
        }
      }

      if (!campaignId) {
        return '';
      }

      try {
        if (typeof getCampaignNameSafe === 'function') {
          var resolved = __layoutNormalizeText(getCampaignNameSafe(campaignId));
          if (resolved) {
            return resolved;
          }
        }
      } catch (campaignSafeErr) {
        console.error('layout: failed to resolve campaign name via getCampaignNameSafe', campaignSafeErr);
      }

      try {
        if (typeof getCampaignName === 'function') {
          var fallbackResolved = __layoutNormalizeText(getCampaignName(campaignId));
          if (fallbackResolved) {
            return fallbackResolved;
          }
        }
      } catch (campaignErr) {
        console.error('layout: failed to resolve campaign name via getCampaignName', campaignErr);
      }

      return '';
    }

    var __layoutCampaignId = __layoutResolveCampaignId(__layoutUser);
    var __layoutCampaignName = __layoutResolveCampaignName(__layoutUser, __layoutCampaignId);

    if (__layoutCampaignId && !__layoutNormalizeText(__layoutUser.CampaignID)) {
      __layoutUser.CampaignID = __layoutCampaignId;
    }

    if (__layoutCampaignId && !__layoutNormalizeText(__layoutUser.campaignId)) {
      __layoutUser.campaignId = __layoutCampaignId;
    }

    if (__layoutCampaignName && !__layoutNormalizeText(__layoutUser.campaignName)) {
      __layoutUser.campaignName = __layoutCampaignName;
    }

    if (__layoutCampaignName && !__layoutNormalizeText(__layoutUser.CampaignName)) {
      __layoutUser.CampaignName = __layoutCampaignName;
    }
=======
    var __layoutCampaignId = __layoutResolveCampaignId(__layoutUser);
    var __layoutCampaignName = __layoutResolveCampaignName(__layoutUser, __layoutCampaignId);
>>>>>>> a09af255

    function __layoutResolveClientName(user) {
      if (!user) {
        return '';
      }

      var candidates = [
        user.clientName,
        user.ClientName,
        user.client,
        user.Client,
        user.accountName,
        user.AccountName,
        user.companyName,
        user.CompanyName,
        user.organization,
        user.Organization
      ];

      for (var i = 0; i < candidates.length; i++) {
        var value = candidates[i];
        if (!value) {
          continue;
        }

        var text = String(value).trim();
        if (text) {
          return text;
        }
      }

      return '';
    }

    var __layoutClientName = __layoutResolveClientName(__layoutUser);

    var __layoutRoleNames = [];
    if (Array.isArray(__layoutUser && __layoutUser.roleNames) && __layoutUser.roleNames.length) {
      __layoutRoleNames = __layoutUser.roleNames;
    } else if (__layoutUser && __layoutUser.ID && typeof getUserRolesSafe === 'function') {
      try {
        var __layoutResolvedRoles = getUserRolesSafe(__layoutUser.ID) || [];
        __layoutRoleNames = __layoutResolvedRoles
          .map(function (role) { return role && role.name ? role.name : ''; })
          .filter(function (name) { return Boolean(name); });
      } catch (resolveRolesErr) {
        console.error('layout: failed to resolve roles from database', resolveRolesErr);
        __layoutRoleNames = [];
      }
    } else if (__layoutIsAdmin) {
      __layoutRoleNames = ['System Administrator'];
    }

    if (!__layoutUser || typeof __layoutUser !== 'object') {
      __layoutUser = {};
    }

    if (!__layoutNormalizeText(__layoutUser.FullName) && __layoutNormalizeText(__layoutUser.UserName)) {
      __layoutUser.FullName = __layoutUser.UserName;
    }

    if (!__layoutNormalizeText(__layoutUser.DisplayName) && __layoutNormalizeText(__layoutUser.FullName)) {
      __layoutUser.DisplayName = __layoutUser.FullName;
    }

    if (!__layoutNormalizeText(__layoutUser.RoleName) && __layoutRoleNames.length) {
      __layoutUser.RoleName = __layoutRoleNames[0];
    }

    if (!Array.isArray(__layoutUser.roleNames) || !__layoutUser.roleNames.length) {
      __layoutUser.roleNames = __layoutRoleNames.slice();
    }

    function __layoutFormatEmployment(status) {
      if (!status) {
        return { status: '', cls: '', icon: 'fas fa-briefcase' };
      }
      var normalized = String(status).toLowerCase();
      var mapping = {
        'active': ['status-active', 'fas fa-check-circle'],
        'full time': ['status-active', 'fas fa-check-circle'],
        'full-time': ['status-active', 'fas fa-check-circle'],
        'inactive': ['status-inactive', 'fas fa-times-circle'],
        'terminated': ['status-inactive', 'fas fa-times-circle'],
        'contract': ['status-contract', 'fas fa-file-contract'],
        'probation': ['status-probation', 'fas fa-hourglass-half'],
        'on leave': ['status-leave', 'fas fa-pause-circle'],
        'part time': ['status-part-time', 'fas fa-clock'],
        'part-time': ['status-part-time', 'fas fa-clock'],
        'suspended': ['status-suspended', 'fas fa-ban']
      };
      var resolved = mapping[normalized] || null;
      return {
        status: status,
        cls: resolved ? resolved[0] : '',
        icon: resolved ? resolved[1] : 'fas fa-briefcase'
      };
    }

    var __layoutEmploymentMeta = __layoutFormatEmployment(__layoutUser ? __layoutUser.EmploymentStatus : '');

    var __layoutNavigation = { categories: [], uncategorizedPages: [] };
    if (__layoutCampaignId) {
      try {
        if (typeof clientGetCampaignNavigation === 'function') {
          var __layoutResolvedNavigation = clientGetCampaignNavigation(__layoutCampaignId);
          if (__layoutResolvedNavigation && typeof __layoutResolvedNavigation === 'object') {
            __layoutNavigation = __layoutResolvedNavigation;
          }
        } else if (__layoutUser && __layoutUser.campaignNavigation) {
          __layoutNavigation = __layoutUser.campaignNavigation;
        }
      } catch (navErr) {
        console.error('Error getting campaign navigation:', navErr);
      }
    }

    if (
      (!Array.isArray(__layoutNavigation.categories) || !__layoutNavigation.categories.length) &&
      (!Array.isArray(__layoutNavigation.uncategorizedPages) || !__layoutNavigation.uncategorizedPages.length) &&
      __layoutUser && __layoutUser.campaignNavigation
    ) {
      __layoutNavigation = __layoutUser.campaignNavigation;
    }
  ?>

  <div class="mobile-overlay" id="mobileOverlay"></div>

  <?!= include('navigationSidebar', {
        baseUrl: (typeof baseUrl !== 'undefined') ? baseUrl : '',
        scriptUrl: (typeof scriptUrl !== 'undefined') ? scriptUrl : ((typeof baseUrl !== 'undefined') ? baseUrl : ''),
        currentPage: typeof currentPage !== 'undefined' ? currentPage : '',
        user: __layoutUser || {},
        isAdmin: __layoutIsAdmin,
        campaignId: __layoutCampaignId,
        campaignName: __layoutCampaignName,
        roleNames: __layoutRoleNames,
        navigation: __layoutNavigation,
        employmentMeta: __layoutEmploymentMeta
      }) ?>

  <?!= include('navigationTopbar', {
        baseUrl: (typeof baseUrl !== 'undefined') ? baseUrl : '',
        scriptUrl: (typeof scriptUrl !== 'undefined') ? scriptUrl : ((typeof baseUrl !== 'undefined') ? baseUrl : ''),
        currentPage: typeof currentPage !== 'undefined' ? currentPage : '',
        campaignName: __layoutCampaignName,
        isAdmin: __layoutIsAdmin
      }) ?>

  
  <div id="maincontent" class="animate-in main-content">

    <section class="lumina-banner" id="luminaBanner" aria-label="Page overview">
      <div class="lumina-banner__content">
        <div class="lumina-banner__main">
          <div class="lumina-banner__eyebrow" id="luminaBannerEyebrow">
            <i class="fa-solid fa-sun"></i>
            <span id="luminaBannerEyebrowText">Lumina Sheets</span>
          </div>
          <div class="lumina-banner__title-row">
            <h1 class="lumina-banner__title" id="luminaBannerTitle">LuminaHQ</h1>
            <div class="lumina-banner__actions" id="luminaBannerActions" aria-label="Banner actions"></div>
          </div>
          <div class="lumina-banner__description" id="luminaBannerDescription"></div>
        </div>
        <div class="lumina-banner__meta">
          <div class="lumina-banner__meta-item" id="luminaBannerMetaDate">
            <div class="lumina-banner__meta-label"><i class="fa-regular fa-calendar"></i> Today</div>
            <div class="lumina-banner__meta-value" id="luminaBannerDate" aria-live="polite">—</div>
          </div>
          <div class="lumina-banner__meta-item" id="luminaBannerMetaDst">
            <div class="lumina-banner__meta-label"><i class="fa-regular fa-clock"></i> Daylight Saving</div>
            <div class="lumina-banner__meta-value" id="luminaBannerDst" aria-live="polite" data-dst-active="false">—</div>
          </div>
          <div class="lumina-banner__meta-item" id="luminaBannerMetaCampaign" data-empty="true">
            <div class="lumina-banner__meta-label"><i class="fa-solid fa-bullseye"></i> Campaign</div>
            <div class="lumina-banner__meta-value" id="luminaBannerCampaign" aria-live="polite">—</div>
          </div>
          <div class="lumina-banner__meta-item" id="luminaBannerMetaClient" data-empty="true">
            <div class="lumina-banner__meta-label"><i class="fa-solid fa-building"></i> Client</div>
            <div class="lumina-banner__meta-value" id="luminaBannerClient" aria-live="polite">—</div>
          </div>
        </div>
      </div>
    </section>

    <script src="https://cdn.jsdelivr.net/npm/bootstrap@5.3.3/dist/js/bootstrap.bundle.min.js"></script>

    <script>
        function formatBannerDateTime(date) {
            try {
                const dateFormatter = new Intl.DateTimeFormat(undefined, {
                    weekday: 'long',
                    month: 'long',
                    day: 'numeric',
                    year: 'numeric'
                });
                const timeFormatter = new Intl.DateTimeFormat(undefined, {
                    hour: 'numeric',
                    minute: '2-digit'
                });
                const tzFormatter = new Intl.DateTimeFormat(undefined, { timeZoneName: 'short' });
                const tzPart = tzFormatter.formatToParts(date).find(part => part.type === 'timeZoneName');
                const tzLabel = tzPart ? ` (${tzPart.value})` : '';
                return `${dateFormatter.format(date)} • ${timeFormatter.format(date)}${tzLabel}`;
            } catch (err) {
                console.warn('Unable to format banner date/time', err);
                return date.toLocaleString();
            }
        }

        function computeBannerDst(date) {
            try {
                const options = Intl.DateTimeFormat().resolvedOptions();
                const january = new Date(date.getFullYear(), 0, 1);
                const july = new Date(date.getFullYear(), 6, 1);
                const standardOffset = Math.max(january.getTimezoneOffset(), july.getTimezoneOffset());
                const isDst = date.getTimezoneOffset() < standardOffset;
                const timeZone = options.timeZone || '';
                const statusText = isDst ? 'Daylight Saving Time is active' : 'Daylight Saving Time is not active';
                return {
                    isDst,
                    timeZone,
                    message: `${statusText}${timeZone ? ` (${timeZone})` : ''}`
                };
            } catch (err) {
                console.warn('Unable to compute DST status', err);
                return {
                    isDst: false,
                    timeZone: '',
                    message: 'Daylight Saving Time status unavailable'
                };
            }
        }

        const REMOVABLE_BANNER_BUTTON_CLASSES = [
            'btn',
            'btn-sm',
            'btn-lg',
            'btn-primary',
            'btn-secondary',
            'btn-success',
            'btn-danger',
            'btn-outline-primary',
            'btn-outline-secondary',
            'btn-outline-light',
            'btn-outline-dark',
            'btn-modern',
            'btn-modern-primary',
            'btn-modern-secondary',
            'btn-light',
            'btn-dark',
            'shadow-sm',
            'shadow',
            'text-uppercase'
        ];

        function absorbLocalBanners() {
            const selectors = [
                '.page-header',
                '.modern-page-header',
                '.dashboard-header',
                '.content-header',
                '.schedule-header',
                '.app-header',
                '.task-header',
                '.ack-header',
                '.coaching-header',
                '.security-header',
                '.eod-header',
                '.global-page-header',
                '.hero-header',
                '.page-hero',
                '[data-banner-source="page-hero"]'
            ];

            const bannerData = {
                titleText: '',
                titleFragments: [],
                descriptionText: '',
                descriptionElements: [],
                eyebrowText: '',
                actions: [],
                clientName: '',
                campaignName: ''
            };

            const processedHeaders = new Set();
            const processedButtons = new Set();
            const actionContainerClassHints = [
                'actions',
                'toolbar',
                'buttons',
                'cta',
                'header-actions',
                'page-actions',
                'button-group',
                'btn-group',
                'control-bar',
                'filter-actions'
            ];

            const shouldSkipHeader = (header) => {
                if (!header) return true;
                if (processedHeaders.has(header)) return true;
                if (header.closest('#luminaBanner')) return true;
                if (header.closest('.modal')) return true;
                if (header.hasAttribute('data-banner-ignore')) return true;
                return false;
            };

            const isActionCandidate = (element) => {
                if (!element || element.closest('.modal')) return false;
                if (processedButtons.has(element)) return false;
                if (!(element instanceof HTMLElement)) return false;
                if (element.dataset && element.dataset.bannerAction === 'false') return false;

                if (element.matches('a[data-banner-action], button[data-banner-action]')) {
                    return true;
                }

                const classList = Array.from(element.classList || []);
                const parentClassList = Array.from((element.parentElement && element.parentElement.classList) || []);

                const hasButtonClass = classList.some(cls => cls.startsWith('btn')) || parentClassList.some(cls => cls.startsWith('btn'));
                const insideActionContainer = actionContainerClassHints.some(hint => element.closest(`[class*="${hint}"]`));

                return hasButtonClass || insideActionContainer;
            };

            const cleanupButton = (button, variant) => {
                REMOVABLE_BANNER_BUTTON_CLASSES.forEach(cls => button.classList.remove(cls));
                button.classList.add('lumina-banner__action', `lumina-banner__action--${variant}`);
            };

            const extractActionsFrom = (root) => {
                if (!root || !(root instanceof Element)) return;

                const candidates = Array.from(root.querySelectorAll('a, button'))
                    .filter(isActionCandidate);

                candidates.forEach(button => {
                    processedButtons.add(button);

                    const isLink = button.tagName.toLowerCase() === 'a';
                    const iconEl = button.querySelector('i');
                    const storedIcon = button.getAttribute('data-banner-icon');
                    const action = {
                        element: button,
                        label: (button.getAttribute('data-banner-label') || button.textContent || '').trim(),
                        icon: storedIcon || (iconEl ? iconEl.className : ''),
                        variant: button.getAttribute('data-banner-variant') ||
                            (button.classList.contains('btn-primary') ||
                             button.classList.contains('btn-success') ||
                             (button.classList.contains('btn-modern') && !button.classList.contains('btn-outline-primary'))
                                ? 'primary'
                                : 'secondary')
                    };

                    if (button.id) {
                        action.id = button.id;
                    }

                    if (isLink) {
                        const href = button.getAttribute('href');
                        if (href) {
                            action.href = href;
                        }
                        const target = button.getAttribute('target');
                        const rel = button.getAttribute('rel');
                        if (target) action.target = target;
                        if (rel) action.rel = rel;
                    }

                    if (!action.label && button.getAttribute('aria-label')) {
                        action.label = button.getAttribute('aria-label');
                    }

                    if (!action.label) {
                        action.label = 'Action';
                    }

                    if (iconEl) {
                        iconEl.remove();
                    }

                    button.remove();
                    cleanupButton(button, action.variant);
                    bannerData.actions.push(action);
                });
            };

            const isEmptyElement = (element) => {
                if (!element) return true;
                if (!(element instanceof Element)) return false;
                if (element.childNodes.length === 0) return true;
                if (element.childNodes.length === 1) {
                    const child = element.childNodes[0];
                    if (child.nodeType === Node.TEXT_NODE) {
                        return !child.textContent.trim();
                    }
                }
                return false;
            };

            const harvestHeader = (header) => {
                if (shouldSkipHeader(header)) return;

                processedHeaders.add(header);

                const campaignAttr = header.getAttribute('data-banner-campaign') || header.getAttribute('data-banner-meta-campaign');
                if (campaignAttr && !bannerData.campaignName) {
                    bannerData.campaignName = campaignAttr.trim();
                }

                const clientAttr = header.getAttribute('data-banner-client') || header.getAttribute('data-banner-meta-client');
                if (clientAttr && !bannerData.clientName) {
                    bannerData.clientName = clientAttr.trim();
                }

                const campaignMetaEl = header.querySelector('[data-banner-campaign], [data-banner-meta="campaign"], .banner-campaign');
                if (campaignMetaEl) {
                    if (!bannerData.campaignName) {
                        bannerData.campaignName = campaignMetaEl.textContent.trim();
                    }
                    campaignMetaEl.remove();
                }

                const clientMetaEl = header.querySelector('[data-banner-client], [data-banner-meta="client"], .banner-client');
                if (clientMetaEl) {
                    if (!bannerData.clientName) {
                        bannerData.clientName = clientMetaEl.textContent.trim();
                    }
                    clientMetaEl.remove();
                }

                const eyebrowAttr = header.getAttribute('data-banner-eyebrow');
                if (eyebrowAttr && !bannerData.eyebrowText) {
                    bannerData.eyebrowText = eyebrowAttr.trim();
                }

                const eyebrowEl = header.querySelector('[data-banner-eyebrow]');
                if (eyebrowEl && !bannerData.eyebrowText) {
                    bannerData.eyebrowText = eyebrowEl.textContent.trim();
                }

                const titleEl = header.querySelector('[data-banner-title], h1, h2, h3, h4');
                if (titleEl) {
                    const titleText = titleEl.textContent.trim();
                    if (titleText && !bannerData.titleText) {
                        bannerData.titleText = titleText;
                    }

                    if (!bannerData.titleFragments.length) {
                        const fragments = [];
                        while (titleEl.firstChild) {
                            const node = titleEl.firstChild;
                            if (!node) {
                                break;
                            }

                            fragments.push(node);
                            titleEl.removeChild(node);
                        }
                        bannerData.titleFragments = fragments;
                    }

                    titleEl.remove();
                }

                const descriptionAttr = header.getAttribute('data-banner-description');
                if (descriptionAttr && !bannerData.descriptionText) {
                    bannerData.descriptionText = descriptionAttr.trim();
                }

                extractActionsFrom(header);

                const wrapper = document.createElement('div');
                wrapper.classList.add('lumina-banner__rich-block');

                Array.from(header.childNodes).forEach(node => {
                    if (node.nodeType === Node.ELEMENT_NODE) {
                        const element = node;
                        if (element.matches('script, style')) {
                            element.remove();
                            return;
                        }

                        extractActionsFrom(element);

                        if (isEmptyElement(element)) {
                            element.remove();
                            return;
                        }

                        if (!bannerData.descriptionText) {
                            const snippet = element.textContent ? element.textContent.trim() : '';
                            if (snippet) {
                                bannerData.descriptionText = snippet;
                            }
                        }

                        wrapper.appendChild(element);
                        return;
                    }

                    if (node.nodeType === Node.TEXT_NODE) {
                        const text = node.textContent.trim();
                        node.remove();
                        if (text) {
                            const span = document.createElement('span');
                            span.classList.add('lumina-banner__description-text');
                            span.textContent = text;
                            wrapper.appendChild(span);

                            if (!bannerData.descriptionText) {
                                bannerData.descriptionText = text;
                            }
                        }
                        return;
                    }

                    wrapper.appendChild(node);
                });

                if (wrapper.childNodes.length) {
                    bannerData.descriptionElements.push(wrapper);
                }

                header.remove();
            };

            selectors.forEach(selector => {
                document.querySelectorAll(selector).forEach(harvestHeader);
            });

            return bannerData;
        }

        function initializeGlobalBanner(config = {}) {
            const banner = document.getElementById('luminaBanner');
            if (!banner) {
                return;
            }

            const stored = window.__absorbedBannerData || {};
            const finalConfig = Object.assign({}, stored, config || {});

            finalConfig.titleFragments = (config && config.titleFragments) || stored.titleFragments || [];
            finalConfig.descriptionElements = (config && config.descriptionElements) || stored.descriptionElements || [];

            const includeAbsorbedActions = config && config.includeAbsorbedActions === false ? false : true;
            const providedActions = (config && Array.isArray(config.actions)) ? config.actions.filter(Boolean) : null;
            const baseActions = includeAbsorbedActions ? (Array.isArray(stored.actions) ? stored.actions.slice() : []) : [];

            if (providedActions) {
                const combined = baseActions.concat(providedActions);
                const seen = new Set();
                finalConfig.actions = combined.filter(action => {
                    if (!action) return false;
                    const key = action.id ? `id:${action.id}` : `${action.label || ''}|${action.href || ''}`;
                    if (seen.has(key)) return false;
                    seen.add(key);
                    return true;
                });
            } else {
                finalConfig.actions = baseActions;
            }

            const titleEl = document.getElementById('luminaBannerTitle');
            const descEl = document.getElementById('luminaBannerDescription');
            const eyebrowEl = document.getElementById('luminaBannerEyebrow');
            const eyebrowText = document.getElementById('luminaBannerEyebrowText');
            const dateEl = document.getElementById('luminaBannerDate');
            const dstEl = document.getElementById('luminaBannerDst');
            const campaignMetaEl = document.getElementById('luminaBannerMetaCampaign');
            const campaignValueEl = document.getElementById('luminaBannerCampaign');
            const clientMetaEl = document.getElementById('luminaBannerMetaClient');
            const clientValueEl = document.getElementById('luminaBannerClient');
            const actionsEl = document.getElementById('luminaBannerActions');

            const assignMetaValue = (container, valueElement, value) => {
                if (!valueElement) {
                    return;
                }

                const text = String(value || '').trim();
                if (text) {
                    valueElement.textContent = text;
                    if (container) {
                        container.dataset.empty = 'false';
                        container.style.display = '';
                    }
                } else {
                    valueElement.textContent = '—';
                    if (container) {
                        container.dataset.empty = 'true';
                        container.style.display = 'none';
                    }
                }
            };

            const normalizeMetaValue = (value) => {
                if (value === null || typeof value === 'undefined') {
                    return '';
                }

                return String(value).trim();
            };

            finalConfig.campaignName = normalizeMetaValue(
                (config && config.campaignName !== undefined) ? config.campaignName : stored.campaignName
            );

            finalConfig.clientName = normalizeMetaValue(
                (config && config.clientName !== undefined) ? config.clientName : stored.clientName
            );

            if (!finalConfig.campaignName && __LAYOUT_CAMPAIGN_NAME) {
                finalConfig.campaignName = __LAYOUT_CAMPAIGN_NAME;
            }

            if (!finalConfig.clientName && __LAYOUT_CLIENT_NAME) {
                finalConfig.clientName = __LAYOUT_CLIENT_NAME;
            }

            const resolvedTitle = finalConfig.title || stored.titleText || stored.title || document.title || 'LuminaHQ';
            if (titleEl) {
                if (Array.isArray(finalConfig.titleFragments) && finalConfig.titleFragments.length) {
                    titleEl.innerHTML = '';
                    finalConfig.titleFragments.forEach(fragment => {
                        if (!fragment) return;
                        if (fragment instanceof Node) {
                            titleEl.appendChild(fragment);
                            return;
                        }
                        titleEl.appendChild(document.createTextNode(String(fragment)));
                    });
                } else {
                    titleEl.textContent = String(resolvedTitle || 'LuminaHQ').trim() || 'LuminaHQ';
                }
            }

            if (descEl) {
                const description = finalConfig.description !== undefined
                    ? String(finalConfig.description || '').trim()
                    : String(stored.descriptionText || '').trim();

                let resolvedDescription = description;
                if (!resolvedDescription && (finalConfig.clientName || finalConfig.campaignName)) {
                    const summary = [];
                    if (finalConfig.clientName) {
                        summary.push(finalConfig.clientName);
                    }
                    if (finalConfig.campaignName && finalConfig.campaignName !== finalConfig.clientName) {
                        summary.push(finalConfig.campaignName);
                    }
                    resolvedDescription = summary.join(' • ');
                }

                const fragments = Array.isArray(finalConfig.descriptionElements)
                    ? finalConfig.descriptionElements
                    : [];

                descEl.innerHTML = '';

                let hasContent = false;

                if (resolvedDescription) {
                    const textSpan = document.createElement('span');
                    textSpan.classList.add('lumina-banner__description-text');
                    textSpan.textContent = resolvedDescription;
                    descEl.appendChild(textSpan);
                    hasContent = true;
                }

                fragments.forEach(node => {
                    if (!node) return;
                    if (node instanceof Node) {
                        descEl.appendChild(node);
                        hasContent = true;
                    }
                });

                if (hasContent) {
                    descEl.style.display = '';
                    descEl.dataset.empty = 'false';
                } else {
                    descEl.style.display = 'none';
                    descEl.dataset.empty = 'true';
                }
            }

            if (eyebrowEl && eyebrowText) {
                const eyebrowValue = finalConfig.eyebrow || finalConfig.clientName || finalConfig.campaignName ||
                    stored.clientName || stored.campaignName || stored.eyebrowText || '';
                const fallback = 'Lumina Sheets';
                const text = String(eyebrowValue || fallback).trim();
                eyebrowText.textContent = text;
                eyebrowEl.style.display = text ? 'inline-flex' : 'none';
            }

            assignMetaValue(
                campaignMetaEl,
                campaignValueEl,
                finalConfig.campaignName || stored.campaignName || __LAYOUT_CAMPAIGN_NAME
            );

            assignMetaValue(
                clientMetaEl,
                clientValueEl,
                finalConfig.clientName || stored.clientName || __LAYOUT_CLIENT_NAME
            );

            const refreshMeta = () => {
                const now = new Date();
                if (dateEl) {
                    dateEl.textContent = formatBannerDateTime(now);
                }
                if (dstEl) {
                    const dstInfo = computeBannerDst(now);
                    dstEl.textContent = dstInfo.message;
                    dstEl.setAttribute('data-dst-active', String(dstInfo.isDst));
                }
            };

            refreshMeta();
            if (typeof window !== 'undefined') {
                if (window.__luminaBannerInterval) {
                    clearInterval(window.__luminaBannerInterval);
                }
                window.__luminaBannerInterval = setInterval(refreshMeta, 60000);
            }

            if (actionsEl) {
                actionsEl.innerHTML = '';
                const actions = Array.isArray(finalConfig.actions) ? finalConfig.actions.filter(Boolean) : [];
                const variants = ['primary', 'secondary'];

                actions.forEach((action, index) => {
                    let element = null;
                    let isLink = false;

                    if (action && action.element && action.element instanceof HTMLElement) {
                        element = action.element;
                        isLink = element.tagName.toLowerCase() === 'a';

                        const variant = action.variant || element.getAttribute('data-banner-variant') || variants[Math.min(index, variants.length - 1)] || 'primary';
                        REMOVABLE_BANNER_BUTTON_CLASSES.forEach(cls => element.classList.remove(cls));
                        element.classList.add('lumina-banner__action', `lumina-banner__action--${variant}`);

                        if (!element.hasAttribute('data-banner-action-prepared')) {
                            const labelText = action.label || element.getAttribute('data-banner-label') || element.textContent.trim() || 'Action';
                            const iconClasses = action.icon || element.getAttribute('data-banner-icon') || '';

                            element.innerHTML = '';
                            if (iconClasses) {
                                const iconEl = document.createElement('i');
                                String(iconClasses)
                                    .split(/\s+/)
                                    .filter(Boolean)
                                    .forEach(cls => iconEl.classList.add(cls));
                                element.appendChild(iconEl);
                            }

                            const label = document.createElement('span');
                            label.textContent = labelText;
                            element.appendChild(label);

                            element.setAttribute('data-banner-action-prepared', 'true');
                        }

                        if (!isLink) {
                            element.type = 'button';
                        }

                        if (action && action.id) {
                            element.id = action.id;
                        }

                        if (isLink && action) {
                            if (action.href) element.href = action.href;
                            if (action.target) element.target = action.target;
                            if (action.rel) element.rel = action.rel;
                        }
                    } else {
                        isLink = Boolean(action && action.href);
                        element = document.createElement(isLink ? 'a' : 'button');
                        element.classList.add('lumina-banner__action');

                        const variant = (action && action.variant) || variants[Math.min(index, variants.length - 1)] || 'primary';
                        element.classList.add(`lumina-banner__action--${variant}`);

                        if (!isLink) {
                            element.type = 'button';
                        }

                        if (action && action.id) {
                            element.id = action.id;
                        }

                        if (isLink) {
                            element.href = action.href;
                            if (action.target) {
                                element.target = action.target;
                            }
                            if (action.rel) {
                                element.rel = action.rel;
                            }
                        }

                        if (action && action.className) {
                            element.classList.add(...String(action.className).split(/\s+/).filter(Boolean));
                        }

                        if (action && action.icon) {
                            const iconEl = document.createElement('i');
                            String(action.icon)
                                .split(/\s+/)
                                .filter(Boolean)
                                .forEach(cls => iconEl.classList.add(cls));
                            element.appendChild(iconEl);
                        }

                        const label = document.createElement('span');
                        label.textContent = action && action.label ? String(action.label) : 'Action';
                        element.appendChild(label);
                    }

                    if (action && typeof action.onClick === 'function') {
                        if (!element.hasAttribute('data-banner-action-handler')) {
                            element.addEventListener('click', (event) => {
                                action.onClick.call(element, event);
                            });
                            element.setAttribute('data-banner-action-handler', 'true');
                        }
                    }

                    actionsEl.appendChild(element);
                });

                if (actions.length) {
                    banner.setAttribute('data-has-actions', 'true');
                } else {
                    banner.removeAttribute('data-has-actions');
                }
            }
        }

        // ──────────────────────────────────────────────────────────────────────────────
        // SIMPLIFIED HYDRATION SYSTEM
        // ──────────────────────────────────────────────────────────────────────────────
        // SIMPLIFIED HYDRATION SYSTEM
        // ──────────────────────────────────────────────────────────────────────────────
        window.__userHydrated = false;

        function nonEmpty(s) {
            return s != null && String(s).trim().length > 0;
        }

        function isBetterUser(incoming) {
            // Completely reject any data with "lumina" user or email
            if (incoming?.FullName === 'lumina' || 
                incoming?.UserName === 'lumina' || 
                incoming?.Email === 'lumina@vlbpo.com') {
                console.log('🚫 REJECTED: Incoming data contains lumina defaults, completely blocking');
                return false;
            }
            
            // Better user data has meaningful name AND role information
            const hasName = nonEmpty(incoming?.FullName) || nonEmpty(incoming?.UserName);
            const hasRoles = Array.isArray(incoming?.roleNames) && incoming.roleNames.length > 0;
            const hasRoleIds = nonEmpty(incoming?.Roles);
            const isAdmin = incoming?.IsAdmin === true || String(incoming?.IsAdmin).toUpperCase() === 'TRUE';
            
            // Better if it has a proper name AND (roles OR admin status)
            return hasName && (hasRoles || hasRoleIds || isAdmin);
        }

        function formatEmployment(status) {
            const s = (status || '').toLowerCase();
            const map = {
                'active': { cls: 'status-active', icon: 'fas fa-check-circle' },
                'full time': { cls: 'status-active', icon: 'fas fa-check-circle' },
                'full-time': { cls: 'status-active', icon: 'fas fa-check-circle' },
                'inactive': { cls: 'status-inactive', icon: 'fas fa-times-circle' },
                'terminated': { cls: 'status-inactive', icon: 'fas fa-times-circle' },
                'contract': { cls: 'status-contract', icon: 'fas fa-file-contract' },
                'probation': { cls: 'status-probation', icon: 'fas fa-hourglass-half' },
                'on leave': { cls: 'status-leave', icon: 'fas fa-pause-circle' },
                'part time': { cls: 'status-part-time', icon: 'fas fa-clock' },
                'part-time': { cls: 'status-part-time', icon: 'fas fa-clock' },
                'suspended': { cls: 'status-suspended', icon: 'fas fa-ban' }
            };
            return map[s] || { cls: '', icon: 'fas fa-briefcase' };
        }

        function updateUserDisplaySafely(user) {
            if (!user) return;
            
            // 🚫 COMPLETE REJECTION: Block any "lumina" user data entirely
            if (user.FullName === 'lumina' || 
                user.UserName === 'lumina' || 
                user.Email === 'lumina@vlbpo.com') {
                console.log('🚫 COMPLETELY BLOCKED: Incoming user data contains lumina - rejecting entirely');
                return; // Exit immediately - no processing at all
            }
            
            console.log('Attempting to update user display with:', user);
            
            // CRITICAL: Check if user panel was server-rendered with good data
            const userPanel = document.getElementById('userPanel');
            const wasServerRendered = userPanel && userPanel.getAttribute('data-initialized') === 'true';
            const serverName = userPanel ? userPanel.getAttribute('data-name') : '';
            const serverRoles = userPanel ? userPanel.getAttribute('data-roles') : '';
            
            // If server rendered with real data (not defaults), NEVER allow client updates
            if (wasServerRendered && nonEmpty(serverName) && serverName !== 'Unknown User') {
                console.log('🛡️ PROTECTED: Server-rendered user panel has good data, blocking all client updates');
                console.log('Server name:', serverName, 'Server roles:', serverRoles);
                window.__userHydrated = true; // Mark as hydrated to prevent further attempts
                return;
            }
            
            // Additional protection: If current displayed name is real, don't override
            const nameEl = document.getElementById('sidebarUserName') || document.getElementById('userName');
            const currentName = nameEl ? nameEl.textContent : '';
            if (nonEmpty(currentName) && currentName !== 'Unknown User') {
                console.log('🛡️ PROTECTED: Current displayed name is real, blocking override');
                console.log('Current name:', currentName, 'Incoming name:', user.FullName || user.UserName);
                window.__userHydrated = true;
                return;
            }

            // Only update if this is better data or first time AND no good data exists
            if (window.__userHydrated && !isBetterUser(user)) {
                console.log('Rejecting user update - not better than current data');
                return;
            }

            const roleEl = document.getElementById('userRole');
            const empEl = document.getElementById('userEmp');
            const avatar = document.getElementById('userAvatar');

            // Name: only set if provided and not empty AND not any default value
            const bestName = user.FullName || user.UserName;
            if (nonEmpty(bestName) && bestName !== 'Unknown User') {
                if (nameEl) nameEl.textContent = bestName;
                if (avatar) avatar.textContent = bestName.charAt(0).toUpperCase();
                console.log('Updated name to:', bestName);
            } else {
                console.log('Skipping name update - invalid or default value:', bestName);
            }

            // Roles: prefer incoming roleNames; else keep existing
            let roleText = null;
            if (Array.isArray(user.roleNames) && user.roleNames.length) {
                roleText = user.roleNames.join(', ');
                console.log('Using roleNames:', roleText);
            } else if (user.IsAdmin === true || String(user.IsAdmin).toUpperCase() === 'TRUE' || user.isAdminBool === true) {
                roleText = 'System Administrator';
                console.log('Using admin status for role');
            }
            
            if (nonEmpty(roleText) && roleEl) {
                roleEl.textContent = roleText;
                console.log('Updated role to:', roleText);
            }

            // Employment
            if (empEl && (nonEmpty(user.EmploymentStatus) || nonEmpty(user.Country))) {
                const fmt = formatEmployment(user.EmploymentStatus || '');
                const pieces = [];
                if (nonEmpty(user.EmploymentStatus)) {
                    pieces.push(`<i class="${fmt.icon} ${fmt.cls}"></i><span class="${fmt.cls}">${user.EmploymentStatus}</span>`);
                }
                if (nonEmpty(user.Country)) {
                    pieces.push(`<span>• ${user.Country}</span>`);
                }
                if (pieces.length) {
                    empEl.innerHTML = pieces.join(' ');
                    console.log('Updated employment status');
                }
            }

            window.__userHydrated = true;
            console.log('User display updated successfully');
        }

        // ──────────────────────────────────────────────────────────────────────────────
        // SIMPLIFIED LOGOUT FUNCTION
        // ──────────────────────────────────────────────────────────────────────────────
        function stopSessionHeartbeat(reason) {
            try {
                if (window.LuminaSessionHeartbeat && typeof window.LuminaSessionHeartbeat.stop === 'function') {
                    window.LuminaSessionHeartbeat.stop({ clearAuth: true, reason: reason || 'logout' });
                } else if (window.CookieHandler && typeof CookieHandler.clearAuthToken === 'function') {
                    CookieHandler.clearAuthToken();
                }
            } catch (heartbeatError) {
                console.warn('stopSessionHeartbeat: unable to stop session heartbeat', heartbeatError);
            }

            try {
                if (window.localStorage) {
                    localStorage.removeItem('lumina.auth.sessionToken');
                    localStorage.removeItem('lumina.session.token');
                    localStorage.removeItem('lumina.auth.fallbackToken');
                }
            } catch (storageError) {
                console.warn('stopSessionHeartbeat: unable to clear fallback storage', storageError);
            }
        }

        function handleLogout() {
            if (!confirm('Are you sure you want to logout?')) return;

            const btn = document.querySelector('.logout-btn-topbar');
            if (btn) {
                btn.disabled = true;
                const icon = btn.querySelector('i');
                if (icon) icon.className = 'fas fa-spinner loading-spinner-head';
            }

            console.log('🚪 Initiating logout...');

            stopSessionHeartbeat('logout-init');

            // Clear browser storage
            try {
                localStorage.clear();
                sessionStorage.clear();
                console.log('🧹 Browser storage cleared');
            } catch (e) {
                console.warn('⚠️ Could not clear storage:', e);
            }
            
            // Call server logout
            google.script.run
                .withSuccessHandler(function(result) {
                    console.log('✅ Server logout completed:', result);
                    performLogout();
                })
                .withFailureHandler(function(err) {
                    console.warn('⚠️ Server logout failed, but proceeding with client logout:', err);
                    performLogout();
                })
                .logout('');
        }

        function performLogout() {
            console.log('Performing logout...');

            stopSessionHeartbeat('logout-finalize');

            // Clear browser storage again
            try {
                localStorage.clear();
                sessionStorage.clear();
                console.log('Browser storage cleared');
            } catch (e) {
                console.warn('Could not clear storage:', e);
            }
            
            // Show logout message and redirect
            showLogoutMessage();

            setTimeout(function() {
                const target = window.__LUMINA_LOGIN_URL || LOGIN_URL || BASE_URL;
                window.location.href = target || BASE_URL;
            }, 2000);
        }

        function showLogoutMessage() {
            if (typeof window.showLuminaToast === 'function') {
                window.showLuminaToast('Logged out successfully', {
                    type: 'success',
                    title: 'Lumina'
                });
                return;
            }

            alert('Logged out successfully');
        }

        // ──────────────────────────────────────────────────────────────────────────────
        // AUTHENTICATION GUARD – PREVENT ACCESS AFTER LOGOUT
        // ──────────────────────────────────────────────────────────────────────────────
        const AUTH_FALLBACK_STORAGE_KEYS = [
            'lumina.session.token',
            'lumina.auth.sessionToken',
            'lumina.auth.fallbackToken'
        ];

        function shouldEnforceAuthGuard() {
            if (window.__LUMINA_DISABLE_AUTH_GUARD === true || window.disableLuminaAuthGuard === true) {
                return false;
            }

            const body = document.body;
            if (body) {
                const publicPageAttr = body.getAttribute('data-public-page');
                if ((body.dataset && body.dataset.publicPage === 'true') || publicPageAttr === 'true') {
                    return false;
                }
            }

            return true;
        }

        function readAuthTokenForGuard() {
            let token = '';

            try {
                if (window.CookieHandler && typeof window.CookieHandler.readAuthToken === 'function') {
                    token = window.CookieHandler.readAuthToken();
                }
            } catch (cookieError) {
                console.warn('AuthGuard: unable to read auth cookie', cookieError);
            }

            if (token) {
                return token;
            }

            try {
                if (window.localStorage) {
                    for (let i = 0; i < AUTH_FALLBACK_STORAGE_KEYS.length; i++) {
                        const key = AUTH_FALLBACK_STORAGE_KEYS[i];
                        const value = window.localStorage.getItem(key);
                        if (value) {
                            token = value;
                            break;
                        }
                    }
                }
            } catch (storageError) {
                console.warn('AuthGuard: unable to read localStorage token', storageError);
            }

            if (token) {
                return token;
            }

            try {
                if (window.sessionStorage) {
                    for (let i = 0; i < AUTH_FALLBACK_STORAGE_KEYS.length; i++) {
                        const key = AUTH_FALLBACK_STORAGE_KEYS[i];
                        const value = window.sessionStorage.getItem(key);
                        if (value) {
                            token = value;
                            break;
                        }
                    }
                }
            } catch (sessionError) {
                console.warn('AuthGuard: unable to read sessionStorage token', sessionError);
            }

            return token;
        }

        function clearClientAuthState(reason) {
            try {
                if (typeof stopSessionHeartbeat === 'function') {
                    stopSessionHeartbeat(reason || 'auth-guard');
                } else if (window.LuminaSessionHeartbeat && typeof window.LuminaSessionHeartbeat.stop === 'function') {
                    window.LuminaSessionHeartbeat.stop({ clearAuth: true, reason: reason || 'auth-guard' });
                }
            } catch (heartbeatError) {
                console.warn('AuthGuard: unable to stop session heartbeat', heartbeatError);
            }

            try {
                if (window.CookieHandler && typeof window.CookieHandler.clearAuthToken === 'function') {
                    window.CookieHandler.clearAuthToken();
                }
            } catch (cookieError) {
                console.warn('AuthGuard: unable to clear auth cookie', cookieError);
            }

            try {
                if (window.localStorage) {
                    AUTH_FALLBACK_STORAGE_KEYS.forEach(key => window.localStorage.removeItem(key));
                }
            } catch (localStorageError) {
                console.warn('AuthGuard: unable to clear localStorage tokens', localStorageError);
            }

            try {
                if (window.sessionStorage) {
                    AUTH_FALLBACK_STORAGE_KEYS.forEach(key => window.sessionStorage.removeItem(key));
                }
            } catch (sessionStorageError) {
                console.warn('AuthGuard: unable to clear sessionStorage tokens', sessionStorageError);
            }
        }

        function redirectToLogin() {
            const target = window.__LUMINA_LOGIN_URL || LOGIN_URL || BASE_URL || '/';
            try {
                if (window.location && typeof window.location.replace === 'function') {
                    window.location.replace(target);
                } else {
                    window.location.href = target;
                }
            } catch (redirectError) {
                console.warn('AuthGuard: redirect failed, attempting fallback', redirectError);
                window.location.href = target;
            }
        }

        function enforceAuthenticatedView(context) {
            if (!shouldEnforceAuthGuard()) {
                return true;
            }

            const token = readAuthTokenForGuard();
            if (token) {
                return true;
            }

            console.log('🔒 AuthGuard: missing auth token, enforcing logout redirect', context);
            clearClientAuthState(context || 'auth-guard');
            redirectToLogin();
            return false;
        }

        function scheduleAuthGuardCheck(context) {
            if (!shouldEnforceAuthGuard()) {
                return;
            }
            window.setTimeout(function () {
                enforceAuthenticatedView(context);
            }, 0);
        }

        document.addEventListener('visibilitychange', function () {
            if (document.visibilityState === 'visible') {
                scheduleAuthGuardCheck('visibilitychange');
            }
        });

        window.addEventListener('focus', function () {
            scheduleAuthGuardCheck('window-focus');
        });

        window.addEventListener('pageshow', function (event) {
            if (event && event.persisted) {
                scheduleAuthGuardCheck('history-return');
            } else {
                scheduleAuthGuardCheck('pageshow');
            }
        });

        document.addEventListener('DOMContentLoaded', function () {
            scheduleAuthGuardCheck('dom-ready');
        });

        // ──────────────────────────────────────────────────────────────────────────────
        // DOCUMENT READY INITIALIZATION
        // ──────────────────────────────────────────────────────────────────────────────
        document.addEventListener('DOMContentLoaded', function() {
            console.log('🚀 VLBPO Dashboard initializing...');

            const absorbed = absorbLocalBanners();

            const defaultTitle = <?!= JSON.stringify(__layoutPageTitleText || __layoutCurrentPageName || '') ?>;
            const defaultDescription = <?!= JSON.stringify(__layoutPageDescriptionText || '') ?>;

            const identityPieces = [];
            if (__LAYOUT_CLIENT_NAME) {
                identityPieces.push(__LAYOUT_CLIENT_NAME);
            }
            if (__LAYOUT_CAMPAIGN_NAME && __LAYOUT_CAMPAIGN_NAME !== __LAYOUT_CLIENT_NAME) {
                identityPieces.push(__LAYOUT_CAMPAIGN_NAME);
            }
            const identitySummary = identityPieces.join(' • ');

            const combinedDescription = [defaultDescription, absorbed.descriptionText, identitySummary]
                .map(part => String(part || '').trim())
                .filter(Boolean)
                .join(' • ');

            const initialConfig = {
                title: absorbed.titleText || defaultTitle,
                titleFragments: absorbed.titleFragments,
                description: combinedDescription,
                descriptionElements: absorbed.descriptionElements,
                eyebrow: absorbed.eyebrowText,
                campaignName: absorbed.campaignName || <?!= JSON.stringify(__layoutCampaignName || '') ?>,
                clientName: absorbed.clientName || <?!= JSON.stringify(__layoutClientName || '') ?>,
                actions: absorbed.actions
            };

            window.__absorbedBannerData = Object.assign({}, absorbed, {
                titleText: initialConfig.title,
                titleFragments: initialConfig.titleFragments,
                descriptionText: combinedDescription,
                descriptionElements: absorbed.descriptionElements,
                actions: absorbed.actions,
                eyebrowText: initialConfig.eyebrow || absorbed.eyebrowText,
                campaignName: initialConfig.campaignName || absorbed.campaignName || '',
                clientName: initialConfig.clientName || absorbed.clientName || ''
            });

            initializeGlobalBanner(initialConfig);

            const resolvedDocumentTitle = initialConfig.title || document.title || '';
            if (resolvedDocumentTitle) {
                document.title = resolvedDocumentTitle;
            } else if (__LAYOUT_CAMPAIGN_NAME) {
                document.title = __LAYOUT_CAMPAIGN_NAME;
            }

            // Initialize tooltips
            [].slice.call(document.querySelectorAll('[data-bs-toggle="tooltip"]')).forEach(function(tooltipTriggerEl) {
                new bootstrap.Tooltip(tooltipTriggerEl);
            });
            
            const sidebar = document.getElementById('sidebar');
            const sidebarToggleButton = document.getElementById('sidebarToggle');
            const mobileToggle = document.getElementById('mobileToggle');
            const mobileOverlay = document.getElementById('mobileOverlay');
            const bodyElement = document.body;
            const mobileBreakpoint = window.matchMedia('(max-width: 1024px)');

            const isMobileSidebar = () => mobileBreakpoint.matches;

            const openMobileSidebar = () => {
                if (!sidebar) return;
                sidebar.classList.add('mobile-open');
                mobileOverlay?.classList.add('active');
                bodyElement.classList.add('sidebar-open');
            };

            const closeMobileSidebar = () => {
                if (!sidebar) return;
                sidebar.classList.remove('mobile-open');
                mobileOverlay?.classList.remove('active');
                bodyElement.classList.remove('sidebar-open');
            };

            const toggleMobileSidebar = () => {
                if (!sidebar) return;
                if (sidebar.classList.contains('mobile-open')) {
                    closeMobileSidebar();
                } else {
                    openMobileSidebar();
                }
            };

            // Sidebar toggle
            if (sidebarToggleButton) {
                sidebarToggleButton.addEventListener('click', function(event) {
                    if (isMobileSidebar()) {
                        event.preventDefault();
                        toggleMobileSidebar();
                        return;
                    }

                    if (!sidebar) {
                        return;
                    }

                    sidebar.classList.toggle('collapsed');
                    localStorage.setItem('sidebarCollapsed', sidebar.classList.contains('collapsed'));
                });
            }

            // Mobile toggle
            if (mobileToggle) {
                mobileToggle.addEventListener('click', function(event) {
                    event.preventDefault();
                    toggleMobileSidebar();
                });
            }

            // Mobile overlay close
            mobileOverlay?.addEventListener('click', closeMobileSidebar);

            // Close sidebar when a navigation link is chosen on mobile
            sidebar?.addEventListener('click', function(event) {
                if (!isMobileSidebar()) {
                    return;
                }

                const interactive = event.target && event.target.closest ? event.target.closest('a, button') : null;
                if (!interactive) {
                    return;
                }

                if (interactive.id === 'sidebarToggle') {
                    return;
                }

                closeMobileSidebar();
            });

            // Keyboard accessibility
            window.addEventListener('keydown', function(event) {
                if (event.key === 'Escape') {
                    closeMobileSidebar();
                }
            });

            const handleBreakpointChange = () => {
                if (!isMobileSidebar()) {
                    closeMobileSidebar();
                }
            };

            if (typeof mobileBreakpoint.addEventListener === 'function') {
                mobileBreakpoint.addEventListener('change', handleBreakpointChange);
            } else if (typeof mobileBreakpoint.addListener === 'function') {
                mobileBreakpoint.addListener(handleBreakpointChange);
            }

            handleBreakpointChange();

            // Restore sidebar state for desktop users
            if (sidebar && localStorage.getItem('sidebarCollapsed') === 'true') {
                sidebar.classList.add('collapsed');
            }

            console.log('✅ Lumina Dashboard initialized');

            const setupUserMenu = () => {
                const panel = document.getElementById('userPanel');
                const trigger = document.getElementById('userProfileTrigger');
                const menu = document.getElementById('userPanelMenu');
                if (!panel || !trigger || !menu) {
                    return;
                }

                const closeMenu = () => {
                    if (menu.hidden) {
                        return;
                    }
                    menu.hidden = true;
                    panel.classList.remove('menu-open');
                    trigger.setAttribute('aria-expanded', 'false');
                };

                const openMenu = () => {
                    menu.hidden = false;
                    panel.classList.add('menu-open');
                    trigger.setAttribute('aria-expanded', 'true');
                };

                const toggleMenu = () => {
                    if (menu.hidden) {
                        openMenu();
                    } else {
                        closeMenu();
                    }
                };

                trigger.addEventListener('click', function(event) {
                    event.preventDefault();
                    event.stopPropagation();
                    toggleMenu();
                });

                trigger.addEventListener('keydown', function(event) {
                    if (event.key === 'Enter' || event.key === ' ') {
                        event.preventDefault();
                        toggleMenu();
                    } else if (event.key === 'Escape') {
                        event.preventDefault();
                        closeMenu();
                    }
                });

                menu.addEventListener('click', function(event) {
                    const item = event.target && event.target.closest ? event.target.closest('.user-panel-menu__item') : null;
                    if (!item) {
                        return;
                    }
                    const action = item.getAttribute('data-menu-action');
                    closeMenu();
                    if (action === 'profile') {
                        if (typeof navigateToPage === 'function') {
                            const profileSlugAttr = panel.getAttribute('data-profile-slug')
                                || panel.getAttribute('data-profile-id')
                                || '';
                            const params = profileSlugAttr ? { profileId: profileSlugAttr } : {};
                            navigateToPage('userprofile', null, params);
                        }
                    } else if (action === 'logout') {
                        if (typeof handleLogout === 'function') {
                            handleLogout();
                        }
                    }
                });

                document.addEventListener('click', function(event) {
                    if (!menu.hidden && !panel.contains(event.target)) {
                        closeMenu();
                    }
                });

                document.addEventListener('keydown', function(event) {
                    if (event.key === 'Escape') {
                        closeMenu();
                    }
                });
            };

            setupUserMenu();

            // Mark as hydrated immediately to prevent any client updates
            window.__userHydrated = true;

            // Check if user panel was properly rendered by server
            const userPanel = document.getElementById('userPanel');
            if (userPanel && userPanel.getAttribute('data-initialized') === 'true') {
                const serverName = userPanel.getAttribute('data-name');
                const serverRoles = userPanel.getAttribute('data-roles');
                console.log('✅ Server-rendered user panel detected:', { 
                    name: serverName, 
                    roles: serverRoles 
                });
            } else {
                console.warn('⚠️ User panel not properly initialized by server');
            }
        });

        // ──────────────────────────────────────────────────────────────────────────────
        // GLOBAL FUNCTION AVAILABILITY
        // ──────────────────────────────────────────────────────────────────────────────

        // Make functions available globally
        window.handleLogout = handleLogout;
        window.updateUserDisplaySafely = updateUserDisplaySafely;
        window.initializeGlobalBanner = initializeGlobalBanner;
        window.absorbLocalBanners = absorbLocalBanners;

        document.addEventListener('lumina:banner-update', function(event) {
            if (!event || !event.detail) {
                return;
            }

            initializeGlobalBanner(event.detail || {});
        });

        console.log('✨ Simplified header system loaded successfully');
    </script>
    <script>
        (function initializeLuminaSessionHeartbeat(global) {
            if (!global) {
                return;
            }
            if (global.LuminaSessionHeartbeat) {
                return;
            }

            const MIN_INTERVAL_MS = 60 * 1000;
            const MAX_INTERVAL_MS = 5 * 60 * 1000;
            const DEFAULT_IDLE_MINUTES = 30;
            const FALLBACK_STORAGE_KEY = 'lumina.session.token';

            const state = {
                token: '',
                remember: false,
                idleMinutes: DEFAULT_IDLE_MINUTES,
                ttlSeconds: null,
                expiresAt: null,
                timer: null,
                intervalMs: null,
                nextRunAt: null,
                inFlight: false,
                consecutiveFailures: 0,
                started: false,
                lastResult: null
            };

            function dispatchStatus(status, detail) {
                const payload = Object.assign({
                    status: status,
                    timestamp: new Date().toISOString()
                }, detail || {});

                try {
                    const event = new CustomEvent('lumina:session-status', { detail: payload });
                    global.dispatchEvent(event);
                } catch (err) {
                    try {
                        if (typeof document !== 'undefined' && typeof document.createEvent === 'function') {
                            const fallbackEvent = document.createEvent('CustomEvent');
                            fallbackEvent.initCustomEvent('lumina:session-status', true, true, payload);
                            global.dispatchEvent(fallbackEvent);
                        }
                    } catch (fallbackError) {
                        if (global.console && typeof global.console.warn === 'function') {
                            console.warn('LuminaSessionHeartbeat: unable to dispatch session-status event', fallbackError);
                        }
                    }
                }
            }

            function readTokenFromStorage() {
                let token = '';

                try {
                    if (global.CookieHandler && typeof global.CookieHandler.readAuthToken === 'function') {
                        token = global.CookieHandler.readAuthToken();
                    }
                } catch (err) {
                    if (global.console && typeof global.console.warn === 'function') {
                        console.warn('LuminaSessionHeartbeat: unable to read auth cookie', err);
                    }
                }

                if (!token) {
                    try {
                        if (global.localStorage) {
                            token = global.localStorage.getItem(FALLBACK_STORAGE_KEY) || '';
                        }
                    } catch (storageError) {
                        if (global.console && typeof global.console.warn === 'function') {
                            console.warn('LuminaSessionHeartbeat: unable to read fallback token', storageError);
                        }
                    }
                }

                return token || '';
            }

            function persistToken(token, options) {
                if (!token) {
                    clearToken(options);
                    return '';
                }

                try {
                    if (global.CookieHandler && typeof global.CookieHandler.persistAuthToken === 'function') {
                        global.CookieHandler.persistAuthToken(token, options || {});
                    }
                } catch (err) {
                    if (global.console && typeof global.console.warn === 'function') {
                        console.warn('LuminaSessionHeartbeat: unable to persist auth cookie', err);
                    }
                }

                try {
                    if (global.localStorage) {
                        global.localStorage.setItem(FALLBACK_STORAGE_KEY, token);
                    }
                } catch (storageError) {
                    if (global.console && typeof global.console.warn === 'function') {
                        console.warn('LuminaSessionHeartbeat: unable to persist fallback token', storageError);
                    }
                }

                state.token = token;
                return token;
            }

            function clearToken(options) {
                try {
                    if (global.CookieHandler && typeof global.CookieHandler.clearAuthToken === 'function') {
                        global.CookieHandler.clearAuthToken(options || {});
                    }
                } catch (err) {
                    if (global.console && typeof global.console.warn === 'function') {
                        console.warn('LuminaSessionHeartbeat: unable to clear auth cookie', err);
                    }
                }

                try {
                    if (global.localStorage) {
                        global.localStorage.removeItem(FALLBACK_STORAGE_KEY);
                    }
                } catch (storageError) {
                    if (global.console && typeof global.console.warn === 'function') {
                        console.warn('LuminaSessionHeartbeat: unable to clear fallback token', storageError);
                    }
                }

                state.token = '';
            }

            function clearTimer() {
                if (state.timer) {
                    global.clearTimeout(state.timer);
                    state.timer = null;
                }
            }

            function computeIdleMs() {
                const minutes = (typeof state.idleMinutes === 'number' && state.idleMinutes > 0)
                    ? state.idleMinutes
                    : DEFAULT_IDLE_MINUTES;
                return Math.max(1, minutes) * 60 * 1000;
            }

            function computeNextInterval() {
                const idleMs = computeIdleMs();
                let interval = Math.max(MIN_INTERVAL_MS, Math.floor(idleMs / 2));
                let ttlMs = null;

                if (typeof state.ttlSeconds === 'number' && state.ttlSeconds > 0) {
                    ttlMs = state.ttlSeconds * 1000;
                } else if (state.expiresAt) {
                    const expiry = Date.parse(state.expiresAt);
                    if (!isNaN(expiry)) {
                        ttlMs = Math.max(0, expiry - Date.now());
                    }
                }

                if (ttlMs !== null && ttlMs > 0) {
                    interval = Math.min(interval, Math.max(MIN_INTERVAL_MS, Math.floor(ttlMs / 2)));
                }

                const safetyWindow = Math.max(MIN_INTERVAL_MS, Math.floor(idleMs * 0.2));
                interval = Math.min(interval, Math.max(MIN_INTERVAL_MS, idleMs - safetyWindow));
                interval = Math.min(Math.max(interval, MIN_INTERVAL_MS), MAX_INTERVAL_MS);
                return interval;
            }

            function schedule(nextMs) {
                const delay = Math.min(Math.max(MIN_INTERVAL_MS, Math.floor(nextMs || MIN_INTERVAL_MS)), MAX_INTERVAL_MS);
                clearTimer();
                state.intervalMs = delay;
                state.nextRunAt = Date.now() + delay;
                state.timer = global.setTimeout(runHeartbeat, delay);
                return delay;
            }

            function notifyExpired(message) {
                const text = message || 'Your session has expired. Please sign in again.';

                try {
                    if (typeof global.showLuminaToast === 'function') {
                        global.showLuminaToast(text, {
                            type: 'info',
                            title: 'Session Expired'
                        });
                        return;
                    }
                } catch (err) {
                    if (global.console && typeof global.console.warn === 'function') {
                        console.warn('LuminaSessionHeartbeat: toast notification failed', err);
                    }
                }

                try {
                    if (typeof global.alert === 'function') {
                        global.alert(text);
                    }
                } catch (alertError) {
                    if (global.console && typeof global.console.warn === 'function') {
                        console.warn('LuminaSessionHeartbeat: unable to display alert', alertError);
                    }
                }
            }

            function redirectToLogin() {
                const target = global.__LUMINA_LOGIN_URL || global.LOGIN_URL || global.BASE_URL || (global.location ? global.location.href : '/');
                global.setTimeout(function () {
                    try {
                        global.location.href = target;
                    } catch (err) {
                        if (global.console && typeof global.console.warn === 'function') {
                            console.warn('LuminaSessionHeartbeat: redirect failed', err);
                        }
                    }
                }, 500);
            }

            function stop(options) {
                const opts = options || {};
                clearTimer();
                state.started = false;
                state.inFlight = false;
                state.intervalMs = null;
                state.nextRunAt = null;

                if (opts.clearAuth) {
                    clearToken(opts);
                }

                if (!opts.silent) {
                    dispatchStatus('stopped', {
                        reason: opts.reason || 'manual'
                    });
                }

                return true;
            }

            function handleExpired(result) {
                const reason = result && result.reason ? String(result.reason) : 'EXPIRED';
                dispatchStatus('expired', {
                    result: result,
                    reason: reason
                });
                stop({ clearAuth: true, reason: reason, silent: true });
                notifyExpired(result && result.message ? result.message : 'Your session has expired. Please sign in again.');
                redirectToLogin();
            }

            function handleSuccess(result) {
                state.inFlight = false;

                if (!result || result.success !== true) {
                    if (result && result.expired) {
                        handleExpired(result);
                        return;
                    }
                    handleFailure(result || new Error('Unexpected keep-alive response'));
                    return;
                }

                state.lastResult = result;
                state.consecutiveFailures = 0;

                const resolvedIdle = (typeof result.idleTimeoutMinutes === 'number' && result.idleTimeoutMinutes > 0)
                    ? result.idleTimeoutMinutes
                    : (typeof result.sessionIdleTimeoutMinutes === 'number' && result.sessionIdleTimeoutMinutes > 0
                        ? result.sessionIdleTimeoutMinutes
                        : state.idleMinutes);
                state.idleMinutes = Math.max(1, Math.round(resolvedIdle));

                if (typeof result.rememberMe === 'boolean') {
                    state.remember = result.rememberMe;
                }

                if (typeof result.sessionTtlSeconds === 'number' && result.sessionTtlSeconds > 0) {
                    state.ttlSeconds = result.sessionTtlSeconds;
                }
                if (result.sessionExpiresAt) {
                    state.expiresAt = result.sessionExpiresAt;
                }

                const token = result.sessionToken || state.token || readTokenFromStorage();
                if (token) {
                    persistToken(token, {
                        rememberMe: state.remember,
                        ttlSeconds: state.ttlSeconds,
                        expiresAt: state.expiresAt
                    });
                }

                const nextDelay = computeNextInterval();
                schedule(nextDelay);

                dispatchStatus('active', {
                    result: result,
                    nextRunInMs: nextDelay,
                    idleTimeoutMinutes: state.idleMinutes
                });
            }

            function handleFailure(error) {
                state.inFlight = false;
                state.consecutiveFailures += 1;

                const base = state.intervalMs || computeNextInterval();
                const multiplier = Math.min(5, 1 + state.consecutiveFailures * 0.5);
                const nextDelay = Math.min(MAX_INTERVAL_MS, Math.max(MIN_INTERVAL_MS, Math.floor(base * multiplier)));

                schedule(nextDelay);

                dispatchStatus('error', {
                    error: error && error.message ? error.message : error,
                    consecutiveFailures: state.consecutiveFailures,
                    nextRunInMs: nextDelay
                });
            }

            function runHeartbeat() {
                if (!state.started) {
                    return;
                }

                if (state.inFlight) {
                    return;
                }

                const token = state.token || readTokenFromStorage();
                if (!token) {
                    dispatchStatus('missing-token', { message: 'No session token available' });
                    stop({ clearAuth: true, reason: 'missing-token', silent: true });
                    notifyExpired('Your session has ended. Please sign in again.');
                    redirectToLogin();
                    return;
                }

                state.token = token;

                if (!global.google || !global.google.script || !global.google.script.run) {
                    dispatchStatus('unavailable', { message: 'google.script.run not ready' });
                    schedule(MAX_INTERVAL_MS);
                    return;
                }

                state.inFlight = true;
                try {
                    global.google.script.run
                        .withSuccessHandler(handleSuccess)
                        .withFailureHandler(handleFailure)
                        .keepAlive(token);
                } catch (err) {
                    state.inFlight = false;
                    handleFailure(err);
                }
            }

            function start(options) {
                const opts = options || {};
                const token = opts.token || state.token || readTokenFromStorage();
                if (!token) {
                    dispatchStatus('missing-token', { message: 'No session token available' });
                    return false;
                }

                state.token = token;
                state.started = true;

                if (typeof opts.rememberMe === 'boolean') {
                    state.remember = opts.rememberMe;
                }
                if (typeof opts.idleTimeoutMinutes === 'number' && opts.idleTimeoutMinutes > 0) {
                    state.idleMinutes = Math.max(1, Math.round(opts.idleTimeoutMinutes));
                }
                if (typeof opts.sessionTtlSeconds === 'number' && opts.sessionTtlSeconds > 0) {
                    state.ttlSeconds = opts.sessionTtlSeconds;
                }
                if (opts.sessionExpiresAt) {
                    state.expiresAt = opts.sessionExpiresAt;
                }

                const initialDelay = computeNextInterval();
                const scheduled = schedule(opts.immediate === true ? MIN_INTERVAL_MS : initialDelay);

                if (opts.immediate === true) {
                    global.setTimeout(runHeartbeat, 100);
                }

                dispatchStatus('started', {
                    idleTimeoutMinutes: state.idleMinutes,
                    nextRunInMs: scheduled,
                    rememberMe: state.remember
                });

                return true;
            }

            function refreshFromResult(result) {
                if (!result) {
                    return;
                }

                if (typeof result.idleTimeoutMinutes === 'number' && result.idleTimeoutMinutes > 0) {
                    state.idleMinutes = Math.max(1, Math.round(result.idleTimeoutMinutes));
                } else if (typeof result.sessionIdleTimeoutMinutes === 'number' && result.sessionIdleTimeoutMinutes > 0) {
                    state.idleMinutes = Math.max(1, Math.round(result.sessionIdleTimeoutMinutes));
                }

                if (typeof result.rememberMe === 'boolean') {
                    state.remember = result.rememberMe;
                }

                if (typeof result.sessionTtlSeconds === 'number' && result.sessionTtlSeconds > 0) {
                    state.ttlSeconds = result.sessionTtlSeconds;
                }
                if (result.sessionExpiresAt) {
                    state.expiresAt = result.sessionExpiresAt;
                }

                if (result.sessionToken) {
                    persistToken(result.sessionToken, {
                        rememberMe: state.remember,
                        ttlSeconds: state.ttlSeconds,
                        expiresAt: state.expiresAt
                    });
                }

                if (!state.started) {
                    start({
                        token: state.token,
                        rememberMe: state.remember,
                        idleTimeoutMinutes: state.idleMinutes,
                        sessionTtlSeconds: state.ttlSeconds,
                        sessionExpiresAt: state.expiresAt,
                        immediate: true
                    });
                    return;
                }

                const nextDelay = computeNextInterval();
                schedule(nextDelay);

                dispatchStatus('refreshed', {
                    result: result,
                    nextRunInMs: nextDelay
                });
            }

            function runNow() {
                clearTimer();
                if (!state.started) {
                    const token = state.token || readTokenFromStorage();
                    if (!token) {
                        dispatchStatus('missing-token', { message: 'No session token available' });
                        return false;
                    }
                    state.started = true;
                    state.token = token;
                }
                runHeartbeat();
                return true;
            }

            function getState() {
                return Object.assign({}, state);
            }

            global.LuminaSessionHeartbeat = {
                start: start,
                stop: stop,
                refreshFromResult: refreshFromResult,
                runNow: runNow,
                persistToken: persistToken,
                getState: getState
            };

            const initialToken = readTokenFromStorage();
            if (initialToken) {
                state.token = initialToken;
                start({ token: initialToken });
            } else {
                dispatchStatus('missing-token', { message: 'No session token found at initialization' });
            }

            global.addEventListener('lumina:session-refresh', function (event) {
                try {
                    refreshFromResult(event && event.detail ? event.detail : null);
                } catch (err) {
                    if (global.console && typeof global.console.warn === 'function') {
                        console.warn('LuminaSessionHeartbeat: session-refresh handler failed', err);
                    }
                }
            });

            global.addEventListener('lumina:session-start', function (event) {
                try {
                    start(event && event.detail ? event.detail : {});
                } catch (err) {
                    if (global.console && typeof global.console.warn === 'function') {
                        console.warn('LuminaSessionHeartbeat: session-start handler failed', err);
                    }
                }
            });

            global.addEventListener('lumina:session-stop', function (event) {
                try {
                    stop(event && event.detail ? event.detail : {});
                } catch (err) {
                    if (global.console && typeof global.console.warn === 'function') {
                        console.warn('LuminaSessionHeartbeat: session-stop handler failed', err);
                    }
                }
            });

            global.addEventListener('lumina:session-force-heartbeat', function () {
                runNow();
            });
        })(typeof window !== 'undefined' ? window : this);
    </script>
    <script>
        (function registerGlobalChannelClosedHandler() {
            var CHANNEL_CLOSED_REGEX = /message channel closed/i;
            var ASYNC_RESPONSE_REGEX = /listener indicated an asynchronous response/i;

            function isGoogleChannelClosure(message) {
                if (!message) {
                    return false;
                }
                var normalized = String(message);
                return CHANNEL_CLOSED_REGEX.test(normalized) || ASYNC_RESPONSE_REGEX.test(normalized);
            }

            window.addEventListener('unhandledrejection', function (event) {
                if (!event || typeof event.preventDefault !== 'function') {
                    return;
                }

                var reason = event.reason;
                var message = (reason && reason.message) ? reason.message : String(reason || '');

                if (isGoogleChannelClosure(message)) {
                    if (window.console && typeof console.debug === 'function') {
                        console.debug('Suppressed benign google.script.run channel closure:', message);
                    }
                    event.preventDefault();
                }
            });
        })();
    </script><|MERGE_RESOLUTION|>--- conflicted
+++ resolved
@@ -1914,7 +1914,6 @@
       )
     );
 
-<<<<<<< HEAD
     function __layoutNormalizeText(value) {
       if (value === null || typeof value === 'undefined') {
         return '';
@@ -2040,10 +2039,6 @@
     if (__layoutCampaignName && !__layoutNormalizeText(__layoutUser.CampaignName)) {
       __layoutUser.CampaignName = __layoutCampaignName;
     }
-=======
-    var __layoutCampaignId = __layoutResolveCampaignId(__layoutUser);
-    var __layoutCampaignName = __layoutResolveCampaignName(__layoutUser, __layoutCampaignId);
->>>>>>> a09af255
 
     function __layoutResolveClientName(user) {
       if (!user) {
