// ────────────────────────────────────────────────────────────────────────────
// Role & UserRole CRUD
// ────────────────────────────────────────────────────────────────────────────

function resolveRoleUserIdentity(userId) {
  const normalized = String(userId || '').trim();
  if (!normalized) {
    return { success: false, error: 'User ID is required', errorCode: 'USER_ID_REQUIRED' };
  }

  function projectRecord(record) {
    if (typeof projectRecordToCanonicalUser === 'function') {
      return projectRecordToCanonicalUser(record, { preferIdentityService: false });
    }
    const source = record || {};
    const clone = {};
    Object.keys(source).forEach(function (key) {
      clone[key] = source[key];
    });
    return clone;
  }

  if (typeof IdentityService !== 'undefined'
    && IdentityService
    && typeof IdentityService.getUserIdentityById === 'function') {
    try {
      const lookup = IdentityService.getUserIdentityById(normalized);
      if (lookup && lookup.success && lookup.identity) {
        const fields = lookup.identity.fields || projectRecord(lookup.identity.raw || {});
        return {
          success: true,
          id: String(fields.ID || normalized).trim(),
          identity: lookup.identity,
          summary: lookup.summary || null,
          fields: fields
        };
      }
      if (lookup && lookup.success === false) {
        return {
          success: false,
          error: lookup.error || 'User not found',
          errorCode: lookup.errorCode || 'USER_NOT_FOUND'
        };
      }
    } catch (identityError) {
      console.warn('RolesService.resolveRoleUserIdentity: IdentityService lookup failed', identityError);
    }
  }

  try {
    if (typeof readSheet === 'function') {
      if (typeof ensureSheetWithHeaders === 'function') {
        try {
          ensureSheetWithHeaders(getUsersSheetName ? getUsersSheetName() : (typeof USERS_SHEET === 'string' && USERS_SHEET) ? USERS_SHEET : 'Users',
<<<<<<< HEAD
            (typeof getCanonicalUserHeaders === 'function') ? getCanonicalUserHeaders() : ((typeof USERS_HEADERS !== 'undefined' && Array.isArray(USERS_HEADERS)) ? USERS_HEADERS : undefined));
=======
            (typeof getCanonicalUserHeaders === 'function') ? getCanonicalUserHeaders() : USERS_HEADERS);
>>>>>>> 8dd97bba
        } catch (ensureErr) {
          console.warn('RolesService.resolveRoleUserIdentity: ensure headers failed', ensureErr);
        }
      }
      const users = readSheet((typeof USERS_SHEET === 'string' && USERS_SHEET) ? USERS_SHEET : 'Users') || [];
      const hit = users.find(function (row) {
        return String(row && (row.ID || row.Id || row.UserId)).trim() === normalized;
      }) || null;
      if (!hit) {
        return { success: false, error: 'User not found', errorCode: 'USER_NOT_FOUND' };
      }
      const fields = projectRecord(hit);
      return {
        success: true,
        id: String(fields.ID || normalized).trim(),
        identity: null,
        summary: null,
        fields: fields
      };
    }
  } catch (readError) {
    console.warn('RolesService.resolveRoleUserIdentity: fallback lookup failed', readError);
  }

  return { success: true, id: normalized, identity: null, summary: null, fields: null };
}

/** Returns [{ id, name, normalizedName, scope, description, createdAt, updatedAt, deletedAt }] */
function getAllRoles() {
  try {
    const rows = _readRolesSheet_();
    return rows
      .map(normalizeRoleRecord_)
      .filter(Boolean);
  } catch (error) {
    console.error('Error getting all roles:', error);
    return [];
  }
}

/** Adds a new role */
function addRole(nameOrPayload, scopeOrPayload, description) {
  try {
    const payload = normalizeRoleInput_(nameOrPayload, scopeOrPayload, description);
    if (!payload.name) throw new Error('Role name is required');

    const sheet = _getOrCreateRolesSheet_();
    const headers = _getSheetHeaders_(sheet, ROLES_HEADER);
    const id = Utilities.getUuid();
    const now = new Date();
    const normalizedName = payload.normalizedName || payload.name.toUpperCase();

    const rowMap = {
      ID: id,
      Name: payload.name,
      NormalizedName: normalizedName,
      Scope: payload.scope || '',
      Description: payload.description || '',
      CreatedAt: now,
      UpdatedAt: now,
      DeletedAt: ''
    };

    sheet.appendRow(_mapRowFromHeaders_(headers, rowMap));
    if (typeof invalidateCache === 'function') invalidateCache(ROLES_SHEET);
    return id;
  } catch (error) {
    console.error('Error adding role:', error);
    throw error;
  }
}

/** Updates an existing role */
function updateRole(idOrPayload, name, scope, description) {
  try {
    const payload = normalizeRoleUpdate_(idOrPayload, name, scope, description);
    if (!payload.id) throw new Error('Role ID is required');

    const sheet = _getOrCreateRolesSheet_();
    const data = sheet.getDataRange().getValues();
    if (!data.length) return;

    const headers = data[0].map(h => String(h || '').trim());
    const idx = {
      ID: headers.indexOf('ID'),
      Name: headers.indexOf('Name'),
      NormalizedName: headers.indexOf('NormalizedName'),
      Scope: headers.indexOf('Scope'),
      Description: headers.indexOf('Description'),
      UpdatedAt: headers.indexOf('UpdatedAt')
    };

    const now = new Date();
    for (let i = 1; i < data.length; i++) {
      if (String(data[i][idx.ID]) === String(payload.id)) {
        const row = i + 1;
        if (idx.Name >= 0) sheet.getRange(row, idx.Name + 1).setValue(payload.name || '');
        if (idx.NormalizedName >= 0) sheet.getRange(row, idx.NormalizedName + 1).setValue((payload.normalizedName || payload.name || '').toUpperCase());
        if (idx.Scope >= 0) sheet.getRange(row, idx.Scope + 1).setValue(payload.scope || '');
        if (idx.Description >= 0) sheet.getRange(row, idx.Description + 1).setValue(payload.description || '');
        if (idx.UpdatedAt >= 0) sheet.getRange(row, idx.UpdatedAt + 1).setValue(now);
        if (typeof invalidateCache === 'function') invalidateCache(ROLES_SHEET);
        return;
      }
    }
  } catch (error) {
    console.error('Error updating role:', error);
    throw error;
  }
}

/** Deletes a role (and any user-role links) */
function deleteRole(id) {
  try {
    const ss = SpreadsheetApp.getActive();
    const rolesSheet = ss.getSheetByName(ROLES_SHEET);
    if (rolesSheet) {
      const data = rolesSheet.getDataRange().getValues();
      if (data.length) {
        const headers = data[0].map(h => String(h || '').trim());
        const idCol = headers.indexOf('ID');
        for (let i = data.length - 1; i >= 1; i--) {
          if (idCol >= 0 && String(data[i][idCol]) === String(id)) {
            rolesSheet.deleteRow(i + 1);
          }
        }
      }
    }

    const userRolesSheet = ss.getSheetByName(USER_ROLES_SHEET);
    if (userRolesSheet) {
      const data = userRolesSheet.getDataRange().getValues();
      if (data.length) {
        const headers = data[0].map(h => String(h || '').trim());
        const roleIdx = headers.indexOf('RoleId');
        for (let i = data.length - 1; i >= 1; i--) {
          if (roleIdx >= 0 && String(data[i][roleIdx]) === String(id)) {
            userRolesSheet.deleteRow(i + 1);
          }
        }
      }
    }

    if (typeof invalidateCache === 'function') {
      invalidateCache(ROLES_SHEET);
      invalidateCache(USER_ROLES_SHEET);
    }
  } catch (error) {
    console.error('Error deleting role:', error);
    throw error;
  }
}

/** Assigns a role to a user */
function addUserRole(userId, roleId, scopeOrOptions, assignedBy) {
  try {
    if (!userId || !roleId) throw new Error('User ID and Role ID are required');

    const identityInfo = resolveRoleUserIdentity(userId);
    if (!identityInfo.success) {
      throw new Error(identityInfo.error || 'Unable to resolve user identity');
    }

    const canonicalUserId = identityInfo.id;

    const sheet = SpreadsheetApp.getActive().getSheetByName(USER_ROLES_SHEET);
    if (!sheet) throw new Error(`Sheet ${USER_ROLES_SHEET} not found`);

    const headers = _getSheetHeaders_(sheet, USER_ROLES_HEADER);
    const now = new Date();
    const id = Utilities.getUuid();

    let scope = '';
    let assigned = '';
    if (scopeOrOptions && typeof scopeOrOptions === 'object' && !Array.isArray(scopeOrOptions)) {
      scope = scopeOrOptions.scope || scopeOrOptions.Scope || '';
      assigned = scopeOrOptions.assignedBy || scopeOrOptions.AssignedBy || scopeOrOptions.assigned_by || '';
    } else {
      scope = scopeOrOptions || '';
      assigned = assignedBy || '';
    }

    const rowMap = {
      ID: id,
      UserId: canonicalUserId,
      RoleId: roleId,
      Scope: scope,
      AssignedBy: assigned,
      CreatedAt: now,
      UpdatedAt: now,
      DeletedAt: ''
    };

    sheet.appendRow(_mapRowFromHeaders_(headers, rowMap));
    if (typeof invalidateCache === 'function') invalidateCache(USER_ROLES_SHEET);
    return id;
  } catch (error) {
    console.error('Error assigning user role:', error);
    throw error;
  }
}

/** Removes roles for a user (optionally target a specific role) */
function deleteUserRoles(userId, roleId) {
  try {
    const identityInfo = resolveRoleUserIdentity(userId);
    if (!identityInfo.success) {
      return;
    }
    const canonicalUserId = identityInfo.id;

    const sheet = SpreadsheetApp.getActive().getSheetByName(USER_ROLES_SHEET);
    if (!sheet) return;
    const data = sheet.getDataRange().getValues();
    if (!data.length) return;

    const headers = data[0].map(h => String(h || '').trim());
    const userIdx = headers.indexOf('UserId');
    const roleIdx = headers.indexOf('RoleId');
    if (userIdx < 0) return;

    for (let i = data.length - 1; i >= 1; i--) {
      const matchesUser = String(data[i][userIdx]) === String(canonicalUserId);
      const matchesRole = roleId ? String(data[i][roleIdx]) === String(roleId) : true;
      if (matchesUser && matchesRole) {
        sheet.deleteRow(i + 1);
      }
    }

    if (typeof invalidateCache === 'function') invalidateCache(USER_ROLES_SHEET);
  } catch (error) {
    console.error('Error deleting user roles:', error);
    throw error;
  }
}

/** Returns an array of roleIds for the given user */
function getUserRoleIds(userId) {
  try {
    if (!userId) return [];
    const identityInfo = resolveRoleUserIdentity(userId);
    if (!identityInfo.success) {
      return [];
    }
    const canonicalUserId = identityInfo.id;
    const sheet = SpreadsheetApp.getActive().getSheetByName(USER_ROLES_SHEET);
    if (!sheet) return [];
    const data = sheet.getDataRange().getValues();
    if (data.length <= 1) return [];

    const headers = data[0].map(h => String(h || '').trim());
    const userIdx = headers.indexOf('UserId');
    const roleIdx = headers.indexOf('RoleId');
    if (userIdx < 0 || roleIdx < 0) return [];

    return data
      .slice(1)
      .filter(row => String(row[userIdx]) === String(canonicalUserId))
      .map(row => row[roleIdx])
      .filter(Boolean);
  } catch (error) {
    console.error('Error getting user role IDs:', error);
    return [];
  }
}

/** Returns full role objects for a user */
function getUserRoles(userId) {
  try {
    const identityInfo = resolveRoleUserIdentity(userId);
    if (!identityInfo.success) {
      return [];
    }
    const canonicalUserId = identityInfo.id;
    const allRoles = getAllRoles();
    const assigned = new Set(getUserRoleIds(canonicalUserId).map(String));
    return allRoles.filter(r => assigned.has(String(r.id || r.ID)));
  } catch (error) {
    console.error('Error getting user roles:', error);
    return [];
  }
}

/**
 * getRolesMapping()
 * Returns a mapping object of roleId -> roleName for quick lookups
 * Used in doGet to convert user role IDs to role names
 */
function getRolesMapping() {
  try {
    const roles = getAllRoles();
    const mapping = {};
    roles.forEach(role => {
      const id = role.id || role.ID;
      const name = role.name || role.Name;
      if (id) mapping[id] = name;
    });
    return mapping;
  } catch (error) {
    console.error('Error getting roles mapping:', error);
    return {};
  }
}

/**
 * Alternative helper function to get user role names directly
 */
function getUserRoleNames(userRoleIds) {
  try {
    if (!userRoleIds || !Array.isArray(userRoleIds)) {
      return [];
    }

    const rolesMapping = getRolesMapping();
    return userRoleIds.map(roleId => rolesMapping[roleId]).filter(Boolean);
  } catch (error) {
    console.error('Error getting user role names:', error);
    return [];
  }
}

// ────────────────────────────────────────────────────────────────────────────
// Helpers
// ────────────────────────────────────────────────────────────────────────────

function _getOrCreateRolesSheet_() {
  if (typeof ensureSheetWithHeaders === 'function') {
    return ensureSheetWithHeaders(ROLES_SHEET, ROLES_HEADER);
  }
  const ss = SpreadsheetApp.getActive();
  let sheet = ss.getSheetByName(ROLES_SHEET);
  if (!sheet) {
    sheet = ss.insertSheet(ROLES_SHEET);
    sheet.getRange(1, 1, 1, ROLES_HEADER.length).setValues([ROLES_HEADER]).setFontWeight('bold');
    sheet.setFrozenRows(1);
  }
  return sheet;
}

function _getSheetHeaders_(sheet, fallback) {
  if (!sheet) return Array.isArray(fallback) ? fallback.slice() : [];
  const lastColumn = sheet.getLastColumn();
  if (lastColumn < 1) return Array.isArray(fallback) ? fallback.slice() : [];
  const values = sheet.getRange(1, 1, 1, lastColumn).getValues();
  if (!values.length) return Array.isArray(fallback) ? fallback.slice() : [];
  return values[0].map(h => String(h || '').trim());
}

function _mapRowFromHeaders_(headers, valueMap) {
  return headers.map(header => {
    if (!header) return '';
    return Object.prototype.hasOwnProperty.call(valueMap, header) ? valueMap[header] : '';
  });
}

function _readRolesSheet_() {
  if (typeof readSheet === 'function') {
    const rows = readSheet(ROLES_SHEET) || [];
    if (Array.isArray(rows)) return rows;
  }

  const sheet = SpreadsheetApp.getActive().getSheetByName(ROLES_SHEET);
  if (!sheet) return [];
  const range = sheet.getDataRange();
  if (!range) return [];
  const values = range.getValues();
  if (!values.length) return [];
  const headers = values.shift().map(h => String(h || '').trim());
  return values
    .map(row => {
      const obj = {};
      let hasData = false;
      headers.forEach((header, idx) => {
        if (!header) return;
        const value = row[idx];
        if (value !== '' && value != null) hasData = true;
        obj[header] = value;
      });
      return hasData ? obj : null;
    })
    .filter(Boolean);
}

function normalizeRoleRecord_(record) {
  if (!record || typeof record !== 'object') return null;
  const base = Array.isArray(record) ? {} : Object.assign({}, record);

  let id = base.ID || base.Id || base.id || '';
  if (id != null) id = String(id).trim();
  let name = base.Name || base.name || '';
  if (name != null) name = String(name).trim();
  const normalizedName = (base.NormalizedName || base.normalizedName || (name ? name.toUpperCase() : '') || '').toString();
  const scope = base.Scope || base.scope || '';
  const description = base.Description || base.description || '';

  const createdValue = base.CreatedAt || base.createdAt || null;
  const updatedValue = base.UpdatedAt || base.updatedAt || null;
  const deletedValue = base.DeletedAt || base.deletedAt || null;

  return Object.assign({}, base, {
    ID: id || base.ID,
    id: id,
    Name: name || base.Name,
    name: name,
    NormalizedName: normalizedName,
    normalizedName: normalizedName,
    Scope: scope,
    scope: scope,
    Description: description,
    description: description,
    CreatedAt: createdValue,
    createdAt: _toClientDate_(createdValue),
    UpdatedAt: updatedValue,
    updatedAt: _toClientDate_(updatedValue),
    DeletedAt: deletedValue,
    deletedAt: _toClientDate_(deletedValue)
  });
}

function normalizeRoleInput_(nameOrPayload, scopeOrPayload, description) {
  if (nameOrPayload && typeof nameOrPayload === 'object' && !Array.isArray(nameOrPayload)) {
    return {
      name: nameOrPayload.name || nameOrPayload.Name || '',
      normalizedName: nameOrPayload.normalizedName || nameOrPayload.NormalizedName || '',
      scope: nameOrPayload.scope || nameOrPayload.Scope || '',
      description: nameOrPayload.description || nameOrPayload.Description || ''
    };
  }

  return {
    name: nameOrPayload || '',
    scope: scopeOrPayload && typeof scopeOrPayload === 'string' ? scopeOrPayload : '',
    description: description || ''
  };
}

function normalizeRoleUpdate_(idOrPayload, name, scope, description) {
  if (idOrPayload && typeof idOrPayload === 'object' && !Array.isArray(idOrPayload)) {
    const payload = Object.assign({}, idOrPayload);
    payload.id = idOrPayload.id || idOrPayload.ID || '';
    payload.name = idOrPayload.name || idOrPayload.Name || payload.name || '';
    payload.scope = idOrPayload.scope || idOrPayload.Scope || payload.scope || '';
    payload.description = idOrPayload.description || idOrPayload.Description || payload.description || '';
    payload.normalizedName = idOrPayload.normalizedName || idOrPayload.NormalizedName || payload.normalizedName || '';
    return payload;
  }

  return {
    id: idOrPayload,
    name: name || '',
    scope: scope || '',
    description: description || '',
    normalizedName: name ? name.toUpperCase() : ''
  };
}

function _toClientDate_(value) {
  if (!value && value !== 0) return null;
  if (value instanceof Date) return value.toISOString();
  return value;
}<|MERGE_RESOLUTION|>--- conflicted
+++ resolved
@@ -1,520 +1,516 @@
-// ────────────────────────────────────────────────────────────────────────────
-// Role & UserRole CRUD
-// ────────────────────────────────────────────────────────────────────────────
-
-function resolveRoleUserIdentity(userId) {
-  const normalized = String(userId || '').trim();
-  if (!normalized) {
-    return { success: false, error: 'User ID is required', errorCode: 'USER_ID_REQUIRED' };
-  }
-
-  function projectRecord(record) {
-    if (typeof projectRecordToCanonicalUser === 'function') {
-      return projectRecordToCanonicalUser(record, { preferIdentityService: false });
-    }
-    const source = record || {};
-    const clone = {};
-    Object.keys(source).forEach(function (key) {
-      clone[key] = source[key];
-    });
-    return clone;
-  }
-
-  if (typeof IdentityService !== 'undefined'
-    && IdentityService
-    && typeof IdentityService.getUserIdentityById === 'function') {
-    try {
-      const lookup = IdentityService.getUserIdentityById(normalized);
-      if (lookup && lookup.success && lookup.identity) {
-        const fields = lookup.identity.fields || projectRecord(lookup.identity.raw || {});
-        return {
-          success: true,
-          id: String(fields.ID || normalized).trim(),
-          identity: lookup.identity,
-          summary: lookup.summary || null,
-          fields: fields
-        };
-      }
-      if (lookup && lookup.success === false) {
-        return {
-          success: false,
-          error: lookup.error || 'User not found',
-          errorCode: lookup.errorCode || 'USER_NOT_FOUND'
-        };
-      }
-    } catch (identityError) {
-      console.warn('RolesService.resolveRoleUserIdentity: IdentityService lookup failed', identityError);
-    }
-  }
-
-  try {
-    if (typeof readSheet === 'function') {
-      if (typeof ensureSheetWithHeaders === 'function') {
-        try {
-          ensureSheetWithHeaders(getUsersSheetName ? getUsersSheetName() : (typeof USERS_SHEET === 'string' && USERS_SHEET) ? USERS_SHEET : 'Users',
-<<<<<<< HEAD
-            (typeof getCanonicalUserHeaders === 'function') ? getCanonicalUserHeaders() : ((typeof USERS_HEADERS !== 'undefined' && Array.isArray(USERS_HEADERS)) ? USERS_HEADERS : undefined));
-=======
-            (typeof getCanonicalUserHeaders === 'function') ? getCanonicalUserHeaders() : USERS_HEADERS);
->>>>>>> 8dd97bba
-        } catch (ensureErr) {
-          console.warn('RolesService.resolveRoleUserIdentity: ensure headers failed', ensureErr);
-        }
-      }
-      const users = readSheet((typeof USERS_SHEET === 'string' && USERS_SHEET) ? USERS_SHEET : 'Users') || [];
-      const hit = users.find(function (row) {
-        return String(row && (row.ID || row.Id || row.UserId)).trim() === normalized;
-      }) || null;
-      if (!hit) {
-        return { success: false, error: 'User not found', errorCode: 'USER_NOT_FOUND' };
-      }
-      const fields = projectRecord(hit);
-      return {
-        success: true,
-        id: String(fields.ID || normalized).trim(),
-        identity: null,
-        summary: null,
-        fields: fields
-      };
-    }
-  } catch (readError) {
-    console.warn('RolesService.resolveRoleUserIdentity: fallback lookup failed', readError);
-  }
-
-  return { success: true, id: normalized, identity: null, summary: null, fields: null };
-}
-
-/** Returns [{ id, name, normalizedName, scope, description, createdAt, updatedAt, deletedAt }] */
-function getAllRoles() {
-  try {
-    const rows = _readRolesSheet_();
-    return rows
-      .map(normalizeRoleRecord_)
-      .filter(Boolean);
-  } catch (error) {
-    console.error('Error getting all roles:', error);
-    return [];
-  }
-}
-
-/** Adds a new role */
-function addRole(nameOrPayload, scopeOrPayload, description) {
-  try {
-    const payload = normalizeRoleInput_(nameOrPayload, scopeOrPayload, description);
-    if (!payload.name) throw new Error('Role name is required');
-
-    const sheet = _getOrCreateRolesSheet_();
-    const headers = _getSheetHeaders_(sheet, ROLES_HEADER);
-    const id = Utilities.getUuid();
-    const now = new Date();
-    const normalizedName = payload.normalizedName || payload.name.toUpperCase();
-
-    const rowMap = {
-      ID: id,
-      Name: payload.name,
-      NormalizedName: normalizedName,
-      Scope: payload.scope || '',
-      Description: payload.description || '',
-      CreatedAt: now,
-      UpdatedAt: now,
-      DeletedAt: ''
-    };
-
-    sheet.appendRow(_mapRowFromHeaders_(headers, rowMap));
-    if (typeof invalidateCache === 'function') invalidateCache(ROLES_SHEET);
-    return id;
-  } catch (error) {
-    console.error('Error adding role:', error);
-    throw error;
-  }
-}
-
-/** Updates an existing role */
-function updateRole(idOrPayload, name, scope, description) {
-  try {
-    const payload = normalizeRoleUpdate_(idOrPayload, name, scope, description);
-    if (!payload.id) throw new Error('Role ID is required');
-
-    const sheet = _getOrCreateRolesSheet_();
-    const data = sheet.getDataRange().getValues();
-    if (!data.length) return;
-
-    const headers = data[0].map(h => String(h || '').trim());
-    const idx = {
-      ID: headers.indexOf('ID'),
-      Name: headers.indexOf('Name'),
-      NormalizedName: headers.indexOf('NormalizedName'),
-      Scope: headers.indexOf('Scope'),
-      Description: headers.indexOf('Description'),
-      UpdatedAt: headers.indexOf('UpdatedAt')
-    };
-
-    const now = new Date();
-    for (let i = 1; i < data.length; i++) {
-      if (String(data[i][idx.ID]) === String(payload.id)) {
-        const row = i + 1;
-        if (idx.Name >= 0) sheet.getRange(row, idx.Name + 1).setValue(payload.name || '');
-        if (idx.NormalizedName >= 0) sheet.getRange(row, idx.NormalizedName + 1).setValue((payload.normalizedName || payload.name || '').toUpperCase());
-        if (idx.Scope >= 0) sheet.getRange(row, idx.Scope + 1).setValue(payload.scope || '');
-        if (idx.Description >= 0) sheet.getRange(row, idx.Description + 1).setValue(payload.description || '');
-        if (idx.UpdatedAt >= 0) sheet.getRange(row, idx.UpdatedAt + 1).setValue(now);
-        if (typeof invalidateCache === 'function') invalidateCache(ROLES_SHEET);
-        return;
-      }
-    }
-  } catch (error) {
-    console.error('Error updating role:', error);
-    throw error;
-  }
-}
-
-/** Deletes a role (and any user-role links) */
-function deleteRole(id) {
-  try {
-    const ss = SpreadsheetApp.getActive();
-    const rolesSheet = ss.getSheetByName(ROLES_SHEET);
-    if (rolesSheet) {
-      const data = rolesSheet.getDataRange().getValues();
-      if (data.length) {
-        const headers = data[0].map(h => String(h || '').trim());
-        const idCol = headers.indexOf('ID');
-        for (let i = data.length - 1; i >= 1; i--) {
-          if (idCol >= 0 && String(data[i][idCol]) === String(id)) {
-            rolesSheet.deleteRow(i + 1);
-          }
-        }
-      }
-    }
-
-    const userRolesSheet = ss.getSheetByName(USER_ROLES_SHEET);
-    if (userRolesSheet) {
-      const data = userRolesSheet.getDataRange().getValues();
-      if (data.length) {
-        const headers = data[0].map(h => String(h || '').trim());
-        const roleIdx = headers.indexOf('RoleId');
-        for (let i = data.length - 1; i >= 1; i--) {
-          if (roleIdx >= 0 && String(data[i][roleIdx]) === String(id)) {
-            userRolesSheet.deleteRow(i + 1);
-          }
-        }
-      }
-    }
-
-    if (typeof invalidateCache === 'function') {
-      invalidateCache(ROLES_SHEET);
-      invalidateCache(USER_ROLES_SHEET);
-    }
-  } catch (error) {
-    console.error('Error deleting role:', error);
-    throw error;
-  }
-}
-
-/** Assigns a role to a user */
-function addUserRole(userId, roleId, scopeOrOptions, assignedBy) {
-  try {
-    if (!userId || !roleId) throw new Error('User ID and Role ID are required');
-
-    const identityInfo = resolveRoleUserIdentity(userId);
-    if (!identityInfo.success) {
-      throw new Error(identityInfo.error || 'Unable to resolve user identity');
-    }
-
-    const canonicalUserId = identityInfo.id;
-
-    const sheet = SpreadsheetApp.getActive().getSheetByName(USER_ROLES_SHEET);
-    if (!sheet) throw new Error(`Sheet ${USER_ROLES_SHEET} not found`);
-
-    const headers = _getSheetHeaders_(sheet, USER_ROLES_HEADER);
-    const now = new Date();
-    const id = Utilities.getUuid();
-
-    let scope = '';
-    let assigned = '';
-    if (scopeOrOptions && typeof scopeOrOptions === 'object' && !Array.isArray(scopeOrOptions)) {
-      scope = scopeOrOptions.scope || scopeOrOptions.Scope || '';
-      assigned = scopeOrOptions.assignedBy || scopeOrOptions.AssignedBy || scopeOrOptions.assigned_by || '';
-    } else {
-      scope = scopeOrOptions || '';
-      assigned = assignedBy || '';
-    }
-
-    const rowMap = {
-      ID: id,
-      UserId: canonicalUserId,
-      RoleId: roleId,
-      Scope: scope,
-      AssignedBy: assigned,
-      CreatedAt: now,
-      UpdatedAt: now,
-      DeletedAt: ''
-    };
-
-    sheet.appendRow(_mapRowFromHeaders_(headers, rowMap));
-    if (typeof invalidateCache === 'function') invalidateCache(USER_ROLES_SHEET);
-    return id;
-  } catch (error) {
-    console.error('Error assigning user role:', error);
-    throw error;
-  }
-}
-
-/** Removes roles for a user (optionally target a specific role) */
-function deleteUserRoles(userId, roleId) {
-  try {
-    const identityInfo = resolveRoleUserIdentity(userId);
-    if (!identityInfo.success) {
-      return;
-    }
-    const canonicalUserId = identityInfo.id;
-
-    const sheet = SpreadsheetApp.getActive().getSheetByName(USER_ROLES_SHEET);
-    if (!sheet) return;
-    const data = sheet.getDataRange().getValues();
-    if (!data.length) return;
-
-    const headers = data[0].map(h => String(h || '').trim());
-    const userIdx = headers.indexOf('UserId');
-    const roleIdx = headers.indexOf('RoleId');
-    if (userIdx < 0) return;
-
-    for (let i = data.length - 1; i >= 1; i--) {
-      const matchesUser = String(data[i][userIdx]) === String(canonicalUserId);
-      const matchesRole = roleId ? String(data[i][roleIdx]) === String(roleId) : true;
-      if (matchesUser && matchesRole) {
-        sheet.deleteRow(i + 1);
-      }
-    }
-
-    if (typeof invalidateCache === 'function') invalidateCache(USER_ROLES_SHEET);
-  } catch (error) {
-    console.error('Error deleting user roles:', error);
-    throw error;
-  }
-}
-
-/** Returns an array of roleIds for the given user */
-function getUserRoleIds(userId) {
-  try {
-    if (!userId) return [];
-    const identityInfo = resolveRoleUserIdentity(userId);
-    if (!identityInfo.success) {
-      return [];
-    }
-    const canonicalUserId = identityInfo.id;
-    const sheet = SpreadsheetApp.getActive().getSheetByName(USER_ROLES_SHEET);
-    if (!sheet) return [];
-    const data = sheet.getDataRange().getValues();
-    if (data.length <= 1) return [];
-
-    const headers = data[0].map(h => String(h || '').trim());
-    const userIdx = headers.indexOf('UserId');
-    const roleIdx = headers.indexOf('RoleId');
-    if (userIdx < 0 || roleIdx < 0) return [];
-
-    return data
-      .slice(1)
-      .filter(row => String(row[userIdx]) === String(canonicalUserId))
-      .map(row => row[roleIdx])
-      .filter(Boolean);
-  } catch (error) {
-    console.error('Error getting user role IDs:', error);
-    return [];
-  }
-}
-
-/** Returns full role objects for a user */
-function getUserRoles(userId) {
-  try {
-    const identityInfo = resolveRoleUserIdentity(userId);
-    if (!identityInfo.success) {
-      return [];
-    }
-    const canonicalUserId = identityInfo.id;
-    const allRoles = getAllRoles();
-    const assigned = new Set(getUserRoleIds(canonicalUserId).map(String));
-    return allRoles.filter(r => assigned.has(String(r.id || r.ID)));
-  } catch (error) {
-    console.error('Error getting user roles:', error);
-    return [];
-  }
-}
-
-/**
- * getRolesMapping()
- * Returns a mapping object of roleId -> roleName for quick lookups
- * Used in doGet to convert user role IDs to role names
- */
-function getRolesMapping() {
-  try {
-    const roles = getAllRoles();
-    const mapping = {};
-    roles.forEach(role => {
-      const id = role.id || role.ID;
-      const name = role.name || role.Name;
-      if (id) mapping[id] = name;
-    });
-    return mapping;
-  } catch (error) {
-    console.error('Error getting roles mapping:', error);
-    return {};
-  }
-}
-
-/**
- * Alternative helper function to get user role names directly
- */
-function getUserRoleNames(userRoleIds) {
-  try {
-    if (!userRoleIds || !Array.isArray(userRoleIds)) {
-      return [];
-    }
-
-    const rolesMapping = getRolesMapping();
-    return userRoleIds.map(roleId => rolesMapping[roleId]).filter(Boolean);
-  } catch (error) {
-    console.error('Error getting user role names:', error);
-    return [];
-  }
-}
-
-// ────────────────────────────────────────────────────────────────────────────
-// Helpers
-// ────────────────────────────────────────────────────────────────────────────
-
-function _getOrCreateRolesSheet_() {
-  if (typeof ensureSheetWithHeaders === 'function') {
-    return ensureSheetWithHeaders(ROLES_SHEET, ROLES_HEADER);
-  }
-  const ss = SpreadsheetApp.getActive();
-  let sheet = ss.getSheetByName(ROLES_SHEET);
-  if (!sheet) {
-    sheet = ss.insertSheet(ROLES_SHEET);
-    sheet.getRange(1, 1, 1, ROLES_HEADER.length).setValues([ROLES_HEADER]).setFontWeight('bold');
-    sheet.setFrozenRows(1);
-  }
-  return sheet;
-}
-
-function _getSheetHeaders_(sheet, fallback) {
-  if (!sheet) return Array.isArray(fallback) ? fallback.slice() : [];
-  const lastColumn = sheet.getLastColumn();
-  if (lastColumn < 1) return Array.isArray(fallback) ? fallback.slice() : [];
-  const values = sheet.getRange(1, 1, 1, lastColumn).getValues();
-  if (!values.length) return Array.isArray(fallback) ? fallback.slice() : [];
-  return values[0].map(h => String(h || '').trim());
-}
-
-function _mapRowFromHeaders_(headers, valueMap) {
-  return headers.map(header => {
-    if (!header) return '';
-    return Object.prototype.hasOwnProperty.call(valueMap, header) ? valueMap[header] : '';
-  });
-}
-
-function _readRolesSheet_() {
-  if (typeof readSheet === 'function') {
-    const rows = readSheet(ROLES_SHEET) || [];
-    if (Array.isArray(rows)) return rows;
-  }
-
-  const sheet = SpreadsheetApp.getActive().getSheetByName(ROLES_SHEET);
-  if (!sheet) return [];
-  const range = sheet.getDataRange();
-  if (!range) return [];
-  const values = range.getValues();
-  if (!values.length) return [];
-  const headers = values.shift().map(h => String(h || '').trim());
-  return values
-    .map(row => {
-      const obj = {};
-      let hasData = false;
-      headers.forEach((header, idx) => {
-        if (!header) return;
-        const value = row[idx];
-        if (value !== '' && value != null) hasData = true;
-        obj[header] = value;
-      });
-      return hasData ? obj : null;
-    })
-    .filter(Boolean);
-}
-
-function normalizeRoleRecord_(record) {
-  if (!record || typeof record !== 'object') return null;
-  const base = Array.isArray(record) ? {} : Object.assign({}, record);
-
-  let id = base.ID || base.Id || base.id || '';
-  if (id != null) id = String(id).trim();
-  let name = base.Name || base.name || '';
-  if (name != null) name = String(name).trim();
-  const normalizedName = (base.NormalizedName || base.normalizedName || (name ? name.toUpperCase() : '') || '').toString();
-  const scope = base.Scope || base.scope || '';
-  const description = base.Description || base.description || '';
-
-  const createdValue = base.CreatedAt || base.createdAt || null;
-  const updatedValue = base.UpdatedAt || base.updatedAt || null;
-  const deletedValue = base.DeletedAt || base.deletedAt || null;
-
-  return Object.assign({}, base, {
-    ID: id || base.ID,
-    id: id,
-    Name: name || base.Name,
-    name: name,
-    NormalizedName: normalizedName,
-    normalizedName: normalizedName,
-    Scope: scope,
-    scope: scope,
-    Description: description,
-    description: description,
-    CreatedAt: createdValue,
-    createdAt: _toClientDate_(createdValue),
-    UpdatedAt: updatedValue,
-    updatedAt: _toClientDate_(updatedValue),
-    DeletedAt: deletedValue,
-    deletedAt: _toClientDate_(deletedValue)
-  });
-}
-
-function normalizeRoleInput_(nameOrPayload, scopeOrPayload, description) {
-  if (nameOrPayload && typeof nameOrPayload === 'object' && !Array.isArray(nameOrPayload)) {
-    return {
-      name: nameOrPayload.name || nameOrPayload.Name || '',
-      normalizedName: nameOrPayload.normalizedName || nameOrPayload.NormalizedName || '',
-      scope: nameOrPayload.scope || nameOrPayload.Scope || '',
-      description: nameOrPayload.description || nameOrPayload.Description || ''
-    };
-  }
-
-  return {
-    name: nameOrPayload || '',
-    scope: scopeOrPayload && typeof scopeOrPayload === 'string' ? scopeOrPayload : '',
-    description: description || ''
-  };
-}
-
-function normalizeRoleUpdate_(idOrPayload, name, scope, description) {
-  if (idOrPayload && typeof idOrPayload === 'object' && !Array.isArray(idOrPayload)) {
-    const payload = Object.assign({}, idOrPayload);
-    payload.id = idOrPayload.id || idOrPayload.ID || '';
-    payload.name = idOrPayload.name || idOrPayload.Name || payload.name || '';
-    payload.scope = idOrPayload.scope || idOrPayload.Scope || payload.scope || '';
-    payload.description = idOrPayload.description || idOrPayload.Description || payload.description || '';
-    payload.normalizedName = idOrPayload.normalizedName || idOrPayload.NormalizedName || payload.normalizedName || '';
-    return payload;
-  }
-
-  return {
-    id: idOrPayload,
-    name: name || '',
-    scope: scope || '',
-    description: description || '',
-    normalizedName: name ? name.toUpperCase() : ''
-  };
-}
-
-function _toClientDate_(value) {
-  if (!value && value !== 0) return null;
-  if (value instanceof Date) return value.toISOString();
-  return value;
+// ────────────────────────────────────────────────────────────────────────────
+// Role & UserRole CRUD
+// ────────────────────────────────────────────────────────────────────────────
+
+function resolveRoleUserIdentity(userId) {
+  const normalized = String(userId || '').trim();
+  if (!normalized) {
+    return { success: false, error: 'User ID is required', errorCode: 'USER_ID_REQUIRED' };
+  }
+
+  function projectRecord(record) {
+    if (typeof projectRecordToCanonicalUser === 'function') {
+      return projectRecordToCanonicalUser(record, { preferIdentityService: false });
+    }
+    const source = record || {};
+    const clone = {};
+    Object.keys(source).forEach(function (key) {
+      clone[key] = source[key];
+    });
+    return clone;
+  }
+
+  if (typeof IdentityService !== 'undefined'
+    && IdentityService
+    && typeof IdentityService.getUserIdentityById === 'function') {
+    try {
+      const lookup = IdentityService.getUserIdentityById(normalized);
+      if (lookup && lookup.success && lookup.identity) {
+        const fields = lookup.identity.fields || projectRecord(lookup.identity.raw || {});
+        return {
+          success: true,
+          id: String(fields.ID || normalized).trim(),
+          identity: lookup.identity,
+          summary: lookup.summary || null,
+          fields: fields
+        };
+      }
+      if (lookup && lookup.success === false) {
+        return {
+          success: false,
+          error: lookup.error || 'User not found',
+          errorCode: lookup.errorCode || 'USER_NOT_FOUND'
+        };
+      }
+    } catch (identityError) {
+      console.warn('RolesService.resolveRoleUserIdentity: IdentityService lookup failed', identityError);
+    }
+  }
+
+  try {
+    if (typeof readSheet === 'function') {
+      if (typeof ensureSheetWithHeaders === 'function') {
+        try {
+          ensureSheetWithHeaders(getUsersSheetName ? getUsersSheetName() : (typeof USERS_SHEET === 'string' && USERS_SHEET) ? USERS_SHEET : 'Users',
+            (typeof getCanonicalUserHeaders === 'function') ? getCanonicalUserHeaders() : ((typeof USERS_HEADERS !== 'undefined' && Array.isArray(USERS_HEADERS)) ? USERS_HEADERS : undefined));
+        } catch (ensureErr) {
+          console.warn('RolesService.resolveRoleUserIdentity: ensure headers failed', ensureErr);
+        }
+      }
+      const users = readSheet((typeof USERS_SHEET === 'string' && USERS_SHEET) ? USERS_SHEET : 'Users') || [];
+      const hit = users.find(function (row) {
+        return String(row && (row.ID || row.Id || row.UserId)).trim() === normalized;
+      }) || null;
+      if (!hit) {
+        return { success: false, error: 'User not found', errorCode: 'USER_NOT_FOUND' };
+      }
+      const fields = projectRecord(hit);
+      return {
+        success: true,
+        id: String(fields.ID || normalized).trim(),
+        identity: null,
+        summary: null,
+        fields: fields
+      };
+    }
+  } catch (readError) {
+    console.warn('RolesService.resolveRoleUserIdentity: fallback lookup failed', readError);
+  }
+
+  return { success: true, id: normalized, identity: null, summary: null, fields: null };
+}
+
+/** Returns [{ id, name, normalizedName, scope, description, createdAt, updatedAt, deletedAt }] */
+function getAllRoles() {
+  try {
+    const rows = _readRolesSheet_();
+    return rows
+      .map(normalizeRoleRecord_)
+      .filter(Boolean);
+  } catch (error) {
+    console.error('Error getting all roles:', error);
+    return [];
+  }
+}
+
+/** Adds a new role */
+function addRole(nameOrPayload, scopeOrPayload, description) {
+  try {
+    const payload = normalizeRoleInput_(nameOrPayload, scopeOrPayload, description);
+    if (!payload.name) throw new Error('Role name is required');
+
+    const sheet = _getOrCreateRolesSheet_();
+    const headers = _getSheetHeaders_(sheet, ROLES_HEADER);
+    const id = Utilities.getUuid();
+    const now = new Date();
+    const normalizedName = payload.normalizedName || payload.name.toUpperCase();
+
+    const rowMap = {
+      ID: id,
+      Name: payload.name,
+      NormalizedName: normalizedName,
+      Scope: payload.scope || '',
+      Description: payload.description || '',
+      CreatedAt: now,
+      UpdatedAt: now,
+      DeletedAt: ''
+    };
+
+    sheet.appendRow(_mapRowFromHeaders_(headers, rowMap));
+    if (typeof invalidateCache === 'function') invalidateCache(ROLES_SHEET);
+    return id;
+  } catch (error) {
+    console.error('Error adding role:', error);
+    throw error;
+  }
+}
+
+/** Updates an existing role */
+function updateRole(idOrPayload, name, scope, description) {
+  try {
+    const payload = normalizeRoleUpdate_(idOrPayload, name, scope, description);
+    if (!payload.id) throw new Error('Role ID is required');
+
+    const sheet = _getOrCreateRolesSheet_();
+    const data = sheet.getDataRange().getValues();
+    if (!data.length) return;
+
+    const headers = data[0].map(h => String(h || '').trim());
+    const idx = {
+      ID: headers.indexOf('ID'),
+      Name: headers.indexOf('Name'),
+      NormalizedName: headers.indexOf('NormalizedName'),
+      Scope: headers.indexOf('Scope'),
+      Description: headers.indexOf('Description'),
+      UpdatedAt: headers.indexOf('UpdatedAt')
+    };
+
+    const now = new Date();
+    for (let i = 1; i < data.length; i++) {
+      if (String(data[i][idx.ID]) === String(payload.id)) {
+        const row = i + 1;
+        if (idx.Name >= 0) sheet.getRange(row, idx.Name + 1).setValue(payload.name || '');
+        if (idx.NormalizedName >= 0) sheet.getRange(row, idx.NormalizedName + 1).setValue((payload.normalizedName || payload.name || '').toUpperCase());
+        if (idx.Scope >= 0) sheet.getRange(row, idx.Scope + 1).setValue(payload.scope || '');
+        if (idx.Description >= 0) sheet.getRange(row, idx.Description + 1).setValue(payload.description || '');
+        if (idx.UpdatedAt >= 0) sheet.getRange(row, idx.UpdatedAt + 1).setValue(now);
+        if (typeof invalidateCache === 'function') invalidateCache(ROLES_SHEET);
+        return;
+      }
+    }
+  } catch (error) {
+    console.error('Error updating role:', error);
+    throw error;
+  }
+}
+
+/** Deletes a role (and any user-role links) */
+function deleteRole(id) {
+  try {
+    const ss = SpreadsheetApp.getActive();
+    const rolesSheet = ss.getSheetByName(ROLES_SHEET);
+    if (rolesSheet) {
+      const data = rolesSheet.getDataRange().getValues();
+      if (data.length) {
+        const headers = data[0].map(h => String(h || '').trim());
+        const idCol = headers.indexOf('ID');
+        for (let i = data.length - 1; i >= 1; i--) {
+          if (idCol >= 0 && String(data[i][idCol]) === String(id)) {
+            rolesSheet.deleteRow(i + 1);
+          }
+        }
+      }
+    }
+
+    const userRolesSheet = ss.getSheetByName(USER_ROLES_SHEET);
+    if (userRolesSheet) {
+      const data = userRolesSheet.getDataRange().getValues();
+      if (data.length) {
+        const headers = data[0].map(h => String(h || '').trim());
+        const roleIdx = headers.indexOf('RoleId');
+        for (let i = data.length - 1; i >= 1; i--) {
+          if (roleIdx >= 0 && String(data[i][roleIdx]) === String(id)) {
+            userRolesSheet.deleteRow(i + 1);
+          }
+        }
+      }
+    }
+
+    if (typeof invalidateCache === 'function') {
+      invalidateCache(ROLES_SHEET);
+      invalidateCache(USER_ROLES_SHEET);
+    }
+  } catch (error) {
+    console.error('Error deleting role:', error);
+    throw error;
+  }
+}
+
+/** Assigns a role to a user */
+function addUserRole(userId, roleId, scopeOrOptions, assignedBy) {
+  try {
+    if (!userId || !roleId) throw new Error('User ID and Role ID are required');
+
+    const identityInfo = resolveRoleUserIdentity(userId);
+    if (!identityInfo.success) {
+      throw new Error(identityInfo.error || 'Unable to resolve user identity');
+    }
+
+    const canonicalUserId = identityInfo.id;
+
+    const sheet = SpreadsheetApp.getActive().getSheetByName(USER_ROLES_SHEET);
+    if (!sheet) throw new Error(`Sheet ${USER_ROLES_SHEET} not found`);
+
+    const headers = _getSheetHeaders_(sheet, USER_ROLES_HEADER);
+    const now = new Date();
+    const id = Utilities.getUuid();
+
+    let scope = '';
+    let assigned = '';
+    if (scopeOrOptions && typeof scopeOrOptions === 'object' && !Array.isArray(scopeOrOptions)) {
+      scope = scopeOrOptions.scope || scopeOrOptions.Scope || '';
+      assigned = scopeOrOptions.assignedBy || scopeOrOptions.AssignedBy || scopeOrOptions.assigned_by || '';
+    } else {
+      scope = scopeOrOptions || '';
+      assigned = assignedBy || '';
+    }
+
+    const rowMap = {
+      ID: id,
+      UserId: canonicalUserId,
+      RoleId: roleId,
+      Scope: scope,
+      AssignedBy: assigned,
+      CreatedAt: now,
+      UpdatedAt: now,
+      DeletedAt: ''
+    };
+
+    sheet.appendRow(_mapRowFromHeaders_(headers, rowMap));
+    if (typeof invalidateCache === 'function') invalidateCache(USER_ROLES_SHEET);
+    return id;
+  } catch (error) {
+    console.error('Error assigning user role:', error);
+    throw error;
+  }
+}
+
+/** Removes roles for a user (optionally target a specific role) */
+function deleteUserRoles(userId, roleId) {
+  try {
+    const identityInfo = resolveRoleUserIdentity(userId);
+    if (!identityInfo.success) {
+      return;
+    }
+    const canonicalUserId = identityInfo.id;
+
+    const sheet = SpreadsheetApp.getActive().getSheetByName(USER_ROLES_SHEET);
+    if (!sheet) return;
+    const data = sheet.getDataRange().getValues();
+    if (!data.length) return;
+
+    const headers = data[0].map(h => String(h || '').trim());
+    const userIdx = headers.indexOf('UserId');
+    const roleIdx = headers.indexOf('RoleId');
+    if (userIdx < 0) return;
+
+    for (let i = data.length - 1; i >= 1; i--) {
+      const matchesUser = String(data[i][userIdx]) === String(canonicalUserId);
+      const matchesRole = roleId ? String(data[i][roleIdx]) === String(roleId) : true;
+      if (matchesUser && matchesRole) {
+        sheet.deleteRow(i + 1);
+      }
+    }
+
+    if (typeof invalidateCache === 'function') invalidateCache(USER_ROLES_SHEET);
+  } catch (error) {
+    console.error('Error deleting user roles:', error);
+    throw error;
+  }
+}
+
+/** Returns an array of roleIds for the given user */
+function getUserRoleIds(userId) {
+  try {
+    if (!userId) return [];
+    const identityInfo = resolveRoleUserIdentity(userId);
+    if (!identityInfo.success) {
+      return [];
+    }
+    const canonicalUserId = identityInfo.id;
+    const sheet = SpreadsheetApp.getActive().getSheetByName(USER_ROLES_SHEET);
+    if (!sheet) return [];
+    const data = sheet.getDataRange().getValues();
+    if (data.length <= 1) return [];
+
+    const headers = data[0].map(h => String(h || '').trim());
+    const userIdx = headers.indexOf('UserId');
+    const roleIdx = headers.indexOf('RoleId');
+    if (userIdx < 0 || roleIdx < 0) return [];
+
+    return data
+      .slice(1)
+      .filter(row => String(row[userIdx]) === String(canonicalUserId))
+      .map(row => row[roleIdx])
+      .filter(Boolean);
+  } catch (error) {
+    console.error('Error getting user role IDs:', error);
+    return [];
+  }
+}
+
+/** Returns full role objects for a user */
+function getUserRoles(userId) {
+  try {
+    const identityInfo = resolveRoleUserIdentity(userId);
+    if (!identityInfo.success) {
+      return [];
+    }
+    const canonicalUserId = identityInfo.id;
+    const allRoles = getAllRoles();
+    const assigned = new Set(getUserRoleIds(canonicalUserId).map(String));
+    return allRoles.filter(r => assigned.has(String(r.id || r.ID)));
+  } catch (error) {
+    console.error('Error getting user roles:', error);
+    return [];
+  }
+}
+
+/**
+ * getRolesMapping()
+ * Returns a mapping object of roleId -> roleName for quick lookups
+ * Used in doGet to convert user role IDs to role names
+ */
+function getRolesMapping() {
+  try {
+    const roles = getAllRoles();
+    const mapping = {};
+    roles.forEach(role => {
+      const id = role.id || role.ID;
+      const name = role.name || role.Name;
+      if (id) mapping[id] = name;
+    });
+    return mapping;
+  } catch (error) {
+    console.error('Error getting roles mapping:', error);
+    return {};
+  }
+}
+
+/**
+ * Alternative helper function to get user role names directly
+ */
+function getUserRoleNames(userRoleIds) {
+  try {
+    if (!userRoleIds || !Array.isArray(userRoleIds)) {
+      return [];
+    }
+
+    const rolesMapping = getRolesMapping();
+    return userRoleIds.map(roleId => rolesMapping[roleId]).filter(Boolean);
+  } catch (error) {
+    console.error('Error getting user role names:', error);
+    return [];
+  }
+}
+
+// ────────────────────────────────────────────────────────────────────────────
+// Helpers
+// ────────────────────────────────────────────────────────────────────────────
+
+function _getOrCreateRolesSheet_() {
+  if (typeof ensureSheetWithHeaders === 'function') {
+    return ensureSheetWithHeaders(ROLES_SHEET, ROLES_HEADER);
+  }
+  const ss = SpreadsheetApp.getActive();
+  let sheet = ss.getSheetByName(ROLES_SHEET);
+  if (!sheet) {
+    sheet = ss.insertSheet(ROLES_SHEET);
+    sheet.getRange(1, 1, 1, ROLES_HEADER.length).setValues([ROLES_HEADER]).setFontWeight('bold');
+    sheet.setFrozenRows(1);
+  }
+  return sheet;
+}
+
+function _getSheetHeaders_(sheet, fallback) {
+  if (!sheet) return Array.isArray(fallback) ? fallback.slice() : [];
+  const lastColumn = sheet.getLastColumn();
+  if (lastColumn < 1) return Array.isArray(fallback) ? fallback.slice() : [];
+  const values = sheet.getRange(1, 1, 1, lastColumn).getValues();
+  if (!values.length) return Array.isArray(fallback) ? fallback.slice() : [];
+  return values[0].map(h => String(h || '').trim());
+}
+
+function _mapRowFromHeaders_(headers, valueMap) {
+  return headers.map(header => {
+    if (!header) return '';
+    return Object.prototype.hasOwnProperty.call(valueMap, header) ? valueMap[header] : '';
+  });
+}
+
+function _readRolesSheet_() {
+  if (typeof readSheet === 'function') {
+    const rows = readSheet(ROLES_SHEET) || [];
+    if (Array.isArray(rows)) return rows;
+  }
+
+  const sheet = SpreadsheetApp.getActive().getSheetByName(ROLES_SHEET);
+  if (!sheet) return [];
+  const range = sheet.getDataRange();
+  if (!range) return [];
+  const values = range.getValues();
+  if (!values.length) return [];
+  const headers = values.shift().map(h => String(h || '').trim());
+  return values
+    .map(row => {
+      const obj = {};
+      let hasData = false;
+      headers.forEach((header, idx) => {
+        if (!header) return;
+        const value = row[idx];
+        if (value !== '' && value != null) hasData = true;
+        obj[header] = value;
+      });
+      return hasData ? obj : null;
+    })
+    .filter(Boolean);
+}
+
+function normalizeRoleRecord_(record) {
+  if (!record || typeof record !== 'object') return null;
+  const base = Array.isArray(record) ? {} : Object.assign({}, record);
+
+  let id = base.ID || base.Id || base.id || '';
+  if (id != null) id = String(id).trim();
+  let name = base.Name || base.name || '';
+  if (name != null) name = String(name).trim();
+  const normalizedName = (base.NormalizedName || base.normalizedName || (name ? name.toUpperCase() : '') || '').toString();
+  const scope = base.Scope || base.scope || '';
+  const description = base.Description || base.description || '';
+
+  const createdValue = base.CreatedAt || base.createdAt || null;
+  const updatedValue = base.UpdatedAt || base.updatedAt || null;
+  const deletedValue = base.DeletedAt || base.deletedAt || null;
+
+  return Object.assign({}, base, {
+    ID: id || base.ID,
+    id: id,
+    Name: name || base.Name,
+    name: name,
+    NormalizedName: normalizedName,
+    normalizedName: normalizedName,
+    Scope: scope,
+    scope: scope,
+    Description: description,
+    description: description,
+    CreatedAt: createdValue,
+    createdAt: _toClientDate_(createdValue),
+    UpdatedAt: updatedValue,
+    updatedAt: _toClientDate_(updatedValue),
+    DeletedAt: deletedValue,
+    deletedAt: _toClientDate_(deletedValue)
+  });
+}
+
+function normalizeRoleInput_(nameOrPayload, scopeOrPayload, description) {
+  if (nameOrPayload && typeof nameOrPayload === 'object' && !Array.isArray(nameOrPayload)) {
+    return {
+      name: nameOrPayload.name || nameOrPayload.Name || '',
+      normalizedName: nameOrPayload.normalizedName || nameOrPayload.NormalizedName || '',
+      scope: nameOrPayload.scope || nameOrPayload.Scope || '',
+      description: nameOrPayload.description || nameOrPayload.Description || ''
+    };
+  }
+
+  return {
+    name: nameOrPayload || '',
+    scope: scopeOrPayload && typeof scopeOrPayload === 'string' ? scopeOrPayload : '',
+    description: description || ''
+  };
+}
+
+function normalizeRoleUpdate_(idOrPayload, name, scope, description) {
+  if (idOrPayload && typeof idOrPayload === 'object' && !Array.isArray(idOrPayload)) {
+    const payload = Object.assign({}, idOrPayload);
+    payload.id = idOrPayload.id || idOrPayload.ID || '';
+    payload.name = idOrPayload.name || idOrPayload.Name || payload.name || '';
+    payload.scope = idOrPayload.scope || idOrPayload.Scope || payload.scope || '';
+    payload.description = idOrPayload.description || idOrPayload.Description || payload.description || '';
+    payload.normalizedName = idOrPayload.normalizedName || idOrPayload.NormalizedName || payload.normalizedName || '';
+    return payload;
+  }
+
+  return {
+    id: idOrPayload,
+    name: name || '',
+    scope: scope || '',
+    description: description || '',
+    normalizedName: name ? name.toUpperCase() : ''
+  };
+}
+
+function _toClientDate_(value) {
+  if (!value && value !== 0) return null;
+  if (value instanceof Date) return value.toISOString();
+  return value;
 }