/**
 * COMPLETE QA SERVICE - QAService.gs
 * Replace your existing QAService.gs with this complete implementation
 */

// ============================================================================
// CORE QA CONFIGURATION
// ============================================================================

const ROOT_PROP_KEY = '1GuTbUeWFdp7u6nVDdavc_rCXfUMKX2DH';
const FALLBACK_PATH = ['Lumina', 'QA Uploads'];

function clientGetQualitySummaries(context) {
  try {
    return getEntitySummaries('quality', context);
  } catch (error) {
    console.error('clientGetQualitySummaries failed:', error);
    throw error;
  }
}

function clientGetQualityDetail(id, context) {
  try {
    return getEntityDetail('quality', id, context);
  } catch (error) {
    console.error('clientGetQualityDetail failed:', error);
    throw error;
  }
}

function qaWeights_() {
  return {
    q1: 3, q2: 5, q3: 7, q4: 10, q5: 5,
    q6: 8, q7: 8, q8: 15, q9: 9,
    q10: 8, q11: 6, q12: 6, q13: 7, q14: 3,
    q15: 10, q16: 5, q17: 4, q18: 5
  };
}

function qaQuestionText_() {
  return {
    q1: 'Did the agent say thank you for calling and brand the call with the client name?',
    q2: 'Did the agent offer further assistance before closing the call?',
    q3: 'Did the agent sound polite and courteous on the call?',
    q4: 'Did the agent empathize with callers issue?',
    q5: 'Did the agent modulate pitch and volume according to caller?',
    q6: 'Did the agent follow the call transfer protocol?',
    q7: 'Did the agent follow the correct HOLD procedure?',
    q8: 'Did the agent authenticate caller and confirm the issue?',
    q9: 'Did the agent do effective probing on the call?',
    q10: 'Did the agent provide accurate and complete resolution using tools?',
    q11: 'Did the agent provide clear understanding of the issue to the caller?',
    q12: 'Did the agent process the request as promised to the caller?',
    q13: 'Did the agent document the case/Wrapup up with Wrap-Up notes correctly?',
    q14: 'Did the agent escalate the case to the right department with all relevant details?',
    q15: 'Did the agent offer the survey at the end of the call?',
    q16: 'Did the agent create the call case correctly/Wrap-Up the call?',
    q17: 'Did the agent modify case fields to avoid survey going to the customer?',
    q18: 'Did the customer respond positively to the survey?'
  };
}

function getUserEmail(agentName) {
  try {
    console.log('getUserEmail called with:', agentName);

    if (!agentName || typeof agentName !== 'string') {
      return '';
    }

    const cleanName = agentName.trim();

    // Method 1: Try getUsers function with improved matching
    try {
      const users = (typeof getUsers === 'function') ? getUsers() : [];
      if (Array.isArray(users) && users.length > 0) {
        // Try exact match first
        let user = users.find(u => {
          const uName = u.FullName || u.UserName || u.name || u.fullName || u.displayName || '';
          return uName === cleanName;
        });

        // Try case-insensitive match if exact match fails
        if (!user) {
          user = users.find(u => {
            const uName = (u.FullName || u.UserName || u.name || u.fullName || u.displayName || '').toLowerCase();
            return uName === cleanName.toLowerCase();
          });
        }

        if (user) {
          const email = user.Email || user.email || user.mail ||
                       user.emailAddress || user.EmailAddress || '';
          if (email) {
            console.log('Email found via getUsers:', email);
            return email;
          }
        }
      }
    } catch (error) {
      console.warn('getUsers failed:', error);
    }

    // Method 2: Try QA Records as last resort
    try {
      const qaSheet = getQaSheet_();
      const qaData = qaSheet.getDataRange().getValues();
      const qaHeaders = qaData[0];
      const agentNameCol = qaHeaders.findIndex(h =>
        String(h).toLowerCase().includes('agentname')
      );
      const agentEmailCol = qaHeaders.findIndex(h =>
        String(h).toLowerCase().includes('agentemail')
      );

      if (agentNameCol >= 0 && agentEmailCol >= 0) {
        for (let i = 1; i < qaData.length; i++) {
          if (String(qaData[i][agentNameCol]).trim() === cleanName) {
            const email = String(qaData[i][agentEmailCol] || '').trim();
            if (email && email.includes('@')) {
              console.log('Email found in QA records:', email);
              return email;
            }
          }
        }
      }
    } catch (qaError) {
      console.warn('QA lookup failed:', qaError);
    }

    console.log('No email found for:', cleanName);
    return '';

  } catch (error) {
    console.error('Error in getUserEmail:', error);
    return '';
  }
}

function getUsersWithEmails() {
  try {
    const allUsers = [];
    const processedNames = new Set();

    try {
      const users = (typeof getUsers === 'function') ? getUsers() : [];
      if (Array.isArray(users)) {
        users.forEach(u => {
          const name = u.FullName || u.UserName || u.name || u.fullName || '';
          const email = u.Email || u.email || u.mail || '';
          if (name && email && !processedNames.has(name)) {
            allUsers.push({ name: name, email: email });
            processedNames.add(name);
          }
        });
      }
    } catch (e) {
      console.warn('getUsers error:', e);
    }

    allUsers.sort((a, b) => a.name.localeCompare(b.name));

    console.log('Found', allUsers.length, 'users with emails');
    return allUsers;

  } catch (error) {
    console.error('Error in getUsersWithEmails:', error);
    return [];
  }
}

// ============================================================================
// MAIN QA SUBMISSION FUNCTION (SIMPLIFIED & ROBUST)
// ============================================================================

function clientUploadAudioAndSaveQA(formData) {
  try {
    console.log('=== QA SUBMISSION STARTED ===');
    console.log('Function called at:', new Date().toISOString());
    
    // Step 1: Validate input
    if (!formData) {
      throw new Error('No form data provided');
    }
    
    // Step 2: Extract data safely
    const qaData = extractFormData_(formData);
    console.log('Form data extracted successfully');
    
    // Step 3: Validate required fields
    validateRequiredFields_(qaData);
    console.log('Required fields validated');
    
    // Step 4: Process audio file/link
    const audioResult = processAudioFile_(qaData);
    console.log('Audio processing completed');
    
    // Step 5: Calculate QA score
    const scoreResult = calculateQAScore_(qaData);
    console.log('Score calculated:', scoreResult.finalScore);
    
    // Step 6: Save to sheet
    const saveResult = saveQARecord_(qaData, audioResult, scoreResult);
    console.log('Record saved with ID:', saveResult.qaId);
    
    // Step 7: Generate PDF (optional, don't fail if this errors)
    let pdfResult = null;
    try {
      pdfResult = generateQAPDF_(saveResult.record, scoreResult);
    } catch (pdfError) {
      console.warn('PDF generation failed (non-critical):', pdfError.message);
    }
    
    // Step 8: Return success response
    const response = {
      success: true,
      qaId: saveResult.qaId,
      audioUrl: audioResult.url,
      scoreResult: scoreResult,
      record: saveResult.record,
      timestamp: new Date().toISOString()
    };
    
    if (pdfResult && pdfResult.success) {
      response.qaPdfUrl = pdfResult.fileUrl;
      response.qaPdfId = pdfResult.fileId;
    }
    
    console.log('=== QA SUBMISSION COMPLETED SUCCESSFULLY ===');
    return response;
    
  } catch (error) {
    console.error('=== QA SUBMISSION FAILED ===');
    console.error('Error:', error.message);
    console.error('Stack:', error.stack);
    
    // Return a proper error response
    return {
      success: false,
      error: error.message,
      timestamp: new Date().toISOString(),
      debug: {
        function: 'clientUploadAudioAndSaveQA',
        stack: error.stack
      }
    };
  }
}

// ============================================================================
// HELPER FUNCTIONS
// ============================================================================

function extractFormData_(input) {
  try {
    let data = {};
    
    // Handle different input types
    if (input && typeof input === 'object') {
      if (input.elements) {
        // HTML Form Element
        console.log('Processing HTML form element');
        for (let i = 0; i < input.elements.length; i++) {
          const element = input.elements[i];
          if (element.name) {
            if (element.type === 'file' && element.files && element.files.length > 0) {
              data[element.name] = element.files[0];
            } else if (element.type === 'checkbox') {
              data[element.name] = element.checked;
            } else if (element.type === 'radio' && element.checked) {
              data[element.name] = element.value;
            } else if (element.value !== undefined) {
              data[element.name] = element.value;
            }
          }
        }
      } else {
        // Direct object
        console.log('Processing direct data object');
        data = { ...input };
      }
    } else {
      throw new Error('Invalid form data format');
    }
    
    console.log('Extracted data keys:', Object.keys(data));
    return data;
    
  } catch (error) {
    console.error('Error extracting form data:', error);
    throw new Error('Failed to extract form data: ' + error.message);
  }
}

function validateRequiredFields_(data) {
  const required = ['agentName', 'callDate', 'auditorName'];
  const missing = required.filter(field => !data[field] || String(data[field]).trim() === '');
  
  if (missing.length > 0) {
    throw new Error('Missing required fields: ' + missing.join(', '));
  }
  
  // Validate at least some QA questions are answered
  const qaAnswers = [];
  for (let i = 1; i <= 18; i++) {
    const answer = data['q' + i];
    if (answer && answer !== 'na') {
      qaAnswers.push(answer);
    }
  }
  
  if (qaAnswers.length === 0) {
    throw new Error('At least one QA question must be answered');
  }
  
  console.log('Validation passed:', qaAnswers.length, 'questions answered');
}

function processAudioFile_(data) {
  try {
    console.log('Processing audio file...');
    
    // Check for base64 encoded file (new format)
    if (data.audioFileData && data.audioFileName) {
      console.log('Base64 audio file found:', data.audioFileName);
      console.log('File size:', (data.audioFileSize / 1024 / 1024).toFixed(2), 'MB');
      
      // Check file size (45MB limit)
      const fileSizeMB = data.audioFileSize / (1024 * 1024);
      if (fileSizeMB > 45) {
        throw new Error('Audio file too large. Maximum size is 45MB, your file is ' + fileSizeMB.toFixed(1) + 'MB');
      }
      
      // Convert base64 back to blob
      try {
        const base64Data = data.audioFileData;
        const binaryString = Utilities.base64Decode(base64Data);
        const blob = Utilities.newBlob(binaryString, data.audioFileType || 'audio/mpeg', data.audioFileName);
        
        // Upload to Drive
        const folder = ensureRootFolder_();
        const agentName = sanitizeName_(data.agentName || 'Unknown');
        const callDate = data.callDate || Utilities.formatDate(new Date(), Session.getScriptTimeZone(), 'yyyy-MM-dd');
        
        const agentFolder = getOrCreateFolder_(folder, agentName);
        const dateFolder = getOrCreateFolder_(agentFolder, callDate);
        
        const uploadedFile = dateFolder.createFile(blob);
        uploadedFile.setSharing(DriveApp.Access.ANYONE_WITH_LINK, DriveApp.Permission.VIEW);
        
        console.log('Base64 audio file uploaded successfully');
        return {
          url: uploadedFile.getUrl(),
          id: uploadedFile.getId(),
          name: uploadedFile.getName(),
          size: fileSizeMB
        };
      } catch (conversionError) {
        console.error('Error converting base64 to blob:', conversionError);
        throw new Error('Failed to process audio file: ' + conversionError.message);
      }
    }
    
    // Check for traditional uploaded file (fallback)
    const audioFile = data.audioFile;
    if (audioFile && typeof audioFile.getName === 'function') {
      console.log('Traditional audio file found:', audioFile.getName());
      
      // Check file size (50MB limit)
      const fileSize = audioFile.getBlob().getBytes().length;
      const fileSizeMB = fileSize / (1024 * 1024);
      console.log('File size:', fileSizeMB.toFixed(2), 'MB');
      
      if (fileSizeMB > 45) { // Leave some buffer below 50MB
        throw new Error('Audio file too large. Maximum size is 45MB, your file is ' + fileSizeMB.toFixed(1) + 'MB');
      }
      
      // Upload to Drive
      const folder = ensureRootFolder_();
      const agentName = sanitizeName_(data.agentName || 'Unknown');
      const callDate = data.callDate || Utilities.formatDate(new Date(), Session.getScriptTimeZone(), 'yyyy-MM-dd');
      
      const agentFolder = getOrCreateFolder_(folder, agentName);
      const dateFolder = getOrCreateFolder_(agentFolder, callDate);
      
      const uploadedFile = dateFolder.createFile(audioFile.getBlob());
      uploadedFile.setSharing(DriveApp.Access.ANYONE_WITH_LINK, DriveApp.Permission.VIEW);
      
      console.log('Traditional audio file uploaded successfully');
      return {
        url: uploadedFile.getUrl(),
        id: uploadedFile.getId(),
        name: uploadedFile.getName(),
        size: fileSizeMB
      };
    }
    
    // Check for call link
    if (data.callLink && String(data.callLink).trim() !== '') {
      console.log('Using provided call link');
      return {
        url: String(data.callLink).trim(),
        id: null,
        name: 'External Link',
        size: 0
      };
    }
    
    // No audio provided (this might be okay for existing records)
    console.log('No audio file or link provided');
    return {
      url: '',
      id: null,
      name: 'No Audio',
      size: 0
    };
    
  } catch (error) {
    console.error('Audio processing error:', error);
    throw new Error('Audio processing failed: ' + error.message);
  }
}

function calculateQAScore_(data) {
  try {
    console.log('Calculating QA score...');
    
    // Use existing scoring function if available
    if (typeof computeEnhancedQaScore === 'function') {
      const answers = {};
      for (let i = 1; i <= 18; i++) {
        answers['q' + i] = data['q' + i] || '';
      }
      return computeEnhancedQaScore(answers);
    }
    
    // Fallback scoring
    const weights = qaWeights_();
    let earned = 0;
    let applicable = 0;
    
    Object.keys(weights).forEach(q => {
      const answer = String(data[q] || '').toLowerCase();
      if (answer && answer !== 'na') {
        applicable += weights[q];
        if (answer === 'yes' || (q === 'q17' && answer === 'no')) {
          earned += weights[q];
        }
      }
    });
    
    let percentage = applicable ? earned / applicable : 0;
    
    // Apply penalties
    if (String(data.q8 || '').toLowerCase() === 'no') {
      percentage = 0; // Auto-fail
    } else {
      if (String(data.q15 || '').toLowerCase() === 'no') {
        percentage = Math.max(percentage - 0.5, 0);
      }
      if (String(data.q17 || '').toLowerCase() === 'yes') {
        percentage = Math.max(percentage - 0.5, 0);
      }
    }
    
    return {
      earned,
      applicable,
      percentage,
      finalScore: Math.round(percentage * 100),
      isPassing: percentage >= 0.8,
      timestamp: new Date().toISOString()
    };
    
  } catch (error) {
    console.error('Score calculation error:', error);
    throw new Error('Score calculation failed: ' + error.message);
  }
}

function saveQARecord_(data, audioResult, scoreResult) {
  try {
    console.log('Saving QA record...');
    
    const qaId = Utilities.getUuid();
    const timestamp = new Date().toISOString();
    
    // Get sheet and headers
    const sheet = getQaSheet_();
    const headers = getQaHeaders_();
    
    // Build row data
    const rowData = headers.map(col => {
      switch (col) {
        case 'ID': return qaId;
        case 'Timestamp': return timestamp;
        case 'CallerName': return data.callerName || '';
        case 'AgentName': return data.agentName || '';
        case 'AgentEmail': return data.agentEmail || '';
        case 'ClientName': return data.clientName || '';
        case 'CallDate': return data.callDate || '';
        case 'CaseNumber': return data.caseNumber || '';
        case 'CallLink': return audioResult.url || '';
        case 'AuditorName': return data.auditorName || '';
        case 'AuditDate': return data.auditDate || '';
        case 'FeedbackShared': return data.feedbackShared ? 'Yes' : 'No';
        case 'TotalScore': return scoreResult.earned || 0;
        case 'Percentage': return scoreResult.percentage || 0;
        case 'OverallFeedback': return data.overallFeedback || '';
        case 'Notes': return data.notes || '';
        case 'AgentFeedback': return data.agentFeedback || '';
        default:
          // Handle Q1-Q18 and C1-C18
          if (/^Q\d+$/i.test(col)) {
            const qKey = col.toLowerCase();
            const val = data[qKey];
            if (!val || val === 'na') return 'N/A';
            return val === 'yes' ? 'Yes' : 'No';
          }
          if (/^C\d+$/i.test(col)) {
            return data[col.toLowerCase()] || '';
          }
          // Other fields
          return data[col.charAt(0).toLowerCase() + col.slice(1)] || '';
      }
    });
    
    // Append row
    sheet.appendRow(rowData);
    
    // Build record object
    const record = {};
    headers.forEach((header, index) => {
      record[header] = rowData[index];
    });
    
    console.log('QA record saved with ID:', qaId);
    return {
      qaId,
      record
    };
    
  } catch (error) {
    console.error('Save record error:', error);
    throw new Error('Failed to save QA record: ' + error.message);
  }
}

function generateQAPDF_(record, scoreResult) {
  try {
    if (typeof generateQaPdfReport === 'function') {
      return generateQaPdfReport(record, scoreResult, {
        template: 'standard',
        theme: 'professional'
      });
    }
    return { success: false, error: 'PDF generation not available' };
  } catch (error) {
    return { success: false, error: error.message };
  }
}

// ============================================================================
// UTILITY FUNCTIONS
// ============================================================================

function sanitizeName_(name) {
  return String(name || 'Unknown')
    .replace(/[\\/:*?"<>|#\[\]]/g, '-')
    .replace(/\s+/g, ' ')
    .trim()
    .substring(0, 50);
}

function getOrCreateFolder_(parent, name) {
  const safeName = sanitizeName_(name);
  const existing = parent.getFoldersByName(safeName);
  return existing.hasNext() ? existing.next() : parent.createFolder(safeName);
}

function ensureRootFolder_() {
  try {
    const props = PropertiesService.getScriptProperties();
    const savedId = (props.getProperty(ROOT_PROP_KEY) || '').trim();

    if (savedId) {
      try {
        const f = DriveApp.getFolderById(savedId);
        f.getFiles(); // Test access
        return f;
      } catch (_) { }
    }

    let parent = DriveApp.getRootFolder();
    for (const name of FALLBACK_PATH) {
      parent = getOrCreateFolder_(parent, name);
    }
    props.setProperty(ROOT_PROP_KEY, parent.getId());
    return parent;
  } catch (error) {
    console.error('Error ensuring root folder:', error);
    throw error;
  }
}

function getQaSheet_() {
  const ss = typeof getIBTRSpreadsheet === 'function' ? getIBTRSpreadsheet() : SpreadsheetApp.getActive();
  const sheetName = (typeof QA_RECORDS !== 'undefined' && QA_RECORDS) ? QA_RECORDS : 'QA Records';
  const sh = ss.getSheetByName(sheetName);
  if (!sh) throw new Error('QA sheet not found: ' + sheetName);
  return sh;
}

function getQaHeaders_() {
  try {
    if (typeof QA_HEADERS !== 'undefined' && Array.isArray(QA_HEADERS) && QA_HEADERS.length) {
      return QA_HEADERS.slice();
    }
    const sh = getQaSheet_();
    const vals = sh.getRange(1, 1, 1, sh.getLastColumn() || 1).getValues();
    const headers = (vals && vals[0]) ? vals[0] : [];
    if (!headers.length) throw new Error('Header row is empty');
    return headers;
  } catch (error) {
    console.error('Error getting QA headers:', error);
    throw error;
  }
}

function writeError(tag, e) {
  try {
    console.error('[' + tag + '] ' + (e && e.message ? e.message : String(e)));
    Logger.log('[' + tag + '] ' + (e && e.message ? e.message : String(e)));
  } catch (_) { }
}

// ============================================================================
// ENHANCED SCORING ENGINE (if computeEnhancedQaScore doesn't exist)
// ============================================================================

function computeEnhancedQaScore(answers) {
  try {
    const W = qaWeights_();
    let earned = 0, applicable = 0;
    const questionResults = {};

    Object.keys(W).forEach(k => {
      const ans = String(answers[k] || '').trim().toLowerCase();
      questionResults[k] = {
        answer: ans,
        weight: W[k],
        applicable: false,
        points: 0
      };

      if (!ans || ans === 'na') {
        questionResults[k].excluded = true;
        return;
      }

      if (k === 'q18' && ans === 'no') {
        questionResults[k].excluded = true;
        return;
      }

      applicable += W[k];
      questionResults[k].applicable = true;

      if (ans === 'yes' || (k === 'q17' && ans === 'no')) {
        earned += W[k];
        questionResults[k].points = W[k];
      }
    });

    let pct = applicable ? (earned / applicable) : 0;
    const penalties = [];

    // Auto-fail rule
    if (String(answers.q8 || '').toLowerCase() === 'no') {
      pct = 0;
      penalties.push({
        type: 'AUTO_FAIL',
        question: 'q8',
        description: 'Authentication and issue confirmation failed'
      });
    } else {
      // Apply penalties
      if (String(answers.q15 || '').toLowerCase() === 'no') {
        pct = Math.max(pct - 0.5, 0);
        penalties.push({
          type: 'PENALTY',
          question: 'q15',
          amount: -0.5,
          description: 'Survey not offered'
        });
      }
      if (String(answers.q17 || '').toLowerCase() === 'yes') {
        pct = Math.max(pct - 0.5, 0);
        penalties.push({
          type: 'PENALTY',
          question: 'q17',
          amount: -0.5,
          description: 'Case fields modified to avoid survey'
        });
      }
    }

    return {
      earned,
      applicable,
      percentage: pct,
      finalScore: Math.round(pct * 100),
      penalties,
      questionResults,
      isPassing: pct >= 0.8,
      timestamp: new Date().toISOString()
    };

  } catch (error) {
    console.error('Error computing QA score:', error);
    writeError('computeEnhancedQaScore', error);
    return {
      earned: 0,
      applicable: 0,
      percentage: 0,
      finalScore: 0,
      error: true,
      message: error.message
    };
  }
}

// ============================================================================
// DEBUG AND TESTING FUNCTIONS
// ============================================================================

function debugQASubmission() {
  try {
    console.log('=== QA DEBUG TEST ===');
    
    // Test basic sheet access
    const sheet = getQaSheet_();
    console.log('Sheet accessible:', sheet.getName());
    
    // Test scoring function
    const testAnswers = {
      q1: 'yes', q2: 'yes', q3: 'yes', q8: 'yes', q15: 'yes', q17: 'no'
    };
    const score = computeEnhancedQaScore(testAnswers);
    console.log('Scoring working:', score.finalScore);
    
    return {
      success: true,
      sheetAccess: true,
      scoringWorking: true,
      message: 'QA system is operational'
    };
    
  } catch (error) {
    console.error('QA Debug Error:', error);
    return {
      success: false,
      error: error.message
    };
  }
}

// ============================================================================
// EXISTING FUNCTIONS (for backward compatibility)
// ============================================================================

function getAllQA() {
  try {
    const sh = getQaSheet_();
    const data = sh.getDataRange().getValues();
    if (data.length < 2) return [];
    const headers = data.shift();
    const tz = Session.getScriptTimeZone();

    return data.map(row => {
      const o = {};
      row.forEach((cell, i) => {
        const key = headers[i];
        if (cell instanceof Date) {
          o[key] = Utilities.formatDate(cell, tz, "yyyy-MM-dd'T'HH:mm:ss");
        } else {
          o[key] = cell;
        }
      });
      return o;
    });
  } catch (error) {
    console.error('Error getting all QA records:', error);
    return [];
  }
<<<<<<< HEAD
}

// ============================================================================
// AI INTELLIGENCE PIPELINE FOR QA DASHBOARD
// ============================================================================

const QA_INTEL_PASS_MARK = 0.95;
const QA_INTEL_PASS_SCORE_THRESHOLD = Math.round(QA_INTEL_PASS_MARK * 100);

function clientGetQAIntelligence(request = {}) {
  try {
    const rawRecords = getAllQA();
    const normalization = normalizeIntelligenceRequest_(request, rawRecords) || {};
    const context = normalization.context || {
      granularity: 'Week',
      period: '',
      timezone: Session.getScriptTimeZone(),
      filters: { agent: '', campaignId: '', program: '' },
      depth: 6,
      agentUniverse: null,
      passMark: QA_INTEL_PASS_MARK
    };
    const normalizedRecords = Array.isArray(normalization.records)
      ? normalization.records
      : [];

    const cache = getQAIntelligenceCache_();
    const cacheKey = cache ? getQAIntelligenceCacheKey_(context) : '';

    if (cache && cacheKey) {
      const cachedPayload = cache.get(cacheKey);
      if (cachedPayload) {
        try {
          const cached = JSON.parse(cachedPayload);
          if (cached && cached.intelligence && cached.intelligence.meta) {
            cached.intelligence.meta.cache = 'hit';
          }
          return cached;
        } catch (parseError) {
          console.warn('Unable to parse cached QA intelligence payload:', parseError);
        }
      }
    }

    const filtered = filterRecordsForIntelligence_(normalizedRecords, context);
    const previousContext = { ...context, period: getPreviousPeriod_(context.granularity, context.period) };
    const prevFiltered = previousContext.period
      ? filterRecordsForIntelligence_(normalizedRecords, previousContext)
      : [];

    const categoryMetrics = computeCategoryMetrics_(filtered);
    const prevCategoryMetrics = computeCategoryMetrics_(prevFiltered);

    const kpis = computeKpiSummary_(filtered, {
      previous: prevFiltered,
      agentUniverse: context.agentUniverse,
      allAgents: normalizedRecords.map(r => r.agent).filter(Boolean)
    });

    const trendSeries = buildTrendSeries_(context, normalizedRecords);
    const trendAnalysis = analyzeTrendSeries_(trendSeries, { granularity: context.granularity });

    const intelligence = buildAIIntelligenceAnalysis_({
      filtered,
      prevFiltered,
      categoryMetrics,
      prevCategoryMetrics,
      kpis,
      granularity: context.granularity
    });

    const generatedAt = new Date().toISOString();
    if (intelligence && intelligence.meta) {
      intelligence.meta.generatedAt = generatedAt;
    }

    const response = {
      generatedAt,
      context,
      kpis,
      intelligence,
      trend: {
        granularity: context.granularity,
        series: trendSeries,
        analysis: trendAnalysis
      }
    };

    if (cache && cacheKey) {
      try {
        if (response.intelligence && response.intelligence.meta) {
          response.intelligence.meta.cache = 'miss';
        }
        cache.put(cacheKey, JSON.stringify(response), 300);
      } catch (cacheError) {
        console.warn('Unable to cache QA intelligence payload:', cacheError);
      }
    }

    return response;
  } catch (error) {
    console.error('clientGetQAIntelligence failed:', error);
    writeError('clientGetQAIntelligence', error);
    throw error;
  }
}

function normalizeIntelligenceRequest_(request, rawRecords) {
  const granularity = request && typeof request.granularity === 'string'
    ? request.granularity
    : 'Week';

  const timezone = typeof request.timezone === 'string' && request.timezone
    ? request.timezone
    : Session.getScriptTimeZone();

  const agentUniverse = Number(request.agentUniverse) > 0
    ? Number(request.agentUniverse)
    : null;

  const filters = {
    agent: (request.agent || '').toString().trim(),
    campaignId: (request.campaignId || request.campaign || '').toString().trim(),
    program: (request.program || '').toString().trim()
  };

  const depth = Number(request.depth) > 0 ? Math.min(Number(request.depth), 12) : 6;

  const passMark = typeof request.passMark === 'number' ? request.passMark : QA_INTEL_PASS_MARK;

  const normalizedRecords = (rawRecords || [])
    .map(record => normalizeQaRecord_(record, timezone, passMark))
    .filter(record => record.callDate instanceof Date);

  let period = (request && request.period) ? String(request.period) : '';
  if (!period) {
    period = determineLatestPeriod_(granularity, normalizedRecords);
  }

  return {
    context: {
      granularity,
      period,
      timezone,
      filters,
      depth,
      agentUniverse,
    passMark
  },
  records: normalizedRecords
  };
}

function getQAIntelligenceCache_() {
  try {
    return CacheService.getScriptCache();
  } catch (error) {
    console.warn('QA intelligence cache unavailable:', error);
    return null;
  }
}

function getQAIntelligenceCacheKey_(context) {
  if (!context || !context.period) {
    return '';
  }

  try {
    const filters = context.filters || {};
    const parts = [
      context.granularity || '',
      context.period || '',
      filters.agent || '',
      filters.campaignId || '',
      filters.program || '',
      context.agentUniverse || '',
      context.depth || '',
      context.passMark || '',
      context.timezone || ''
    ];

    const encoded = parts
      .map(part => encodeURIComponent(String(part || '')))
      .join('|');

    const key = `qa-intel:${encoded}`;
    return key.length > 230 ? key.substring(0, 230) : key;
  } catch (error) {
    console.warn('Unable to build QA intelligence cache key:', error);
    return '';
  }
}

function normalizeQaRecord_(record, timezone, passMarkOverride) {
  const entry = Object.assign({}, record);

  const agentValue = getRecordFieldValue_(entry, ['AgentName', 'Agent Name', 'Agent', 'AgentEmail', 'Agent Email', 'Associate']);
  const campaignValue = getRecordFieldValue_(entry, ['Campaign', 'Campaign Name', 'Program', 'Program Name', 'Line Of Business', 'LineOfBusiness', 'LOB']);
  const dateValue = getRecordFieldValue_(entry, ['CallDate', 'Call Date', 'CallTime', 'Call Time', 'EvaluationDate', 'Evaluation Date', 'QA Date', 'Date', 'Timestamp']);
  const percentageValue = getRecordFieldValue_(entry, ['Percentage', 'QA Score', 'QA%', 'QA %', 'Final Score', 'FinalScore', 'Score', 'Overall Score']);

  const agent = agentValue ? String(agentValue).trim() : 'Unassigned';
  const campaign = campaignValue ? String(campaignValue).trim() : '';
  const callDate = safeToDate_(dateValue);
  const percentage = parsePercentageValue_(percentageValue);
  const recordScore = Math.round(clamp01_(percentage) * 100);

  const passThreshold = typeof passMarkOverride === 'number' ? passMarkOverride : QA_INTEL_PASS_MARK;

  const tz = timezone || Session.getScriptTimeZone();
  const callDateIso = callDate instanceof Date
    ? Utilities.formatDate(callDate, tz, "yyyy-MM-dd'T'HH:mm:ssXXX")
    : '';

  return {
    raw: entry,
    agent,
    campaign,
    callDate,
    callDateIso,
    percentage,
    recordScore,
    pass: percentage >= passThreshold,
    week: callDate instanceof Date ? toISOWeek_(callDate) : '',
    month: callDate instanceof Date ? formatMonthKey_(callDate) : '',
    quarter: callDate instanceof Date ? `${getQuarter_(callDate)}-${callDate.getFullYear()}` : '',
    year: callDate instanceof Date ? String(callDate.getFullYear()) : ''
  };
}

function safeToDate_(value) {
  return coerceDateValue_(value);
}

function determineLatestPeriod_(granularity, records) {
  if (!records || !records.length) return '';
  const sorted = records.slice().sort((a, b) => b.callDate - a.callDate);
  const latest = sorted[0];
  switch (granularity) {
    case 'Week':
      return latest.week;
    case 'Month':
      return latest.month;
    case 'Quarter':
      return latest.quarter;
    case 'Year':
      return latest.year;
    default:
      return latest.week;
  }
}

function filterRecordsForIntelligence_(records, context) {
  const { filters, granularity, period } = context;
  return (records || []).filter(record => {
    if (filters.agent && record.agent !== filters.agent) return false;
    if (filters.campaignId && record.campaign !== filters.campaignId) return false;
    if (filters.program && record.raw && record.raw.Program !== filters.program) return false;

    if (!period) return true;

    switch (granularity) {
      case 'Week':
        return record.week === period;
      case 'Month':
        return record.month === period;
      case 'Quarter':
        return record.quarter === period;
      case 'Year':
        return record.year === period;
      default:
        return true;
    }
  });
}

function computeKpiSummary_(records, options) {
  const total = records.length;
  const averageScore = total
    ? Math.round((records.reduce((sum, record) => sum + record.percentage, 0) / total) * 100)
    : 0;
  const passCount = records.filter(record => record.pass).length;
  const passRate = total ? Math.round((passCount / total) * 100) : 0;

  const uniqueAgents = new Set(records.map(record => record.agent).filter(Boolean));
  const agentUniverse = options && options.agentUniverse
    ? Number(options.agentUniverse)
    : new Set((options && options.allAgents) || []).size;

  const coverage = agentUniverse
    ? Math.min(Math.round((uniqueAgents.size / agentUniverse) * 100), 100)
    : (uniqueAgents.size > 0 ? 100 : 0);

  const completion = uniqueAgents.size
    ? Math.min(Math.round((total / uniqueAgents.size) * 10), 100)
    : 0;

  return {
    avg: averageScore,
    pass: passRate,
    coverage,
    completion,
    evaluations: total,
    agents: uniqueAgents.size
  };
}

function buildTrendSeries_(context, records) {
  const { granularity, period, depth } = context;
  const series = [];
  const visited = new Set();
  let cursor = period;
  let steps = 0;

  while (cursor && steps < depth && !visited.has(cursor)) {
    visited.add(cursor);
    const bucket = filterRecordsForIntelligence_(records, { ...context, period: cursor });
    const evalCount = bucket.length;
    const agentCount = new Set(bucket.map(r => r.agent).filter(Boolean)).size;
    const avgScore = evalCount
      ? Math.round((bucket.reduce((sum, r) => sum + r.percentage, 0) / evalCount) * 100)
      : 0;
    const passRate = evalCount
      ? Math.round((bucket.filter(r => r.pass).length / evalCount) * 100)
      : 0;
    const coverage = context.agentUniverse
      ? Math.min(Math.round((agentCount / context.agentUniverse) * 100), 100)
      : (agentCount > 0 ? 100 : 0);

    series.push({
      period: cursor,
      label: formatPeriodLabel_(granularity, cursor),
      avgScore,
      passRate,
      evalCount,
      agentCount,
      coverage
    });

    cursor = getPreviousPeriod_(granularity, cursor);
    steps += 1;
  }

  return series.reverse();
}

function linearRegression_(points) {
  if (!points || !points.length) {
    return { slope: 0, intercept: 0 };
  }

  if (points.length === 1) {
    return { slope: 0, intercept: points[0].y };
  }

  const n = points.length;
  let sumX = 0;
  let sumY = 0;
  let sumXY = 0;
  let sumXX = 0;

  points.forEach(point => {
    sumX += point.x;
    sumY += point.y;
    sumXY += point.x * point.y;
    sumXX += point.x * point.x;
  });

  const denominator = (n * sumXX) - (sumX * sumX);
  if (denominator === 0) {
    return { slope: 0, intercept: sumY / n };
  }

  const slope = ((n * sumXY) - (sumX * sumY)) / denominator;
  const intercept = (sumY - slope * sumX) / n;
  return { slope, intercept };
}

function analyzeTrendSeries_(series, context) {
  const granularity = context && context.granularity ? context.granularity : 'Period';
  const lowerGran = granularity.toLowerCase();

  if (!series || !series.length) {
    return {
      summary: `Lumina AI is waiting for enough history to analyze ${lowerGran} trends.`,
      points: [],
      health: 'monitoring',
      forecast: { avg: 0, pass: 0 },
      nextLabel: `next ${lowerGran}`
    };
  }

  const first = series[0];
  const last = series[series.length - 1];

  const avgPoints = series.map((point, index) => ({ x: index, y: point.avgScore }));
  const passPoints = series.map((point, index) => ({ x: index, y: point.passRate }));

  const avgReg = linearRegression_(avgPoints);
  const passReg = linearRegression_(passPoints);

  const avgDelta = last.avgScore - first.avgScore;
  const passDelta = last.passRate - first.passRate;
  const volumeDelta = last.evalCount - first.evalCount;

  const slopeAvg = avgReg.slope;
  const slopePass = passReg.slope;

  const improving = slopeAvg > 0.5 || slopePass > 0.5;
  const declining = slopeAvg < -0.5 || slopePass < -0.5;

  let health = 'stable';
  if (improving) health = 'improving';
  if (declining) health = 'risk';

  const summaryParts = [];
  summaryParts.push(`Average quality is ${avgDelta >= 0 ? 'up' : 'down'} ${Math.abs(avgDelta).toFixed(1)} pts`);
  summaryParts.push(`pass rate ${passDelta >= 0 ? 'gained' : 'slid'} ${Math.abs(passDelta).toFixed(1)} pts`);
  summaryParts.push(`${last.evalCount} evaluations this ${lowerGran}`);

  const points = [];

  points.push({
    icon: improving ? 'fa-arrow-up' : declining ? 'fa-arrow-down' : 'fa-arrows-alt-h',
    tone: improving ? 'positive' : declining ? 'negative' : '',
    title: `Average score ${improving ? 'rising' : declining ? 'dropping' : 'steady'}`,
    text: `${first.avgScore}% → ${last.avgScore}% across the last ${series.length} ${series.length === 1 ? lowerGran : lowerGran + 's'}.`
  });

  points.push({
    icon: passDelta >= 0 ? 'fa-shield-alt' : 'fa-exclamation-triangle',
    tone: passDelta >= 0 ? 'positive' : 'negative',
    title: `Pass rate ${passDelta >= 0 ? 'improving' : 'at risk'}`,
    text: `${first.passRate}% → ${last.passRate}% (${passDelta >= 0 ? '+' : ''}${passDelta.toFixed(1)} pts).`
  });

  if (Math.abs(volumeDelta) > 0) {
    points.push({
      icon: volumeDelta >= 0 ? 'fa-users' : 'fa-user-slash',
      tone: volumeDelta >= 0 ? 'positive' : 'negative',
      title: `Evaluation volume ${volumeDelta >= 0 ? 'growing' : 'contracting'}`,
      text: `${first.evalCount} → ${last.evalCount} evaluations (${volumeDelta >= 0 ? '+' : ''}${volumeDelta}).`
    });
  } else {
    points.push({
      icon: 'fa-stopwatch',
      tone: '',
      title: 'Volume steady',
      text: `Evaluation count steady at ${last.evalCount} per ${lowerGran}.`
    });
  }

  if (last.coverage < 80) {
    points.push({
      icon: 'fa-user-shield',
      tone: 'negative',
      title: 'Coverage gap detected',
      text: `Only ${last.coverage}% of agents covered in the latest ${lowerGran}.`
    });
  }

  const forecastAvg = clampPercent_(avgReg.intercept + avgReg.slope * avgPoints.length);
  const forecastPass = clampPercent_(passReg.intercept + passReg.slope * passPoints.length);

  return {
    summary: `${summaryParts.join(', ')}.`,
    points,
    health,
    forecast: { avg: forecastAvg, pass: forecastPass },
    nextLabel: `next ${lowerGran}`
  };
}

function clampPercent_(value) {
  if (Number.isNaN(value)) return 0;
  return Math.max(0, Math.min(100, Math.round(value)));
}

function buildAIIntelligenceAnalysis_(payload) {
  const { filtered = [], prevFiltered = [], categoryMetrics = {}, prevCategoryMetrics = {}, kpis = {}, granularity } = payload;

  const totalEvaluations = filtered.length;
  const periodLabel = granularity ? granularity.toLowerCase() : 'period';

  const confidenceScore = clampPercent_(
    Math.round(
      Math.max(5,
        ((kpis.coverage || 0) * 0.4) +
        ((kpis.pass || 0) * 0.3) +
        ((kpis.avg || 0) * 0.3)
      )
    )
  );

  const base = {
    summary: '',
    automationSummary: '',
    confidence: confidenceScore,
    automationState: 'Monitoring',
    insights: [],
    actions: [],
    nextBest: null,
    meta: {
      totalEvaluations,
      periodLabel,
      source: 'server',
      generatedAt: new Date().toISOString()
    }
  };

  if (!totalEvaluations) {
    return {
      ...base,
      summary: 'Lumina AI is monitoring for new evaluations. Adjust your filters or capture fresh QA reviews to generate insights.',
      automationSummary: 'No automation required yet. Log additional evaluations to unlock targeted recommendations.'
    };
  }

  const { profiles } = calculateAgentProfiles_(filtered);
  const { profiles: prevProfiles } = calculateAgentProfiles_(prevFiltered);
  const categorySummary = summarizeCategoryChange_(categoryMetrics, prevCategoryMetrics);

  const totalAgents = profiles.length;
  base.meta.totalAgents = totalAgents;

  base.summary = `AI reviewed ${totalEvaluations} ${totalEvaluations === 1 ? 'evaluation' : 'evaluations'} across ${totalAgents} ${totalAgents === 1 ? 'agent' : 'agents'} for this ${periodLabel}, spotlighting performance opportunities instantly.`;
  base.automationSummary = `Coverage at ${clampPercent_(kpis.coverage || 0)}% and completion at ${clampPercent_(kpis.completion || 0)}% give AI enough signal to trigger proactive workflows.`;

  if (profiles.length) {
    const topAgent = profiles[0];
    base.insights.push({
      icon: 'fa-star',
      tone: 'positive',
      title: `${topAgent.name} is leading`,
      text: `${topAgent.name} is averaging ${topAgent.avgScore}% quality with a ${topAgent.passRate}% pass rate.`
    });

    const bottomAgent = profiles[profiles.length - 1];
    if (bottomAgent && bottomAgent.avgScore < QA_INTEL_PASS_SCORE_THRESHOLD) {
      base.insights.push({
        icon: 'fa-life-ring',
        tone: 'negative',
        title: `${bottomAgent.name} needs attention`,
        text: `${bottomAgent.name} is trending at ${bottomAgent.avgScore}% with ${bottomAgent.passRate}% pass rate.`
      });
      base.actions.push({
        icon: 'fa-user-graduate',
        tone: 'urgent',
        title: `Launch coaching for ${bottomAgent.name}`,
        text: `Auto-create a coaching session to lift ${bottomAgent.name}'s quality score back above ${QA_INTEL_PASS_SCORE_THRESHOLD}%.`
      });
    }

    const prevProfileMap = {};
    prevProfiles.forEach(profile => {
      prevProfileMap[profile.name] = profile;
    });

    let strongestImprovement = null;
    let largestRegression = null;

    profiles.forEach(profile => {
      const prev = prevProfileMap[profile.name];
      if (!prev) return;
      const delta = profile.avgScore - prev.avgScore;
      if (strongestImprovement === null || delta > strongestImprovement.delta) {
        strongestImprovement = { ...profile, delta };
      }
      if (largestRegression === null || delta < largestRegression.delta) {
        largestRegression = { ...profile, delta };
      }
    });

    if (strongestImprovement && strongestImprovement.delta > 2) {
      base.insights.push({
        icon: 'fa-rocket',
        tone: 'positive',
        title: `${strongestImprovement.name} is improving`,
        text: `Up ${strongestImprovement.delta.toFixed(1)} pts vs last period.`
      });
    }

    if (largestRegression && largestRegression.delta < -2) {
      base.actions.push({
        icon: 'fa-reply',
        tone: 'urgent',
        title: `Check-in with ${largestRegression.name}`,
        text: `${largestRegression.name} dropped ${Math.abs(largestRegression.delta).toFixed(1)} pts period-over-period.`
      });
    }
  }

  if (categorySummary.length) {
    const bestCategory = categorySummary[0];
    base.insights.push({
      icon: 'fa-thumbs-up',
      tone: 'positive',
      title: `${bestCategory.category} excels`,
      text: `${bestCategory.category} is averaging ${bestCategory.avgScore}% quality.`
    });

    const weakestCategory = categorySummary[categorySummary.length - 1];
    if (weakestCategory && weakestCategory.avgScore < QA_INTEL_PASS_SCORE_THRESHOLD) {
      base.actions.push({
        icon: 'fa-sitemap',
        tone: 'urgent',
        title: `Reinforce ${weakestCategory.category}`,
        text: `Automate a calibration focused on ${weakestCategory.category} where scores average ${weakestCategory.avgScore}%.`
      });
    }

    const largestDelta = categorySummary.reduce((acc, entry) => {
      if (entry.delta === null) return acc;
      if (!acc || entry.delta < acc.delta) return entry;
      return acc;
    }, null);

    if (largestDelta && largestDelta.delta < -3) {
      base.actions.push({
        icon: 'fa-exclamation-circle',
        tone: 'urgent',
        title: `Reverse slide in ${largestDelta.category}`,
        text: `${largestDelta.category} fell ${Math.abs(largestDelta.delta).toFixed(1)} pts from the previous period.`
      });
    }
  }

  if ((kpis.pass || 0) < 90) {
    base.actions.push({
      icon: 'fa-headset',
      tone: 'urgent',
      title: 'Boost pass rate',
      text: `Configure an automated refresher for agents with pass rates below 90%. Current pass rate is ${clampPercent_(kpis.pass || 0)}%.`
    });
  }

  if ((kpis.coverage || 0) < 85) {
    base.actions.push({
      icon: 'fa-user-check',
      tone: 'urgent',
      title: 'Increase agent coverage',
      text: `Auto-assign additional evaluations to reach at least 90% agent coverage. Currently at ${clampPercent_(kpis.coverage || 0)}%.`
    });
  }

  if (!base.insights.length) {
    base.insights.push({
      icon: 'fa-lightbulb',
      tone: 'positive',
      title: 'All clear',
      text: 'No critical anomalies detected. AI will notify if trends change.'
    });
  }

  base.automationState = base.actions.length ? 'Action Required' : 'Monitoring';
  base.nextBest = base.actions.length ? base.actions[0] : null;

  return base;
}

function calculateAgentProfiles_(records) {
  const totalEvaluations = records.length;
  const aggregates = {};

  records.forEach(record => {
    const name = record.agent || 'Unassigned';
    if (!aggregates[name]) {
      aggregates[name] = {
        count: 0,
        scoreSum: 0,
        passCount: 0,
        recent: null
      };
    }

    const bucket = aggregates[name];
    bucket.count += 1;
    bucket.scoreSum += record.recordScore;
    if (record.pass) {
      bucket.passCount += 1;
    }

    if (record.callDate instanceof Date) {
      if (!bucket.recent || record.callDate > bucket.recent) {
        bucket.recent = record.callDate;
      }
    }
  });

  const profiles = Object.keys(aggregates).map(name => {
    const stats = aggregates[name];
    const avgScore = stats.count ? Math.round(stats.scoreSum / stats.count) : 0;
    const passRate = stats.count ? Math.round((stats.passCount / stats.count) * 100) : 0;
    const evaluationShare = totalEvaluations ? Math.round((stats.count / totalEvaluations) * 100) : 0;

    return {
      name,
      evaluations: stats.count,
      avgScore,
      passRate,
      evaluationShare,
      recentDate: stats.recent || null
    };
  }).sort((a, b) => b.avgScore - a.avgScore);

  return { totalEvaluations, profiles };
}

function summarizeCategoryChange_(currentMetrics, previousMetrics) {
  const details = Object.keys(currentMetrics || {}).map(category => {
    const metrics = currentMetrics[category] || { avgScore: 0, passPct: 0 };
    const prev = previousMetrics ? previousMetrics[category] : null;
    const delta = prev ? Math.round((metrics.avgScore - prev.avgScore) * 10) / 10 : null;
    return {
      category,
      avgScore: metrics.avgScore,
      passPct: metrics.passPct,
      delta
    };
  });

  details.sort((a, b) => b.avgScore - a.avgScore);
  return details;
}

function computeCategoryMetrics_(records) {
  const categories = qaCategories_();
  const weights = qaWeights_();
  const metrics = {};

  Object.keys(categories).forEach(category => {
    const questionKeys = categories[category] || [];
    const scores = [];
    const passes = [];

    records.forEach(record => {
      const { raw } = record;
      const answers = questionKeys.map(key => getAnswerValue_(raw, key));
      const totalWeight = questionKeys.reduce((sum, key) => {
        const normalizedKey = key.toLowerCase();
        return sum + (weights[normalizedKey] || weights[key] || 0);
      }, 0);

      if (!totalWeight) {
        return;
      }

      const earned = questionKeys.reduce((sum, key, index) => {
        const normalizedKey = key.toLowerCase();
        const weight = weights[normalizedKey] || weights[key] || 0;
        const answer = String(answers[index] || '').toLowerCase();
        if (answer === 'yes' || (normalizedKey === 'q17' && answer === 'no')) {
          return sum + weight;
        }
        return sum;
      }, 0);

      const pct = totalWeight ? Math.round((earned / totalWeight) * 100) : 0;
      const pass = answers.every(answer => String(answer || '').toLowerCase() === 'yes');

      scores.push(pct);
      passes.push(pass ? 1 : 0);
    });

    const avgScore = scores.length
      ? Math.round(scores.reduce((sum, value) => sum + value, 0) / scores.length)
      : 0;
    const passPct = passes.length
      ? Math.round((passes.reduce((sum, value) => sum + value, 0) / passes.length) * 100)
      : 0;

    metrics[category] = { avgScore, passPct };
  });

  return metrics;
}

function getAnswerValue_(record, key) {
  if (!record) return '';
  if (key in record) return record[key];
  const upper = key.toUpperCase();
  if (upper in record) return record[upper];
  const lower = key.toLowerCase();
  if (lower in record) return record[lower];
  return '';
}

function toISOWeek_(date) {
  const d = new Date(Date.UTC(date.getFullYear(), date.getMonth(), date.getDate()));
  const day = d.getUTCDay() || 7;
  d.setUTCDate(d.getUTCDate() + 4 - day);
  const yearStart = new Date(Date.UTC(d.getUTCFullYear(), 0, 1));
  const week = Math.ceil((((d - yearStart) / 86400000) + 1) / 7);
  return `${d.getUTCFullYear()}-W${String(week).padStart(2, '0')}`;
}

function formatMonthKey_(date) {
  return `${date.getFullYear()}-${String(date.getMonth() + 1).padStart(2, '0')}`;
}

function getQuarter_(date) {
  return 'Q' + (Math.floor(date.getMonth() / 3) + 1);
}

function normalizeFieldKey_(key) {
  return String(key || '')
    .toLowerCase()
    .replace(/[^a-z0-9]/g, '');
}

function getRecordFieldValue_(record, candidates) {
  if (!record || typeof record !== 'object') {
    return null;
  }

  const lookup = {};
  Object.keys(record).forEach(existingKey => {
    const normalized = normalizeFieldKey_(existingKey);
    if (!(normalized in lookup)) {
      lookup[normalized] = existingKey;
    }
  });

  for (let i = 0; i < candidates.length; i += 1) {
    const normalizedKey = normalizeFieldKey_(candidates[i]);
    const actualKey = lookup[normalizedKey];
    if (actualKey && record[actualKey] !== undefined && record[actualKey] !== null && record[actualKey] !== '') {
      return record[actualKey];
    }
  }

  return null;
}

function clamp01_(value) {
  if (!isFinite(value)) {
    return 0;
  }
  if (value < 0) return 0;
  if (value > 1) return 1;
  return value;
}

function parsePercentageValue_(value) {
  if (value === null || value === undefined || value === '') {
    return 0;
  }

  if (typeof value === 'number' && isFinite(value)) {
    const normalized = value > 1.0001 ? value / 100 : value;
    return clamp01_(normalized);
  }

  const numeric = parseFloat(String(value).replace(/[^0-9.\-]/g, ''));
  if (!isFinite(numeric)) {
    return 0;
  }

  const normalized = numeric > 1.0001 ? numeric / 100 : numeric;
  return clamp01_(normalized);
}

function excelSerialToDate_(serial) {
  if (typeof serial !== 'number' || !isFinite(serial)) {
    return null;
  }

  if (serial <= 60) {
    return null;
  }

  const utcDays = Math.floor(serial - 25569);
  const utcMilliseconds = utcDays * 86400000;
  const remainder = serial - Math.floor(serial);
  const remainderMs = Math.round(remainder * 86400000);
  const date = new Date(utcMilliseconds + remainderMs);
  return isNaN(date.getTime()) ? null : date;
}

function parseFlexibleDateString_(raw) {
  if (!raw) {
    return null;
  }

  const value = String(raw).trim();
  if (!value) {
    return null;
  }

  if (/^\d+(\.\d+)?$/.test(value)) {
    const asNumber = parseFloat(value);
    const excelDate = excelSerialToDate_(asNumber);
    if (excelDate) {
      return excelDate;
    }
  }

  if (/^\d{8}$/.test(value)) {
    const year = Number(value.slice(0, 4));
    const month = Number(value.slice(4, 6)) - 1;
    const day = Number(value.slice(6, 8));
    const ymdDate = new Date(year, month, day);
    if (!isNaN(ymdDate.getTime())) {
      return ymdDate;
    }
  }

  let parsed = new Date(value);
  if (!isNaN(parsed.getTime())) {
    return parsed;
  }

  if (value.indexOf(' ') > -1 && value.indexOf('T') === -1) {
    parsed = new Date(value.replace(' ', 'T'));
    if (!isNaN(parsed.getTime())) {
      return parsed;
    }
  }

  const parts = value.split(/[\/\-]/).map(function(part) { return part.trim(); });
  if (parts.length === 3 && parts.every(function(part) { return /^\d+$/.test(part); })) {
    var p1 = Number(parts[0]);
    var p2 = Number(parts[1]);
    var p3 = Number(parts[2]);

    if (p3 < 100) {
      p3 = p3 < 50 ? 2000 + p3 : 1900 + p3;
    }

    var month;
    var day;
    var year;

    if (p1 > 12 && p2 <= 12) {
      day = p1;
      month = p2;
      year = p3;
    } else if (p2 > 12 && p1 <= 12) {
      month = p1;
      day = p2;
      year = p3;
    } else {
      month = p1;
      day = p2;
      year = p3;
    }

    const manualDate = new Date(year, month - 1, day);
    if (!isNaN(manualDate.getTime())) {
      return manualDate;
    }
  }

  return null;
}

function coerceDateValue_(value) {
  if (value === null || value === undefined || value === '') {
    return null;
  }

  if (value instanceof Date) {
    return isNaN(value.getTime()) ? null : value;
  }

  if (typeof value === 'number' && isFinite(value)) {
    const excelDate = excelSerialToDate_(value);
    if (excelDate) {
      return excelDate;
    }

    const numericDate = new Date(value);
    return isNaN(numericDate.getTime()) ? null : numericDate;
  }

  return parseFlexibleDateString_(value);
}

function getPreviousPeriod_(granularity, period) {
  if (!period) return '';
  switch (granularity) {
    case 'Week': {
      const parts = period.split('-W');
      if (parts.length !== 2) return '';
      const year = parseInt(parts[0], 10);
      const week = parseInt(parts[1], 10);
      if (week <= 1) {
        return `${year - 1}-W52`;
      }
      return `${year}-W${String(week - 1).padStart(2, '0')}`;
    }
    case 'Month': {
      const [y, m] = period.split('-').map(Number);
      if (!y || !m) return '';
      const date = new Date(y, m - 1, 1);
      date.setMonth(date.getMonth() - 1);
      return `${date.getFullYear()}-${String(date.getMonth() + 1).padStart(2, '0')}`;
    }
    case 'Quarter': {
      const [q, y] = period.split('-');
      if (!q || !y) return '';
      const n = parseInt(q.replace('Q', ''), 10);
      if (n <= 1) {
        return `Q4-${parseInt(y, 10) - 1}`;
      }
      return `Q${n - 1}-${y}`;
    }
    case 'Year':
      return String(parseInt(period, 10) - 1);
    default:
      return '';
  }
}

function formatPeriodLabel_(granularity, period) {
  if (!period) return 'Period';
  switch (granularity) {
    case 'Week':
      return period.replace(/^[0-9]{4}-/, '');
    case 'Month': {
      const [y, m] = period.split('-');
      if (!y || !m) return period;
      const date = new Date(Number(y), Number(m) - 1, 1);
      return date.toLocaleDateString('en-US', { month: 'short', year: '2-digit' });
    }
    case 'Quarter':
      return period.replace('-', ' ');
    case 'Year':
      return period;
    default:
      return period;
  }
}

=======
}

// ============================================================================
// AI INTELLIGENCE PIPELINE FOR QA DASHBOARD
// ============================================================================

const QA_INTEL_PASS_MARK = 0.95;
const QA_INTEL_PASS_SCORE_THRESHOLD = Math.round(QA_INTEL_PASS_MARK * 100);

function clientGetQAIntelligence(request = {}) {
  try {
    const rawRecords = getAllQA();
    const normalization = normalizeIntelligenceRequest_(request, rawRecords) || {};
    const context = normalization.context || {
      granularity: 'Week',
      period: '',
      timezone: Session.getScriptTimeZone(),
      filters: { agent: '', campaignId: '', program: '' },
      depth: 6,
      agentUniverse: null,
      passMark: QA_INTEL_PASS_MARK
    };
    const normalizedRecords = Array.isArray(normalization.records)
      ? normalization.records
      : [];

    const cache = getQAIntelligenceCache_();
    const cacheKey = cache ? getQAIntelligenceCacheKey_(context) : '';

    if (cache && cacheKey) {
      const cachedPayload = cache.get(cacheKey);
      if (cachedPayload) {
        try {
          const cached = JSON.parse(cachedPayload);
          if (cached && cached.intelligence && cached.intelligence.meta) {
            cached.intelligence.meta.cache = 'hit';
          }
          return cached;
        } catch (parseError) {
          console.warn('Unable to parse cached QA intelligence payload:', parseError);
        }
      }
    }

    const filtered = filterRecordsForIntelligence_(normalizedRecords, context);
    const previousContext = { ...context, period: getPreviousPeriod_(context.granularity, context.period) };
    const prevFiltered = previousContext.period
      ? filterRecordsForIntelligence_(normalizedRecords, previousContext)
      : [];

    const categoryMetrics = computeCategoryMetrics_(filtered);
    const prevCategoryMetrics = computeCategoryMetrics_(prevFiltered);

    const kpis = computeKpiSummary_(filtered, {
      previous: prevFiltered,
      agentUniverse: context.agentUniverse,
      allAgents: normalizedRecords.map(r => r.agent).filter(Boolean)
    });

    const trendSeries = buildTrendSeries_(context, normalizedRecords);
    const trendAnalysis = analyzeTrendSeries_(trendSeries, { granularity: context.granularity });

    const intelligence = buildAIIntelligenceAnalysis_({
      filtered,
      prevFiltered,
      categoryMetrics,
      prevCategoryMetrics,
      kpis,
      granularity: context.granularity
    });

    const generatedAt = new Date().toISOString();
    if (intelligence && intelligence.meta) {
      intelligence.meta.generatedAt = generatedAt;
    }

    const response = {
      generatedAt,
      context,
      kpis,
      intelligence,
      trend: {
        granularity: context.granularity,
        series: trendSeries,
        analysis: trendAnalysis
      }
    };

    if (cache && cacheKey) {
      try {
        if (response.intelligence && response.intelligence.meta) {
          response.intelligence.meta.cache = 'miss';
        }
        cache.put(cacheKey, JSON.stringify(response), 300);
      } catch (cacheError) {
        console.warn('Unable to cache QA intelligence payload:', cacheError);
      }
    }

    return response;
  } catch (error) {
    console.error('clientGetQAIntelligence failed:', error);
    writeError('clientGetQAIntelligence', error);
    throw error;
  }
}

function normalizeIntelligenceRequest_(request, rawRecords) {
  const granularity = request && typeof request.granularity === 'string'
    ? request.granularity
    : 'Week';

  const timezone = typeof request.timezone === 'string' && request.timezone
    ? request.timezone
    : Session.getScriptTimeZone();

  const agentUniverse = Number(request.agentUniverse) > 0
    ? Number(request.agentUniverse)
    : null;

  const filters = {
    agent: (request.agent || '').toString().trim(),
    campaignId: (request.campaignId || request.campaign || '').toString().trim(),
    program: (request.program || '').toString().trim()
  };

  const depth = Number(request.depth) > 0 ? Math.min(Number(request.depth), 12) : 6;

  const passMark = typeof request.passMark === 'number' ? request.passMark : QA_INTEL_PASS_MARK;

  const normalizedRecords = (rawRecords || [])
    .map(record => normalizeQaRecord_(record, timezone, passMark))
    .filter(record => record.callDate instanceof Date);

  let period = (request && request.period) ? String(request.period) : '';
  if (!period) {
    period = determineLatestPeriod_(granularity, normalizedRecords);
  }

  return {
    context: {
      granularity,
      period,
      timezone,
      filters,
      depth,
      agentUniverse,
    passMark
  },
  records: normalizedRecords
  };
}

function getQAIntelligenceCache_() {
  try {
    return CacheService.getScriptCache();
  } catch (error) {
    console.warn('QA intelligence cache unavailable:', error);
    return null;
  }
}

function getQAIntelligenceCacheKey_(context) {
  if (!context || !context.period) {
    return '';
  }

  try {
    const filters = context.filters || {};
    const parts = [
      context.granularity || '',
      context.period || '',
      filters.agent || '',
      filters.campaignId || '',
      filters.program || '',
      context.agentUniverse || '',
      context.depth || '',
      context.passMark || '',
      context.timezone || ''
    ];

    const encoded = parts
      .map(part => encodeURIComponent(String(part || '')))
      .join('|');

    const key = `qa-intel:${encoded}`;
    return key.length > 230 ? key.substring(0, 230) : key;
  } catch (error) {
    console.warn('Unable to build QA intelligence cache key:', error);
    return '';
  }
}

function normalizeQaRecord_(record, timezone, passMarkOverride) {
  const entry = Object.assign({}, record);
  const agent = String(entry.AgentName || entry.Agent || entry.AgentEmail || '').trim();
  const campaign = String(entry.Campaign || entry.CampaignName || entry.Program || '').trim();

  const dateValue = entry.CallDate || entry.CallTime || entry.EvaluationDate || entry.Date;
  const callDate = safeToDate_(dateValue);

  const percentageRaw = Number(entry.Percentage);
  const percentage = isFinite(percentageRaw)
    ? (percentageRaw > 1 ? percentageRaw / 100 : percentageRaw)
    : 0;
  const recordScore = Math.round(Math.max(0, Math.min(1, percentage)) * 100);

  const passThreshold = typeof passMarkOverride === 'number' ? passMarkOverride : QA_INTEL_PASS_MARK;

  const tz = timezone || Session.getScriptTimeZone();
  const callDateIso = callDate instanceof Date
    ? Utilities.formatDate(callDate, tz, "yyyy-MM-dd'T'HH:mm:ssXXX")
    : '';

  return {
    raw: entry,
    agent,
    campaign,
    callDate,
    callDateIso,
    percentage,
    recordScore,
    pass: percentage >= passThreshold,
    week: callDate instanceof Date ? toISOWeek_(callDate) : '',
    month: callDate instanceof Date ? formatMonthKey_(callDate) : '',
    quarter: callDate instanceof Date ? `${getQuarter_(callDate)}-${callDate.getFullYear()}` : '',
    year: callDate instanceof Date ? String(callDate.getFullYear()) : ''
  };
}

function safeToDate_(value) {
  if (!value) return null;
  if (value instanceof Date) {
    return isNaN(value.getTime()) ? null : value;
  }
  const date = new Date(value);
  return isNaN(date.getTime()) ? null : date;
}

function determineLatestPeriod_(granularity, records) {
  if (!records || !records.length) return '';
  const sorted = records.slice().sort((a, b) => b.callDate - a.callDate);
  const latest = sorted[0];
  switch (granularity) {
    case 'Week':
      return latest.week;
    case 'Month':
      return latest.month;
    case 'Quarter':
      return latest.quarter;
    case 'Year':
      return latest.year;
    default:
      return latest.week;
  }
}

function filterRecordsForIntelligence_(records, context) {
  const { filters, granularity, period } = context;
  return (records || []).filter(record => {
    if (filters.agent && record.agent !== filters.agent) return false;
    if (filters.campaignId && record.campaign !== filters.campaignId) return false;
    if (filters.program && record.raw && record.raw.Program !== filters.program) return false;

    if (!period) return true;

    switch (granularity) {
      case 'Week':
        return record.week === period;
      case 'Month':
        return record.month === period;
      case 'Quarter':
        return record.quarter === period;
      case 'Year':
        return record.year === period;
      default:
        return true;
    }
  });
}

function computeKpiSummary_(records, options) {
  const total = records.length;
  const averageScore = total
    ? Math.round((records.reduce((sum, record) => sum + record.percentage, 0) / total) * 100)
    : 0;
  const passCount = records.filter(record => record.pass).length;
  const passRate = total ? Math.round((passCount / total) * 100) : 0;

  const uniqueAgents = new Set(records.map(record => record.agent).filter(Boolean));
  const agentUniverse = options && options.agentUniverse
    ? Number(options.agentUniverse)
    : new Set((options && options.allAgents) || []).size;

  const coverage = agentUniverse
    ? Math.min(Math.round((uniqueAgents.size / agentUniverse) * 100), 100)
    : (uniqueAgents.size > 0 ? 100 : 0);

  const completion = uniqueAgents.size
    ? Math.min(Math.round((total / uniqueAgents.size) * 10), 100)
    : 0;

  return {
    avg: averageScore,
    pass: passRate,
    coverage,
    completion,
    evaluations: total,
    agents: uniqueAgents.size
  };
}

function buildTrendSeries_(context, records) {
  const { granularity, period, depth } = context;
  const series = [];
  const visited = new Set();
  let cursor = period;
  let steps = 0;

  while (cursor && steps < depth && !visited.has(cursor)) {
    visited.add(cursor);
    const bucket = filterRecordsForIntelligence_(records, { ...context, period: cursor });
    const evalCount = bucket.length;
    const agentCount = new Set(bucket.map(r => r.agent).filter(Boolean)).size;
    const avgScore = evalCount
      ? Math.round((bucket.reduce((sum, r) => sum + r.percentage, 0) / evalCount) * 100)
      : 0;
    const passRate = evalCount
      ? Math.round((bucket.filter(r => r.pass).length / evalCount) * 100)
      : 0;
    const coverage = context.agentUniverse
      ? Math.min(Math.round((agentCount / context.agentUniverse) * 100), 100)
      : (agentCount > 0 ? 100 : 0);

    series.push({
      period: cursor,
      label: formatPeriodLabel_(granularity, cursor),
      avgScore,
      passRate,
      evalCount,
      agentCount,
      coverage
    });

    cursor = getPreviousPeriod_(granularity, cursor);
    steps += 1;
  }

  return series.reverse();
}

function linearRegression_(points) {
  if (!points || !points.length) {
    return { slope: 0, intercept: 0 };
  }

  if (points.length === 1) {
    return { slope: 0, intercept: points[0].y };
  }

  const n = points.length;
  let sumX = 0;
  let sumY = 0;
  let sumXY = 0;
  let sumXX = 0;

  points.forEach(point => {
    sumX += point.x;
    sumY += point.y;
    sumXY += point.x * point.y;
    sumXX += point.x * point.x;
  });

  const denominator = (n * sumXX) - (sumX * sumX);
  if (denominator === 0) {
    return { slope: 0, intercept: sumY / n };
  }

  const slope = ((n * sumXY) - (sumX * sumY)) / denominator;
  const intercept = (sumY - slope * sumX) / n;
  return { slope, intercept };
}

function analyzeTrendSeries_(series, context) {
  const granularity = context && context.granularity ? context.granularity : 'Period';
  const lowerGran = granularity.toLowerCase();

  if (!series || !series.length) {
    return {
      summary: `Lumina AI is waiting for enough history to analyze ${lowerGran} trends.`,
      points: [],
      health: 'monitoring',
      forecast: { avg: 0, pass: 0 },
      nextLabel: `next ${lowerGran}`
    };
  }

  const first = series[0];
  const last = series[series.length - 1];

  const avgPoints = series.map((point, index) => ({ x: index, y: point.avgScore }));
  const passPoints = series.map((point, index) => ({ x: index, y: point.passRate }));

  const avgReg = linearRegression_(avgPoints);
  const passReg = linearRegression_(passPoints);

  const avgDelta = last.avgScore - first.avgScore;
  const passDelta = last.passRate - first.passRate;
  const volumeDelta = last.evalCount - first.evalCount;

  const slopeAvg = avgReg.slope;
  const slopePass = passReg.slope;

  const improving = slopeAvg > 0.5 || slopePass > 0.5;
  const declining = slopeAvg < -0.5 || slopePass < -0.5;

  let health = 'stable';
  if (improving) health = 'improving';
  if (declining) health = 'risk';

  const summaryParts = [];
  summaryParts.push(`Average quality is ${avgDelta >= 0 ? 'up' : 'down'} ${Math.abs(avgDelta).toFixed(1)} pts`);
  summaryParts.push(`pass rate ${passDelta >= 0 ? 'gained' : 'slid'} ${Math.abs(passDelta).toFixed(1)} pts`);
  summaryParts.push(`${last.evalCount} evaluations this ${lowerGran}`);

  const points = [];

  points.push({
    icon: improving ? 'fa-arrow-up' : declining ? 'fa-arrow-down' : 'fa-arrows-alt-h',
    tone: improving ? 'positive' : declining ? 'negative' : '',
    title: `Average score ${improving ? 'rising' : declining ? 'dropping' : 'steady'}`,
    text: `${first.avgScore}% → ${last.avgScore}% across the last ${series.length} ${series.length === 1 ? lowerGran : lowerGran + 's'}.`
  });

  points.push({
    icon: passDelta >= 0 ? 'fa-shield-alt' : 'fa-exclamation-triangle',
    tone: passDelta >= 0 ? 'positive' : 'negative',
    title: `Pass rate ${passDelta >= 0 ? 'improving' : 'at risk'}`,
    text: `${first.passRate}% → ${last.passRate}% (${passDelta >= 0 ? '+' : ''}${passDelta.toFixed(1)} pts).`
  });

  if (Math.abs(volumeDelta) > 0) {
    points.push({
      icon: volumeDelta >= 0 ? 'fa-users' : 'fa-user-slash',
      tone: volumeDelta >= 0 ? 'positive' : 'negative',
      title: `Evaluation volume ${volumeDelta >= 0 ? 'growing' : 'contracting'}`,
      text: `${first.evalCount} → ${last.evalCount} evaluations (${volumeDelta >= 0 ? '+' : ''}${volumeDelta}).`
    });
  } else {
    points.push({
      icon: 'fa-stopwatch',
      tone: '',
      title: 'Volume steady',
      text: `Evaluation count steady at ${last.evalCount} per ${lowerGran}.`
    });
  }

  if (last.coverage < 80) {
    points.push({
      icon: 'fa-user-shield',
      tone: 'negative',
      title: 'Coverage gap detected',
      text: `Only ${last.coverage}% of agents covered in the latest ${lowerGran}.`
    });
  }

  const forecastAvg = clampPercent_(avgReg.intercept + avgReg.slope * avgPoints.length);
  const forecastPass = clampPercent_(passReg.intercept + passReg.slope * passPoints.length);

  return {
    summary: `${summaryParts.join(', ')}.`,
    points,
    health,
    forecast: { avg: forecastAvg, pass: forecastPass },
    nextLabel: `next ${lowerGran}`
  };
}

function clampPercent_(value) {
  if (Number.isNaN(value)) return 0;
  return Math.max(0, Math.min(100, Math.round(value)));
}

function buildAIIntelligenceAnalysis_(payload) {
  const { filtered = [], prevFiltered = [], categoryMetrics = {}, prevCategoryMetrics = {}, kpis = {}, granularity } = payload;

  const totalEvaluations = filtered.length;
  const periodLabel = granularity ? granularity.toLowerCase() : 'period';

  const confidenceScore = clampPercent_(
    Math.round(
      Math.max(5,
        ((kpis.coverage || 0) * 0.4) +
        ((kpis.pass || 0) * 0.3) +
        ((kpis.avg || 0) * 0.3)
      )
    )
  );

  const base = {
    summary: '',
    automationSummary: '',
    confidence: confidenceScore,
    automationState: 'Monitoring',
    insights: [],
    actions: [],
    nextBest: null,
    meta: {
      totalEvaluations,
      periodLabel,
      source: 'server',
      generatedAt: new Date().toISOString()
    }
  };

  if (!totalEvaluations) {
    return {
      ...base,
      summary: 'Lumina AI is monitoring for new evaluations. Adjust your filters or capture fresh QA reviews to generate insights.',
      automationSummary: 'No automation required yet. Log additional evaluations to unlock targeted recommendations.'
    };
  }

  const { profiles } = calculateAgentProfiles_(filtered);
  const { profiles: prevProfiles } = calculateAgentProfiles_(prevFiltered);
  const categorySummary = summarizeCategoryChange_(categoryMetrics, prevCategoryMetrics);

  const totalAgents = profiles.length;
  base.meta.totalAgents = totalAgents;

  base.summary = `AI reviewed ${totalEvaluations} ${totalEvaluations === 1 ? 'evaluation' : 'evaluations'} across ${totalAgents} ${totalAgents === 1 ? 'agent' : 'agents'} for this ${periodLabel}, spotlighting performance opportunities instantly.`;
  base.automationSummary = `Coverage at ${clampPercent_(kpis.coverage || 0)}% and completion at ${clampPercent_(kpis.completion || 0)}% give AI enough signal to trigger proactive workflows.`;

  if (profiles.length) {
    const topAgent = profiles[0];
    base.insights.push({
      icon: 'fa-star',
      tone: 'positive',
      title: `${topAgent.name} is leading`,
      text: `${topAgent.name} is averaging ${topAgent.avgScore}% quality with a ${topAgent.passRate}% pass rate.`
    });

    const bottomAgent = profiles[profiles.length - 1];
    if (bottomAgent && bottomAgent.avgScore < QA_INTEL_PASS_SCORE_THRESHOLD) {
      base.insights.push({
        icon: 'fa-life-ring',
        tone: 'negative',
        title: `${bottomAgent.name} needs attention`,
        text: `${bottomAgent.name} is trending at ${bottomAgent.avgScore}% with ${bottomAgent.passRate}% pass rate.`
      });
      base.actions.push({
        icon: 'fa-user-graduate',
        tone: 'urgent',
        title: `Launch coaching for ${bottomAgent.name}`,
        text: `Auto-create a coaching session to lift ${bottomAgent.name}'s quality score back above ${QA_INTEL_PASS_SCORE_THRESHOLD}%.`
      });
    }

    const prevProfileMap = {};
    prevProfiles.forEach(profile => {
      prevProfileMap[profile.name] = profile;
    });

    let strongestImprovement = null;
    let largestRegression = null;

    profiles.forEach(profile => {
      const prev = prevProfileMap[profile.name];
      if (!prev) return;
      const delta = profile.avgScore - prev.avgScore;
      if (strongestImprovement === null || delta > strongestImprovement.delta) {
        strongestImprovement = { ...profile, delta };
      }
      if (largestRegression === null || delta < largestRegression.delta) {
        largestRegression = { ...profile, delta };
      }
    });

    if (strongestImprovement && strongestImprovement.delta > 2) {
      base.insights.push({
        icon: 'fa-rocket',
        tone: 'positive',
        title: `${strongestImprovement.name} is improving`,
        text: `Up ${strongestImprovement.delta.toFixed(1)} pts vs last period.`
      });
    }

    if (largestRegression && largestRegression.delta < -2) {
      base.actions.push({
        icon: 'fa-reply',
        tone: 'urgent',
        title: `Check-in with ${largestRegression.name}`,
        text: `${largestRegression.name} dropped ${Math.abs(largestRegression.delta).toFixed(1)} pts period-over-period.`
      });
    }
  }

  if (categorySummary.length) {
    const bestCategory = categorySummary[0];
    base.insights.push({
      icon: 'fa-thumbs-up',
      tone: 'positive',
      title: `${bestCategory.category} excels`,
      text: `${bestCategory.category} is averaging ${bestCategory.avgScore}% quality.`
    });

    const weakestCategory = categorySummary[categorySummary.length - 1];
    if (weakestCategory && weakestCategory.avgScore < QA_INTEL_PASS_SCORE_THRESHOLD) {
      base.actions.push({
        icon: 'fa-sitemap',
        tone: 'urgent',
        title: `Reinforce ${weakestCategory.category}`,
        text: `Automate a calibration focused on ${weakestCategory.category} where scores average ${weakestCategory.avgScore}%.`
      });
    }

    const largestDelta = categorySummary.reduce((acc, entry) => {
      if (entry.delta === null) return acc;
      if (!acc || entry.delta < acc.delta) return entry;
      return acc;
    }, null);

    if (largestDelta && largestDelta.delta < -3) {
      base.actions.push({
        icon: 'fa-exclamation-circle',
        tone: 'urgent',
        title: `Reverse slide in ${largestDelta.category}`,
        text: `${largestDelta.category} fell ${Math.abs(largestDelta.delta).toFixed(1)} pts from the previous period.`
      });
    }
  }

  if ((kpis.pass || 0) < 90) {
    base.actions.push({
      icon: 'fa-headset',
      tone: 'urgent',
      title: 'Boost pass rate',
      text: `Configure an automated refresher for agents with pass rates below 90%. Current pass rate is ${clampPercent_(kpis.pass || 0)}%.`
    });
  }

  if ((kpis.coverage || 0) < 85) {
    base.actions.push({
      icon: 'fa-user-check',
      tone: 'urgent',
      title: 'Increase agent coverage',
      text: `Auto-assign additional evaluations to reach at least 90% agent coverage. Currently at ${clampPercent_(kpis.coverage || 0)}%.`
    });
  }

  if (!base.insights.length) {
    base.insights.push({
      icon: 'fa-lightbulb',
      tone: 'positive',
      title: 'All clear',
      text: 'No critical anomalies detected. AI will notify if trends change.'
    });
  }

  base.automationState = base.actions.length ? 'Action Required' : 'Monitoring';
  base.nextBest = base.actions.length ? base.actions[0] : null;

  return base;
}

function calculateAgentProfiles_(records) {
  const totalEvaluations = records.length;
  const aggregates = {};

  records.forEach(record => {
    const name = record.agent || 'Unassigned';
    if (!aggregates[name]) {
      aggregates[name] = {
        count: 0,
        scoreSum: 0,
        passCount: 0,
        recent: null
      };
    }

    const bucket = aggregates[name];
    bucket.count += 1;
    bucket.scoreSum += record.recordScore;
    if (record.pass) {
      bucket.passCount += 1;
    }

    if (record.callDate instanceof Date) {
      if (!bucket.recent || record.callDate > bucket.recent) {
        bucket.recent = record.callDate;
      }
    }
  });

  const profiles = Object.keys(aggregates).map(name => {
    const stats = aggregates[name];
    const avgScore = stats.count ? Math.round(stats.scoreSum / stats.count) : 0;
    const passRate = stats.count ? Math.round((stats.passCount / stats.count) * 100) : 0;
    const evaluationShare = totalEvaluations ? Math.round((stats.count / totalEvaluations) * 100) : 0;

    return {
      name,
      evaluations: stats.count,
      avgScore,
      passRate,
      evaluationShare,
      recentDate: stats.recent || null
    };
  }).sort((a, b) => b.avgScore - a.avgScore);

  return { totalEvaluations, profiles };
}

function summarizeCategoryChange_(currentMetrics, previousMetrics) {
  const details = Object.keys(currentMetrics || {}).map(category => {
    const metrics = currentMetrics[category] || { avgScore: 0, passPct: 0 };
    const prev = previousMetrics ? previousMetrics[category] : null;
    const delta = prev ? Math.round((metrics.avgScore - prev.avgScore) * 10) / 10 : null;
    return {
      category,
      avgScore: metrics.avgScore,
      passPct: metrics.passPct,
      delta
    };
  });

  details.sort((a, b) => b.avgScore - a.avgScore);
  return details;
}

function computeCategoryMetrics_(records) {
  const categories = qaCategories_();
  const weights = qaWeights_();
  const metrics = {};

  Object.keys(categories).forEach(category => {
    const questionKeys = categories[category] || [];
    const scores = [];
    const passes = [];

    records.forEach(record => {
      const { raw } = record;
      const answers = questionKeys.map(key => getAnswerValue_(raw, key));
      const totalWeight = questionKeys.reduce((sum, key) => {
        const normalizedKey = key.toLowerCase();
        return sum + (weights[normalizedKey] || weights[key] || 0);
      }, 0);

      if (!totalWeight) {
        return;
      }

      const earned = questionKeys.reduce((sum, key, index) => {
        const normalizedKey = key.toLowerCase();
        const weight = weights[normalizedKey] || weights[key] || 0;
        const answer = String(answers[index] || '').toLowerCase();
        if (answer === 'yes' || (normalizedKey === 'q17' && answer === 'no')) {
          return sum + weight;
        }
        return sum;
      }, 0);

      const pct = totalWeight ? Math.round((earned / totalWeight) * 100) : 0;
      const pass = answers.every(answer => String(answer || '').toLowerCase() === 'yes');

      scores.push(pct);
      passes.push(pass ? 1 : 0);
    });

    const avgScore = scores.length
      ? Math.round(scores.reduce((sum, value) => sum + value, 0) / scores.length)
      : 0;
    const passPct = passes.length
      ? Math.round((passes.reduce((sum, value) => sum + value, 0) / passes.length) * 100)
      : 0;

    metrics[category] = { avgScore, passPct };
  });

  return metrics;
}

function getAnswerValue_(record, key) {
  if (!record) return '';
  if (key in record) return record[key];
  const upper = key.toUpperCase();
  if (upper in record) return record[upper];
  const lower = key.toLowerCase();
  if (lower in record) return record[lower];
  return '';
}

function toISOWeek_(date) {
  const d = new Date(Date.UTC(date.getFullYear(), date.getMonth(), date.getDate()));
  const day = d.getUTCDay() || 7;
  d.setUTCDate(d.getUTCDate() + 4 - day);
  const yearStart = new Date(Date.UTC(d.getUTCFullYear(), 0, 1));
  const week = Math.ceil((((d - yearStart) / 86400000) + 1) / 7);
  return `${d.getUTCFullYear()}-W${String(week).padStart(2, '0')}`;
}

function formatMonthKey_(date) {
  return `${date.getFullYear()}-${String(date.getMonth() + 1).padStart(2, '0')}`;
}

function getQuarter_(date) {
  return 'Q' + (Math.floor(date.getMonth() / 3) + 1);
}

function getPreviousPeriod_(granularity, period) {
  if (!period) return '';
  switch (granularity) {
    case 'Week': {
      const parts = period.split('-W');
      if (parts.length !== 2) return '';
      const year = parseInt(parts[0], 10);
      const week = parseInt(parts[1], 10);
      if (week <= 1) {
        return `${year - 1}-W52`;
      }
      return `${year}-W${String(week - 1).padStart(2, '0')}`;
    }
    case 'Month': {
      const [y, m] = period.split('-').map(Number);
      if (!y || !m) return '';
      const date = new Date(y, m - 1, 1);
      date.setMonth(date.getMonth() - 1);
      return `${date.getFullYear()}-${String(date.getMonth() + 1).padStart(2, '0')}`;
    }
    case 'Quarter': {
      const [q, y] = period.split('-');
      if (!q || !y) return '';
      const n = parseInt(q.replace('Q', ''), 10);
      if (n <= 1) {
        return `Q4-${parseInt(y, 10) - 1}`;
      }
      return `Q${n - 1}-${y}`;
    }
    case 'Year':
      return String(parseInt(period, 10) - 1);
    default:
      return '';
  }
}

function formatPeriodLabel_(granularity, period) {
  if (!period) return 'Period';
  switch (granularity) {
    case 'Week':
      return period.replace(/^[0-9]{4}-/, '');
    case 'Month': {
      const [y, m] = period.split('-');
      if (!y || !m) return period;
      const date = new Date(Number(y), Number(m) - 1, 1);
      return date.toLocaleDateString('en-US', { month: 'short', year: '2-digit' });
    }
    case 'Quarter':
      return period.replace('-', ' ');
    case 'Year':
      return period;
    default:
      return period;
  }
}

>>>>>>> 8f245147
/**
 * Missing Helper Functions for QA PDF Service
 * Add these functions to your QAService.gs file
 */

// ============================================================================
// QA CATEGORIES DEFINITION (Missing from your QAService.gs)
// ============================================================================

function qaCategories_() {
  return {
    'Courtesy & Communication': ['q1', 'q2', 'q3', 'q4', 'q5'],
    'Resolution': ['q6', 'q7', 'q8', 'q9'],
    'Case Documentation': ['q10', 'q11', 'q12', 'q13', 'q14'],
    'Process Compliance': ['q15', 'q16', 'q17', 'q18']
  };
}

// ============================================================================
// ENHANCED PDF INTEGRATION UPDATE
// ============================================================================

// Update the generateQAPDF_ function in QAService.gs to pass form options
function generateQAPDF_(record, scoreResult, formData = {}) {
  try {
    if (typeof generateQaPdfReport === 'function') {
      // Extract PDF options from form data
      const pdfOptions = {
        template: formData.pdfTemplate || 'standard',
        theme: formData.pdfTheme || 'professional',
        includeCharts: formData.includeCharts !== false,
        includeRecommendations: formData.includeRecommendations !== false,
        includeFullSnapshot: formData.includeFullSnapshot === true
      };
      
      console.log('Generating PDF with options:', pdfOptions);
      return generateQaPdfReport(record, scoreResult, pdfOptions);
    }
    return { success: false, error: 'PDF generation not available' };
  } catch (error) {
    console.error('PDF generation error:', error);
    return { success: false, error: error.message };
  }
}

// ============================================================================
// UPDATE TO MAIN SUBMISSION FUNCTION
// ============================================================================

// Update the clientUploadAudioAndSaveQA function to pass form data to PDF generation
// Replace step 7 in your existing function with this:

/*
// Step 7: Generate PDF with form options
let pdfResult = null;
try {
  pdfResult = generateQAPDF_(saveResult.record, scoreResult, qaData);
  if (pdfResult && pdfResult.success) {
    console.log('PDF generated successfully:', pdfResult.fileName);
  }
} catch (pdfError) {
  console.warn('PDF generation failed (non-critical):', pdfError.message);
}
*/

// ============================================================================
// ADDITIONAL UTILITY FUNCTION FOR QA RECORD RETRIEVAL
// ============================================================================

function getQARecordById(qaId) {
  try {
    const sheet = getQaSheet_();
    const data = sheet.getDataRange().getValues();
    if (data.length < 2) return null;
    
    const headers = data[0];
    const idColumnIndex = headers.findIndex(h => h.toLowerCase() === 'id');
    
    if (idColumnIndex === -1) {
      console.error('ID column not found in QA sheet');
      return null;
    }
    
    // Find the row with matching ID
    const rowIndex = data.findIndex((row, index) => 
      index > 0 && row[idColumnIndex] === qaId
    );
    
    if (rowIndex === -1) {
      console.warn('QA record not found for ID:', qaId);
      return null;
    }
    
    // Build record object
    const record = {};
    headers.forEach((header, index) => {
      record[header] = data[rowIndex][index];
    });
    
    return record;
    
  } catch (error) {
    console.error('Error retrieving QA record by ID:', error);
    return null;
  }
}

// ============================================================================
// STANDALONE PDF GENERATION FUNCTION
// ============================================================================

/**
 * Generate PDF for existing QA record by ID
 * Can be called independently from form submission
 */
function generatePdfForExistingQA(qaId, options = {}) {
  try {
    console.log('Generating PDF for existing QA record:', qaId);
    
    // Get the QA record
    const qaRecord = getQARecordById(qaId);
    if (!qaRecord) {
      return {
        success: false,
        error: 'QA record not found for ID: ' + qaId
      };
    }
    
    // Extract answers and compute score
    const answers = {};
    const weights = qaWeights_();
    Object.keys(weights).forEach(k => {
      const qNum = k.replace(/^q/i, '');
      answers[k] = qaRecord[`Q${qNum}`] || '';
    });
    
    // Calculate score using enhanced function
    const scoreResult = computeEnhancedQaScore(answers);
    if (scoreResult.error) {
      return {
        success: false,
        error: 'Score calculation failed: ' + scoreResult.message
      };
    }
    
    // Generate PDF
    const pdfResult = generateQaPdfReport(qaRecord, scoreResult, options);
    
    console.log('PDF generation completed for existing QA:', qaId);
    return pdfResult;
    
  } catch (error) {
    console.error('Error generating PDF for existing QA:', error);
    return {
      success: false,
      error: error.message
    };
  }
}

// ============================================================================
// BATCH PDF GENERATION
// ============================================================================

/**
 * Generate PDFs for multiple QA records
 */
function generateBatchQAPdfs(qaIds, options = {}) {
  const results = [];
  
  qaIds.forEach(qaId => {
    try {
      const result = generatePdfForExistingQA(qaId, options);
      results.push({
        qaId: qaId,
        success: result.success,
        fileUrl: result.fileUrl,
        fileName: result.fileName,
        error: result.error
      });
    } catch (error) {
      results.push({
        qaId: qaId,
        success: false,
        error: error.message
      });
    }
  });
  
  return {
    success: true,
    results: results,
    successCount: results.filter(r => r.success).length,
    totalCount: results.length
  };
}

// ============================================================================
// TESTING FUNCTION
// ============================================================================

function testPdfGeneration() {
  try {
    console.log('=== PDF GENERATION TEST ===');
    
    // Create test data
    const testQaRecord = {
      ID: 'test-' + Utilities.getUuid(),
      AgentName: 'Test Agent',
      AgentEmail: 'test@example.com',
      ClientName: 'Test Client',
      CallDate: '2024-01-15',
      AuditDate: '2024-01-16',
      AuditorName: 'Test Auditor',
      CallerName: 'Test Caller',
      CaseNumber: 'TEST-001',
      CallLink: 'https://example.com/test-recording',
      Q1: 'Yes', Q2: 'Yes', Q3: 'Yes', Q4: 'Yes', Q5: 'Yes',
      Q6: 'Yes', Q7: 'Yes', Q8: 'Yes', Q9: 'Yes',
      Q10: 'Yes', Q11: 'Yes', Q12: 'No', Q13: 'Yes', Q14: 'N/A',
      Q15: 'Yes', Q16: 'Yes', Q17: 'No', Q18: 'Yes',
      C1: 'Great opening', C2: 'Good closing',
      OverallFeedback: '<p>Overall <strong>excellent</strong> performance with minor areas for improvement.</p>',
      TotalScore: 85,
      Percentage: 0.85
    };
    
    const testScoreResult = {
      earned: 85,
      applicable: 100,
      percentage: 0.85,
      finalScore: 85,
      isPassing: true,
      performanceBand: {
        label: 'Good',
        description: 'Meets expectations',
        color: '#3b82f6'
      }
    };
    
    // Test different templates
    const templates = ['standard', 'coaching', 'executive', 'simple'];
    const results = [];
    
    templates.forEach(template => {
      console.log('Testing template:', template);
      const result = generateQaPdfReport(testQaRecord, testScoreResult, {
        template: template,
        theme: 'professional',
        includeCharts: true,
        includeRecommendations: true
      });
      
      results.push({
        template: template,
        success: result.success,
        fileName: result.fileName,
        fileUrl: result.fileUrl,
        error: result.error
      });
    });
    
    console.log('=== TEST RESULTS ===');
    results.forEach(result => {
      console.log(`${result.template}: ${result.success ? 'SUCCESS' : 'FAILED'}`);
      if (result.success) {
        console.log(`  File: ${result.fileName}`);
        console.log(`  URL: ${result.fileUrl}`);
      } else {
        console.log(`  Error: ${result.error}`);
      }
    });
    
    return {
      success: true,
      message: 'PDF generation test completed',
      results: results
    };
    
  } catch (error) {
    console.error('PDF test error:', error);
    return {
      success: false,
      error: error.message
    };
  }
}
<|MERGE_RESOLUTION|>--- conflicted
+++ resolved
@@ -1,2984 +1,2116 @@
-/**
- * COMPLETE QA SERVICE - QAService.gs
- * Replace your existing QAService.gs with this complete implementation
- */
-
-// ============================================================================
-// CORE QA CONFIGURATION
-// ============================================================================
-
-const ROOT_PROP_KEY = '1GuTbUeWFdp7u6nVDdavc_rCXfUMKX2DH';
-const FALLBACK_PATH = ['Lumina', 'QA Uploads'];
-
-function clientGetQualitySummaries(context) {
-  try {
-    return getEntitySummaries('quality', context);
-  } catch (error) {
-    console.error('clientGetQualitySummaries failed:', error);
-    throw error;
-  }
-}
-
-function clientGetQualityDetail(id, context) {
-  try {
-    return getEntityDetail('quality', id, context);
-  } catch (error) {
-    console.error('clientGetQualityDetail failed:', error);
-    throw error;
-  }
-}
-
-function qaWeights_() {
-  return {
-    q1: 3, q2: 5, q3: 7, q4: 10, q5: 5,
-    q6: 8, q7: 8, q8: 15, q9: 9,
-    q10: 8, q11: 6, q12: 6, q13: 7, q14: 3,
-    q15: 10, q16: 5, q17: 4, q18: 5
-  };
-}
-
-function qaQuestionText_() {
-  return {
-    q1: 'Did the agent say thank you for calling and brand the call with the client name?',
-    q2: 'Did the agent offer further assistance before closing the call?',
-    q3: 'Did the agent sound polite and courteous on the call?',
-    q4: 'Did the agent empathize with callers issue?',
-    q5: 'Did the agent modulate pitch and volume according to caller?',
-    q6: 'Did the agent follow the call transfer protocol?',
-    q7: 'Did the agent follow the correct HOLD procedure?',
-    q8: 'Did the agent authenticate caller and confirm the issue?',
-    q9: 'Did the agent do effective probing on the call?',
-    q10: 'Did the agent provide accurate and complete resolution using tools?',
-    q11: 'Did the agent provide clear understanding of the issue to the caller?',
-    q12: 'Did the agent process the request as promised to the caller?',
-    q13: 'Did the agent document the case/Wrapup up with Wrap-Up notes correctly?',
-    q14: 'Did the agent escalate the case to the right department with all relevant details?',
-    q15: 'Did the agent offer the survey at the end of the call?',
-    q16: 'Did the agent create the call case correctly/Wrap-Up the call?',
-    q17: 'Did the agent modify case fields to avoid survey going to the customer?',
-    q18: 'Did the customer respond positively to the survey?'
-  };
-}
-
-function getUserEmail(agentName) {
-  try {
-    console.log('getUserEmail called with:', agentName);
-
-    if (!agentName || typeof agentName !== 'string') {
-      return '';
-    }
-
-    const cleanName = agentName.trim();
-
-    // Method 1: Try getUsers function with improved matching
-    try {
-      const users = (typeof getUsers === 'function') ? getUsers() : [];
-      if (Array.isArray(users) && users.length > 0) {
-        // Try exact match first
-        let user = users.find(u => {
-          const uName = u.FullName || u.UserName || u.name || u.fullName || u.displayName || '';
-          return uName === cleanName;
-        });
-
-        // Try case-insensitive match if exact match fails
-        if (!user) {
-          user = users.find(u => {
-            const uName = (u.FullName || u.UserName || u.name || u.fullName || u.displayName || '').toLowerCase();
-            return uName === cleanName.toLowerCase();
-          });
-        }
-
-        if (user) {
-          const email = user.Email || user.email || user.mail ||
-                       user.emailAddress || user.EmailAddress || '';
-          if (email) {
-            console.log('Email found via getUsers:', email);
-            return email;
-          }
-        }
-      }
-    } catch (error) {
-      console.warn('getUsers failed:', error);
-    }
-
-    // Method 2: Try QA Records as last resort
-    try {
-      const qaSheet = getQaSheet_();
-      const qaData = qaSheet.getDataRange().getValues();
-      const qaHeaders = qaData[0];
-      const agentNameCol = qaHeaders.findIndex(h =>
-        String(h).toLowerCase().includes('agentname')
-      );
-      const agentEmailCol = qaHeaders.findIndex(h =>
-        String(h).toLowerCase().includes('agentemail')
-      );
-
-      if (agentNameCol >= 0 && agentEmailCol >= 0) {
-        for (let i = 1; i < qaData.length; i++) {
-          if (String(qaData[i][agentNameCol]).trim() === cleanName) {
-            const email = String(qaData[i][agentEmailCol] || '').trim();
-            if (email && email.includes('@')) {
-              console.log('Email found in QA records:', email);
-              return email;
-            }
-          }
-        }
-      }
-    } catch (qaError) {
-      console.warn('QA lookup failed:', qaError);
-    }
-
-    console.log('No email found for:', cleanName);
-    return '';
-
-  } catch (error) {
-    console.error('Error in getUserEmail:', error);
-    return '';
-  }
-}
-
-function getUsersWithEmails() {
-  try {
-    const allUsers = [];
-    const processedNames = new Set();
-
-    try {
-      const users = (typeof getUsers === 'function') ? getUsers() : [];
-      if (Array.isArray(users)) {
-        users.forEach(u => {
-          const name = u.FullName || u.UserName || u.name || u.fullName || '';
-          const email = u.Email || u.email || u.mail || '';
-          if (name && email && !processedNames.has(name)) {
-            allUsers.push({ name: name, email: email });
-            processedNames.add(name);
-          }
-        });
-      }
-    } catch (e) {
-      console.warn('getUsers error:', e);
-    }
-
-    allUsers.sort((a, b) => a.name.localeCompare(b.name));
-
-    console.log('Found', allUsers.length, 'users with emails');
-    return allUsers;
-
-  } catch (error) {
-    console.error('Error in getUsersWithEmails:', error);
-    return [];
-  }
-}
-
-// ============================================================================
-// MAIN QA SUBMISSION FUNCTION (SIMPLIFIED & ROBUST)
-// ============================================================================
-
-function clientUploadAudioAndSaveQA(formData) {
-  try {
-    console.log('=== QA SUBMISSION STARTED ===');
-    console.log('Function called at:', new Date().toISOString());
-    
-    // Step 1: Validate input
-    if (!formData) {
-      throw new Error('No form data provided');
-    }
-    
-    // Step 2: Extract data safely
-    const qaData = extractFormData_(formData);
-    console.log('Form data extracted successfully');
-    
-    // Step 3: Validate required fields
-    validateRequiredFields_(qaData);
-    console.log('Required fields validated');
-    
-    // Step 4: Process audio file/link
-    const audioResult = processAudioFile_(qaData);
-    console.log('Audio processing completed');
-    
-    // Step 5: Calculate QA score
-    const scoreResult = calculateQAScore_(qaData);
-    console.log('Score calculated:', scoreResult.finalScore);
-    
-    // Step 6: Save to sheet
-    const saveResult = saveQARecord_(qaData, audioResult, scoreResult);
-    console.log('Record saved with ID:', saveResult.qaId);
-    
-    // Step 7: Generate PDF (optional, don't fail if this errors)
-    let pdfResult = null;
-    try {
-      pdfResult = generateQAPDF_(saveResult.record, scoreResult);
-    } catch (pdfError) {
-      console.warn('PDF generation failed (non-critical):', pdfError.message);
-    }
-    
-    // Step 8: Return success response
-    const response = {
-      success: true,
-      qaId: saveResult.qaId,
-      audioUrl: audioResult.url,
-      scoreResult: scoreResult,
-      record: saveResult.record,
-      timestamp: new Date().toISOString()
-    };
-    
-    if (pdfResult && pdfResult.success) {
-      response.qaPdfUrl = pdfResult.fileUrl;
-      response.qaPdfId = pdfResult.fileId;
-    }
-    
-    console.log('=== QA SUBMISSION COMPLETED SUCCESSFULLY ===');
-    return response;
-    
-  } catch (error) {
-    console.error('=== QA SUBMISSION FAILED ===');
-    console.error('Error:', error.message);
-    console.error('Stack:', error.stack);
-    
-    // Return a proper error response
-    return {
-      success: false,
-      error: error.message,
-      timestamp: new Date().toISOString(),
-      debug: {
-        function: 'clientUploadAudioAndSaveQA',
-        stack: error.stack
-      }
-    };
-  }
-}
-
-// ============================================================================
-// HELPER FUNCTIONS
-// ============================================================================
-
-function extractFormData_(input) {
-  try {
-    let data = {};
-    
-    // Handle different input types
-    if (input && typeof input === 'object') {
-      if (input.elements) {
-        // HTML Form Element
-        console.log('Processing HTML form element');
-        for (let i = 0; i < input.elements.length; i++) {
-          const element = input.elements[i];
-          if (element.name) {
-            if (element.type === 'file' && element.files && element.files.length > 0) {
-              data[element.name] = element.files[0];
-            } else if (element.type === 'checkbox') {
-              data[element.name] = element.checked;
-            } else if (element.type === 'radio' && element.checked) {
-              data[element.name] = element.value;
-            } else if (element.value !== undefined) {
-              data[element.name] = element.value;
-            }
-          }
-        }
-      } else {
-        // Direct object
-        console.log('Processing direct data object');
-        data = { ...input };
-      }
-    } else {
-      throw new Error('Invalid form data format');
-    }
-    
-    console.log('Extracted data keys:', Object.keys(data));
-    return data;
-    
-  } catch (error) {
-    console.error('Error extracting form data:', error);
-    throw new Error('Failed to extract form data: ' + error.message);
-  }
-}
-
-function validateRequiredFields_(data) {
-  const required = ['agentName', 'callDate', 'auditorName'];
-  const missing = required.filter(field => !data[field] || String(data[field]).trim() === '');
-  
-  if (missing.length > 0) {
-    throw new Error('Missing required fields: ' + missing.join(', '));
-  }
-  
-  // Validate at least some QA questions are answered
-  const qaAnswers = [];
-  for (let i = 1; i <= 18; i++) {
-    const answer = data['q' + i];
-    if (answer && answer !== 'na') {
-      qaAnswers.push(answer);
-    }
-  }
-  
-  if (qaAnswers.length === 0) {
-    throw new Error('At least one QA question must be answered');
-  }
-  
-  console.log('Validation passed:', qaAnswers.length, 'questions answered');
-}
-
-function processAudioFile_(data) {
-  try {
-    console.log('Processing audio file...');
-    
-    // Check for base64 encoded file (new format)
-    if (data.audioFileData && data.audioFileName) {
-      console.log('Base64 audio file found:', data.audioFileName);
-      console.log('File size:', (data.audioFileSize / 1024 / 1024).toFixed(2), 'MB');
-      
-      // Check file size (45MB limit)
-      const fileSizeMB = data.audioFileSize / (1024 * 1024);
-      if (fileSizeMB > 45) {
-        throw new Error('Audio file too large. Maximum size is 45MB, your file is ' + fileSizeMB.toFixed(1) + 'MB');
-      }
-      
-      // Convert base64 back to blob
-      try {
-        const base64Data = data.audioFileData;
-        const binaryString = Utilities.base64Decode(base64Data);
-        const blob = Utilities.newBlob(binaryString, data.audioFileType || 'audio/mpeg', data.audioFileName);
-        
-        // Upload to Drive
-        const folder = ensureRootFolder_();
-        const agentName = sanitizeName_(data.agentName || 'Unknown');
-        const callDate = data.callDate || Utilities.formatDate(new Date(), Session.getScriptTimeZone(), 'yyyy-MM-dd');
-        
-        const agentFolder = getOrCreateFolder_(folder, agentName);
-        const dateFolder = getOrCreateFolder_(agentFolder, callDate);
-        
-        const uploadedFile = dateFolder.createFile(blob);
-        uploadedFile.setSharing(DriveApp.Access.ANYONE_WITH_LINK, DriveApp.Permission.VIEW);
-        
-        console.log('Base64 audio file uploaded successfully');
-        return {
-          url: uploadedFile.getUrl(),
-          id: uploadedFile.getId(),
-          name: uploadedFile.getName(),
-          size: fileSizeMB
-        };
-      } catch (conversionError) {
-        console.error('Error converting base64 to blob:', conversionError);
-        throw new Error('Failed to process audio file: ' + conversionError.message);
-      }
-    }
-    
-    // Check for traditional uploaded file (fallback)
-    const audioFile = data.audioFile;
-    if (audioFile && typeof audioFile.getName === 'function') {
-      console.log('Traditional audio file found:', audioFile.getName());
-      
-      // Check file size (50MB limit)
-      const fileSize = audioFile.getBlob().getBytes().length;
-      const fileSizeMB = fileSize / (1024 * 1024);
-      console.log('File size:', fileSizeMB.toFixed(2), 'MB');
-      
-      if (fileSizeMB > 45) { // Leave some buffer below 50MB
-        throw new Error('Audio file too large. Maximum size is 45MB, your file is ' + fileSizeMB.toFixed(1) + 'MB');
-      }
-      
-      // Upload to Drive
-      const folder = ensureRootFolder_();
-      const agentName = sanitizeName_(data.agentName || 'Unknown');
-      const callDate = data.callDate || Utilities.formatDate(new Date(), Session.getScriptTimeZone(), 'yyyy-MM-dd');
-      
-      const agentFolder = getOrCreateFolder_(folder, agentName);
-      const dateFolder = getOrCreateFolder_(agentFolder, callDate);
-      
-      const uploadedFile = dateFolder.createFile(audioFile.getBlob());
-      uploadedFile.setSharing(DriveApp.Access.ANYONE_WITH_LINK, DriveApp.Permission.VIEW);
-      
-      console.log('Traditional audio file uploaded successfully');
-      return {
-        url: uploadedFile.getUrl(),
-        id: uploadedFile.getId(),
-        name: uploadedFile.getName(),
-        size: fileSizeMB
-      };
-    }
-    
-    // Check for call link
-    if (data.callLink && String(data.callLink).trim() !== '') {
-      console.log('Using provided call link');
-      return {
-        url: String(data.callLink).trim(),
-        id: null,
-        name: 'External Link',
-        size: 0
-      };
-    }
-    
-    // No audio provided (this might be okay for existing records)
-    console.log('No audio file or link provided');
-    return {
-      url: '',
-      id: null,
-      name: 'No Audio',
-      size: 0
-    };
-    
-  } catch (error) {
-    console.error('Audio processing error:', error);
-    throw new Error('Audio processing failed: ' + error.message);
-  }
-}
-
-function calculateQAScore_(data) {
-  try {
-    console.log('Calculating QA score...');
-    
-    // Use existing scoring function if available
-    if (typeof computeEnhancedQaScore === 'function') {
-      const answers = {};
-      for (let i = 1; i <= 18; i++) {
-        answers['q' + i] = data['q' + i] || '';
-      }
-      return computeEnhancedQaScore(answers);
-    }
-    
-    // Fallback scoring
-    const weights = qaWeights_();
-    let earned = 0;
-    let applicable = 0;
-    
-    Object.keys(weights).forEach(q => {
-      const answer = String(data[q] || '').toLowerCase();
-      if (answer && answer !== 'na') {
-        applicable += weights[q];
-        if (answer === 'yes' || (q === 'q17' && answer === 'no')) {
-          earned += weights[q];
-        }
-      }
-    });
-    
-    let percentage = applicable ? earned / applicable : 0;
-    
-    // Apply penalties
-    if (String(data.q8 || '').toLowerCase() === 'no') {
-      percentage = 0; // Auto-fail
-    } else {
-      if (String(data.q15 || '').toLowerCase() === 'no') {
-        percentage = Math.max(percentage - 0.5, 0);
-      }
-      if (String(data.q17 || '').toLowerCase() === 'yes') {
-        percentage = Math.max(percentage - 0.5, 0);
-      }
-    }
-    
-    return {
-      earned,
-      applicable,
-      percentage,
-      finalScore: Math.round(percentage * 100),
-      isPassing: percentage >= 0.8,
-      timestamp: new Date().toISOString()
-    };
-    
-  } catch (error) {
-    console.error('Score calculation error:', error);
-    throw new Error('Score calculation failed: ' + error.message);
-  }
-}
-
-function saveQARecord_(data, audioResult, scoreResult) {
-  try {
-    console.log('Saving QA record...');
-    
-    const qaId = Utilities.getUuid();
-    const timestamp = new Date().toISOString();
-    
-    // Get sheet and headers
-    const sheet = getQaSheet_();
-    const headers = getQaHeaders_();
-    
-    // Build row data
-    const rowData = headers.map(col => {
-      switch (col) {
-        case 'ID': return qaId;
-        case 'Timestamp': return timestamp;
-        case 'CallerName': return data.callerName || '';
-        case 'AgentName': return data.agentName || '';
-        case 'AgentEmail': return data.agentEmail || '';
-        case 'ClientName': return data.clientName || '';
-        case 'CallDate': return data.callDate || '';
-        case 'CaseNumber': return data.caseNumber || '';
-        case 'CallLink': return audioResult.url || '';
-        case 'AuditorName': return data.auditorName || '';
-        case 'AuditDate': return data.auditDate || '';
-        case 'FeedbackShared': return data.feedbackShared ? 'Yes' : 'No';
-        case 'TotalScore': return scoreResult.earned || 0;
-        case 'Percentage': return scoreResult.percentage || 0;
-        case 'OverallFeedback': return data.overallFeedback || '';
-        case 'Notes': return data.notes || '';
-        case 'AgentFeedback': return data.agentFeedback || '';
-        default:
-          // Handle Q1-Q18 and C1-C18
-          if (/^Q\d+$/i.test(col)) {
-            const qKey = col.toLowerCase();
-            const val = data[qKey];
-            if (!val || val === 'na') return 'N/A';
-            return val === 'yes' ? 'Yes' : 'No';
-          }
-          if (/^C\d+$/i.test(col)) {
-            return data[col.toLowerCase()] || '';
-          }
-          // Other fields
-          return data[col.charAt(0).toLowerCase() + col.slice(1)] || '';
-      }
-    });
-    
-    // Append row
-    sheet.appendRow(rowData);
-    
-    // Build record object
-    const record = {};
-    headers.forEach((header, index) => {
-      record[header] = rowData[index];
-    });
-    
-    console.log('QA record saved with ID:', qaId);
-    return {
-      qaId,
-      record
-    };
-    
-  } catch (error) {
-    console.error('Save record error:', error);
-    throw new Error('Failed to save QA record: ' + error.message);
-  }
-}
-
-function generateQAPDF_(record, scoreResult) {
-  try {
-    if (typeof generateQaPdfReport === 'function') {
-      return generateQaPdfReport(record, scoreResult, {
-        template: 'standard',
-        theme: 'professional'
-      });
-    }
-    return { success: false, error: 'PDF generation not available' };
-  } catch (error) {
-    return { success: false, error: error.message };
-  }
-}
-
-// ============================================================================
-// UTILITY FUNCTIONS
-// ============================================================================
-
-function sanitizeName_(name) {
-  return String(name || 'Unknown')
-    .replace(/[\\/:*?"<>|#\[\]]/g, '-')
-    .replace(/\s+/g, ' ')
-    .trim()
-    .substring(0, 50);
-}
-
-function getOrCreateFolder_(parent, name) {
-  const safeName = sanitizeName_(name);
-  const existing = parent.getFoldersByName(safeName);
-  return existing.hasNext() ? existing.next() : parent.createFolder(safeName);
-}
-
-function ensureRootFolder_() {
-  try {
-    const props = PropertiesService.getScriptProperties();
-    const savedId = (props.getProperty(ROOT_PROP_KEY) || '').trim();
-
-    if (savedId) {
-      try {
-        const f = DriveApp.getFolderById(savedId);
-        f.getFiles(); // Test access
-        return f;
-      } catch (_) { }
-    }
-
-    let parent = DriveApp.getRootFolder();
-    for (const name of FALLBACK_PATH) {
-      parent = getOrCreateFolder_(parent, name);
-    }
-    props.setProperty(ROOT_PROP_KEY, parent.getId());
-    return parent;
-  } catch (error) {
-    console.error('Error ensuring root folder:', error);
-    throw error;
-  }
-}
-
-function getQaSheet_() {
-  const ss = typeof getIBTRSpreadsheet === 'function' ? getIBTRSpreadsheet() : SpreadsheetApp.getActive();
-  const sheetName = (typeof QA_RECORDS !== 'undefined' && QA_RECORDS) ? QA_RECORDS : 'QA Records';
-  const sh = ss.getSheetByName(sheetName);
-  if (!sh) throw new Error('QA sheet not found: ' + sheetName);
-  return sh;
-}
-
-function getQaHeaders_() {
-  try {
-    if (typeof QA_HEADERS !== 'undefined' && Array.isArray(QA_HEADERS) && QA_HEADERS.length) {
-      return QA_HEADERS.slice();
-    }
-    const sh = getQaSheet_();
-    const vals = sh.getRange(1, 1, 1, sh.getLastColumn() || 1).getValues();
-    const headers = (vals && vals[0]) ? vals[0] : [];
-    if (!headers.length) throw new Error('Header row is empty');
-    return headers;
-  } catch (error) {
-    console.error('Error getting QA headers:', error);
-    throw error;
-  }
-}
-
-function writeError(tag, e) {
-  try {
-    console.error('[' + tag + '] ' + (e && e.message ? e.message : String(e)));
-    Logger.log('[' + tag + '] ' + (e && e.message ? e.message : String(e)));
-  } catch (_) { }
-}
-
-// ============================================================================
-// ENHANCED SCORING ENGINE (if computeEnhancedQaScore doesn't exist)
-// ============================================================================
-
-function computeEnhancedQaScore(answers) {
-  try {
-    const W = qaWeights_();
-    let earned = 0, applicable = 0;
-    const questionResults = {};
-
-    Object.keys(W).forEach(k => {
-      const ans = String(answers[k] || '').trim().toLowerCase();
-      questionResults[k] = {
-        answer: ans,
-        weight: W[k],
-        applicable: false,
-        points: 0
-      };
-
-      if (!ans || ans === 'na') {
-        questionResults[k].excluded = true;
-        return;
-      }
-
-      if (k === 'q18' && ans === 'no') {
-        questionResults[k].excluded = true;
-        return;
-      }
-
-      applicable += W[k];
-      questionResults[k].applicable = true;
-
-      if (ans === 'yes' || (k === 'q17' && ans === 'no')) {
-        earned += W[k];
-        questionResults[k].points = W[k];
-      }
-    });
-
-    let pct = applicable ? (earned / applicable) : 0;
-    const penalties = [];
-
-    // Auto-fail rule
-    if (String(answers.q8 || '').toLowerCase() === 'no') {
-      pct = 0;
-      penalties.push({
-        type: 'AUTO_FAIL',
-        question: 'q8',
-        description: 'Authentication and issue confirmation failed'
-      });
-    } else {
-      // Apply penalties
-      if (String(answers.q15 || '').toLowerCase() === 'no') {
-        pct = Math.max(pct - 0.5, 0);
-        penalties.push({
-          type: 'PENALTY',
-          question: 'q15',
-          amount: -0.5,
-          description: 'Survey not offered'
-        });
-      }
-      if (String(answers.q17 || '').toLowerCase() === 'yes') {
-        pct = Math.max(pct - 0.5, 0);
-        penalties.push({
-          type: 'PENALTY',
-          question: 'q17',
-          amount: -0.5,
-          description: 'Case fields modified to avoid survey'
-        });
-      }
-    }
-
-    return {
-      earned,
-      applicable,
-      percentage: pct,
-      finalScore: Math.round(pct * 100),
-      penalties,
-      questionResults,
-      isPassing: pct >= 0.8,
-      timestamp: new Date().toISOString()
-    };
-
-  } catch (error) {
-    console.error('Error computing QA score:', error);
-    writeError('computeEnhancedQaScore', error);
-    return {
-      earned: 0,
-      applicable: 0,
-      percentage: 0,
-      finalScore: 0,
-      error: true,
-      message: error.message
-    };
-  }
-}
-
-// ============================================================================
-// DEBUG AND TESTING FUNCTIONS
-// ============================================================================
-
-function debugQASubmission() {
-  try {
-    console.log('=== QA DEBUG TEST ===');
-    
-    // Test basic sheet access
-    const sheet = getQaSheet_();
-    console.log('Sheet accessible:', sheet.getName());
-    
-    // Test scoring function
-    const testAnswers = {
-      q1: 'yes', q2: 'yes', q3: 'yes', q8: 'yes', q15: 'yes', q17: 'no'
-    };
-    const score = computeEnhancedQaScore(testAnswers);
-    console.log('Scoring working:', score.finalScore);
-    
-    return {
-      success: true,
-      sheetAccess: true,
-      scoringWorking: true,
-      message: 'QA system is operational'
-    };
-    
-  } catch (error) {
-    console.error('QA Debug Error:', error);
-    return {
-      success: false,
-      error: error.message
-    };
-  }
-}
-
-// ============================================================================
-// EXISTING FUNCTIONS (for backward compatibility)
-// ============================================================================
-
-function getAllQA() {
-  try {
-    const sh = getQaSheet_();
-    const data = sh.getDataRange().getValues();
-    if (data.length < 2) return [];
-    const headers = data.shift();
-    const tz = Session.getScriptTimeZone();
-
-    return data.map(row => {
-      const o = {};
-      row.forEach((cell, i) => {
-        const key = headers[i];
-        if (cell instanceof Date) {
-          o[key] = Utilities.formatDate(cell, tz, "yyyy-MM-dd'T'HH:mm:ss");
-        } else {
-          o[key] = cell;
-        }
-      });
-      return o;
-    });
-  } catch (error) {
-    console.error('Error getting all QA records:', error);
-    return [];
-  }
-<<<<<<< HEAD
-}
-
-// ============================================================================
-// AI INTELLIGENCE PIPELINE FOR QA DASHBOARD
-// ============================================================================
-
-const QA_INTEL_PASS_MARK = 0.95;
-const QA_INTEL_PASS_SCORE_THRESHOLD = Math.round(QA_INTEL_PASS_MARK * 100);
-
-function clientGetQAIntelligence(request = {}) {
-  try {
-    const rawRecords = getAllQA();
-    const normalization = normalizeIntelligenceRequest_(request, rawRecords) || {};
-    const context = normalization.context || {
-      granularity: 'Week',
-      period: '',
-      timezone: Session.getScriptTimeZone(),
-      filters: { agent: '', campaignId: '', program: '' },
-      depth: 6,
-      agentUniverse: null,
-      passMark: QA_INTEL_PASS_MARK
-    };
-    const normalizedRecords = Array.isArray(normalization.records)
-      ? normalization.records
-      : [];
-
-    const cache = getQAIntelligenceCache_();
-    const cacheKey = cache ? getQAIntelligenceCacheKey_(context) : '';
-
-    if (cache && cacheKey) {
-      const cachedPayload = cache.get(cacheKey);
-      if (cachedPayload) {
-        try {
-          const cached = JSON.parse(cachedPayload);
-          if (cached && cached.intelligence && cached.intelligence.meta) {
-            cached.intelligence.meta.cache = 'hit';
-          }
-          return cached;
-        } catch (parseError) {
-          console.warn('Unable to parse cached QA intelligence payload:', parseError);
-        }
-      }
-    }
-
-    const filtered = filterRecordsForIntelligence_(normalizedRecords, context);
-    const previousContext = { ...context, period: getPreviousPeriod_(context.granularity, context.period) };
-    const prevFiltered = previousContext.period
-      ? filterRecordsForIntelligence_(normalizedRecords, previousContext)
-      : [];
-
-    const categoryMetrics = computeCategoryMetrics_(filtered);
-    const prevCategoryMetrics = computeCategoryMetrics_(prevFiltered);
-
-    const kpis = computeKpiSummary_(filtered, {
-      previous: prevFiltered,
-      agentUniverse: context.agentUniverse,
-      allAgents: normalizedRecords.map(r => r.agent).filter(Boolean)
-    });
-
-    const trendSeries = buildTrendSeries_(context, normalizedRecords);
-    const trendAnalysis = analyzeTrendSeries_(trendSeries, { granularity: context.granularity });
-
-    const intelligence = buildAIIntelligenceAnalysis_({
-      filtered,
-      prevFiltered,
-      categoryMetrics,
-      prevCategoryMetrics,
-      kpis,
-      granularity: context.granularity
-    });
-
-    const generatedAt = new Date().toISOString();
-    if (intelligence && intelligence.meta) {
-      intelligence.meta.generatedAt = generatedAt;
-    }
-
-    const response = {
-      generatedAt,
-      context,
-      kpis,
-      intelligence,
-      trend: {
-        granularity: context.granularity,
-        series: trendSeries,
-        analysis: trendAnalysis
-      }
-    };
-
-    if (cache && cacheKey) {
-      try {
-        if (response.intelligence && response.intelligence.meta) {
-          response.intelligence.meta.cache = 'miss';
-        }
-        cache.put(cacheKey, JSON.stringify(response), 300);
-      } catch (cacheError) {
-        console.warn('Unable to cache QA intelligence payload:', cacheError);
-      }
-    }
-
-    return response;
-  } catch (error) {
-    console.error('clientGetQAIntelligence failed:', error);
-    writeError('clientGetQAIntelligence', error);
-    throw error;
-  }
-}
-
-function normalizeIntelligenceRequest_(request, rawRecords) {
-  const granularity = request && typeof request.granularity === 'string'
-    ? request.granularity
-    : 'Week';
-
-  const timezone = typeof request.timezone === 'string' && request.timezone
-    ? request.timezone
-    : Session.getScriptTimeZone();
-
-  const agentUniverse = Number(request.agentUniverse) > 0
-    ? Number(request.agentUniverse)
-    : null;
-
-  const filters = {
-    agent: (request.agent || '').toString().trim(),
-    campaignId: (request.campaignId || request.campaign || '').toString().trim(),
-    program: (request.program || '').toString().trim()
-  };
-
-  const depth = Number(request.depth) > 0 ? Math.min(Number(request.depth), 12) : 6;
-
-  const passMark = typeof request.passMark === 'number' ? request.passMark : QA_INTEL_PASS_MARK;
-
-  const normalizedRecords = (rawRecords || [])
-    .map(record => normalizeQaRecord_(record, timezone, passMark))
-    .filter(record => record.callDate instanceof Date);
-
-  let period = (request && request.period) ? String(request.period) : '';
-  if (!period) {
-    period = determineLatestPeriod_(granularity, normalizedRecords);
-  }
-
-  return {
-    context: {
-      granularity,
-      period,
-      timezone,
-      filters,
-      depth,
-      agentUniverse,
-    passMark
-  },
-  records: normalizedRecords
-  };
-}
-
-function getQAIntelligenceCache_() {
-  try {
-    return CacheService.getScriptCache();
-  } catch (error) {
-    console.warn('QA intelligence cache unavailable:', error);
-    return null;
-  }
-}
-
-function getQAIntelligenceCacheKey_(context) {
-  if (!context || !context.period) {
-    return '';
-  }
-
-  try {
-    const filters = context.filters || {};
-    const parts = [
-      context.granularity || '',
-      context.period || '',
-      filters.agent || '',
-      filters.campaignId || '',
-      filters.program || '',
-      context.agentUniverse || '',
-      context.depth || '',
-      context.passMark || '',
-      context.timezone || ''
-    ];
-
-    const encoded = parts
-      .map(part => encodeURIComponent(String(part || '')))
-      .join('|');
-
-    const key = `qa-intel:${encoded}`;
-    return key.length > 230 ? key.substring(0, 230) : key;
-  } catch (error) {
-    console.warn('Unable to build QA intelligence cache key:', error);
-    return '';
-  }
-}
-
-function normalizeQaRecord_(record, timezone, passMarkOverride) {
-  const entry = Object.assign({}, record);
-
-  const agentValue = getRecordFieldValue_(entry, ['AgentName', 'Agent Name', 'Agent', 'AgentEmail', 'Agent Email', 'Associate']);
-  const campaignValue = getRecordFieldValue_(entry, ['Campaign', 'Campaign Name', 'Program', 'Program Name', 'Line Of Business', 'LineOfBusiness', 'LOB']);
-  const dateValue = getRecordFieldValue_(entry, ['CallDate', 'Call Date', 'CallTime', 'Call Time', 'EvaluationDate', 'Evaluation Date', 'QA Date', 'Date', 'Timestamp']);
-  const percentageValue = getRecordFieldValue_(entry, ['Percentage', 'QA Score', 'QA%', 'QA %', 'Final Score', 'FinalScore', 'Score', 'Overall Score']);
-
-  const agent = agentValue ? String(agentValue).trim() : 'Unassigned';
-  const campaign = campaignValue ? String(campaignValue).trim() : '';
-  const callDate = safeToDate_(dateValue);
-  const percentage = parsePercentageValue_(percentageValue);
-  const recordScore = Math.round(clamp01_(percentage) * 100);
-
-  const passThreshold = typeof passMarkOverride === 'number' ? passMarkOverride : QA_INTEL_PASS_MARK;
-
-  const tz = timezone || Session.getScriptTimeZone();
-  const callDateIso = callDate instanceof Date
-    ? Utilities.formatDate(callDate, tz, "yyyy-MM-dd'T'HH:mm:ssXXX")
-    : '';
-
-  return {
-    raw: entry,
-    agent,
-    campaign,
-    callDate,
-    callDateIso,
-    percentage,
-    recordScore,
-    pass: percentage >= passThreshold,
-    week: callDate instanceof Date ? toISOWeek_(callDate) : '',
-    month: callDate instanceof Date ? formatMonthKey_(callDate) : '',
-    quarter: callDate instanceof Date ? `${getQuarter_(callDate)}-${callDate.getFullYear()}` : '',
-    year: callDate instanceof Date ? String(callDate.getFullYear()) : ''
-  };
-}
-
-function safeToDate_(value) {
-  return coerceDateValue_(value);
-}
-
-function determineLatestPeriod_(granularity, records) {
-  if (!records || !records.length) return '';
-  const sorted = records.slice().sort((a, b) => b.callDate - a.callDate);
-  const latest = sorted[0];
-  switch (granularity) {
-    case 'Week':
-      return latest.week;
-    case 'Month':
-      return latest.month;
-    case 'Quarter':
-      return latest.quarter;
-    case 'Year':
-      return latest.year;
-    default:
-      return latest.week;
-  }
-}
-
-function filterRecordsForIntelligence_(records, context) {
-  const { filters, granularity, period } = context;
-  return (records || []).filter(record => {
-    if (filters.agent && record.agent !== filters.agent) return false;
-    if (filters.campaignId && record.campaign !== filters.campaignId) return false;
-    if (filters.program && record.raw && record.raw.Program !== filters.program) return false;
-
-    if (!period) return true;
-
-    switch (granularity) {
-      case 'Week':
-        return record.week === period;
-      case 'Month':
-        return record.month === period;
-      case 'Quarter':
-        return record.quarter === period;
-      case 'Year':
-        return record.year === period;
-      default:
-        return true;
-    }
-  });
-}
-
-function computeKpiSummary_(records, options) {
-  const total = records.length;
-  const averageScore = total
-    ? Math.round((records.reduce((sum, record) => sum + record.percentage, 0) / total) * 100)
-    : 0;
-  const passCount = records.filter(record => record.pass).length;
-  const passRate = total ? Math.round((passCount / total) * 100) : 0;
-
-  const uniqueAgents = new Set(records.map(record => record.agent).filter(Boolean));
-  const agentUniverse = options && options.agentUniverse
-    ? Number(options.agentUniverse)
-    : new Set((options && options.allAgents) || []).size;
-
-  const coverage = agentUniverse
-    ? Math.min(Math.round((uniqueAgents.size / agentUniverse) * 100), 100)
-    : (uniqueAgents.size > 0 ? 100 : 0);
-
-  const completion = uniqueAgents.size
-    ? Math.min(Math.round((total / uniqueAgents.size) * 10), 100)
-    : 0;
-
-  return {
-    avg: averageScore,
-    pass: passRate,
-    coverage,
-    completion,
-    evaluations: total,
-    agents: uniqueAgents.size
-  };
-}
-
-function buildTrendSeries_(context, records) {
-  const { granularity, period, depth } = context;
-  const series = [];
-  const visited = new Set();
-  let cursor = period;
-  let steps = 0;
-
-  while (cursor && steps < depth && !visited.has(cursor)) {
-    visited.add(cursor);
-    const bucket = filterRecordsForIntelligence_(records, { ...context, period: cursor });
-    const evalCount = bucket.length;
-    const agentCount = new Set(bucket.map(r => r.agent).filter(Boolean)).size;
-    const avgScore = evalCount
-      ? Math.round((bucket.reduce((sum, r) => sum + r.percentage, 0) / evalCount) * 100)
-      : 0;
-    const passRate = evalCount
-      ? Math.round((bucket.filter(r => r.pass).length / evalCount) * 100)
-      : 0;
-    const coverage = context.agentUniverse
-      ? Math.min(Math.round((agentCount / context.agentUniverse) * 100), 100)
-      : (agentCount > 0 ? 100 : 0);
-
-    series.push({
-      period: cursor,
-      label: formatPeriodLabel_(granularity, cursor),
-      avgScore,
-      passRate,
-      evalCount,
-      agentCount,
-      coverage
-    });
-
-    cursor = getPreviousPeriod_(granularity, cursor);
-    steps += 1;
-  }
-
-  return series.reverse();
-}
-
-function linearRegression_(points) {
-  if (!points || !points.length) {
-    return { slope: 0, intercept: 0 };
-  }
-
-  if (points.length === 1) {
-    return { slope: 0, intercept: points[0].y };
-  }
-
-  const n = points.length;
-  let sumX = 0;
-  let sumY = 0;
-  let sumXY = 0;
-  let sumXX = 0;
-
-  points.forEach(point => {
-    sumX += point.x;
-    sumY += point.y;
-    sumXY += point.x * point.y;
-    sumXX += point.x * point.x;
-  });
-
-  const denominator = (n * sumXX) - (sumX * sumX);
-  if (denominator === 0) {
-    return { slope: 0, intercept: sumY / n };
-  }
-
-  const slope = ((n * sumXY) - (sumX * sumY)) / denominator;
-  const intercept = (sumY - slope * sumX) / n;
-  return { slope, intercept };
-}
-
-function analyzeTrendSeries_(series, context) {
-  const granularity = context && context.granularity ? context.granularity : 'Period';
-  const lowerGran = granularity.toLowerCase();
-
-  if (!series || !series.length) {
-    return {
-      summary: `Lumina AI is waiting for enough history to analyze ${lowerGran} trends.`,
-      points: [],
-      health: 'monitoring',
-      forecast: { avg: 0, pass: 0 },
-      nextLabel: `next ${lowerGran}`
-    };
-  }
-
-  const first = series[0];
-  const last = series[series.length - 1];
-
-  const avgPoints = series.map((point, index) => ({ x: index, y: point.avgScore }));
-  const passPoints = series.map((point, index) => ({ x: index, y: point.passRate }));
-
-  const avgReg = linearRegression_(avgPoints);
-  const passReg = linearRegression_(passPoints);
-
-  const avgDelta = last.avgScore - first.avgScore;
-  const passDelta = last.passRate - first.passRate;
-  const volumeDelta = last.evalCount - first.evalCount;
-
-  const slopeAvg = avgReg.slope;
-  const slopePass = passReg.slope;
-
-  const improving = slopeAvg > 0.5 || slopePass > 0.5;
-  const declining = slopeAvg < -0.5 || slopePass < -0.5;
-
-  let health = 'stable';
-  if (improving) health = 'improving';
-  if (declining) health = 'risk';
-
-  const summaryParts = [];
-  summaryParts.push(`Average quality is ${avgDelta >= 0 ? 'up' : 'down'} ${Math.abs(avgDelta).toFixed(1)} pts`);
-  summaryParts.push(`pass rate ${passDelta >= 0 ? 'gained' : 'slid'} ${Math.abs(passDelta).toFixed(1)} pts`);
-  summaryParts.push(`${last.evalCount} evaluations this ${lowerGran}`);
-
-  const points = [];
-
-  points.push({
-    icon: improving ? 'fa-arrow-up' : declining ? 'fa-arrow-down' : 'fa-arrows-alt-h',
-    tone: improving ? 'positive' : declining ? 'negative' : '',
-    title: `Average score ${improving ? 'rising' : declining ? 'dropping' : 'steady'}`,
-    text: `${first.avgScore}% → ${last.avgScore}% across the last ${series.length} ${series.length === 1 ? lowerGran : lowerGran + 's'}.`
-  });
-
-  points.push({
-    icon: passDelta >= 0 ? 'fa-shield-alt' : 'fa-exclamation-triangle',
-    tone: passDelta >= 0 ? 'positive' : 'negative',
-    title: `Pass rate ${passDelta >= 0 ? 'improving' : 'at risk'}`,
-    text: `${first.passRate}% → ${last.passRate}% (${passDelta >= 0 ? '+' : ''}${passDelta.toFixed(1)} pts).`
-  });
-
-  if (Math.abs(volumeDelta) > 0) {
-    points.push({
-      icon: volumeDelta >= 0 ? 'fa-users' : 'fa-user-slash',
-      tone: volumeDelta >= 0 ? 'positive' : 'negative',
-      title: `Evaluation volume ${volumeDelta >= 0 ? 'growing' : 'contracting'}`,
-      text: `${first.evalCount} → ${last.evalCount} evaluations (${volumeDelta >= 0 ? '+' : ''}${volumeDelta}).`
-    });
-  } else {
-    points.push({
-      icon: 'fa-stopwatch',
-      tone: '',
-      title: 'Volume steady',
-      text: `Evaluation count steady at ${last.evalCount} per ${lowerGran}.`
-    });
-  }
-
-  if (last.coverage < 80) {
-    points.push({
-      icon: 'fa-user-shield',
-      tone: 'negative',
-      title: 'Coverage gap detected',
-      text: `Only ${last.coverage}% of agents covered in the latest ${lowerGran}.`
-    });
-  }
-
-  const forecastAvg = clampPercent_(avgReg.intercept + avgReg.slope * avgPoints.length);
-  const forecastPass = clampPercent_(passReg.intercept + passReg.slope * passPoints.length);
-
-  return {
-    summary: `${summaryParts.join(', ')}.`,
-    points,
-    health,
-    forecast: { avg: forecastAvg, pass: forecastPass },
-    nextLabel: `next ${lowerGran}`
-  };
-}
-
-function clampPercent_(value) {
-  if (Number.isNaN(value)) return 0;
-  return Math.max(0, Math.min(100, Math.round(value)));
-}
-
-function buildAIIntelligenceAnalysis_(payload) {
-  const { filtered = [], prevFiltered = [], categoryMetrics = {}, prevCategoryMetrics = {}, kpis = {}, granularity } = payload;
-
-  const totalEvaluations = filtered.length;
-  const periodLabel = granularity ? granularity.toLowerCase() : 'period';
-
-  const confidenceScore = clampPercent_(
-    Math.round(
-      Math.max(5,
-        ((kpis.coverage || 0) * 0.4) +
-        ((kpis.pass || 0) * 0.3) +
-        ((kpis.avg || 0) * 0.3)
-      )
-    )
-  );
-
-  const base = {
-    summary: '',
-    automationSummary: '',
-    confidence: confidenceScore,
-    automationState: 'Monitoring',
-    insights: [],
-    actions: [],
-    nextBest: null,
-    meta: {
-      totalEvaluations,
-      periodLabel,
-      source: 'server',
-      generatedAt: new Date().toISOString()
-    }
-  };
-
-  if (!totalEvaluations) {
-    return {
-      ...base,
-      summary: 'Lumina AI is monitoring for new evaluations. Adjust your filters or capture fresh QA reviews to generate insights.',
-      automationSummary: 'No automation required yet. Log additional evaluations to unlock targeted recommendations.'
-    };
-  }
-
-  const { profiles } = calculateAgentProfiles_(filtered);
-  const { profiles: prevProfiles } = calculateAgentProfiles_(prevFiltered);
-  const categorySummary = summarizeCategoryChange_(categoryMetrics, prevCategoryMetrics);
-
-  const totalAgents = profiles.length;
-  base.meta.totalAgents = totalAgents;
-
-  base.summary = `AI reviewed ${totalEvaluations} ${totalEvaluations === 1 ? 'evaluation' : 'evaluations'} across ${totalAgents} ${totalAgents === 1 ? 'agent' : 'agents'} for this ${periodLabel}, spotlighting performance opportunities instantly.`;
-  base.automationSummary = `Coverage at ${clampPercent_(kpis.coverage || 0)}% and completion at ${clampPercent_(kpis.completion || 0)}% give AI enough signal to trigger proactive workflows.`;
-
-  if (profiles.length) {
-    const topAgent = profiles[0];
-    base.insights.push({
-      icon: 'fa-star',
-      tone: 'positive',
-      title: `${topAgent.name} is leading`,
-      text: `${topAgent.name} is averaging ${topAgent.avgScore}% quality with a ${topAgent.passRate}% pass rate.`
-    });
-
-    const bottomAgent = profiles[profiles.length - 1];
-    if (bottomAgent && bottomAgent.avgScore < QA_INTEL_PASS_SCORE_THRESHOLD) {
-      base.insights.push({
-        icon: 'fa-life-ring',
-        tone: 'negative',
-        title: `${bottomAgent.name} needs attention`,
-        text: `${bottomAgent.name} is trending at ${bottomAgent.avgScore}% with ${bottomAgent.passRate}% pass rate.`
-      });
-      base.actions.push({
-        icon: 'fa-user-graduate',
-        tone: 'urgent',
-        title: `Launch coaching for ${bottomAgent.name}`,
-        text: `Auto-create a coaching session to lift ${bottomAgent.name}'s quality score back above ${QA_INTEL_PASS_SCORE_THRESHOLD}%.`
-      });
-    }
-
-    const prevProfileMap = {};
-    prevProfiles.forEach(profile => {
-      prevProfileMap[profile.name] = profile;
-    });
-
-    let strongestImprovement = null;
-    let largestRegression = null;
-
-    profiles.forEach(profile => {
-      const prev = prevProfileMap[profile.name];
-      if (!prev) return;
-      const delta = profile.avgScore - prev.avgScore;
-      if (strongestImprovement === null || delta > strongestImprovement.delta) {
-        strongestImprovement = { ...profile, delta };
-      }
-      if (largestRegression === null || delta < largestRegression.delta) {
-        largestRegression = { ...profile, delta };
-      }
-    });
-
-    if (strongestImprovement && strongestImprovement.delta > 2) {
-      base.insights.push({
-        icon: 'fa-rocket',
-        tone: 'positive',
-        title: `${strongestImprovement.name} is improving`,
-        text: `Up ${strongestImprovement.delta.toFixed(1)} pts vs last period.`
-      });
-    }
-
-    if (largestRegression && largestRegression.delta < -2) {
-      base.actions.push({
-        icon: 'fa-reply',
-        tone: 'urgent',
-        title: `Check-in with ${largestRegression.name}`,
-        text: `${largestRegression.name} dropped ${Math.abs(largestRegression.delta).toFixed(1)} pts period-over-period.`
-      });
-    }
-  }
-
-  if (categorySummary.length) {
-    const bestCategory = categorySummary[0];
-    base.insights.push({
-      icon: 'fa-thumbs-up',
-      tone: 'positive',
-      title: `${bestCategory.category} excels`,
-      text: `${bestCategory.category} is averaging ${bestCategory.avgScore}% quality.`
-    });
-
-    const weakestCategory = categorySummary[categorySummary.length - 1];
-    if (weakestCategory && weakestCategory.avgScore < QA_INTEL_PASS_SCORE_THRESHOLD) {
-      base.actions.push({
-        icon: 'fa-sitemap',
-        tone: 'urgent',
-        title: `Reinforce ${weakestCategory.category}`,
-        text: `Automate a calibration focused on ${weakestCategory.category} where scores average ${weakestCategory.avgScore}%.`
-      });
-    }
-
-    const largestDelta = categorySummary.reduce((acc, entry) => {
-      if (entry.delta === null) return acc;
-      if (!acc || entry.delta < acc.delta) return entry;
-      return acc;
-    }, null);
-
-    if (largestDelta && largestDelta.delta < -3) {
-      base.actions.push({
-        icon: 'fa-exclamation-circle',
-        tone: 'urgent',
-        title: `Reverse slide in ${largestDelta.category}`,
-        text: `${largestDelta.category} fell ${Math.abs(largestDelta.delta).toFixed(1)} pts from the previous period.`
-      });
-    }
-  }
-
-  if ((kpis.pass || 0) < 90) {
-    base.actions.push({
-      icon: 'fa-headset',
-      tone: 'urgent',
-      title: 'Boost pass rate',
-      text: `Configure an automated refresher for agents with pass rates below 90%. Current pass rate is ${clampPercent_(kpis.pass || 0)}%.`
-    });
-  }
-
-  if ((kpis.coverage || 0) < 85) {
-    base.actions.push({
-      icon: 'fa-user-check',
-      tone: 'urgent',
-      title: 'Increase agent coverage',
-      text: `Auto-assign additional evaluations to reach at least 90% agent coverage. Currently at ${clampPercent_(kpis.coverage || 0)}%.`
-    });
-  }
-
-  if (!base.insights.length) {
-    base.insights.push({
-      icon: 'fa-lightbulb',
-      tone: 'positive',
-      title: 'All clear',
-      text: 'No critical anomalies detected. AI will notify if trends change.'
-    });
-  }
-
-  base.automationState = base.actions.length ? 'Action Required' : 'Monitoring';
-  base.nextBest = base.actions.length ? base.actions[0] : null;
-
-  return base;
-}
-
-function calculateAgentProfiles_(records) {
-  const totalEvaluations = records.length;
-  const aggregates = {};
-
-  records.forEach(record => {
-    const name = record.agent || 'Unassigned';
-    if (!aggregates[name]) {
-      aggregates[name] = {
-        count: 0,
-        scoreSum: 0,
-        passCount: 0,
-        recent: null
-      };
-    }
-
-    const bucket = aggregates[name];
-    bucket.count += 1;
-    bucket.scoreSum += record.recordScore;
-    if (record.pass) {
-      bucket.passCount += 1;
-    }
-
-    if (record.callDate instanceof Date) {
-      if (!bucket.recent || record.callDate > bucket.recent) {
-        bucket.recent = record.callDate;
-      }
-    }
-  });
-
-  const profiles = Object.keys(aggregates).map(name => {
-    const stats = aggregates[name];
-    const avgScore = stats.count ? Math.round(stats.scoreSum / stats.count) : 0;
-    const passRate = stats.count ? Math.round((stats.passCount / stats.count) * 100) : 0;
-    const evaluationShare = totalEvaluations ? Math.round((stats.count / totalEvaluations) * 100) : 0;
-
-    return {
-      name,
-      evaluations: stats.count,
-      avgScore,
-      passRate,
-      evaluationShare,
-      recentDate: stats.recent || null
-    };
-  }).sort((a, b) => b.avgScore - a.avgScore);
-
-  return { totalEvaluations, profiles };
-}
-
-function summarizeCategoryChange_(currentMetrics, previousMetrics) {
-  const details = Object.keys(currentMetrics || {}).map(category => {
-    const metrics = currentMetrics[category] || { avgScore: 0, passPct: 0 };
-    const prev = previousMetrics ? previousMetrics[category] : null;
-    const delta = prev ? Math.round((metrics.avgScore - prev.avgScore) * 10) / 10 : null;
-    return {
-      category,
-      avgScore: metrics.avgScore,
-      passPct: metrics.passPct,
-      delta
-    };
-  });
-
-  details.sort((a, b) => b.avgScore - a.avgScore);
-  return details;
-}
-
-function computeCategoryMetrics_(records) {
-  const categories = qaCategories_();
-  const weights = qaWeights_();
-  const metrics = {};
-
-  Object.keys(categories).forEach(category => {
-    const questionKeys = categories[category] || [];
-    const scores = [];
-    const passes = [];
-
-    records.forEach(record => {
-      const { raw } = record;
-      const answers = questionKeys.map(key => getAnswerValue_(raw, key));
-      const totalWeight = questionKeys.reduce((sum, key) => {
-        const normalizedKey = key.toLowerCase();
-        return sum + (weights[normalizedKey] || weights[key] || 0);
-      }, 0);
-
-      if (!totalWeight) {
-        return;
-      }
-
-      const earned = questionKeys.reduce((sum, key, index) => {
-        const normalizedKey = key.toLowerCase();
-        const weight = weights[normalizedKey] || weights[key] || 0;
-        const answer = String(answers[index] || '').toLowerCase();
-        if (answer === 'yes' || (normalizedKey === 'q17' && answer === 'no')) {
-          return sum + weight;
-        }
-        return sum;
-      }, 0);
-
-      const pct = totalWeight ? Math.round((earned / totalWeight) * 100) : 0;
-      const pass = answers.every(answer => String(answer || '').toLowerCase() === 'yes');
-
-      scores.push(pct);
-      passes.push(pass ? 1 : 0);
-    });
-
-    const avgScore = scores.length
-      ? Math.round(scores.reduce((sum, value) => sum + value, 0) / scores.length)
-      : 0;
-    const passPct = passes.length
-      ? Math.round((passes.reduce((sum, value) => sum + value, 0) / passes.length) * 100)
-      : 0;
-
-    metrics[category] = { avgScore, passPct };
-  });
-
-  return metrics;
-}
-
-function getAnswerValue_(record, key) {
-  if (!record) return '';
-  if (key in record) return record[key];
-  const upper = key.toUpperCase();
-  if (upper in record) return record[upper];
-  const lower = key.toLowerCase();
-  if (lower in record) return record[lower];
-  return '';
-}
-
-function toISOWeek_(date) {
-  const d = new Date(Date.UTC(date.getFullYear(), date.getMonth(), date.getDate()));
-  const day = d.getUTCDay() || 7;
-  d.setUTCDate(d.getUTCDate() + 4 - day);
-  const yearStart = new Date(Date.UTC(d.getUTCFullYear(), 0, 1));
-  const week = Math.ceil((((d - yearStart) / 86400000) + 1) / 7);
-  return `${d.getUTCFullYear()}-W${String(week).padStart(2, '0')}`;
-}
-
-function formatMonthKey_(date) {
-  return `${date.getFullYear()}-${String(date.getMonth() + 1).padStart(2, '0')}`;
-}
-
-function getQuarter_(date) {
-  return 'Q' + (Math.floor(date.getMonth() / 3) + 1);
-}
-
-function normalizeFieldKey_(key) {
-  return String(key || '')
-    .toLowerCase()
-    .replace(/[^a-z0-9]/g, '');
-}
-
-function getRecordFieldValue_(record, candidates) {
-  if (!record || typeof record !== 'object') {
-    return null;
-  }
-
-  const lookup = {};
-  Object.keys(record).forEach(existingKey => {
-    const normalized = normalizeFieldKey_(existingKey);
-    if (!(normalized in lookup)) {
-      lookup[normalized] = existingKey;
-    }
-  });
-
-  for (let i = 0; i < candidates.length; i += 1) {
-    const normalizedKey = normalizeFieldKey_(candidates[i]);
-    const actualKey = lookup[normalizedKey];
-    if (actualKey && record[actualKey] !== undefined && record[actualKey] !== null && record[actualKey] !== '') {
-      return record[actualKey];
-    }
-  }
-
-  return null;
-}
-
-function clamp01_(value) {
-  if (!isFinite(value)) {
-    return 0;
-  }
-  if (value < 0) return 0;
-  if (value > 1) return 1;
-  return value;
-}
-
-function parsePercentageValue_(value) {
-  if (value === null || value === undefined || value === '') {
-    return 0;
-  }
-
-  if (typeof value === 'number' && isFinite(value)) {
-    const normalized = value > 1.0001 ? value / 100 : value;
-    return clamp01_(normalized);
-  }
-
-  const numeric = parseFloat(String(value).replace(/[^0-9.\-]/g, ''));
-  if (!isFinite(numeric)) {
-    return 0;
-  }
-
-  const normalized = numeric > 1.0001 ? numeric / 100 : numeric;
-  return clamp01_(normalized);
-}
-
-function excelSerialToDate_(serial) {
-  if (typeof serial !== 'number' || !isFinite(serial)) {
-    return null;
-  }
-
-  if (serial <= 60) {
-    return null;
-  }
-
-  const utcDays = Math.floor(serial - 25569);
-  const utcMilliseconds = utcDays * 86400000;
-  const remainder = serial - Math.floor(serial);
-  const remainderMs = Math.round(remainder * 86400000);
-  const date = new Date(utcMilliseconds + remainderMs);
-  return isNaN(date.getTime()) ? null : date;
-}
-
-function parseFlexibleDateString_(raw) {
-  if (!raw) {
-    return null;
-  }
-
-  const value = String(raw).trim();
-  if (!value) {
-    return null;
-  }
-
-  if (/^\d+(\.\d+)?$/.test(value)) {
-    const asNumber = parseFloat(value);
-    const excelDate = excelSerialToDate_(asNumber);
-    if (excelDate) {
-      return excelDate;
-    }
-  }
-
-  if (/^\d{8}$/.test(value)) {
-    const year = Number(value.slice(0, 4));
-    const month = Number(value.slice(4, 6)) - 1;
-    const day = Number(value.slice(6, 8));
-    const ymdDate = new Date(year, month, day);
-    if (!isNaN(ymdDate.getTime())) {
-      return ymdDate;
-    }
-  }
-
-  let parsed = new Date(value);
-  if (!isNaN(parsed.getTime())) {
-    return parsed;
-  }
-
-  if (value.indexOf(' ') > -1 && value.indexOf('T') === -1) {
-    parsed = new Date(value.replace(' ', 'T'));
-    if (!isNaN(parsed.getTime())) {
-      return parsed;
-    }
-  }
-
-  const parts = value.split(/[\/\-]/).map(function(part) { return part.trim(); });
-  if (parts.length === 3 && parts.every(function(part) { return /^\d+$/.test(part); })) {
-    var p1 = Number(parts[0]);
-    var p2 = Number(parts[1]);
-    var p3 = Number(parts[2]);
-
-    if (p3 < 100) {
-      p3 = p3 < 50 ? 2000 + p3 : 1900 + p3;
-    }
-
-    var month;
-    var day;
-    var year;
-
-    if (p1 > 12 && p2 <= 12) {
-      day = p1;
-      month = p2;
-      year = p3;
-    } else if (p2 > 12 && p1 <= 12) {
-      month = p1;
-      day = p2;
-      year = p3;
-    } else {
-      month = p1;
-      day = p2;
-      year = p3;
-    }
-
-    const manualDate = new Date(year, month - 1, day);
-    if (!isNaN(manualDate.getTime())) {
-      return manualDate;
-    }
-  }
-
-  return null;
-}
-
-function coerceDateValue_(value) {
-  if (value === null || value === undefined || value === '') {
-    return null;
-  }
-
-  if (value instanceof Date) {
-    return isNaN(value.getTime()) ? null : value;
-  }
-
-  if (typeof value === 'number' && isFinite(value)) {
-    const excelDate = excelSerialToDate_(value);
-    if (excelDate) {
-      return excelDate;
-    }
-
-    const numericDate = new Date(value);
-    return isNaN(numericDate.getTime()) ? null : numericDate;
-  }
-
-  return parseFlexibleDateString_(value);
-}
-
-function getPreviousPeriod_(granularity, period) {
-  if (!period) return '';
-  switch (granularity) {
-    case 'Week': {
-      const parts = period.split('-W');
-      if (parts.length !== 2) return '';
-      const year = parseInt(parts[0], 10);
-      const week = parseInt(parts[1], 10);
-      if (week <= 1) {
-        return `${year - 1}-W52`;
-      }
-      return `${year}-W${String(week - 1).padStart(2, '0')}`;
-    }
-    case 'Month': {
-      const [y, m] = period.split('-').map(Number);
-      if (!y || !m) return '';
-      const date = new Date(y, m - 1, 1);
-      date.setMonth(date.getMonth() - 1);
-      return `${date.getFullYear()}-${String(date.getMonth() + 1).padStart(2, '0')}`;
-    }
-    case 'Quarter': {
-      const [q, y] = period.split('-');
-      if (!q || !y) return '';
-      const n = parseInt(q.replace('Q', ''), 10);
-      if (n <= 1) {
-        return `Q4-${parseInt(y, 10) - 1}`;
-      }
-      return `Q${n - 1}-${y}`;
-    }
-    case 'Year':
-      return String(parseInt(period, 10) - 1);
-    default:
-      return '';
-  }
-}
-
-function formatPeriodLabel_(granularity, period) {
-  if (!period) return 'Period';
-  switch (granularity) {
-    case 'Week':
-      return period.replace(/^[0-9]{4}-/, '');
-    case 'Month': {
-      const [y, m] = period.split('-');
-      if (!y || !m) return period;
-      const date = new Date(Number(y), Number(m) - 1, 1);
-      return date.toLocaleDateString('en-US', { month: 'short', year: '2-digit' });
-    }
-    case 'Quarter':
-      return period.replace('-', ' ');
-    case 'Year':
-      return period;
-    default:
-      return period;
-  }
-}
-
-=======
-}
-
-// ============================================================================
-// AI INTELLIGENCE PIPELINE FOR QA DASHBOARD
-// ============================================================================
-
-const QA_INTEL_PASS_MARK = 0.95;
-const QA_INTEL_PASS_SCORE_THRESHOLD = Math.round(QA_INTEL_PASS_MARK * 100);
-
-function clientGetQAIntelligence(request = {}) {
-  try {
-    const rawRecords = getAllQA();
-    const normalization = normalizeIntelligenceRequest_(request, rawRecords) || {};
-    const context = normalization.context || {
-      granularity: 'Week',
-      period: '',
-      timezone: Session.getScriptTimeZone(),
-      filters: { agent: '', campaignId: '', program: '' },
-      depth: 6,
-      agentUniverse: null,
-      passMark: QA_INTEL_PASS_MARK
-    };
-    const normalizedRecords = Array.isArray(normalization.records)
-      ? normalization.records
-      : [];
-
-    const cache = getQAIntelligenceCache_();
-    const cacheKey = cache ? getQAIntelligenceCacheKey_(context) : '';
-
-    if (cache && cacheKey) {
-      const cachedPayload = cache.get(cacheKey);
-      if (cachedPayload) {
-        try {
-          const cached = JSON.parse(cachedPayload);
-          if (cached && cached.intelligence && cached.intelligence.meta) {
-            cached.intelligence.meta.cache = 'hit';
-          }
-          return cached;
-        } catch (parseError) {
-          console.warn('Unable to parse cached QA intelligence payload:', parseError);
-        }
-      }
-    }
-
-    const filtered = filterRecordsForIntelligence_(normalizedRecords, context);
-    const previousContext = { ...context, period: getPreviousPeriod_(context.granularity, context.period) };
-    const prevFiltered = previousContext.period
-      ? filterRecordsForIntelligence_(normalizedRecords, previousContext)
-      : [];
-
-    const categoryMetrics = computeCategoryMetrics_(filtered);
-    const prevCategoryMetrics = computeCategoryMetrics_(prevFiltered);
-
-    const kpis = computeKpiSummary_(filtered, {
-      previous: prevFiltered,
-      agentUniverse: context.agentUniverse,
-      allAgents: normalizedRecords.map(r => r.agent).filter(Boolean)
-    });
-
-    const trendSeries = buildTrendSeries_(context, normalizedRecords);
-    const trendAnalysis = analyzeTrendSeries_(trendSeries, { granularity: context.granularity });
-
-    const intelligence = buildAIIntelligenceAnalysis_({
-      filtered,
-      prevFiltered,
-      categoryMetrics,
-      prevCategoryMetrics,
-      kpis,
-      granularity: context.granularity
-    });
-
-    const generatedAt = new Date().toISOString();
-    if (intelligence && intelligence.meta) {
-      intelligence.meta.generatedAt = generatedAt;
-    }
-
-    const response = {
-      generatedAt,
-      context,
-      kpis,
-      intelligence,
-      trend: {
-        granularity: context.granularity,
-        series: trendSeries,
-        analysis: trendAnalysis
-      }
-    };
-
-    if (cache && cacheKey) {
-      try {
-        if (response.intelligence && response.intelligence.meta) {
-          response.intelligence.meta.cache = 'miss';
-        }
-        cache.put(cacheKey, JSON.stringify(response), 300);
-      } catch (cacheError) {
-        console.warn('Unable to cache QA intelligence payload:', cacheError);
-      }
-    }
-
-    return response;
-  } catch (error) {
-    console.error('clientGetQAIntelligence failed:', error);
-    writeError('clientGetQAIntelligence', error);
-    throw error;
-  }
-}
-
-function normalizeIntelligenceRequest_(request, rawRecords) {
-  const granularity = request && typeof request.granularity === 'string'
-    ? request.granularity
-    : 'Week';
-
-  const timezone = typeof request.timezone === 'string' && request.timezone
-    ? request.timezone
-    : Session.getScriptTimeZone();
-
-  const agentUniverse = Number(request.agentUniverse) > 0
-    ? Number(request.agentUniverse)
-    : null;
-
-  const filters = {
-    agent: (request.agent || '').toString().trim(),
-    campaignId: (request.campaignId || request.campaign || '').toString().trim(),
-    program: (request.program || '').toString().trim()
-  };
-
-  const depth = Number(request.depth) > 0 ? Math.min(Number(request.depth), 12) : 6;
-
-  const passMark = typeof request.passMark === 'number' ? request.passMark : QA_INTEL_PASS_MARK;
-
-  const normalizedRecords = (rawRecords || [])
-    .map(record => normalizeQaRecord_(record, timezone, passMark))
-    .filter(record => record.callDate instanceof Date);
-
-  let period = (request && request.period) ? String(request.period) : '';
-  if (!period) {
-    period = determineLatestPeriod_(granularity, normalizedRecords);
-  }
-
-  return {
-    context: {
-      granularity,
-      period,
-      timezone,
-      filters,
-      depth,
-      agentUniverse,
-    passMark
-  },
-  records: normalizedRecords
-  };
-}
-
-function getQAIntelligenceCache_() {
-  try {
-    return CacheService.getScriptCache();
-  } catch (error) {
-    console.warn('QA intelligence cache unavailable:', error);
-    return null;
-  }
-}
-
-function getQAIntelligenceCacheKey_(context) {
-  if (!context || !context.period) {
-    return '';
-  }
-
-  try {
-    const filters = context.filters || {};
-    const parts = [
-      context.granularity || '',
-      context.period || '',
-      filters.agent || '',
-      filters.campaignId || '',
-      filters.program || '',
-      context.agentUniverse || '',
-      context.depth || '',
-      context.passMark || '',
-      context.timezone || ''
-    ];
-
-    const encoded = parts
-      .map(part => encodeURIComponent(String(part || '')))
-      .join('|');
-
-    const key = `qa-intel:${encoded}`;
-    return key.length > 230 ? key.substring(0, 230) : key;
-  } catch (error) {
-    console.warn('Unable to build QA intelligence cache key:', error);
-    return '';
-  }
-}
-
-function normalizeQaRecord_(record, timezone, passMarkOverride) {
-  const entry = Object.assign({}, record);
-  const agent = String(entry.AgentName || entry.Agent || entry.AgentEmail || '').trim();
-  const campaign = String(entry.Campaign || entry.CampaignName || entry.Program || '').trim();
-
-  const dateValue = entry.CallDate || entry.CallTime || entry.EvaluationDate || entry.Date;
-  const callDate = safeToDate_(dateValue);
-
-  const percentageRaw = Number(entry.Percentage);
-  const percentage = isFinite(percentageRaw)
-    ? (percentageRaw > 1 ? percentageRaw / 100 : percentageRaw)
-    : 0;
-  const recordScore = Math.round(Math.max(0, Math.min(1, percentage)) * 100);
-
-  const passThreshold = typeof passMarkOverride === 'number' ? passMarkOverride : QA_INTEL_PASS_MARK;
-
-  const tz = timezone || Session.getScriptTimeZone();
-  const callDateIso = callDate instanceof Date
-    ? Utilities.formatDate(callDate, tz, "yyyy-MM-dd'T'HH:mm:ssXXX")
-    : '';
-
-  return {
-    raw: entry,
-    agent,
-    campaign,
-    callDate,
-    callDateIso,
-    percentage,
-    recordScore,
-    pass: percentage >= passThreshold,
-    week: callDate instanceof Date ? toISOWeek_(callDate) : '',
-    month: callDate instanceof Date ? formatMonthKey_(callDate) : '',
-    quarter: callDate instanceof Date ? `${getQuarter_(callDate)}-${callDate.getFullYear()}` : '',
-    year: callDate instanceof Date ? String(callDate.getFullYear()) : ''
-  };
-}
-
-function safeToDate_(value) {
-  if (!value) return null;
-  if (value instanceof Date) {
-    return isNaN(value.getTime()) ? null : value;
-  }
-  const date = new Date(value);
-  return isNaN(date.getTime()) ? null : date;
-}
-
-function determineLatestPeriod_(granularity, records) {
-  if (!records || !records.length) return '';
-  const sorted = records.slice().sort((a, b) => b.callDate - a.callDate);
-  const latest = sorted[0];
-  switch (granularity) {
-    case 'Week':
-      return latest.week;
-    case 'Month':
-      return latest.month;
-    case 'Quarter':
-      return latest.quarter;
-    case 'Year':
-      return latest.year;
-    default:
-      return latest.week;
-  }
-}
-
-function filterRecordsForIntelligence_(records, context) {
-  const { filters, granularity, period } = context;
-  return (records || []).filter(record => {
-    if (filters.agent && record.agent !== filters.agent) return false;
-    if (filters.campaignId && record.campaign !== filters.campaignId) return false;
-    if (filters.program && record.raw && record.raw.Program !== filters.program) return false;
-
-    if (!period) return true;
-
-    switch (granularity) {
-      case 'Week':
-        return record.week === period;
-      case 'Month':
-        return record.month === period;
-      case 'Quarter':
-        return record.quarter === period;
-      case 'Year':
-        return record.year === period;
-      default:
-        return true;
-    }
-  });
-}
-
-function computeKpiSummary_(records, options) {
-  const total = records.length;
-  const averageScore = total
-    ? Math.round((records.reduce((sum, record) => sum + record.percentage, 0) / total) * 100)
-    : 0;
-  const passCount = records.filter(record => record.pass).length;
-  const passRate = total ? Math.round((passCount / total) * 100) : 0;
-
-  const uniqueAgents = new Set(records.map(record => record.agent).filter(Boolean));
-  const agentUniverse = options && options.agentUniverse
-    ? Number(options.agentUniverse)
-    : new Set((options && options.allAgents) || []).size;
-
-  const coverage = agentUniverse
-    ? Math.min(Math.round((uniqueAgents.size / agentUniverse) * 100), 100)
-    : (uniqueAgents.size > 0 ? 100 : 0);
-
-  const completion = uniqueAgents.size
-    ? Math.min(Math.round((total / uniqueAgents.size) * 10), 100)
-    : 0;
-
-  return {
-    avg: averageScore,
-    pass: passRate,
-    coverage,
-    completion,
-    evaluations: total,
-    agents: uniqueAgents.size
-  };
-}
-
-function buildTrendSeries_(context, records) {
-  const { granularity, period, depth } = context;
-  const series = [];
-  const visited = new Set();
-  let cursor = period;
-  let steps = 0;
-
-  while (cursor && steps < depth && !visited.has(cursor)) {
-    visited.add(cursor);
-    const bucket = filterRecordsForIntelligence_(records, { ...context, period: cursor });
-    const evalCount = bucket.length;
-    const agentCount = new Set(bucket.map(r => r.agent).filter(Boolean)).size;
-    const avgScore = evalCount
-      ? Math.round((bucket.reduce((sum, r) => sum + r.percentage, 0) / evalCount) * 100)
-      : 0;
-    const passRate = evalCount
-      ? Math.round((bucket.filter(r => r.pass).length / evalCount) * 100)
-      : 0;
-    const coverage = context.agentUniverse
-      ? Math.min(Math.round((agentCount / context.agentUniverse) * 100), 100)
-      : (agentCount > 0 ? 100 : 0);
-
-    series.push({
-      period: cursor,
-      label: formatPeriodLabel_(granularity, cursor),
-      avgScore,
-      passRate,
-      evalCount,
-      agentCount,
-      coverage
-    });
-
-    cursor = getPreviousPeriod_(granularity, cursor);
-    steps += 1;
-  }
-
-  return series.reverse();
-}
-
-function linearRegression_(points) {
-  if (!points || !points.length) {
-    return { slope: 0, intercept: 0 };
-  }
-
-  if (points.length === 1) {
-    return { slope: 0, intercept: points[0].y };
-  }
-
-  const n = points.length;
-  let sumX = 0;
-  let sumY = 0;
-  let sumXY = 0;
-  let sumXX = 0;
-
-  points.forEach(point => {
-    sumX += point.x;
-    sumY += point.y;
-    sumXY += point.x * point.y;
-    sumXX += point.x * point.x;
-  });
-
-  const denominator = (n * sumXX) - (sumX * sumX);
-  if (denominator === 0) {
-    return { slope: 0, intercept: sumY / n };
-  }
-
-  const slope = ((n * sumXY) - (sumX * sumY)) / denominator;
-  const intercept = (sumY - slope * sumX) / n;
-  return { slope, intercept };
-}
-
-function analyzeTrendSeries_(series, context) {
-  const granularity = context && context.granularity ? context.granularity : 'Period';
-  const lowerGran = granularity.toLowerCase();
-
-  if (!series || !series.length) {
-    return {
-      summary: `Lumina AI is waiting for enough history to analyze ${lowerGran} trends.`,
-      points: [],
-      health: 'monitoring',
-      forecast: { avg: 0, pass: 0 },
-      nextLabel: `next ${lowerGran}`
-    };
-  }
-
-  const first = series[0];
-  const last = series[series.length - 1];
-
-  const avgPoints = series.map((point, index) => ({ x: index, y: point.avgScore }));
-  const passPoints = series.map((point, index) => ({ x: index, y: point.passRate }));
-
-  const avgReg = linearRegression_(avgPoints);
-  const passReg = linearRegression_(passPoints);
-
-  const avgDelta = last.avgScore - first.avgScore;
-  const passDelta = last.passRate - first.passRate;
-  const volumeDelta = last.evalCount - first.evalCount;
-
-  const slopeAvg = avgReg.slope;
-  const slopePass = passReg.slope;
-
-  const improving = slopeAvg > 0.5 || slopePass > 0.5;
-  const declining = slopeAvg < -0.5 || slopePass < -0.5;
-
-  let health = 'stable';
-  if (improving) health = 'improving';
-  if (declining) health = 'risk';
-
-  const summaryParts = [];
-  summaryParts.push(`Average quality is ${avgDelta >= 0 ? 'up' : 'down'} ${Math.abs(avgDelta).toFixed(1)} pts`);
-  summaryParts.push(`pass rate ${passDelta >= 0 ? 'gained' : 'slid'} ${Math.abs(passDelta).toFixed(1)} pts`);
-  summaryParts.push(`${last.evalCount} evaluations this ${lowerGran}`);
-
-  const points = [];
-
-  points.push({
-    icon: improving ? 'fa-arrow-up' : declining ? 'fa-arrow-down' : 'fa-arrows-alt-h',
-    tone: improving ? 'positive' : declining ? 'negative' : '',
-    title: `Average score ${improving ? 'rising' : declining ? 'dropping' : 'steady'}`,
-    text: `${first.avgScore}% → ${last.avgScore}% across the last ${series.length} ${series.length === 1 ? lowerGran : lowerGran + 's'}.`
-  });
-
-  points.push({
-    icon: passDelta >= 0 ? 'fa-shield-alt' : 'fa-exclamation-triangle',
-    tone: passDelta >= 0 ? 'positive' : 'negative',
-    title: `Pass rate ${passDelta >= 0 ? 'improving' : 'at risk'}`,
-    text: `${first.passRate}% → ${last.passRate}% (${passDelta >= 0 ? '+' : ''}${passDelta.toFixed(1)} pts).`
-  });
-
-  if (Math.abs(volumeDelta) > 0) {
-    points.push({
-      icon: volumeDelta >= 0 ? 'fa-users' : 'fa-user-slash',
-      tone: volumeDelta >= 0 ? 'positive' : 'negative',
-      title: `Evaluation volume ${volumeDelta >= 0 ? 'growing' : 'contracting'}`,
-      text: `${first.evalCount} → ${last.evalCount} evaluations (${volumeDelta >= 0 ? '+' : ''}${volumeDelta}).`
-    });
-  } else {
-    points.push({
-      icon: 'fa-stopwatch',
-      tone: '',
-      title: 'Volume steady',
-      text: `Evaluation count steady at ${last.evalCount} per ${lowerGran}.`
-    });
-  }
-
-  if (last.coverage < 80) {
-    points.push({
-      icon: 'fa-user-shield',
-      tone: 'negative',
-      title: 'Coverage gap detected',
-      text: `Only ${last.coverage}% of agents covered in the latest ${lowerGran}.`
-    });
-  }
-
-  const forecastAvg = clampPercent_(avgReg.intercept + avgReg.slope * avgPoints.length);
-  const forecastPass = clampPercent_(passReg.intercept + passReg.slope * passPoints.length);
-
-  return {
-    summary: `${summaryParts.join(', ')}.`,
-    points,
-    health,
-    forecast: { avg: forecastAvg, pass: forecastPass },
-    nextLabel: `next ${lowerGran}`
-  };
-}
-
-function clampPercent_(value) {
-  if (Number.isNaN(value)) return 0;
-  return Math.max(0, Math.min(100, Math.round(value)));
-}
-
-function buildAIIntelligenceAnalysis_(payload) {
-  const { filtered = [], prevFiltered = [], categoryMetrics = {}, prevCategoryMetrics = {}, kpis = {}, granularity } = payload;
-
-  const totalEvaluations = filtered.length;
-  const periodLabel = granularity ? granularity.toLowerCase() : 'period';
-
-  const confidenceScore = clampPercent_(
-    Math.round(
-      Math.max(5,
-        ((kpis.coverage || 0) * 0.4) +
-        ((kpis.pass || 0) * 0.3) +
-        ((kpis.avg || 0) * 0.3)
-      )
-    )
-  );
-
-  const base = {
-    summary: '',
-    automationSummary: '',
-    confidence: confidenceScore,
-    automationState: 'Monitoring',
-    insights: [],
-    actions: [],
-    nextBest: null,
-    meta: {
-      totalEvaluations,
-      periodLabel,
-      source: 'server',
-      generatedAt: new Date().toISOString()
-    }
-  };
-
-  if (!totalEvaluations) {
-    return {
-      ...base,
-      summary: 'Lumina AI is monitoring for new evaluations. Adjust your filters or capture fresh QA reviews to generate insights.',
-      automationSummary: 'No automation required yet. Log additional evaluations to unlock targeted recommendations.'
-    };
-  }
-
-  const { profiles } = calculateAgentProfiles_(filtered);
-  const { profiles: prevProfiles } = calculateAgentProfiles_(prevFiltered);
-  const categorySummary = summarizeCategoryChange_(categoryMetrics, prevCategoryMetrics);
-
-  const totalAgents = profiles.length;
-  base.meta.totalAgents = totalAgents;
-
-  base.summary = `AI reviewed ${totalEvaluations} ${totalEvaluations === 1 ? 'evaluation' : 'evaluations'} across ${totalAgents} ${totalAgents === 1 ? 'agent' : 'agents'} for this ${periodLabel}, spotlighting performance opportunities instantly.`;
-  base.automationSummary = `Coverage at ${clampPercent_(kpis.coverage || 0)}% and completion at ${clampPercent_(kpis.completion || 0)}% give AI enough signal to trigger proactive workflows.`;
-
-  if (profiles.length) {
-    const topAgent = profiles[0];
-    base.insights.push({
-      icon: 'fa-star',
-      tone: 'positive',
-      title: `${topAgent.name} is leading`,
-      text: `${topAgent.name} is averaging ${topAgent.avgScore}% quality with a ${topAgent.passRate}% pass rate.`
-    });
-
-    const bottomAgent = profiles[profiles.length - 1];
-    if (bottomAgent && bottomAgent.avgScore < QA_INTEL_PASS_SCORE_THRESHOLD) {
-      base.insights.push({
-        icon: 'fa-life-ring',
-        tone: 'negative',
-        title: `${bottomAgent.name} needs attention`,
-        text: `${bottomAgent.name} is trending at ${bottomAgent.avgScore}% with ${bottomAgent.passRate}% pass rate.`
-      });
-      base.actions.push({
-        icon: 'fa-user-graduate',
-        tone: 'urgent',
-        title: `Launch coaching for ${bottomAgent.name}`,
-        text: `Auto-create a coaching session to lift ${bottomAgent.name}'s quality score back above ${QA_INTEL_PASS_SCORE_THRESHOLD}%.`
-      });
-    }
-
-    const prevProfileMap = {};
-    prevProfiles.forEach(profile => {
-      prevProfileMap[profile.name] = profile;
-    });
-
-    let strongestImprovement = null;
-    let largestRegression = null;
-
-    profiles.forEach(profile => {
-      const prev = prevProfileMap[profile.name];
-      if (!prev) return;
-      const delta = profile.avgScore - prev.avgScore;
-      if (strongestImprovement === null || delta > strongestImprovement.delta) {
-        strongestImprovement = { ...profile, delta };
-      }
-      if (largestRegression === null || delta < largestRegression.delta) {
-        largestRegression = { ...profile, delta };
-      }
-    });
-
-    if (strongestImprovement && strongestImprovement.delta > 2) {
-      base.insights.push({
-        icon: 'fa-rocket',
-        tone: 'positive',
-        title: `${strongestImprovement.name} is improving`,
-        text: `Up ${strongestImprovement.delta.toFixed(1)} pts vs last period.`
-      });
-    }
-
-    if (largestRegression && largestRegression.delta < -2) {
-      base.actions.push({
-        icon: 'fa-reply',
-        tone: 'urgent',
-        title: `Check-in with ${largestRegression.name}`,
-        text: `${largestRegression.name} dropped ${Math.abs(largestRegression.delta).toFixed(1)} pts period-over-period.`
-      });
-    }
-  }
-
-  if (categorySummary.length) {
-    const bestCategory = categorySummary[0];
-    base.insights.push({
-      icon: 'fa-thumbs-up',
-      tone: 'positive',
-      title: `${bestCategory.category} excels`,
-      text: `${bestCategory.category} is averaging ${bestCategory.avgScore}% quality.`
-    });
-
-    const weakestCategory = categorySummary[categorySummary.length - 1];
-    if (weakestCategory && weakestCategory.avgScore < QA_INTEL_PASS_SCORE_THRESHOLD) {
-      base.actions.push({
-        icon: 'fa-sitemap',
-        tone: 'urgent',
-        title: `Reinforce ${weakestCategory.category}`,
-        text: `Automate a calibration focused on ${weakestCategory.category} where scores average ${weakestCategory.avgScore}%.`
-      });
-    }
-
-    const largestDelta = categorySummary.reduce((acc, entry) => {
-      if (entry.delta === null) return acc;
-      if (!acc || entry.delta < acc.delta) return entry;
-      return acc;
-    }, null);
-
-    if (largestDelta && largestDelta.delta < -3) {
-      base.actions.push({
-        icon: 'fa-exclamation-circle',
-        tone: 'urgent',
-        title: `Reverse slide in ${largestDelta.category}`,
-        text: `${largestDelta.category} fell ${Math.abs(largestDelta.delta).toFixed(1)} pts from the previous period.`
-      });
-    }
-  }
-
-  if ((kpis.pass || 0) < 90) {
-    base.actions.push({
-      icon: 'fa-headset',
-      tone: 'urgent',
-      title: 'Boost pass rate',
-      text: `Configure an automated refresher for agents with pass rates below 90%. Current pass rate is ${clampPercent_(kpis.pass || 0)}%.`
-    });
-  }
-
-  if ((kpis.coverage || 0) < 85) {
-    base.actions.push({
-      icon: 'fa-user-check',
-      tone: 'urgent',
-      title: 'Increase agent coverage',
-      text: `Auto-assign additional evaluations to reach at least 90% agent coverage. Currently at ${clampPercent_(kpis.coverage || 0)}%.`
-    });
-  }
-
-  if (!base.insights.length) {
-    base.insights.push({
-      icon: 'fa-lightbulb',
-      tone: 'positive',
-      title: 'All clear',
-      text: 'No critical anomalies detected. AI will notify if trends change.'
-    });
-  }
-
-  base.automationState = base.actions.length ? 'Action Required' : 'Monitoring';
-  base.nextBest = base.actions.length ? base.actions[0] : null;
-
-  return base;
-}
-
-function calculateAgentProfiles_(records) {
-  const totalEvaluations = records.length;
-  const aggregates = {};
-
-  records.forEach(record => {
-    const name = record.agent || 'Unassigned';
-    if (!aggregates[name]) {
-      aggregates[name] = {
-        count: 0,
-        scoreSum: 0,
-        passCount: 0,
-        recent: null
-      };
-    }
-
-    const bucket = aggregates[name];
-    bucket.count += 1;
-    bucket.scoreSum += record.recordScore;
-    if (record.pass) {
-      bucket.passCount += 1;
-    }
-
-    if (record.callDate instanceof Date) {
-      if (!bucket.recent || record.callDate > bucket.recent) {
-        bucket.recent = record.callDate;
-      }
-    }
-  });
-
-  const profiles = Object.keys(aggregates).map(name => {
-    const stats = aggregates[name];
-    const avgScore = stats.count ? Math.round(stats.scoreSum / stats.count) : 0;
-    const passRate = stats.count ? Math.round((stats.passCount / stats.count) * 100) : 0;
-    const evaluationShare = totalEvaluations ? Math.round((stats.count / totalEvaluations) * 100) : 0;
-
-    return {
-      name,
-      evaluations: stats.count,
-      avgScore,
-      passRate,
-      evaluationShare,
-      recentDate: stats.recent || null
-    };
-  }).sort((a, b) => b.avgScore - a.avgScore);
-
-  return { totalEvaluations, profiles };
-}
-
-function summarizeCategoryChange_(currentMetrics, previousMetrics) {
-  const details = Object.keys(currentMetrics || {}).map(category => {
-    const metrics = currentMetrics[category] || { avgScore: 0, passPct: 0 };
-    const prev = previousMetrics ? previousMetrics[category] : null;
-    const delta = prev ? Math.round((metrics.avgScore - prev.avgScore) * 10) / 10 : null;
-    return {
-      category,
-      avgScore: metrics.avgScore,
-      passPct: metrics.passPct,
-      delta
-    };
-  });
-
-  details.sort((a, b) => b.avgScore - a.avgScore);
-  return details;
-}
-
-function computeCategoryMetrics_(records) {
-  const categories = qaCategories_();
-  const weights = qaWeights_();
-  const metrics = {};
-
-  Object.keys(categories).forEach(category => {
-    const questionKeys = categories[category] || [];
-    const scores = [];
-    const passes = [];
-
-    records.forEach(record => {
-      const { raw } = record;
-      const answers = questionKeys.map(key => getAnswerValue_(raw, key));
-      const totalWeight = questionKeys.reduce((sum, key) => {
-        const normalizedKey = key.toLowerCase();
-        return sum + (weights[normalizedKey] || weights[key] || 0);
-      }, 0);
-
-      if (!totalWeight) {
-        return;
-      }
-
-      const earned = questionKeys.reduce((sum, key, index) => {
-        const normalizedKey = key.toLowerCase();
-        const weight = weights[normalizedKey] || weights[key] || 0;
-        const answer = String(answers[index] || '').toLowerCase();
-        if (answer === 'yes' || (normalizedKey === 'q17' && answer === 'no')) {
-          return sum + weight;
-        }
-        return sum;
-      }, 0);
-
-      const pct = totalWeight ? Math.round((earned / totalWeight) * 100) : 0;
-      const pass = answers.every(answer => String(answer || '').toLowerCase() === 'yes');
-
-      scores.push(pct);
-      passes.push(pass ? 1 : 0);
-    });
-
-    const avgScore = scores.length
-      ? Math.round(scores.reduce((sum, value) => sum + value, 0) / scores.length)
-      : 0;
-    const passPct = passes.length
-      ? Math.round((passes.reduce((sum, value) => sum + value, 0) / passes.length) * 100)
-      : 0;
-
-    metrics[category] = { avgScore, passPct };
-  });
-
-  return metrics;
-}
-
-function getAnswerValue_(record, key) {
-  if (!record) return '';
-  if (key in record) return record[key];
-  const upper = key.toUpperCase();
-  if (upper in record) return record[upper];
-  const lower = key.toLowerCase();
-  if (lower in record) return record[lower];
-  return '';
-}
-
-function toISOWeek_(date) {
-  const d = new Date(Date.UTC(date.getFullYear(), date.getMonth(), date.getDate()));
-  const day = d.getUTCDay() || 7;
-  d.setUTCDate(d.getUTCDate() + 4 - day);
-  const yearStart = new Date(Date.UTC(d.getUTCFullYear(), 0, 1));
-  const week = Math.ceil((((d - yearStart) / 86400000) + 1) / 7);
-  return `${d.getUTCFullYear()}-W${String(week).padStart(2, '0')}`;
-}
-
-function formatMonthKey_(date) {
-  return `${date.getFullYear()}-${String(date.getMonth() + 1).padStart(2, '0')}`;
-}
-
-function getQuarter_(date) {
-  return 'Q' + (Math.floor(date.getMonth() / 3) + 1);
-}
-
-function getPreviousPeriod_(granularity, period) {
-  if (!period) return '';
-  switch (granularity) {
-    case 'Week': {
-      const parts = period.split('-W');
-      if (parts.length !== 2) return '';
-      const year = parseInt(parts[0], 10);
-      const week = parseInt(parts[1], 10);
-      if (week <= 1) {
-        return `${year - 1}-W52`;
-      }
-      return `${year}-W${String(week - 1).padStart(2, '0')}`;
-    }
-    case 'Month': {
-      const [y, m] = period.split('-').map(Number);
-      if (!y || !m) return '';
-      const date = new Date(y, m - 1, 1);
-      date.setMonth(date.getMonth() - 1);
-      return `${date.getFullYear()}-${String(date.getMonth() + 1).padStart(2, '0')}`;
-    }
-    case 'Quarter': {
-      const [q, y] = period.split('-');
-      if (!q || !y) return '';
-      const n = parseInt(q.replace('Q', ''), 10);
-      if (n <= 1) {
-        return `Q4-${parseInt(y, 10) - 1}`;
-      }
-      return `Q${n - 1}-${y}`;
-    }
-    case 'Year':
-      return String(parseInt(period, 10) - 1);
-    default:
-      return '';
-  }
-}
-
-function formatPeriodLabel_(granularity, period) {
-  if (!period) return 'Period';
-  switch (granularity) {
-    case 'Week':
-      return period.replace(/^[0-9]{4}-/, '');
-    case 'Month': {
-      const [y, m] = period.split('-');
-      if (!y || !m) return period;
-      const date = new Date(Number(y), Number(m) - 1, 1);
-      return date.toLocaleDateString('en-US', { month: 'short', year: '2-digit' });
-    }
-    case 'Quarter':
-      return period.replace('-', ' ');
-    case 'Year':
-      return period;
-    default:
-      return period;
-  }
-}
-
->>>>>>> 8f245147
-/**
- * Missing Helper Functions for QA PDF Service
- * Add these functions to your QAService.gs file
- */
-
-// ============================================================================
-// QA CATEGORIES DEFINITION (Missing from your QAService.gs)
-// ============================================================================
-
-function qaCategories_() {
-  return {
-    'Courtesy & Communication': ['q1', 'q2', 'q3', 'q4', 'q5'],
-    'Resolution': ['q6', 'q7', 'q8', 'q9'],
-    'Case Documentation': ['q10', 'q11', 'q12', 'q13', 'q14'],
-    'Process Compliance': ['q15', 'q16', 'q17', 'q18']
-  };
-}
-
-// ============================================================================
-// ENHANCED PDF INTEGRATION UPDATE
-// ============================================================================
-
-// Update the generateQAPDF_ function in QAService.gs to pass form options
-function generateQAPDF_(record, scoreResult, formData = {}) {
-  try {
-    if (typeof generateQaPdfReport === 'function') {
-      // Extract PDF options from form data
-      const pdfOptions = {
-        template: formData.pdfTemplate || 'standard',
-        theme: formData.pdfTheme || 'professional',
-        includeCharts: formData.includeCharts !== false,
-        includeRecommendations: formData.includeRecommendations !== false,
-        includeFullSnapshot: formData.includeFullSnapshot === true
-      };
-      
-      console.log('Generating PDF with options:', pdfOptions);
-      return generateQaPdfReport(record, scoreResult, pdfOptions);
-    }
-    return { success: false, error: 'PDF generation not available' };
-  } catch (error) {
-    console.error('PDF generation error:', error);
-    return { success: false, error: error.message };
-  }
-}
-
-// ============================================================================
-// UPDATE TO MAIN SUBMISSION FUNCTION
-// ============================================================================
-
-// Update the clientUploadAudioAndSaveQA function to pass form data to PDF generation
-// Replace step 7 in your existing function with this:
-
-/*
-// Step 7: Generate PDF with form options
-let pdfResult = null;
-try {
-  pdfResult = generateQAPDF_(saveResult.record, scoreResult, qaData);
-  if (pdfResult && pdfResult.success) {
-    console.log('PDF generated successfully:', pdfResult.fileName);
-  }
-} catch (pdfError) {
-  console.warn('PDF generation failed (non-critical):', pdfError.message);
-}
-*/
-
-// ============================================================================
-// ADDITIONAL UTILITY FUNCTION FOR QA RECORD RETRIEVAL
-// ============================================================================
-
-function getQARecordById(qaId) {
-  try {
-    const sheet = getQaSheet_();
-    const data = sheet.getDataRange().getValues();
-    if (data.length < 2) return null;
-    
-    const headers = data[0];
-    const idColumnIndex = headers.findIndex(h => h.toLowerCase() === 'id');
-    
-    if (idColumnIndex === -1) {
-      console.error('ID column not found in QA sheet');
-      return null;
-    }
-    
-    // Find the row with matching ID
-    const rowIndex = data.findIndex((row, index) => 
-      index > 0 && row[idColumnIndex] === qaId
-    );
-    
-    if (rowIndex === -1) {
-      console.warn('QA record not found for ID:', qaId);
-      return null;
-    }
-    
-    // Build record object
-    const record = {};
-    headers.forEach((header, index) => {
-      record[header] = data[rowIndex][index];
-    });
-    
-    return record;
-    
-  } catch (error) {
-    console.error('Error retrieving QA record by ID:', error);
-    return null;
-  }
-}
-
-// ============================================================================
-// STANDALONE PDF GENERATION FUNCTION
-// ============================================================================
-
-/**
- * Generate PDF for existing QA record by ID
- * Can be called independently from form submission
- */
-function generatePdfForExistingQA(qaId, options = {}) {
-  try {
-    console.log('Generating PDF for existing QA record:', qaId);
-    
-    // Get the QA record
-    const qaRecord = getQARecordById(qaId);
-    if (!qaRecord) {
-      return {
-        success: false,
-        error: 'QA record not found for ID: ' + qaId
-      };
-    }
-    
-    // Extract answers and compute score
-    const answers = {};
-    const weights = qaWeights_();
-    Object.keys(weights).forEach(k => {
-      const qNum = k.replace(/^q/i, '');
-      answers[k] = qaRecord[`Q${qNum}`] || '';
-    });
-    
-    // Calculate score using enhanced function
-    const scoreResult = computeEnhancedQaScore(answers);
-    if (scoreResult.error) {
-      return {
-        success: false,
-        error: 'Score calculation failed: ' + scoreResult.message
-      };
-    }
-    
-    // Generate PDF
-    const pdfResult = generateQaPdfReport(qaRecord, scoreResult, options);
-    
-    console.log('PDF generation completed for existing QA:', qaId);
-    return pdfResult;
-    
-  } catch (error) {
-    console.error('Error generating PDF for existing QA:', error);
-    return {
-      success: false,
-      error: error.message
-    };
-  }
-}
-
-// ============================================================================
-// BATCH PDF GENERATION
-// ============================================================================
-
-/**
- * Generate PDFs for multiple QA records
- */
-function generateBatchQAPdfs(qaIds, options = {}) {
-  const results = [];
-  
-  qaIds.forEach(qaId => {
-    try {
-      const result = generatePdfForExistingQA(qaId, options);
-      results.push({
-        qaId: qaId,
-        success: result.success,
-        fileUrl: result.fileUrl,
-        fileName: result.fileName,
-        error: result.error
-      });
-    } catch (error) {
-      results.push({
-        qaId: qaId,
-        success: false,
-        error: error.message
-      });
-    }
-  });
-  
-  return {
-    success: true,
-    results: results,
-    successCount: results.filter(r => r.success).length,
-    totalCount: results.length
-  };
-}
-
-// ============================================================================
-// TESTING FUNCTION
-// ============================================================================
-
-function testPdfGeneration() {
-  try {
-    console.log('=== PDF GENERATION TEST ===');
-    
-    // Create test data
-    const testQaRecord = {
-      ID: 'test-' + Utilities.getUuid(),
-      AgentName: 'Test Agent',
-      AgentEmail: 'test@example.com',
-      ClientName: 'Test Client',
-      CallDate: '2024-01-15',
-      AuditDate: '2024-01-16',
-      AuditorName: 'Test Auditor',
-      CallerName: 'Test Caller',
-      CaseNumber: 'TEST-001',
-      CallLink: 'https://example.com/test-recording',
-      Q1: 'Yes', Q2: 'Yes', Q3: 'Yes', Q4: 'Yes', Q5: 'Yes',
-      Q6: 'Yes', Q7: 'Yes', Q8: 'Yes', Q9: 'Yes',
-      Q10: 'Yes', Q11: 'Yes', Q12: 'No', Q13: 'Yes', Q14: 'N/A',
-      Q15: 'Yes', Q16: 'Yes', Q17: 'No', Q18: 'Yes',
-      C1: 'Great opening', C2: 'Good closing',
-      OverallFeedback: '<p>Overall <strong>excellent</strong> performance with minor areas for improvement.</p>',
-      TotalScore: 85,
-      Percentage: 0.85
-    };
-    
-    const testScoreResult = {
-      earned: 85,
-      applicable: 100,
-      percentage: 0.85,
-      finalScore: 85,
-      isPassing: true,
-      performanceBand: {
-        label: 'Good',
-        description: 'Meets expectations',
-        color: '#3b82f6'
-      }
-    };
-    
-    // Test different templates
-    const templates = ['standard', 'coaching', 'executive', 'simple'];
-    const results = [];
-    
-    templates.forEach(template => {
-      console.log('Testing template:', template);
-      const result = generateQaPdfReport(testQaRecord, testScoreResult, {
-        template: template,
-        theme: 'professional',
-        includeCharts: true,
-        includeRecommendations: true
-      });
-      
-      results.push({
-        template: template,
-        success: result.success,
-        fileName: result.fileName,
-        fileUrl: result.fileUrl,
-        error: result.error
-      });
-    });
-    
-    console.log('=== TEST RESULTS ===');
-    results.forEach(result => {
-      console.log(`${result.template}: ${result.success ? 'SUCCESS' : 'FAILED'}`);
-      if (result.success) {
-        console.log(`  File: ${result.fileName}`);
-        console.log(`  URL: ${result.fileUrl}`);
-      } else {
-        console.log(`  Error: ${result.error}`);
-      }
-    });
-    
-    return {
-      success: true,
-      message: 'PDF generation test completed',
-      results: results
-    };
-    
-  } catch (error) {
-    console.error('PDF test error:', error);
-    return {
-      success: false,
-      error: error.message
-    };
-  }
-}
+/**
+ * COMPLETE QA SERVICE - QAService.gs
+ * Replace your existing QAService.gs with this complete implementation
+ */
+
+// ============================================================================
+// CORE QA CONFIGURATION
+// ============================================================================
+
+const ROOT_PROP_KEY = '1GuTbUeWFdp7u6nVDdavc_rCXfUMKX2DH';
+const FALLBACK_PATH = ['Lumina', 'QA Uploads'];
+
+function clientGetQualitySummaries(context) {
+  try {
+    return getEntitySummaries('quality', context);
+  } catch (error) {
+    console.error('clientGetQualitySummaries failed:', error);
+    throw error;
+  }
+}
+
+function clientGetQualityDetail(id, context) {
+  try {
+    return getEntityDetail('quality', id, context);
+  } catch (error) {
+    console.error('clientGetQualityDetail failed:', error);
+    throw error;
+  }
+}
+
+function qaWeights_() {
+  return {
+    q1: 3, q2: 5, q3: 7, q4: 10, q5: 5,
+    q6: 8, q7: 8, q8: 15, q9: 9,
+    q10: 8, q11: 6, q12: 6, q13: 7, q14: 3,
+    q15: 10, q16: 5, q17: 4, q18: 5
+  };
+}
+
+function qaQuestionText_() {
+  return {
+    q1: 'Did the agent say thank you for calling and brand the call with the client name?',
+    q2: 'Did the agent offer further assistance before closing the call?',
+    q3: 'Did the agent sound polite and courteous on the call?',
+    q4: 'Did the agent empathize with callers issue?',
+    q5: 'Did the agent modulate pitch and volume according to caller?',
+    q6: 'Did the agent follow the call transfer protocol?',
+    q7: 'Did the agent follow the correct HOLD procedure?',
+    q8: 'Did the agent authenticate caller and confirm the issue?',
+    q9: 'Did the agent do effective probing on the call?',
+    q10: 'Did the agent provide accurate and complete resolution using tools?',
+    q11: 'Did the agent provide clear understanding of the issue to the caller?',
+    q12: 'Did the agent process the request as promised to the caller?',
+    q13: 'Did the agent document the case/Wrapup up with Wrap-Up notes correctly?',
+    q14: 'Did the agent escalate the case to the right department with all relevant details?',
+    q15: 'Did the agent offer the survey at the end of the call?',
+    q16: 'Did the agent create the call case correctly/Wrap-Up the call?',
+    q17: 'Did the agent modify case fields to avoid survey going to the customer?',
+    q18: 'Did the customer respond positively to the survey?'
+  };
+}
+
+function getUserEmail(agentName) {
+  try {
+    console.log('getUserEmail called with:', agentName);
+
+    if (!agentName || typeof agentName !== 'string') {
+      return '';
+    }
+
+    const cleanName = agentName.trim();
+
+    // Method 1: Try getUsers function with improved matching
+    try {
+      const users = (typeof getUsers === 'function') ? getUsers() : [];
+      if (Array.isArray(users) && users.length > 0) {
+        // Try exact match first
+        let user = users.find(u => {
+          const uName = u.FullName || u.UserName || u.name || u.fullName || u.displayName || '';
+          return uName === cleanName;
+        });
+
+        // Try case-insensitive match if exact match fails
+        if (!user) {
+          user = users.find(u => {
+            const uName = (u.FullName || u.UserName || u.name || u.fullName || u.displayName || '').toLowerCase();
+            return uName === cleanName.toLowerCase();
+          });
+        }
+
+        if (user) {
+          const email = user.Email || user.email || user.mail ||
+                       user.emailAddress || user.EmailAddress || '';
+          if (email) {
+            console.log('Email found via getUsers:', email);
+            return email;
+          }
+        }
+      }
+    } catch (error) {
+      console.warn('getUsers failed:', error);
+    }
+
+    // Method 2: Try QA Records as last resort
+    try {
+      const qaSheet = getQaSheet_();
+      const qaData = qaSheet.getDataRange().getValues();
+      const qaHeaders = qaData[0];
+      const agentNameCol = qaHeaders.findIndex(h =>
+        String(h).toLowerCase().includes('agentname')
+      );
+      const agentEmailCol = qaHeaders.findIndex(h =>
+        String(h).toLowerCase().includes('agentemail')
+      );
+
+      if (agentNameCol >= 0 && agentEmailCol >= 0) {
+        for (let i = 1; i < qaData.length; i++) {
+          if (String(qaData[i][agentNameCol]).trim() === cleanName) {
+            const email = String(qaData[i][agentEmailCol] || '').trim();
+            if (email && email.includes('@')) {
+              console.log('Email found in QA records:', email);
+              return email;
+            }
+          }
+        }
+      }
+    } catch (qaError) {
+      console.warn('QA lookup failed:', qaError);
+    }
+
+    console.log('No email found for:', cleanName);
+    return '';
+
+  } catch (error) {
+    console.error('Error in getUserEmail:', error);
+    return '';
+  }
+}
+
+function getUsersWithEmails() {
+  try {
+    const allUsers = [];
+    const processedNames = new Set();
+
+    try {
+      const users = (typeof getUsers === 'function') ? getUsers() : [];
+      if (Array.isArray(users)) {
+        users.forEach(u => {
+          const name = u.FullName || u.UserName || u.name || u.fullName || '';
+          const email = u.Email || u.email || u.mail || '';
+          if (name && email && !processedNames.has(name)) {
+            allUsers.push({ name: name, email: email });
+            processedNames.add(name);
+          }
+        });
+      }
+    } catch (e) {
+      console.warn('getUsers error:', e);
+    }
+
+    allUsers.sort((a, b) => a.name.localeCompare(b.name));
+
+    console.log('Found', allUsers.length, 'users with emails');
+    return allUsers;
+
+  } catch (error) {
+    console.error('Error in getUsersWithEmails:', error);
+    return [];
+  }
+}
+
+// ============================================================================
+// MAIN QA SUBMISSION FUNCTION (SIMPLIFIED & ROBUST)
+// ============================================================================
+
+function clientUploadAudioAndSaveQA(formData) {
+  try {
+    console.log('=== QA SUBMISSION STARTED ===');
+    console.log('Function called at:', new Date().toISOString());
+    
+    // Step 1: Validate input
+    if (!formData) {
+      throw new Error('No form data provided');
+    }
+    
+    // Step 2: Extract data safely
+    const qaData = extractFormData_(formData);
+    console.log('Form data extracted successfully');
+    
+    // Step 3: Validate required fields
+    validateRequiredFields_(qaData);
+    console.log('Required fields validated');
+    
+    // Step 4: Process audio file/link
+    const audioResult = processAudioFile_(qaData);
+    console.log('Audio processing completed');
+    
+    // Step 5: Calculate QA score
+    const scoreResult = calculateQAScore_(qaData);
+    console.log('Score calculated:', scoreResult.finalScore);
+    
+    // Step 6: Save to sheet
+    const saveResult = saveQARecord_(qaData, audioResult, scoreResult);
+    console.log('Record saved with ID:', saveResult.qaId);
+    
+    // Step 7: Generate PDF (optional, don't fail if this errors)
+    let pdfResult = null;
+    try {
+      pdfResult = generateQAPDF_(saveResult.record, scoreResult);
+    } catch (pdfError) {
+      console.warn('PDF generation failed (non-critical):', pdfError.message);
+    }
+    
+    // Step 8: Return success response
+    const response = {
+      success: true,
+      qaId: saveResult.qaId,
+      audioUrl: audioResult.url,
+      scoreResult: scoreResult,
+      record: saveResult.record,
+      timestamp: new Date().toISOString()
+    };
+    
+    if (pdfResult && pdfResult.success) {
+      response.qaPdfUrl = pdfResult.fileUrl;
+      response.qaPdfId = pdfResult.fileId;
+    }
+    
+    console.log('=== QA SUBMISSION COMPLETED SUCCESSFULLY ===');
+    return response;
+    
+  } catch (error) {
+    console.error('=== QA SUBMISSION FAILED ===');
+    console.error('Error:', error.message);
+    console.error('Stack:', error.stack);
+    
+    // Return a proper error response
+    return {
+      success: false,
+      error: error.message,
+      timestamp: new Date().toISOString(),
+      debug: {
+        function: 'clientUploadAudioAndSaveQA',
+        stack: error.stack
+      }
+    };
+  }
+}
+
+// ============================================================================
+// HELPER FUNCTIONS
+// ============================================================================
+
+function extractFormData_(input) {
+  try {
+    let data = {};
+    
+    // Handle different input types
+    if (input && typeof input === 'object') {
+      if (input.elements) {
+        // HTML Form Element
+        console.log('Processing HTML form element');
+        for (let i = 0; i < input.elements.length; i++) {
+          const element = input.elements[i];
+          if (element.name) {
+            if (element.type === 'file' && element.files && element.files.length > 0) {
+              data[element.name] = element.files[0];
+            } else if (element.type === 'checkbox') {
+              data[element.name] = element.checked;
+            } else if (element.type === 'radio' && element.checked) {
+              data[element.name] = element.value;
+            } else if (element.value !== undefined) {
+              data[element.name] = element.value;
+            }
+          }
+        }
+      } else {
+        // Direct object
+        console.log('Processing direct data object');
+        data = { ...input };
+      }
+    } else {
+      throw new Error('Invalid form data format');
+    }
+    
+    console.log('Extracted data keys:', Object.keys(data));
+    return data;
+    
+  } catch (error) {
+    console.error('Error extracting form data:', error);
+    throw new Error('Failed to extract form data: ' + error.message);
+  }
+}
+
+function validateRequiredFields_(data) {
+  const required = ['agentName', 'callDate', 'auditorName'];
+  const missing = required.filter(field => !data[field] || String(data[field]).trim() === '');
+  
+  if (missing.length > 0) {
+    throw new Error('Missing required fields: ' + missing.join(', '));
+  }
+  
+  // Validate at least some QA questions are answered
+  const qaAnswers = [];
+  for (let i = 1; i <= 18; i++) {
+    const answer = data['q' + i];
+    if (answer && answer !== 'na') {
+      qaAnswers.push(answer);
+    }
+  }
+  
+  if (qaAnswers.length === 0) {
+    throw new Error('At least one QA question must be answered');
+  }
+  
+  console.log('Validation passed:', qaAnswers.length, 'questions answered');
+}
+
+function processAudioFile_(data) {
+  try {
+    console.log('Processing audio file...');
+    
+    // Check for base64 encoded file (new format)
+    if (data.audioFileData && data.audioFileName) {
+      console.log('Base64 audio file found:', data.audioFileName);
+      console.log('File size:', (data.audioFileSize / 1024 / 1024).toFixed(2), 'MB');
+      
+      // Check file size (45MB limit)
+      const fileSizeMB = data.audioFileSize / (1024 * 1024);
+      if (fileSizeMB > 45) {
+        throw new Error('Audio file too large. Maximum size is 45MB, your file is ' + fileSizeMB.toFixed(1) + 'MB');
+      }
+      
+      // Convert base64 back to blob
+      try {
+        const base64Data = data.audioFileData;
+        const binaryString = Utilities.base64Decode(base64Data);
+        const blob = Utilities.newBlob(binaryString, data.audioFileType || 'audio/mpeg', data.audioFileName);
+        
+        // Upload to Drive
+        const folder = ensureRootFolder_();
+        const agentName = sanitizeName_(data.agentName || 'Unknown');
+        const callDate = data.callDate || Utilities.formatDate(new Date(), Session.getScriptTimeZone(), 'yyyy-MM-dd');
+        
+        const agentFolder = getOrCreateFolder_(folder, agentName);
+        const dateFolder = getOrCreateFolder_(agentFolder, callDate);
+        
+        const uploadedFile = dateFolder.createFile(blob);
+        uploadedFile.setSharing(DriveApp.Access.ANYONE_WITH_LINK, DriveApp.Permission.VIEW);
+        
+        console.log('Base64 audio file uploaded successfully');
+        return {
+          url: uploadedFile.getUrl(),
+          id: uploadedFile.getId(),
+          name: uploadedFile.getName(),
+          size: fileSizeMB
+        };
+      } catch (conversionError) {
+        console.error('Error converting base64 to blob:', conversionError);
+        throw new Error('Failed to process audio file: ' + conversionError.message);
+      }
+    }
+    
+    // Check for traditional uploaded file (fallback)
+    const audioFile = data.audioFile;
+    if (audioFile && typeof audioFile.getName === 'function') {
+      console.log('Traditional audio file found:', audioFile.getName());
+      
+      // Check file size (50MB limit)
+      const fileSize = audioFile.getBlob().getBytes().length;
+      const fileSizeMB = fileSize / (1024 * 1024);
+      console.log('File size:', fileSizeMB.toFixed(2), 'MB');
+      
+      if (fileSizeMB > 45) { // Leave some buffer below 50MB
+        throw new Error('Audio file too large. Maximum size is 45MB, your file is ' + fileSizeMB.toFixed(1) + 'MB');
+      }
+      
+      // Upload to Drive
+      const folder = ensureRootFolder_();
+      const agentName = sanitizeName_(data.agentName || 'Unknown');
+      const callDate = data.callDate || Utilities.formatDate(new Date(), Session.getScriptTimeZone(), 'yyyy-MM-dd');
+      
+      const agentFolder = getOrCreateFolder_(folder, agentName);
+      const dateFolder = getOrCreateFolder_(agentFolder, callDate);
+      
+      const uploadedFile = dateFolder.createFile(audioFile.getBlob());
+      uploadedFile.setSharing(DriveApp.Access.ANYONE_WITH_LINK, DriveApp.Permission.VIEW);
+      
+      console.log('Traditional audio file uploaded successfully');
+      return {
+        url: uploadedFile.getUrl(),
+        id: uploadedFile.getId(),
+        name: uploadedFile.getName(),
+        size: fileSizeMB
+      };
+    }
+    
+    // Check for call link
+    if (data.callLink && String(data.callLink).trim() !== '') {
+      console.log('Using provided call link');
+      return {
+        url: String(data.callLink).trim(),
+        id: null,
+        name: 'External Link',
+        size: 0
+      };
+    }
+    
+    // No audio provided (this might be okay for existing records)
+    console.log('No audio file or link provided');
+    return {
+      url: '',
+      id: null,
+      name: 'No Audio',
+      size: 0
+    };
+    
+  } catch (error) {
+    console.error('Audio processing error:', error);
+    throw new Error('Audio processing failed: ' + error.message);
+  }
+}
+
+function calculateQAScore_(data) {
+  try {
+    console.log('Calculating QA score...');
+    
+    // Use existing scoring function if available
+    if (typeof computeEnhancedQaScore === 'function') {
+      const answers = {};
+      for (let i = 1; i <= 18; i++) {
+        answers['q' + i] = data['q' + i] || '';
+      }
+      return computeEnhancedQaScore(answers);
+    }
+    
+    // Fallback scoring
+    const weights = qaWeights_();
+    let earned = 0;
+    let applicable = 0;
+    
+    Object.keys(weights).forEach(q => {
+      const answer = String(data[q] || '').toLowerCase();
+      if (answer && answer !== 'na') {
+        applicable += weights[q];
+        if (answer === 'yes' || (q === 'q17' && answer === 'no')) {
+          earned += weights[q];
+        }
+      }
+    });
+    
+    let percentage = applicable ? earned / applicable : 0;
+    
+    // Apply penalties
+    if (String(data.q8 || '').toLowerCase() === 'no') {
+      percentage = 0; // Auto-fail
+    } else {
+      if (String(data.q15 || '').toLowerCase() === 'no') {
+        percentage = Math.max(percentage - 0.5, 0);
+      }
+      if (String(data.q17 || '').toLowerCase() === 'yes') {
+        percentage = Math.max(percentage - 0.5, 0);
+      }
+    }
+    
+    return {
+      earned,
+      applicable,
+      percentage,
+      finalScore: Math.round(percentage * 100),
+      isPassing: percentage >= 0.8,
+      timestamp: new Date().toISOString()
+    };
+    
+  } catch (error) {
+    console.error('Score calculation error:', error);
+    throw new Error('Score calculation failed: ' + error.message);
+  }
+}
+
+function saveQARecord_(data, audioResult, scoreResult) {
+  try {
+    console.log('Saving QA record...');
+    
+    const qaId = Utilities.getUuid();
+    const timestamp = new Date().toISOString();
+    
+    // Get sheet and headers
+    const sheet = getQaSheet_();
+    const headers = getQaHeaders_();
+    
+    // Build row data
+    const rowData = headers.map(col => {
+      switch (col) {
+        case 'ID': return qaId;
+        case 'Timestamp': return timestamp;
+        case 'CallerName': return data.callerName || '';
+        case 'AgentName': return data.agentName || '';
+        case 'AgentEmail': return data.agentEmail || '';
+        case 'ClientName': return data.clientName || '';
+        case 'CallDate': return data.callDate || '';
+        case 'CaseNumber': return data.caseNumber || '';
+        case 'CallLink': return audioResult.url || '';
+        case 'AuditorName': return data.auditorName || '';
+        case 'AuditDate': return data.auditDate || '';
+        case 'FeedbackShared': return data.feedbackShared ? 'Yes' : 'No';
+        case 'TotalScore': return scoreResult.earned || 0;
+        case 'Percentage': return scoreResult.percentage || 0;
+        case 'OverallFeedback': return data.overallFeedback || '';
+        case 'Notes': return data.notes || '';
+        case 'AgentFeedback': return data.agentFeedback || '';
+        default:
+          // Handle Q1-Q18 and C1-C18
+          if (/^Q\d+$/i.test(col)) {
+            const qKey = col.toLowerCase();
+            const val = data[qKey];
+            if (!val || val === 'na') return 'N/A';
+            return val === 'yes' ? 'Yes' : 'No';
+          }
+          if (/^C\d+$/i.test(col)) {
+            return data[col.toLowerCase()] || '';
+          }
+          // Other fields
+          return data[col.charAt(0).toLowerCase() + col.slice(1)] || '';
+      }
+    });
+    
+    // Append row
+    sheet.appendRow(rowData);
+    
+    // Build record object
+    const record = {};
+    headers.forEach((header, index) => {
+      record[header] = rowData[index];
+    });
+    
+    console.log('QA record saved with ID:', qaId);
+    return {
+      qaId,
+      record
+    };
+    
+  } catch (error) {
+    console.error('Save record error:', error);
+    throw new Error('Failed to save QA record: ' + error.message);
+  }
+}
+
+function generateQAPDF_(record, scoreResult) {
+  try {
+    if (typeof generateQaPdfReport === 'function') {
+      return generateQaPdfReport(record, scoreResult, {
+        template: 'standard',
+        theme: 'professional'
+      });
+    }
+    return { success: false, error: 'PDF generation not available' };
+  } catch (error) {
+    return { success: false, error: error.message };
+  }
+}
+
+// ============================================================================
+// UTILITY FUNCTIONS
+// ============================================================================
+
+function sanitizeName_(name) {
+  return String(name || 'Unknown')
+    .replace(/[\\/:*?"<>|#\[\]]/g, '-')
+    .replace(/\s+/g, ' ')
+    .trim()
+    .substring(0, 50);
+}
+
+function getOrCreateFolder_(parent, name) {
+  const safeName = sanitizeName_(name);
+  const existing = parent.getFoldersByName(safeName);
+  return existing.hasNext() ? existing.next() : parent.createFolder(safeName);
+}
+
+function ensureRootFolder_() {
+  try {
+    const props = PropertiesService.getScriptProperties();
+    const savedId = (props.getProperty(ROOT_PROP_KEY) || '').trim();
+
+    if (savedId) {
+      try {
+        const f = DriveApp.getFolderById(savedId);
+        f.getFiles(); // Test access
+        return f;
+      } catch (_) { }
+    }
+
+    let parent = DriveApp.getRootFolder();
+    for (const name of FALLBACK_PATH) {
+      parent = getOrCreateFolder_(parent, name);
+    }
+    props.setProperty(ROOT_PROP_KEY, parent.getId());
+    return parent;
+  } catch (error) {
+    console.error('Error ensuring root folder:', error);
+    throw error;
+  }
+}
+
+function getQaSheet_() {
+  const ss = typeof getIBTRSpreadsheet === 'function' ? getIBTRSpreadsheet() : SpreadsheetApp.getActive();
+  const sheetName = (typeof QA_RECORDS !== 'undefined' && QA_RECORDS) ? QA_RECORDS : 'QA Records';
+  const sh = ss.getSheetByName(sheetName);
+  if (!sh) throw new Error('QA sheet not found: ' + sheetName);
+  return sh;
+}
+
+function getQaHeaders_() {
+  try {
+    if (typeof QA_HEADERS !== 'undefined' && Array.isArray(QA_HEADERS) && QA_HEADERS.length) {
+      return QA_HEADERS.slice();
+    }
+    const sh = getQaSheet_();
+    const vals = sh.getRange(1, 1, 1, sh.getLastColumn() || 1).getValues();
+    const headers = (vals && vals[0]) ? vals[0] : [];
+    if (!headers.length) throw new Error('Header row is empty');
+    return headers;
+  } catch (error) {
+    console.error('Error getting QA headers:', error);
+    throw error;
+  }
+}
+
+function writeError(tag, e) {
+  try {
+    console.error('[' + tag + '] ' + (e && e.message ? e.message : String(e)));
+    Logger.log('[' + tag + '] ' + (e && e.message ? e.message : String(e)));
+  } catch (_) { }
+}
+
+// ============================================================================
+// ENHANCED SCORING ENGINE (if computeEnhancedQaScore doesn't exist)
+// ============================================================================
+
+function computeEnhancedQaScore(answers) {
+  try {
+    const W = qaWeights_();
+    let earned = 0, applicable = 0;
+    const questionResults = {};
+
+    Object.keys(W).forEach(k => {
+      const ans = String(answers[k] || '').trim().toLowerCase();
+      questionResults[k] = {
+        answer: ans,
+        weight: W[k],
+        applicable: false,
+        points: 0
+      };
+
+      if (!ans || ans === 'na') {
+        questionResults[k].excluded = true;
+        return;
+      }
+
+      if (k === 'q18' && ans === 'no') {
+        questionResults[k].excluded = true;
+        return;
+      }
+
+      applicable += W[k];
+      questionResults[k].applicable = true;
+
+      if (ans === 'yes' || (k === 'q17' && ans === 'no')) {
+        earned += W[k];
+        questionResults[k].points = W[k];
+      }
+    });
+
+    let pct = applicable ? (earned / applicable) : 0;
+    const penalties = [];
+
+    // Auto-fail rule
+    if (String(answers.q8 || '').toLowerCase() === 'no') {
+      pct = 0;
+      penalties.push({
+        type: 'AUTO_FAIL',
+        question: 'q8',
+        description: 'Authentication and issue confirmation failed'
+      });
+    } else {
+      // Apply penalties
+      if (String(answers.q15 || '').toLowerCase() === 'no') {
+        pct = Math.max(pct - 0.5, 0);
+        penalties.push({
+          type: 'PENALTY',
+          question: 'q15',
+          amount: -0.5,
+          description: 'Survey not offered'
+        });
+      }
+      if (String(answers.q17 || '').toLowerCase() === 'yes') {
+        pct = Math.max(pct - 0.5, 0);
+        penalties.push({
+          type: 'PENALTY',
+          question: 'q17',
+          amount: -0.5,
+          description: 'Case fields modified to avoid survey'
+        });
+      }
+    }
+
+    return {
+      earned,
+      applicable,
+      percentage: pct,
+      finalScore: Math.round(pct * 100),
+      penalties,
+      questionResults,
+      isPassing: pct >= 0.8,
+      timestamp: new Date().toISOString()
+    };
+
+  } catch (error) {
+    console.error('Error computing QA score:', error);
+    writeError('computeEnhancedQaScore', error);
+    return {
+      earned: 0,
+      applicable: 0,
+      percentage: 0,
+      finalScore: 0,
+      error: true,
+      message: error.message
+    };
+  }
+}
+
+// ============================================================================
+// DEBUG AND TESTING FUNCTIONS
+// ============================================================================
+
+function debugQASubmission() {
+  try {
+    console.log('=== QA DEBUG TEST ===');
+    
+    // Test basic sheet access
+    const sheet = getQaSheet_();
+    console.log('Sheet accessible:', sheet.getName());
+    
+    // Test scoring function
+    const testAnswers = {
+      q1: 'yes', q2: 'yes', q3: 'yes', q8: 'yes', q15: 'yes', q17: 'no'
+    };
+    const score = computeEnhancedQaScore(testAnswers);
+    console.log('Scoring working:', score.finalScore);
+    
+    return {
+      success: true,
+      sheetAccess: true,
+      scoringWorking: true,
+      message: 'QA system is operational'
+    };
+    
+  } catch (error) {
+    console.error('QA Debug Error:', error);
+    return {
+      success: false,
+      error: error.message
+    };
+  }
+}
+
+// ============================================================================
+// EXISTING FUNCTIONS (for backward compatibility)
+// ============================================================================
+
+function getAllQA() {
+  try {
+    const sh = getQaSheet_();
+    const data = sh.getDataRange().getValues();
+    if (data.length < 2) return [];
+    const headers = data.shift();
+    const tz = Session.getScriptTimeZone();
+
+    return data.map(row => {
+      const o = {};
+      row.forEach((cell, i) => {
+        const key = headers[i];
+        if (cell instanceof Date) {
+          o[key] = Utilities.formatDate(cell, tz, "yyyy-MM-dd'T'HH:mm:ss");
+        } else {
+          o[key] = cell;
+        }
+      });
+      return o;
+    });
+  } catch (error) {
+    console.error('Error getting all QA records:', error);
+    return [];
+  }
+}
+
+// ============================================================================
+// AI INTELLIGENCE PIPELINE FOR QA DASHBOARD
+// ============================================================================
+
+const QA_INTEL_PASS_MARK = 0.95;
+const QA_INTEL_PASS_SCORE_THRESHOLD = Math.round(QA_INTEL_PASS_MARK * 100);
+
+function clientGetQAIntelligence(request = {}) {
+  try {
+    const rawRecords = getAllQA();
+    const normalization = normalizeIntelligenceRequest_(request, rawRecords) || {};
+    const context = normalization.context || {
+      granularity: 'Week',
+      period: '',
+      timezone: Session.getScriptTimeZone(),
+      filters: { agent: '', campaignId: '', program: '' },
+      depth: 6,
+      agentUniverse: null,
+      passMark: QA_INTEL_PASS_MARK
+    };
+    const normalizedRecords = Array.isArray(normalization.records)
+      ? normalization.records
+      : [];
+
+    const cache = getQAIntelligenceCache_();
+    const cacheKey = cache ? getQAIntelligenceCacheKey_(context) : '';
+
+    if (cache && cacheKey) {
+      const cachedPayload = cache.get(cacheKey);
+      if (cachedPayload) {
+        try {
+          const cached = JSON.parse(cachedPayload);
+          if (cached && cached.intelligence && cached.intelligence.meta) {
+            cached.intelligence.meta.cache = 'hit';
+          }
+          return cached;
+        } catch (parseError) {
+          console.warn('Unable to parse cached QA intelligence payload:', parseError);
+        }
+      }
+    }
+
+    const filtered = filterRecordsForIntelligence_(normalizedRecords, context);
+    const previousContext = { ...context, period: getPreviousPeriod_(context.granularity, context.period) };
+    const prevFiltered = previousContext.period
+      ? filterRecordsForIntelligence_(normalizedRecords, previousContext)
+      : [];
+
+    const categoryMetrics = computeCategoryMetrics_(filtered);
+    const prevCategoryMetrics = computeCategoryMetrics_(prevFiltered);
+
+    const kpis = computeKpiSummary_(filtered, {
+      previous: prevFiltered,
+      agentUniverse: context.agentUniverse,
+      allAgents: normalizedRecords.map(r => r.agent).filter(Boolean)
+    });
+
+    const trendSeries = buildTrendSeries_(context, normalizedRecords);
+    const trendAnalysis = analyzeTrendSeries_(trendSeries, { granularity: context.granularity });
+
+    const intelligence = buildAIIntelligenceAnalysis_({
+      filtered,
+      prevFiltered,
+      categoryMetrics,
+      prevCategoryMetrics,
+      kpis,
+      granularity: context.granularity
+    });
+
+    const generatedAt = new Date().toISOString();
+    if (intelligence && intelligence.meta) {
+      intelligence.meta.generatedAt = generatedAt;
+    }
+
+    const response = {
+      generatedAt,
+      context,
+      kpis,
+      intelligence,
+      trend: {
+        granularity: context.granularity,
+        series: trendSeries,
+        analysis: trendAnalysis
+      }
+    };
+
+    if (cache && cacheKey) {
+      try {
+        if (response.intelligence && response.intelligence.meta) {
+          response.intelligence.meta.cache = 'miss';
+        }
+        cache.put(cacheKey, JSON.stringify(response), 300);
+      } catch (cacheError) {
+        console.warn('Unable to cache QA intelligence payload:', cacheError);
+      }
+    }
+
+    return response;
+  } catch (error) {
+    console.error('clientGetQAIntelligence failed:', error);
+    writeError('clientGetQAIntelligence', error);
+    throw error;
+  }
+}
+
+function normalizeIntelligenceRequest_(request, rawRecords) {
+  const granularity = request && typeof request.granularity === 'string'
+    ? request.granularity
+    : 'Week';
+
+  const timezone = typeof request.timezone === 'string' && request.timezone
+    ? request.timezone
+    : Session.getScriptTimeZone();
+
+  const agentUniverse = Number(request.agentUniverse) > 0
+    ? Number(request.agentUniverse)
+    : null;
+
+  const filters = {
+    agent: (request.agent || '').toString().trim(),
+    campaignId: (request.campaignId || request.campaign || '').toString().trim(),
+    program: (request.program || '').toString().trim()
+  };
+
+  const depth = Number(request.depth) > 0 ? Math.min(Number(request.depth), 12) : 6;
+
+  const passMark = typeof request.passMark === 'number' ? request.passMark : QA_INTEL_PASS_MARK;
+
+  const normalizedRecords = (rawRecords || [])
+    .map(record => normalizeQaRecord_(record, timezone, passMark))
+    .filter(record => record.callDate instanceof Date);
+
+  let period = (request && request.period) ? String(request.period) : '';
+  if (!period) {
+    period = determineLatestPeriod_(granularity, normalizedRecords);
+  }
+
+  return {
+    context: {
+      granularity,
+      period,
+      timezone,
+      filters,
+      depth,
+      agentUniverse,
+    passMark
+  },
+  records: normalizedRecords
+  };
+}
+
+function getQAIntelligenceCache_() {
+  try {
+    return CacheService.getScriptCache();
+  } catch (error) {
+    console.warn('QA intelligence cache unavailable:', error);
+    return null;
+  }
+}
+
+function getQAIntelligenceCacheKey_(context) {
+  if (!context || !context.period) {
+    return '';
+  }
+
+  try {
+    const filters = context.filters || {};
+    const parts = [
+      context.granularity || '',
+      context.period || '',
+      filters.agent || '',
+      filters.campaignId || '',
+      filters.program || '',
+      context.agentUniverse || '',
+      context.depth || '',
+      context.passMark || '',
+      context.timezone || ''
+    ];
+
+    const encoded = parts
+      .map(part => encodeURIComponent(String(part || '')))
+      .join('|');
+
+    const key = `qa-intel:${encoded}`;
+    return key.length > 230 ? key.substring(0, 230) : key;
+  } catch (error) {
+    console.warn('Unable to build QA intelligence cache key:', error);
+    return '';
+  }
+}
+
+function normalizeQaRecord_(record, timezone, passMarkOverride) {
+  const entry = Object.assign({}, record);
+
+  const agentValue = getRecordFieldValue_(entry, ['AgentName', 'Agent Name', 'Agent', 'AgentEmail', 'Agent Email', 'Associate']);
+  const campaignValue = getRecordFieldValue_(entry, ['Campaign', 'Campaign Name', 'Program', 'Program Name', 'Line Of Business', 'LineOfBusiness', 'LOB']);
+  const dateValue = getRecordFieldValue_(entry, ['CallDate', 'Call Date', 'CallTime', 'Call Time', 'EvaluationDate', 'Evaluation Date', 'QA Date', 'Date', 'Timestamp']);
+  const percentageValue = getRecordFieldValue_(entry, ['Percentage', 'QA Score', 'QA%', 'QA %', 'Final Score', 'FinalScore', 'Score', 'Overall Score']);
+
+  const agent = agentValue ? String(agentValue).trim() : 'Unassigned';
+  const campaign = campaignValue ? String(campaignValue).trim() : '';
+  const callDate = safeToDate_(dateValue);
+  const percentage = parsePercentageValue_(percentageValue);
+  const recordScore = Math.round(clamp01_(percentage) * 100);
+
+  const passThreshold = typeof passMarkOverride === 'number' ? passMarkOverride : QA_INTEL_PASS_MARK;
+
+  const tz = timezone || Session.getScriptTimeZone();
+  const callDateIso = callDate instanceof Date
+    ? Utilities.formatDate(callDate, tz, "yyyy-MM-dd'T'HH:mm:ssXXX")
+    : '';
+
+  return {
+    raw: entry,
+    agent,
+    campaign,
+    callDate,
+    callDateIso,
+    percentage,
+    recordScore,
+    pass: percentage >= passThreshold,
+    week: callDate instanceof Date ? toISOWeek_(callDate) : '',
+    month: callDate instanceof Date ? formatMonthKey_(callDate) : '',
+    quarter: callDate instanceof Date ? `${getQuarter_(callDate)}-${callDate.getFullYear()}` : '',
+    year: callDate instanceof Date ? String(callDate.getFullYear()) : ''
+  };
+}
+
+function safeToDate_(value) {
+  return coerceDateValue_(value);
+}
+
+function determineLatestPeriod_(granularity, records) {
+  if (!records || !records.length) return '';
+  const sorted = records.slice().sort((a, b) => b.callDate - a.callDate);
+  const latest = sorted[0];
+  switch (granularity) {
+    case 'Week':
+      return latest.week;
+    case 'Month':
+      return latest.month;
+    case 'Quarter':
+      return latest.quarter;
+    case 'Year':
+      return latest.year;
+    default:
+      return latest.week;
+  }
+}
+
+function filterRecordsForIntelligence_(records, context) {
+  const { filters, granularity, period } = context;
+  return (records || []).filter(record => {
+    if (filters.agent && record.agent !== filters.agent) return false;
+    if (filters.campaignId && record.campaign !== filters.campaignId) return false;
+    if (filters.program && record.raw && record.raw.Program !== filters.program) return false;
+
+    if (!period) return true;
+
+    switch (granularity) {
+      case 'Week':
+        return record.week === period;
+      case 'Month':
+        return record.month === period;
+      case 'Quarter':
+        return record.quarter === period;
+      case 'Year':
+        return record.year === period;
+      default:
+        return true;
+    }
+  });
+}
+
+function computeKpiSummary_(records, options) {
+  const total = records.length;
+  const averageScore = total
+    ? Math.round((records.reduce((sum, record) => sum + record.percentage, 0) / total) * 100)
+    : 0;
+  const passCount = records.filter(record => record.pass).length;
+  const passRate = total ? Math.round((passCount / total) * 100) : 0;
+
+  const uniqueAgents = new Set(records.map(record => record.agent).filter(Boolean));
+  const agentUniverse = options && options.agentUniverse
+    ? Number(options.agentUniverse)
+    : new Set((options && options.allAgents) || []).size;
+
+  const coverage = agentUniverse
+    ? Math.min(Math.round((uniqueAgents.size / agentUniverse) * 100), 100)
+    : (uniqueAgents.size > 0 ? 100 : 0);
+
+  const completion = uniqueAgents.size
+    ? Math.min(Math.round((total / uniqueAgents.size) * 10), 100)
+    : 0;
+
+  return {
+    avg: averageScore,
+    pass: passRate,
+    coverage,
+    completion,
+    evaluations: total,
+    agents: uniqueAgents.size
+  };
+}
+
+function buildTrendSeries_(context, records) {
+  const { granularity, period, depth } = context;
+  const series = [];
+  const visited = new Set();
+  let cursor = period;
+  let steps = 0;
+
+  while (cursor && steps < depth && !visited.has(cursor)) {
+    visited.add(cursor);
+    const bucket = filterRecordsForIntelligence_(records, { ...context, period: cursor });
+    const evalCount = bucket.length;
+    const agentCount = new Set(bucket.map(r => r.agent).filter(Boolean)).size;
+    const avgScore = evalCount
+      ? Math.round((bucket.reduce((sum, r) => sum + r.percentage, 0) / evalCount) * 100)
+      : 0;
+    const passRate = evalCount
+      ? Math.round((bucket.filter(r => r.pass).length / evalCount) * 100)
+      : 0;
+    const coverage = context.agentUniverse
+      ? Math.min(Math.round((agentCount / context.agentUniverse) * 100), 100)
+      : (agentCount > 0 ? 100 : 0);
+
+    series.push({
+      period: cursor,
+      label: formatPeriodLabel_(granularity, cursor),
+      avgScore,
+      passRate,
+      evalCount,
+      agentCount,
+      coverage
+    });
+
+    cursor = getPreviousPeriod_(granularity, cursor);
+    steps += 1;
+  }
+
+  return series.reverse();
+}
+
+function linearRegression_(points) {
+  if (!points || !points.length) {
+    return { slope: 0, intercept: 0 };
+  }
+
+  if (points.length === 1) {
+    return { slope: 0, intercept: points[0].y };
+  }
+
+  const n = points.length;
+  let sumX = 0;
+  let sumY = 0;
+  let sumXY = 0;
+  let sumXX = 0;
+
+  points.forEach(point => {
+    sumX += point.x;
+    sumY += point.y;
+    sumXY += point.x * point.y;
+    sumXX += point.x * point.x;
+  });
+
+  const denominator = (n * sumXX) - (sumX * sumX);
+  if (denominator === 0) {
+    return { slope: 0, intercept: sumY / n };
+  }
+
+  const slope = ((n * sumXY) - (sumX * sumY)) / denominator;
+  const intercept = (sumY - slope * sumX) / n;
+  return { slope, intercept };
+}
+
+function analyzeTrendSeries_(series, context) {
+  const granularity = context && context.granularity ? context.granularity : 'Period';
+  const lowerGran = granularity.toLowerCase();
+
+  if (!series || !series.length) {
+    return {
+      summary: `Lumina AI is waiting for enough history to analyze ${lowerGran} trends.`,
+      points: [],
+      health: 'monitoring',
+      forecast: { avg: 0, pass: 0 },
+      nextLabel: `next ${lowerGran}`
+    };
+  }
+
+  const first = series[0];
+  const last = series[series.length - 1];
+
+  const avgPoints = series.map((point, index) => ({ x: index, y: point.avgScore }));
+  const passPoints = series.map((point, index) => ({ x: index, y: point.passRate }));
+
+  const avgReg = linearRegression_(avgPoints);
+  const passReg = linearRegression_(passPoints);
+
+  const avgDelta = last.avgScore - first.avgScore;
+  const passDelta = last.passRate - first.passRate;
+  const volumeDelta = last.evalCount - first.evalCount;
+
+  const slopeAvg = avgReg.slope;
+  const slopePass = passReg.slope;
+
+  const improving = slopeAvg > 0.5 || slopePass > 0.5;
+  const declining = slopeAvg < -0.5 || slopePass < -0.5;
+
+  let health = 'stable';
+  if (improving) health = 'improving';
+  if (declining) health = 'risk';
+
+  const summaryParts = [];
+  summaryParts.push(`Average quality is ${avgDelta >= 0 ? 'up' : 'down'} ${Math.abs(avgDelta).toFixed(1)} pts`);
+  summaryParts.push(`pass rate ${passDelta >= 0 ? 'gained' : 'slid'} ${Math.abs(passDelta).toFixed(1)} pts`);
+  summaryParts.push(`${last.evalCount} evaluations this ${lowerGran}`);
+
+  const points = [];
+
+  points.push({
+    icon: improving ? 'fa-arrow-up' : declining ? 'fa-arrow-down' : 'fa-arrows-alt-h',
+    tone: improving ? 'positive' : declining ? 'negative' : '',
+    title: `Average score ${improving ? 'rising' : declining ? 'dropping' : 'steady'}`,
+    text: `${first.avgScore}% → ${last.avgScore}% across the last ${series.length} ${series.length === 1 ? lowerGran : lowerGran + 's'}.`
+  });
+
+  points.push({
+    icon: passDelta >= 0 ? 'fa-shield-alt' : 'fa-exclamation-triangle',
+    tone: passDelta >= 0 ? 'positive' : 'negative',
+    title: `Pass rate ${passDelta >= 0 ? 'improving' : 'at risk'}`,
+    text: `${first.passRate}% → ${last.passRate}% (${passDelta >= 0 ? '+' : ''}${passDelta.toFixed(1)} pts).`
+  });
+
+  if (Math.abs(volumeDelta) > 0) {
+    points.push({
+      icon: volumeDelta >= 0 ? 'fa-users' : 'fa-user-slash',
+      tone: volumeDelta >= 0 ? 'positive' : 'negative',
+      title: `Evaluation volume ${volumeDelta >= 0 ? 'growing' : 'contracting'}`,
+      text: `${first.evalCount} → ${last.evalCount} evaluations (${volumeDelta >= 0 ? '+' : ''}${volumeDelta}).`
+    });
+  } else {
+    points.push({
+      icon: 'fa-stopwatch',
+      tone: '',
+      title: 'Volume steady',
+      text: `Evaluation count steady at ${last.evalCount} per ${lowerGran}.`
+    });
+  }
+
+  if (last.coverage < 80) {
+    points.push({
+      icon: 'fa-user-shield',
+      tone: 'negative',
+      title: 'Coverage gap detected',
+      text: `Only ${last.coverage}% of agents covered in the latest ${lowerGran}.`
+    });
+  }
+
+  const forecastAvg = clampPercent_(avgReg.intercept + avgReg.slope * avgPoints.length);
+  const forecastPass = clampPercent_(passReg.intercept + passReg.slope * passPoints.length);
+
+  return {
+    summary: `${summaryParts.join(', ')}.`,
+    points,
+    health,
+    forecast: { avg: forecastAvg, pass: forecastPass },
+    nextLabel: `next ${lowerGran}`
+  };
+}
+
+function clampPercent_(value) {
+  if (Number.isNaN(value)) return 0;
+  return Math.max(0, Math.min(100, Math.round(value)));
+}
+
+function buildAIIntelligenceAnalysis_(payload) {
+  const { filtered = [], prevFiltered = [], categoryMetrics = {}, prevCategoryMetrics = {}, kpis = {}, granularity } = payload;
+
+  const totalEvaluations = filtered.length;
+  const periodLabel = granularity ? granularity.toLowerCase() : 'period';
+
+  const confidenceScore = clampPercent_(
+    Math.round(
+      Math.max(5,
+        ((kpis.coverage || 0) * 0.4) +
+        ((kpis.pass || 0) * 0.3) +
+        ((kpis.avg || 0) * 0.3)
+      )
+    )
+  );
+
+  const base = {
+    summary: '',
+    automationSummary: '',
+    confidence: confidenceScore,
+    automationState: 'Monitoring',
+    insights: [],
+    actions: [],
+    nextBest: null,
+    meta: {
+      totalEvaluations,
+      periodLabel,
+      source: 'server',
+      generatedAt: new Date().toISOString()
+    }
+  };
+
+  if (!totalEvaluations) {
+    return {
+      ...base,
+      summary: 'Lumina AI is monitoring for new evaluations. Adjust your filters or capture fresh QA reviews to generate insights.',
+      automationSummary: 'No automation required yet. Log additional evaluations to unlock targeted recommendations.'
+    };
+  }
+
+  const { profiles } = calculateAgentProfiles_(filtered);
+  const { profiles: prevProfiles } = calculateAgentProfiles_(prevFiltered);
+  const categorySummary = summarizeCategoryChange_(categoryMetrics, prevCategoryMetrics);
+
+  const totalAgents = profiles.length;
+  base.meta.totalAgents = totalAgents;
+
+  base.summary = `AI reviewed ${totalEvaluations} ${totalEvaluations === 1 ? 'evaluation' : 'evaluations'} across ${totalAgents} ${totalAgents === 1 ? 'agent' : 'agents'} for this ${periodLabel}, spotlighting performance opportunities instantly.`;
+  base.automationSummary = `Coverage at ${clampPercent_(kpis.coverage || 0)}% and completion at ${clampPercent_(kpis.completion || 0)}% give AI enough signal to trigger proactive workflows.`;
+
+  if (profiles.length) {
+    const topAgent = profiles[0];
+    base.insights.push({
+      icon: 'fa-star',
+      tone: 'positive',
+      title: `${topAgent.name} is leading`,
+      text: `${topAgent.name} is averaging ${topAgent.avgScore}% quality with a ${topAgent.passRate}% pass rate.`
+    });
+
+    const bottomAgent = profiles[profiles.length - 1];
+    if (bottomAgent && bottomAgent.avgScore < QA_INTEL_PASS_SCORE_THRESHOLD) {
+      base.insights.push({
+        icon: 'fa-life-ring',
+        tone: 'negative',
+        title: `${bottomAgent.name} needs attention`,
+        text: `${bottomAgent.name} is trending at ${bottomAgent.avgScore}% with ${bottomAgent.passRate}% pass rate.`
+      });
+      base.actions.push({
+        icon: 'fa-user-graduate',
+        tone: 'urgent',
+        title: `Launch coaching for ${bottomAgent.name}`,
+        text: `Auto-create a coaching session to lift ${bottomAgent.name}'s quality score back above ${QA_INTEL_PASS_SCORE_THRESHOLD}%.`
+      });
+    }
+
+    const prevProfileMap = {};
+    prevProfiles.forEach(profile => {
+      prevProfileMap[profile.name] = profile;
+    });
+
+    let strongestImprovement = null;
+    let largestRegression = null;
+
+    profiles.forEach(profile => {
+      const prev = prevProfileMap[profile.name];
+      if (!prev) return;
+      const delta = profile.avgScore - prev.avgScore;
+      if (strongestImprovement === null || delta > strongestImprovement.delta) {
+        strongestImprovement = { ...profile, delta };
+      }
+      if (largestRegression === null || delta < largestRegression.delta) {
+        largestRegression = { ...profile, delta };
+      }
+    });
+
+    if (strongestImprovement && strongestImprovement.delta > 2) {
+      base.insights.push({
+        icon: 'fa-rocket',
+        tone: 'positive',
+        title: `${strongestImprovement.name} is improving`,
+        text: `Up ${strongestImprovement.delta.toFixed(1)} pts vs last period.`
+      });
+    }
+
+    if (largestRegression && largestRegression.delta < -2) {
+      base.actions.push({
+        icon: 'fa-reply',
+        tone: 'urgent',
+        title: `Check-in with ${largestRegression.name}`,
+        text: `${largestRegression.name} dropped ${Math.abs(largestRegression.delta).toFixed(1)} pts period-over-period.`
+      });
+    }
+  }
+
+  if (categorySummary.length) {
+    const bestCategory = categorySummary[0];
+    base.insights.push({
+      icon: 'fa-thumbs-up',
+      tone: 'positive',
+      title: `${bestCategory.category} excels`,
+      text: `${bestCategory.category} is averaging ${bestCategory.avgScore}% quality.`
+    });
+
+    const weakestCategory = categorySummary[categorySummary.length - 1];
+    if (weakestCategory && weakestCategory.avgScore < QA_INTEL_PASS_SCORE_THRESHOLD) {
+      base.actions.push({
+        icon: 'fa-sitemap',
+        tone: 'urgent',
+        title: `Reinforce ${weakestCategory.category}`,
+        text: `Automate a calibration focused on ${weakestCategory.category} where scores average ${weakestCategory.avgScore}%.`
+      });
+    }
+
+    const largestDelta = categorySummary.reduce((acc, entry) => {
+      if (entry.delta === null) return acc;
+      if (!acc || entry.delta < acc.delta) return entry;
+      return acc;
+    }, null);
+
+    if (largestDelta && largestDelta.delta < -3) {
+      base.actions.push({
+        icon: 'fa-exclamation-circle',
+        tone: 'urgent',
+        title: `Reverse slide in ${largestDelta.category}`,
+        text: `${largestDelta.category} fell ${Math.abs(largestDelta.delta).toFixed(1)} pts from the previous period.`
+      });
+    }
+  }
+
+  if ((kpis.pass || 0) < 90) {
+    base.actions.push({
+      icon: 'fa-headset',
+      tone: 'urgent',
+      title: 'Boost pass rate',
+      text: `Configure an automated refresher for agents with pass rates below 90%. Current pass rate is ${clampPercent_(kpis.pass || 0)}%.`
+    });
+  }
+
+  if ((kpis.coverage || 0) < 85) {
+    base.actions.push({
+      icon: 'fa-user-check',
+      tone: 'urgent',
+      title: 'Increase agent coverage',
+      text: `Auto-assign additional evaluations to reach at least 90% agent coverage. Currently at ${clampPercent_(kpis.coverage || 0)}%.`
+    });
+  }
+
+  if (!base.insights.length) {
+    base.insights.push({
+      icon: 'fa-lightbulb',
+      tone: 'positive',
+      title: 'All clear',
+      text: 'No critical anomalies detected. AI will notify if trends change.'
+    });
+  }
+
+  base.automationState = base.actions.length ? 'Action Required' : 'Monitoring';
+  base.nextBest = base.actions.length ? base.actions[0] : null;
+
+  return base;
+}
+
+function calculateAgentProfiles_(records) {
+  const totalEvaluations = records.length;
+  const aggregates = {};
+
+  records.forEach(record => {
+    const name = record.agent || 'Unassigned';
+    if (!aggregates[name]) {
+      aggregates[name] = {
+        count: 0,
+        scoreSum: 0,
+        passCount: 0,
+        recent: null
+      };
+    }
+
+    const bucket = aggregates[name];
+    bucket.count += 1;
+    bucket.scoreSum += record.recordScore;
+    if (record.pass) {
+      bucket.passCount += 1;
+    }
+
+    if (record.callDate instanceof Date) {
+      if (!bucket.recent || record.callDate > bucket.recent) {
+        bucket.recent = record.callDate;
+      }
+    }
+  });
+
+  const profiles = Object.keys(aggregates).map(name => {
+    const stats = aggregates[name];
+    const avgScore = stats.count ? Math.round(stats.scoreSum / stats.count) : 0;
+    const passRate = stats.count ? Math.round((stats.passCount / stats.count) * 100) : 0;
+    const evaluationShare = totalEvaluations ? Math.round((stats.count / totalEvaluations) * 100) : 0;
+
+    return {
+      name,
+      evaluations: stats.count,
+      avgScore,
+      passRate,
+      evaluationShare,
+      recentDate: stats.recent || null
+    };
+  }).sort((a, b) => b.avgScore - a.avgScore);
+
+  return { totalEvaluations, profiles };
+}
+
+function summarizeCategoryChange_(currentMetrics, previousMetrics) {
+  const details = Object.keys(currentMetrics || {}).map(category => {
+    const metrics = currentMetrics[category] || { avgScore: 0, passPct: 0 };
+    const prev = previousMetrics ? previousMetrics[category] : null;
+    const delta = prev ? Math.round((metrics.avgScore - prev.avgScore) * 10) / 10 : null;
+    return {
+      category,
+      avgScore: metrics.avgScore,
+      passPct: metrics.passPct,
+      delta
+    };
+  });
+
+  details.sort((a, b) => b.avgScore - a.avgScore);
+  return details;
+}
+
+function computeCategoryMetrics_(records) {
+  const categories = qaCategories_();
+  const weights = qaWeights_();
+  const metrics = {};
+
+  Object.keys(categories).forEach(category => {
+    const questionKeys = categories[category] || [];
+    const scores = [];
+    const passes = [];
+
+    records.forEach(record => {
+      const { raw } = record;
+      const answers = questionKeys.map(key => getAnswerValue_(raw, key));
+      const totalWeight = questionKeys.reduce((sum, key) => {
+        const normalizedKey = key.toLowerCase();
+        return sum + (weights[normalizedKey] || weights[key] || 0);
+      }, 0);
+
+      if (!totalWeight) {
+        return;
+      }
+
+      const earned = questionKeys.reduce((sum, key, index) => {
+        const normalizedKey = key.toLowerCase();
+        const weight = weights[normalizedKey] || weights[key] || 0;
+        const answer = String(answers[index] || '').toLowerCase();
+        if (answer === 'yes' || (normalizedKey === 'q17' && answer === 'no')) {
+          return sum + weight;
+        }
+        return sum;
+      }, 0);
+
+      const pct = totalWeight ? Math.round((earned / totalWeight) * 100) : 0;
+      const pass = answers.every(answer => String(answer || '').toLowerCase() === 'yes');
+
+      scores.push(pct);
+      passes.push(pass ? 1 : 0);
+    });
+
+    const avgScore = scores.length
+      ? Math.round(scores.reduce((sum, value) => sum + value, 0) / scores.length)
+      : 0;
+    const passPct = passes.length
+      ? Math.round((passes.reduce((sum, value) => sum + value, 0) / passes.length) * 100)
+      : 0;
+
+    metrics[category] = { avgScore, passPct };
+  });
+
+  return metrics;
+}
+
+function getAnswerValue_(record, key) {
+  if (!record) return '';
+  if (key in record) return record[key];
+  const upper = key.toUpperCase();
+  if (upper in record) return record[upper];
+  const lower = key.toLowerCase();
+  if (lower in record) return record[lower];
+  return '';
+}
+
+function toISOWeek_(date) {
+  const d = new Date(Date.UTC(date.getFullYear(), date.getMonth(), date.getDate()));
+  const day = d.getUTCDay() || 7;
+  d.setUTCDate(d.getUTCDate() + 4 - day);
+  const yearStart = new Date(Date.UTC(d.getUTCFullYear(), 0, 1));
+  const week = Math.ceil((((d - yearStart) / 86400000) + 1) / 7);
+  return `${d.getUTCFullYear()}-W${String(week).padStart(2, '0')}`;
+}
+
+function formatMonthKey_(date) {
+  return `${date.getFullYear()}-${String(date.getMonth() + 1).padStart(2, '0')}`;
+}
+
+function getQuarter_(date) {
+  return 'Q' + (Math.floor(date.getMonth() / 3) + 1);
+}
+
+function normalizeFieldKey_(key) {
+  return String(key || '')
+    .toLowerCase()
+    .replace(/[^a-z0-9]/g, '');
+}
+
+function getRecordFieldValue_(record, candidates) {
+  if (!record || typeof record !== 'object') {
+    return null;
+  }
+
+  const lookup = {};
+  Object.keys(record).forEach(existingKey => {
+    const normalized = normalizeFieldKey_(existingKey);
+    if (!(normalized in lookup)) {
+      lookup[normalized] = existingKey;
+    }
+  });
+
+  for (let i = 0; i < candidates.length; i += 1) {
+    const normalizedKey = normalizeFieldKey_(candidates[i]);
+    const actualKey = lookup[normalizedKey];
+    if (actualKey && record[actualKey] !== undefined && record[actualKey] !== null && record[actualKey] !== '') {
+      return record[actualKey];
+    }
+  }
+
+  return null;
+}
+
+function clamp01_(value) {
+  if (!isFinite(value)) {
+    return 0;
+  }
+  if (value < 0) return 0;
+  if (value > 1) return 1;
+  return value;
+}
+
+function parsePercentageValue_(value) {
+  if (value === null || value === undefined || value === '') {
+    return 0;
+  }
+
+  if (typeof value === 'number' && isFinite(value)) {
+    const normalized = value > 1.0001 ? value / 100 : value;
+    return clamp01_(normalized);
+  }
+
+  const numeric = parseFloat(String(value).replace(/[^0-9.\-]/g, ''));
+  if (!isFinite(numeric)) {
+    return 0;
+  }
+
+  const normalized = numeric > 1.0001 ? numeric / 100 : numeric;
+  return clamp01_(normalized);
+}
+
+function excelSerialToDate_(serial) {
+  if (typeof serial !== 'number' || !isFinite(serial)) {
+    return null;
+  }
+
+  if (serial <= 60) {
+    return null;
+  }
+
+  const utcDays = Math.floor(serial - 25569);
+  const utcMilliseconds = utcDays * 86400000;
+  const remainder = serial - Math.floor(serial);
+  const remainderMs = Math.round(remainder * 86400000);
+  const date = new Date(utcMilliseconds + remainderMs);
+  return isNaN(date.getTime()) ? null : date;
+}
+
+function parseFlexibleDateString_(raw) {
+  if (!raw) {
+    return null;
+  }
+
+  const value = String(raw).trim();
+  if (!value) {
+    return null;
+  }
+
+  if (/^\d+(\.\d+)?$/.test(value)) {
+    const asNumber = parseFloat(value);
+    const excelDate = excelSerialToDate_(asNumber);
+    if (excelDate) {
+      return excelDate;
+    }
+  }
+
+  if (/^\d{8}$/.test(value)) {
+    const year = Number(value.slice(0, 4));
+    const month = Number(value.slice(4, 6)) - 1;
+    const day = Number(value.slice(6, 8));
+    const ymdDate = new Date(year, month, day);
+    if (!isNaN(ymdDate.getTime())) {
+      return ymdDate;
+    }
+  }
+
+  let parsed = new Date(value);
+  if (!isNaN(parsed.getTime())) {
+    return parsed;
+  }
+
+  if (value.indexOf(' ') > -1 && value.indexOf('T') === -1) {
+    parsed = new Date(value.replace(' ', 'T'));
+    if (!isNaN(parsed.getTime())) {
+      return parsed;
+    }
+  }
+
+  const parts = value.split(/[\/\-]/).map(function(part) { return part.trim(); });
+  if (parts.length === 3 && parts.every(function(part) { return /^\d+$/.test(part); })) {
+    var p1 = Number(parts[0]);
+    var p2 = Number(parts[1]);
+    var p3 = Number(parts[2]);
+
+    if (p3 < 100) {
+      p3 = p3 < 50 ? 2000 + p3 : 1900 + p3;
+    }
+
+    var month;
+    var day;
+    var year;
+
+    if (p1 > 12 && p2 <= 12) {
+      day = p1;
+      month = p2;
+      year = p3;
+    } else if (p2 > 12 && p1 <= 12) {
+      month = p1;
+      day = p2;
+      year = p3;
+    } else {
+      month = p1;
+      day = p2;
+      year = p3;
+    }
+
+    const manualDate = new Date(year, month - 1, day);
+    if (!isNaN(manualDate.getTime())) {
+      return manualDate;
+    }
+  }
+
+  return null;
+}
+
+function coerceDateValue_(value) {
+  if (value === null || value === undefined || value === '') {
+    return null;
+  }
+
+  if (value instanceof Date) {
+    return isNaN(value.getTime()) ? null : value;
+  }
+
+  if (typeof value === 'number' && isFinite(value)) {
+    const excelDate = excelSerialToDate_(value);
+    if (excelDate) {
+      return excelDate;
+    }
+
+    const numericDate = new Date(value);
+    return isNaN(numericDate.getTime()) ? null : numericDate;
+  }
+
+  return parseFlexibleDateString_(value);
+}
+
+function getPreviousPeriod_(granularity, period) {
+  if (!period) return '';
+  switch (granularity) {
+    case 'Week': {
+      const parts = period.split('-W');
+      if (parts.length !== 2) return '';
+      const year = parseInt(parts[0], 10);
+      const week = parseInt(parts[1], 10);
+      if (week <= 1) {
+        return `${year - 1}-W52`;
+      }
+      return `${year}-W${String(week - 1).padStart(2, '0')}`;
+    }
+    case 'Month': {
+      const [y, m] = period.split('-').map(Number);
+      if (!y || !m) return '';
+      const date = new Date(y, m - 1, 1);
+      date.setMonth(date.getMonth() - 1);
+      return `${date.getFullYear()}-${String(date.getMonth() + 1).padStart(2, '0')}`;
+    }
+    case 'Quarter': {
+      const [q, y] = period.split('-');
+      if (!q || !y) return '';
+      const n = parseInt(q.replace('Q', ''), 10);
+      if (n <= 1) {
+        return `Q4-${parseInt(y, 10) - 1}`;
+      }
+      return `Q${n - 1}-${y}`;
+    }
+    case 'Year':
+      return String(parseInt(period, 10) - 1);
+    default:
+      return '';
+  }
+}
+
+function formatPeriodLabel_(granularity, period) {
+  if (!period) return 'Period';
+  switch (granularity) {
+    case 'Week':
+      return period.replace(/^[0-9]{4}-/, '');
+    case 'Month': {
+      const [y, m] = period.split('-');
+      if (!y || !m) return period;
+      const date = new Date(Number(y), Number(m) - 1, 1);
+      return date.toLocaleDateString('en-US', { month: 'short', year: '2-digit' });
+    }
+    case 'Quarter':
+      return period.replace('-', ' ');
+    case 'Year':
+      return period;
+    default:
+      return period;
+  }
+}
+
+/**
+ * Missing Helper Functions for QA PDF Service
+ * Add these functions to your QAService.gs file
+ */
+
+// ============================================================================
+// QA CATEGORIES DEFINITION (Missing from your QAService.gs)
+// ============================================================================
+
+function qaCategories_() {
+  return {
+    'Courtesy & Communication': ['q1', 'q2', 'q3', 'q4', 'q5'],
+    'Resolution': ['q6', 'q7', 'q8', 'q9'],
+    'Case Documentation': ['q10', 'q11', 'q12', 'q13', 'q14'],
+    'Process Compliance': ['q15', 'q16', 'q17', 'q18']
+  };
+}
+
+// ============================================================================
+// ENHANCED PDF INTEGRATION UPDATE
+// ============================================================================
+
+// Update the generateQAPDF_ function in QAService.gs to pass form options
+function generateQAPDF_(record, scoreResult, formData = {}) {
+  try {
+    if (typeof generateQaPdfReport === 'function') {
+      // Extract PDF options from form data
+      const pdfOptions = {
+        template: formData.pdfTemplate || 'standard',
+        theme: formData.pdfTheme || 'professional',
+        includeCharts: formData.includeCharts !== false,
+        includeRecommendations: formData.includeRecommendations !== false,
+        includeFullSnapshot: formData.includeFullSnapshot === true
+      };
+      
+      console.log('Generating PDF with options:', pdfOptions);
+      return generateQaPdfReport(record, scoreResult, pdfOptions);
+    }
+    return { success: false, error: 'PDF generation not available' };
+  } catch (error) {
+    console.error('PDF generation error:', error);
+    return { success: false, error: error.message };
+  }
+}
+
+// ============================================================================
+// UPDATE TO MAIN SUBMISSION FUNCTION
+// ============================================================================
+
+// Update the clientUploadAudioAndSaveQA function to pass form data to PDF generation
+// Replace step 7 in your existing function with this:
+
+/*
+// Step 7: Generate PDF with form options
+let pdfResult = null;
+try {
+  pdfResult = generateQAPDF_(saveResult.record, scoreResult, qaData);
+  if (pdfResult && pdfResult.success) {
+    console.log('PDF generated successfully:', pdfResult.fileName);
+  }
+} catch (pdfError) {
+  console.warn('PDF generation failed (non-critical):', pdfError.message);
+}
+*/
+
+// ============================================================================
+// ADDITIONAL UTILITY FUNCTION FOR QA RECORD RETRIEVAL
+// ============================================================================
+
+function getQARecordById(qaId) {
+  try {
+    const sheet = getQaSheet_();
+    const data = sheet.getDataRange().getValues();
+    if (data.length < 2) return null;
+    
+    const headers = data[0];
+    const idColumnIndex = headers.findIndex(h => h.toLowerCase() === 'id');
+    
+    if (idColumnIndex === -1) {
+      console.error('ID column not found in QA sheet');
+      return null;
+    }
+    
+    // Find the row with matching ID
+    const rowIndex = data.findIndex((row, index) => 
+      index > 0 && row[idColumnIndex] === qaId
+    );
+    
+    if (rowIndex === -1) {
+      console.warn('QA record not found for ID:', qaId);
+      return null;
+    }
+    
+    // Build record object
+    const record = {};
+    headers.forEach((header, index) => {
+      record[header] = data[rowIndex][index];
+    });
+    
+    return record;
+    
+  } catch (error) {
+    console.error('Error retrieving QA record by ID:', error);
+    return null;
+  }
+}
+
+// ============================================================================
+// STANDALONE PDF GENERATION FUNCTION
+// ============================================================================
+
+/**
+ * Generate PDF for existing QA record by ID
+ * Can be called independently from form submission
+ */
+function generatePdfForExistingQA(qaId, options = {}) {
+  try {
+    console.log('Generating PDF for existing QA record:', qaId);
+    
+    // Get the QA record
+    const qaRecord = getQARecordById(qaId);
+    if (!qaRecord) {
+      return {
+        success: false,
+        error: 'QA record not found for ID: ' + qaId
+      };
+    }
+    
+    // Extract answers and compute score
+    const answers = {};
+    const weights = qaWeights_();
+    Object.keys(weights).forEach(k => {
+      const qNum = k.replace(/^q/i, '');
+      answers[k] = qaRecord[`Q${qNum}`] || '';
+    });
+    
+    // Calculate score using enhanced function
+    const scoreResult = computeEnhancedQaScore(answers);
+    if (scoreResult.error) {
+      return {
+        success: false,
+        error: 'Score calculation failed: ' + scoreResult.message
+      };
+    }
+    
+    // Generate PDF
+    const pdfResult = generateQaPdfReport(qaRecord, scoreResult, options);
+    
+    console.log('PDF generation completed for existing QA:', qaId);
+    return pdfResult;
+    
+  } catch (error) {
+    console.error('Error generating PDF for existing QA:', error);
+    return {
+      success: false,
+      error: error.message
+    };
+  }
+}
+
+// ============================================================================
+// BATCH PDF GENERATION
+// ============================================================================
+
+/**
+ * Generate PDFs for multiple QA records
+ */
+function generateBatchQAPdfs(qaIds, options = {}) {
+  const results = [];
+  
+  qaIds.forEach(qaId => {
+    try {
+      const result = generatePdfForExistingQA(qaId, options);
+      results.push({
+        qaId: qaId,
+        success: result.success,
+        fileUrl: result.fileUrl,
+        fileName: result.fileName,
+        error: result.error
+      });
+    } catch (error) {
+      results.push({
+        qaId: qaId,
+        success: false,
+        error: error.message
+      });
+    }
+  });
+  
+  return {
+    success: true,
+    results: results,
+    successCount: results.filter(r => r.success).length,
+    totalCount: results.length
+  };
+}
+
+// ============================================================================
+// TESTING FUNCTION
+// ============================================================================
+
+function testPdfGeneration() {
+  try {
+    console.log('=== PDF GENERATION TEST ===');
+    
+    // Create test data
+    const testQaRecord = {
+      ID: 'test-' + Utilities.getUuid(),
+      AgentName: 'Test Agent',
+      AgentEmail: 'test@example.com',
+      ClientName: 'Test Client',
+      CallDate: '2024-01-15',
+      AuditDate: '2024-01-16',
+      AuditorName: 'Test Auditor',
+      CallerName: 'Test Caller',
+      CaseNumber: 'TEST-001',
+      CallLink: 'https://example.com/test-recording',
+      Q1: 'Yes', Q2: 'Yes', Q3: 'Yes', Q4: 'Yes', Q5: 'Yes',
+      Q6: 'Yes', Q7: 'Yes', Q8: 'Yes', Q9: 'Yes',
+      Q10: 'Yes', Q11: 'Yes', Q12: 'No', Q13: 'Yes', Q14: 'N/A',
+      Q15: 'Yes', Q16: 'Yes', Q17: 'No', Q18: 'Yes',
+      C1: 'Great opening', C2: 'Good closing',
+      OverallFeedback: '<p>Overall <strong>excellent</strong> performance with minor areas for improvement.</p>',
+      TotalScore: 85,
+      Percentage: 0.85
+    };
+    
+    const testScoreResult = {
+      earned: 85,
+      applicable: 100,
+      percentage: 0.85,
+      finalScore: 85,
+      isPassing: true,
+      performanceBand: {
+        label: 'Good',
+        description: 'Meets expectations',
+        color: '#3b82f6'
+      }
+    };
+    
+    // Test different templates
+    const templates = ['standard', 'coaching', 'executive', 'simple'];
+    const results = [];
+    
+    templates.forEach(template => {
+      console.log('Testing template:', template);
+      const result = generateQaPdfReport(testQaRecord, testScoreResult, {
+        template: template,
+        theme: 'professional',
+        includeCharts: true,
+        includeRecommendations: true
+      });
+      
+      results.push({
+        template: template,
+        success: result.success,
+        fileName: result.fileName,
+        fileUrl: result.fileUrl,
+        error: result.error
+      });
+    });
+    
+    console.log('=== TEST RESULTS ===');
+    results.forEach(result => {
+      console.log(`${result.template}: ${result.success ? 'SUCCESS' : 'FAILED'}`);
+      if (result.success) {
+        console.log(`  File: ${result.fileName}`);
+        console.log(`  URL: ${result.fileUrl}`);
+      } else {
+        console.log(`  Error: ${result.error}`);
+      }
+    });
+    
+    return {
+      success: true,
+      message: 'PDF generation test completed',
+      results: results
+    };
+    
+  } catch (error) {
+    console.error('PDF test error:', error);
+    return {
+      success: false,
+      error: error.message
+    };
+  }
+}