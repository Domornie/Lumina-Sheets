<!DOCTYPE html>
<html lang="en">

<head>
  <base target="_top">
  <meta charset="UTF-8">
  <meta name="viewport" content="width=device-width, initial-scale=1">
  <title>Sign in • Lumina Identity</title>
  <link href="https://cdn.jsdelivr.net/npm/bootstrap@5.3.3/dist/css/bootstrap.min.css" rel="stylesheet">
  <link rel="stylesheet" href="https://cdnjs.cloudflare.com/ajax/libs/font-awesome/6.5.0/css/all.min.css" />
  <link href="https://fonts.googleapis.com/css2?family=Inter:wght@300;400;500;600;700&display=swap" rel="stylesheet">
  <?!= includeOnce('ResponsiveStyles') ?>
  <?!= includeOnce('CookieHandler') ?>
  <style>
    :root {
      --lumina-primary: #2563eb;
      --lumina-primary-dark: #1d4ed8;
      --lumina-ink: #0f172a;
      --lumina-muted: #64748b;
      --lumina-surface: #ffffff;
      --lumina-bg: #f8fafc;
    }

    body {
      font-family: 'Inter', 'Segoe UI', Tahoma, Geneva, Verdana, sans-serif;
      min-height: 100vh;
      margin: 0;
      background: var(--lumina-bg);
      color: var(--lumina-ink);
    }

    a {
      color: var(--lumina-primary);
      text-decoration: none;
    }

    a:hover,
    a:focus {
      text-decoration: underline;
    }

    .visually-hidden {
      position: absolute !important;
      width: 1px;
      height: 1px;
      padding: 0;
      margin: -1px;
      overflow: hidden;
      clip: rect(0, 0, 0, 0);
      white-space: nowrap;
      border: 0;
    }

    .login-layout {
      display: flex;
      min-height: 100vh;
      background: var(--lumina-bg);
      align-items: stretch;
      padding: 0;
      column-gap: 0;
    }

    .login-hero {
      flex: 0 0 35%;
      max-width: 35%;
      background: linear-gradient(145deg, #051b3f 0%, #0f3c8f 48%, #0a2c6c 100%);
      color: #e2e8f0;
      display: flex;
      align-items: center;
      justify-content: center;
      padding: 2.75rem 3.5rem;
      position: relative;
      overflow: hidden;
      border-radius: 0 32px 32px 0;
      min-height: 100vh;
      height: 100vh;
    }

    .login-hero::before {
      content: '';
      position: absolute;
      inset: 0;
      background: radial-gradient(circle at 18% 22%, rgba(59, 130, 246, 0.35), transparent 58%),
        radial-gradient(circle at 82% 78%, rgba(37, 99, 235, 0.28), transparent 62%);
      opacity: 0.9;
      pointer-events: none;
    }

    .hero-inner {
      max-width: 470px;
      width: 100%;
      position: relative;
      z-index: 1;
      display: flex;
      flex-direction: column;
      gap: 1.3rem;
    }

    .hero-eyebrow {
      display: inline-flex;
      align-items: center;
      gap: 0.45rem;
      padding: 0.45rem 0.95rem;
      background: rgba(15, 23, 42, 0.32);
      border: 1px solid rgba(148, 163, 184, 0.24);
      color: #dbeafe;
      border-radius: 999px;
      font-size: 0.76rem;
      letter-spacing: 0.11em;
      text-transform: uppercase;
    }

    .hero-eyebrow i {
      color: #60a5fa;
    }

    .hero-title {
      font-size: clamp(2.25rem, 2.7vw + 1.6rem, 2.95rem);
      line-height: 1.12;
      font-weight: 600;
      color: #f8fafc;
      margin: 0;
    }

    .hero-subtitle {
      font-size: 1.05rem;
      line-height: 1.72;
      color: rgba(219, 234, 254, 0.94);
      margin: 0 0 0.25rem;
    }

    .hero-list {
      list-style: none;
      padding: 0;
      margin: 0;
      display: flex;
      flex-direction: column;
      gap: 1.05rem;
    }

    .hero-list li {
      display: flex;
      align-items: flex-start;
      gap: 0.85rem;
      font-size: 0.99rem;
      line-height: 1.58;
      color: #e9f2ff;
    }

    .hero-icon {
      flex: 0 0 auto;
      display: inline-flex;
      align-items: center;
      justify-content: center;
      width: 34px;
      height: 34px;
      border-radius: 50%;
      background: rgba(59, 130, 246, 0.18);
      border: 1px solid rgba(125, 211, 252, 0.18);
      color: #60a5fa;
      margin-top: 0.1rem;
      font-size: 0.95rem;
    }

    .hero-meta {
      font-size: 0.86rem;
      line-height: 1.6;
      color: rgba(191, 219, 254, 0.92);
      margin-top: 0.4rem;
      max-width: 420px;
    }

    .hero-illustration {
      margin-top: 1.8rem;
      display: flex;
      justify-content: flex-start;
    }

    .hero-illustration img {
      width: 260px;
      max-width: 100%;
      height: auto;
      filter: drop-shadow(0 24px 36px rgba(15, 23, 42, 0.35));
    }

    .login-content {
      flex: 1 1 65%;
      max-width: 65%;
      display: flex;
      align-items: center;
      justify-content: center;
      padding: 4rem 5rem;
      background: linear-gradient(180deg, rgba(241, 245, 249, 0.4) 0%, rgba(248, 250, 252, 0.9) 100%);
    }

    .login-panel {
      width: min(420px, 100%);
      margin: 0 auto;
    }

    .login-header {
      position: relative;
      z-index: 1;
      text-align: left;
      margin-bottom: 1.85rem;
    }

    .login-brand {
      width: 158px;
      height: auto;
      display: block;
      margin-bottom: 1.65rem;
    }

    .login-title {
      font-size: 1.95rem;
      font-weight: 600;
      margin: 0 0 0.45rem;
      color: var(--lumina-ink);
    }

    .login-subtitle {
      font-size: 1rem;
      color: var(--lumina-muted);
      margin: 0;
    }

    .login-alert {
      position: relative;
      z-index: 1;
      font-size: 0.9rem;
      margin-bottom: 1.05rem;
    }

    .login-alert:last-child {
      margin-bottom: 1.55rem;
    }

    .form-label {
      font-weight: 600;
      color: var(--lumina-ink);
      margin-bottom: 0.4rem;
    }

    .form-control {
      border-radius: 14px;
      padding: 0.9rem 1rem;
      border: 1px solid rgba(148, 163, 184, 0.32);
      box-shadow: inset 0 1px 0 rgba(255, 255, 255, 0.65);
      transition: border-color 0.2s ease, box-shadow 0.2s ease;
      background-color: rgba(255, 255, 255, 0.98);
      font-size: 0.97rem;
      color: var(--lumina-ink);
    }

    .form-control::placeholder {
      color: rgba(100, 116, 139, 0.8);
    }

    .form-control:focus {
      border-color: rgba(37, 99, 235, 0.7);
      box-shadow: 0 0 0 4px rgba(37, 99, 235, 0.18);
    }

    .input-group-text {
      background: transparent;
      border: 1px solid rgba(148, 163, 184, 0.32);
      border-left: 0;
      border-radius: 0 14px 14px 0;
      cursor: pointer;
      transition: color 0.2s ease;
      color: var(--lumina-muted);
      padding: 0 0.9rem;
    }

    .input-group-text:hover,
    .input-group-text:focus {
      color: var(--lumina-primary);
    }

    .remember-row {
      display: flex;
      align-items: center;
      gap: 0.65rem;
      margin-bottom: 1.85rem;
      font-size: 0.9rem;
    }

    .form-check-input {
      width: 1rem;
      height: 1rem;
      border-radius: 4px;
      border-color: rgba(148, 163, 184, 0.5);
    }

    .form-check-input:checked {
      background-color: var(--lumina-primary);
      border-color: var(--lumina-primary);
      box-shadow: none;
    }

    .remember-row label {
      margin-bottom: 0;
      color: var(--lumina-muted);
    }

    .forgot-wrap {
      margin-top: 1.25rem;
      text-align: left;
    }

    .forgot-link {
      color: var(--lumina-primary);
      font-weight: 600;
    }

    .auth-meta {
      color: var(--lumina-muted);
      font-size: 0.85rem;
    }

    .auth-meta i {
      color: var(--lumina-primary);
      margin-right: 0.35rem;
    }

    .btn-primary {
      background: linear-gradient(135deg, #2563eb 0%, #1d4ed8 100%);
      border: none;
      border-radius: 14px;
      padding: 0.95rem 1rem;
      font-weight: 600;
      letter-spacing: 0.18px;
      box-shadow: 0 24px 42px rgba(37, 99, 235, 0.32);
      transition: transform 0.2s ease, box-shadow 0.2s ease;
    }

    .btn-primary:hover,
    .btn-primary:focus {
      transform: translateY(-1px);
      box-shadow: 0 28px 48px rgba(37, 99, 235, 0.35);
    }

    .login-footer {
      position: relative;
      z-index: 1;
      margin-top: 2.4rem;
      text-align: center;
      color: var(--lumina-muted);
      font-size: 0.85rem;
    }

    .login-footer strong {
      color: var(--lumina-primary);
    }

    @media (max-width: 1100px) {
      .login-layout {
        flex-direction: column;
        padding: 2.5rem 0;
      }

      .login-hero,
      .login-content {
        flex: none;
        width: 100%;
        max-width: 100%;
      }

      .login-hero {
        margin: 0 1.8rem 2.4rem;
        padding: 2.6rem 2.4rem 2.2rem;
        border-radius: 24px;
        min-height: auto;
        height: auto;
      }

      .hero-illustration {
        justify-content: center;
      }

      .login-content {
        padding: 0 1.8rem 2.8rem;
      }
    }

    @media (max-width: 640px) {
      .login-hero {
        margin: 0 1.2rem 2rem;
        padding: 2.4rem 1.7rem 2rem;
        text-align: center;
      }

      .hero-inner {
        align-items: center;
        text-align: center;
      }

      .hero-list li {
        justify-content: center;
        text-align: left;
      }

      .hero-illustration {
        justify-content: center;
      }

      .login-content {
        padding: 0 1.3rem 2.6rem;
      }

      .forgot-wrap {
        text-align: center;
      }
    }
  </style>
</head>

<body>
  <div class="login-layout">
    <section class="login-hero">
      <div class="hero-inner">
        <span class="hero-eyebrow"><i class="fa-solid fa-sun"></i> LuminaHQ Platform</span>
        <h1 class="hero-title">Clarity for every customer conversation</h1>
        <p class="hero-subtitle">Monitor performance, coach your teams, and orchestrate quality programs in one collaborative workspace.</p>
        <ul class="hero-list">
          <li>
            <span class="hero-icon"><i class="fa-solid fa-check"></i></span>
            <span>Real-time insight into quality, productivity, and coaching impact.</span>
          </li>
          <li>
            <span class="hero-icon"><i class="fa-solid fa-check"></i></span>
            <span>Streamlined workflows that keep support, QA, and operations aligned.</span>
          </li>
          <li>
            <span class="hero-icon"><i class="fa-solid fa-check"></i></span>
            <span>Enterprise-grade controls to protect sensitive customer data.</span>
          </li>
        </ul>
        <p class="hero-meta">Lumina Identity keeps every session secure with single sign-on, adaptive policies, and device-aware trust signals.</p>
        <div class="hero-illustration">
          <img src="https://res.cloudinary.com/dr8qd3xfc/image/upload/v1743438226/vlbpo/huowvct9gus48rwy8sfy.svg" alt="Lumina collaborative dashboard illustration">
        </div>
      </div>
    </section>

    <main class="login-content">
      <div class="login-panel">
        <div class="login-header">
          <img src="https://res.cloudinary.com/dr8qd3xfc/image/upload/v1754763514/vlbpo/lumina/2_eb1h4a.png" alt="Lumina logo" class="login-brand">
          <h1 class="login-title">Welcome back</h1>
          <p class="login-subtitle">Log in to access your LuminaHQ operations hub.</p>
        </div>

        <? if (message) { ?>
          <div id="loginMessage" class="alert alert-info login-alert"><?= message ?></div>
        <? } else { ?>
          <div id="loginMessage" class="alert alert-info login-alert d-none"></div>
        <? } ?>

        <? if (error) { ?>
          <div id="loginError" class="alert alert-danger login-alert"><?= error ?></div>
        <? } else { ?>
          <div id="loginError" class="alert alert-danger login-alert d-none"></div>
        <? } ?>

        <form id="loginForm" class="needs-validation" novalidate>
          <div class="mb-3">
            <label for="loginIdentifier" class="form-label visually-hidden">Email address</label>
            <input type="text" class="form-control" id="loginIdentifier" name="identifier" value="<?= prefillIdentifier || '' ?>" required autocomplete="username" placeholder="Email address">
          </div>

          <div class="mb-3">
            <label for="loginPassword" class="form-label visually-hidden">Password</label>
            <div class="input-group">
              <input type="password" class="form-control" id="loginPassword" name="password" required autocomplete="current-password" placeholder="Password">
              <span class="input-group-text" id="togglePassword" title="Show password"><i class="far fa-eye"></i></span>
            </div>
          </div>

          <div class="remember-row">
            <div class="form-check">
              <input class="form-check-input" type="checkbox" value="1" id="rememberMe">
              <label class="form-check-label" for="rememberMe">Remember me for 24 hours</label>
            </div>
          </div>

          <input type="hidden" id="returnUrl" value="<?= returnUrl || '' ?>">

          <button type="submit" class="btn btn-primary w-100" id="loginSubmit">
            <span class="spinner-border spinner-border-sm me-2 d-none" id="loginSpinner" role="status" aria-hidden="true"></span>
            Log in
          </button>

          <div class="forgot-wrap">
            <a class="forgot-link" href="?page=forgotpassword">Forgot your password?</a>
          </div>
        </form>

        <div class="auth-meta mt-4">
          <i class="fas fa-lock"></i>Need help? Contact your Lumina administrator.
        </div>

        <div class="login-footer">
          <span>Secure access powered by <strong>Lumina Identity</strong>.</span>
        </div>
      </div>
    </main>
  </div>

  <script>
    (function () {
      const form = document.getElementById('loginForm');
      const submitButton = document.getElementById('loginSubmit');
      const spinner = document.getElementById('loginSpinner');
      const messageEl = document.getElementById('loginMessage');
      const errorEl = document.getElementById('loginError');
      const identifierEl = document.getElementById('loginIdentifier');
      const passwordEl = document.getElementById('loginPassword');
      const rememberEl = document.getElementById('rememberMe');
      const returnUrlEl = document.getElementById('returnUrl');
      const togglePasswordEl = document.getElementById('togglePassword');
      const openModeEnabled = <?!= JSON.stringify(typeof openModeEnabled !== 'undefined' ? openModeEnabled : false) ?>;
      let openModeRedirectScheduled = false;

      function isGoogleScriptAvailable() {
        return typeof google !== 'undefined'
          && !!google.script
          && !!google.script.run;
      }

      function isGoogleScriptAvailable() {
        return typeof google !== 'undefined'
          && !!google.script
          && !!google.script.run;
      }

      const scriptUrl = <?!= JSON.stringify(scriptUrl || baseUrl || '') ?>;
      const baseUrl = <?!= JSON.stringify(baseUrl || '') ?>;
      const sessionTokenParam = <?!= JSON.stringify(sessionTokenParam || 'token') ?>;
      const sessionTokenStorageKeys = <?!= JSON.stringify(sessionTokenStorageKeys || ['lumina.session.token', 'lumina.auth.sessionToken', 'lumina.auth.fallbackToken']) ?>;

      function getStorageKeys() {
        return Array.isArray(sessionTokenStorageKeys) && sessionTokenStorageKeys.length
          ? sessionTokenStorageKeys
          : ['lumina.session.token', 'lumina.auth.sessionToken', 'lumina.auth.fallbackToken'];
      }

      function showAlert(element, text, type) {
        if (!element) return;
        if (!text) {
          element.classList.add('d-none');
          element.textContent = '';
          return;
        }
        element.textContent = text;
        element.classList.remove('d-none');
        element.classList.remove('alert-info', 'alert-danger', 'alert-success');
        element.classList.add('alert-' + (type || 'info'));
      }

      function setLoading(isLoading) {
        if (isLoading) {
          submitButton.setAttribute('disabled', 'disabled');
          spinner.classList.remove('d-none');
        } else {
          submitButton.removeAttribute('disabled');
          spinner.classList.add('d-none');
        }
      }

      function clearStoredSession() {
        const keys = getStorageKeys();
        keys.forEach(function (key) {
          try { window.localStorage && window.localStorage.removeItem(key); } catch (_) { }
          try { window.sessionStorage && window.sessionStorage.removeItem(key); } catch (_) { }
        });
        try {
          if (window.CookieHandler && typeof window.CookieHandler.clearAuthToken === 'function') {
            window.CookieHandler.clearAuthToken();
          }
        } catch (err) {
          console.warn('clearStoredSession: unable to clear auth cookie', err);
        }
        try { window.__LUMINA_SESSION_TOKEN__ = ''; } catch (_) { }
      }

      function persistClientSession(token, options) {
        const keys = getStorageKeys();
        if (!token) {
          clearStoredSession();
          return;
        }
        keys.forEach(function (key) {
          try { window.localStorage && window.localStorage.setItem(key, token); } catch (_) { }
          try { window.sessionStorage && window.sessionStorage.setItem(key, token); } catch (_) { }
        });
        try {
          if (window.CookieHandler && typeof window.CookieHandler.persistAuthToken === 'function') {
            window.CookieHandler.persistAuthToken(token, options || {});
          }
        } catch (err) {
          console.warn('persistClientSession: unable to persist auth cookie', err);
        }
        try { window.__LUMINA_SESSION_TOKEN__ = token; } catch (_) { }
      }

      function persistIdentitySnapshot(result) {
        if (!result) {
          try { window.localStorage && window.localStorage.removeItem('lumina.identity.snapshot'); } catch (_) { }
          try { window.sessionStorage && window.sessionStorage.removeItem('lumina.identity.snapshot'); } catch (_) { }
          try {
            window.__LUMINA_IDENTITY_SNAPSHOT__ = null;
            window.__LUMINA_IDENTITY__ = null;
          } catch (_) { }
          return;
        }

        const warnings = Array.isArray(result.warnings)
          ? result.warnings.slice()
          : (Array.isArray(result.identityWarnings) ? result.identityWarnings.slice() : []);
        const identityFields = result.identityFields
          || (result.identity && (result.identity.identityFields || result.identity.fields))
          || (result.user && result.user.IdentityFields)
          || null;
        const identityHeaders = result.identityHeaders
          || (result.identity && result.identity.identityHeaders)
          || (result.user && result.user.IdentityHeaders)
          || null;

        const snapshot = {
          identity: result.identity || null,
          identitySummary: result.identitySummary || result.summary || null,
          identityEvaluation: result.identityEvaluation || result.evaluation || null,
          identityWarnings: warnings,
          identityFields: identityFields,
          identityHeaders: identityHeaders,
          userId: result.user && result.user.ID ? result.user.ID : null,
          email: result.user && result.user.Email ? result.user.Email : null,
          storedAt: new Date().toISOString()
        };

        const serialized = JSON.stringify(snapshot);
        try { window.localStorage && window.localStorage.setItem('lumina.identity.snapshot', serialized); } catch (_) { }
        try { window.sessionStorage && window.sessionStorage.setItem('lumina.identity.snapshot', serialized); } catch (_) { }
        try {
          window.__LUMINA_IDENTITY_SNAPSHOT__ = snapshot;
          window.__LUMINA_IDENTITY__ = snapshot.identity || null;
        } catch (_) { }
      }

      function persistIdentitySnapshotFromContext(state) {
        if (!state) {
          persistIdentitySnapshot(null);
          return;
        }
        const identityContext = state.identity || {};
        persistIdentitySnapshot({
          identity: identityContext.identity || identityContext,
          identitySummary: identityContext.identitySummary || identityContext.summary || null,
          identityEvaluation: identityContext.identityEvaluation || identityContext.evaluation || null,
          identityFields: identityContext.identityFields || identityContext.fields || null,
          identityHeaders: identityContext.identityHeaders || null,
          warnings: identityContext.warnings || identityContext.identityWarnings || [],
          user: state.user || null
        });
      }

      function persistLastIdentifier(identifier) {
        const value = (identifier || '').trim();
        try {
          if (value) {
            window.sessionStorage && window.sessionStorage.setItem('lumina.login.lastIdentifier', value);
            window.localStorage && window.localStorage.setItem('lumina.login.lastIdentifier', value);
          } else {
            window.sessionStorage && window.sessionStorage.removeItem('lumina.login.lastIdentifier');
            window.localStorage && window.localStorage.removeItem('lumina.login.lastIdentifier');
          }
        } catch (_) { }
      }

      function loadLastIdentifier() {
        try {
          if (window.sessionStorage) {
            const sessionValue = window.sessionStorage.getItem('lumina.login.lastIdentifier');
            if (sessionValue) {
              return sessionValue;
            }
          }
        } catch (_) { }
        try {
          if (window.localStorage) {
            const localValue = window.localStorage.getItem('lumina.login.lastIdentifier');
            if (localValue) {
              return localValue;
            }
          }
        } catch (_) { }
        return '';
      }

      function applyStoredIdentifier() {
        if (!identifierEl) {
          return;
        }
        const current = identifierEl.value ? identifierEl.value.trim() : '';
        if (current) {
          return;
        }
        const stored = loadLastIdentifier();
        if (stored) {
          identifierEl.value = stored;
        }
      }

      function persistRememberPreference(value) {
        try {
          window.localStorage && window.localStorage.setItem('lumina.login.remember', value ? '1' : '0');
        } catch (_) { }
      }

      function loadRememberPreference() {
        try {
          if (window.localStorage) {
            const stored = window.localStorage.getItem('lumina.login.remember');
            if (stored === null || typeof stored === 'undefined') {
              return null;
            }
            return stored === '1' || stored === 'true';
          }
        } catch (_) { }
        return null;
      }

      function computeBaseRedirect() {
        const requested = returnUrlEl && returnUrlEl.value ? returnUrlEl.value.trim() : '';
        if (requested) {
          return requested;
        }
        if (scriptUrl) {
          return scriptUrl;
        }
        if (baseUrl) {
          return baseUrl;
        }
        if (typeof window !== 'undefined' && window.location && window.location.href) {
          return window.location.href;
        }
        return '';
      }

      function resolveOpenModeRedirect() {
        const currentHref = (typeof window !== 'undefined' && window.location && window.location.href)
          ? window.location.href
          : '';
        const candidates = [
          returnUrlEl && returnUrlEl.value ? returnUrlEl.value.trim() : '',
          scriptUrl,
          baseUrl,
          'Landing.html',
          'Dashboard.html',
          '/'
        ];

        for (let index = 0; index < candidates.length; index += 1) {
          const candidate = candidates[index];
          if (!candidate) {
            continue;
          }

          let resolved = candidate;
          if (currentHref) {
            try {
              resolved = new URL(candidate, currentHref).toString();
            } catch (err) {
              if (candidate && candidate.charAt(0) !== '/' && !/^https?:/i.test(candidate)) {
                try {
                  const base = new URL(currentHref);
                  base.pathname = candidate;
                  base.search = '';
                  base.hash = '';
                  resolved = base.toString();
                } catch (_) { }
              }
            }
          }

          if (currentHref && resolved === currentHref) {
            continue;
          }

          return resolved;
        }

        return currentHref || 'Landing.html';
      }

      function attachTokenToUrl(url, token) {
        const param = sessionTokenParam || 'token';
        if (!token) {
          return url || computeBaseRedirect();
        }
        const target = url || computeBaseRedirect();
        try {
          const parsed = new URL(target, baseUrl || scriptUrl || window.location.href);
          parsed.searchParams.set(param, token);
          return parsed.toString();
        } catch (err) {
          const separator = target.indexOf('?') === -1 ? '?' : '&';
          return target + separator + encodeURIComponent(param) + '=' + encodeURIComponent(token);
        }
      }

      function handleSuccess(result) {
        setLoading(false);
        persistLastIdentifier(identifierEl.value);
        persistRememberPreference(rememberEl.checked);

        if (!result || result.success !== true) {
          clearStoredSession();
          persistIdentitySnapshot(null);
          const errorText = result && result.error ? result.error : 'Unable to sign in. Please try again.';
          showAlert(errorEl, errorText, 'danger');
          return;
        }

        showAlert(errorEl, '', 'danger');
        showAlert(messageEl, result.message || 'Authenticated successfully.', 'success');

        persistClientSession(result.token, {
          rememberMe: rememberEl.checked,
          expiresAt: result.expiresAt,
          ttlSeconds: result.ttlSeconds
        });
        persistIdentitySnapshot(result);

        const redirectTarget = result.redirectUrlWithToken
          || attachTokenToUrl(result.redirectUrl, result.token);
        setTimeout(function () {
          window.location.href = redirectTarget;
        }, 350);
      }

      function handleFailure(error) {
        setLoading(false);
        clearStoredSession();
        persistIdentitySnapshot(null);
        const text = (error && error.message) ? error.message : 'A network error occurred. Please try again.';
        showAlert(errorEl, text, 'danger');
      }

      function handleOpenModeAccess() {
<<<<<<< HEAD
        if (openModeRedirectScheduled) {
          return;
        }
        openModeRedirectScheduled = true;

=======
>>>>>>> b639aaff
        const identifier = identifierEl && identifierEl.value ? identifierEl.value.trim() : '';
        if (identifier) {
          persistLastIdentifier(identifier);
        }
        if (rememberEl) {
          persistRememberPreference(!!rememberEl.checked);
        }

        clearStoredSession();
        persistIdentitySnapshot(null);
        showAlert(errorEl, '', 'danger');
        showAlert(messageEl, 'Lumina Identity is disabled in this open-source build. Redirecting to the workspace…', 'info');
        setLoading(true);

        const target = resolveOpenModeRedirect();
        setTimeout(function () {
          window.location.href = target;
        }, 300);
      }

      function bootstrapFromExistingSession() {
        if (typeof google === 'undefined'
          || !google.script
          || !google.script.run
          || typeof google.script.run.getCurrentAuthContext !== 'function') {
          return;
        }

        google.script.run
          .withSuccessHandler(function (state) {
            if (!state || !state.user || !state.token) {
              clearStoredSession();
              persistIdentitySnapshot(null);
              return;
            }

            persistLastIdentifier(state.user.Email || state.user.UserName || '');

            const ttlSeconds = state.idleTimeoutMinutes
              ? Math.floor(state.idleTimeoutMinutes * 60)
              : undefined;

            persistClientSession(state.token, {
              rememberMe: !!(state.rememberMe || (state.session && state.session.rememberMe)),
              expiresAt: state.expiresAt || (state.session && state.session.expiresAt) || '',
              ttlSeconds: ttlSeconds
            });

            persistIdentitySnapshotFromContext(state);

            const friendlyName = (state.user && (state.user.FullName || state.user.UserName || state.user.Email)) || '';
            if (friendlyName) {
              showAlert(messageEl, 'Welcome back, ' + friendlyName + '. Redirecting…', 'info');
            } else {
              showAlert(messageEl, 'Welcome back. Redirecting…', 'info');
            }
            setLoading(true);
            const redirectTarget = attachTokenToUrl(computeBaseRedirect(), state.token);
            setTimeout(function () {
              window.location.href = redirectTarget;
            }, 300);
          })
          .withFailureHandler(function (err) {
            console.warn('bootstrapFromExistingSession: unable to resolve auth context', err);
          })
          .getCurrentAuthContext();
      }

      form.addEventListener('submit', function (evt) {
        evt.preventDefault();
        evt.stopPropagation();
        if (!form.checkValidity()) {
          form.classList.add('was-validated');
          return;
        }

        if (!isGoogleScriptAvailable()) {
          handleOpenModeAccess();
          return;
        }

        showAlert(errorEl, '', 'danger');
        showAlert(messageEl, 'Signing you in…', 'info');
        setLoading(true);

        const payload = {
          identifier: identifierEl.value.trim(),
          password: passwordEl.value,
          rememberMe: rememberEl.checked,
          returnUrl: returnUrlEl.value,
          userAgent: navigator.userAgent || '',
          timezone: Intl.DateTimeFormat().resolvedOptions().timeZone || '',
          locale: navigator.language || ''
        };

        persistLastIdentifier(payload.identifier);
        persistRememberPreference(rememberEl.checked);

        google.script.run
          .withSuccessHandler(handleSuccess)
          .withFailureHandler(handleFailure)
          .clientLogin(payload);
      });

      togglePasswordEl.addEventListener('click', function () {
        const isText = passwordEl.getAttribute('type') === 'text';
        passwordEl.setAttribute('type', isText ? 'password' : 'text');
        const icon = togglePasswordEl.querySelector('i');
        if (icon) {
          icon.classList.toggle('fa-eye');
          icon.classList.toggle('fa-eye-slash');
        }
      });

      rememberEl.addEventListener('change', function () {
        persistRememberPreference(rememberEl.checked);
      });

      applyStoredIdentifier();
      const storedRemember = loadRememberPreference();
      if (storedRemember !== null) {
        rememberEl.checked = storedRemember;
      }

      if (identifierEl && identifierEl.value) {
        setTimeout(function () { passwordEl && passwordEl.focus(); }, 0);
      } else {
        setTimeout(function () { identifierEl && identifierEl.focus(); }, 0);
      }

      bootstrapFromExistingSession();

      if (!isGoogleScriptAvailable()) {
        const existing = messageEl && messageEl.textContent ? messageEl.textContent.trim() : '';
<<<<<<< HEAD
        const notice = openModeEnabled
          ? 'Lumina Identity is disabled in this open-source build. Redirecting to the workspace…'
          : 'Lumina Identity is disabled in this open-source build. Select “Log in” to continue directly to the workspace.';
        const combined = existing ? existing + ' ' + notice : notice;
        showAlert(messageEl, combined.trim(), 'info');
      }

      if (openModeEnabled && !isGoogleScriptAvailable()) {
        setTimeout(function () { handleOpenModeAccess(); }, 120);
      }
=======
        const notice = 'Lumina Identity is disabled in this open-source build. Select “Log in” to continue directly to the workspace.';
        const combined = existing ? existing + ' ' + notice : notice;
        showAlert(messageEl, combined.trim(), 'info');
      }
>>>>>>> b639aaff
    })();
  </script>
</body>

</html><|MERGE_RESOLUTION|>--- conflicted
+++ resolved
@@ -850,14 +850,11 @@
       }
 
       function handleOpenModeAccess() {
-<<<<<<< HEAD
         if (openModeRedirectScheduled) {
           return;
         }
         openModeRedirectScheduled = true;
 
-=======
->>>>>>> b639aaff
         const identifier = identifierEl && identifierEl.value ? identifierEl.value.trim() : '';
         if (identifier) {
           persistLastIdentifier(identifier);
@@ -992,7 +989,6 @@
 
       if (!isGoogleScriptAvailable()) {
         const existing = messageEl && messageEl.textContent ? messageEl.textContent.trim() : '';
-<<<<<<< HEAD
         const notice = openModeEnabled
           ? 'Lumina Identity is disabled in this open-source build. Redirecting to the workspace…'
           : 'Lumina Identity is disabled in this open-source build. Select “Log in” to continue directly to the workspace.';
@@ -1003,12 +999,6 @@
       if (openModeEnabled && !isGoogleScriptAvailable()) {
         setTimeout(function () { handleOpenModeAccess(); }, 120);
       }
-=======
-        const notice = 'Lumina Identity is disabled in this open-source build. Select “Log in” to continue directly to the workspace.';
-        const combined = existing ? existing + ' ' + notice : notice;
-        showAlert(messageEl, combined.trim(), 'info');
-      }
->>>>>>> b639aaff
     })();
   </script>
 </body>
