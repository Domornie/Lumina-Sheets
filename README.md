--- conflicted
+++ resolved
@@ -105,7 +105,6 @@
 their final argument, while dedicated helpers (`dbTenantSelect`, `dbTenantCreate`,
 etc.) provide a more explicit API.
 
-<<<<<<< HEAD
 ### Authentication & campaign-scoped sessions
 
 `AuthenticationService.gs` now persists sessions through `DatabaseManager`, upgrading
@@ -116,8 +115,7 @@
 allowed/managed/admin campaigns to the client. Session renewals automatically refresh
 the campaign scope so managers cannot switch to unauthorized tenants mid-session.
 
-=======
->>>>>>> 8b31a9fa
+
 ## End-to-end call center workflows
 
 `CallCenterWorkflowService.gs` stitches together authentication, scheduling,
@@ -186,8 +184,4 @@
 `logPerformanceReview`, `createCoachingSession`, `acknowledgeCoaching`,
 `postCollaborationMessage`) automatically asserts campaign permissions through
 `TenantSecurityService`, assigns the correct tenant column, and preserves the sheet
-<<<<<<< HEAD
 schemas registered with `DatabaseManager`.
-=======
-schemas registered with `DatabaseManager`.
->>>>>>> 8b31a9fa
