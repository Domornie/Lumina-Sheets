--- conflicted
+++ resolved
@@ -7,15 +7,12 @@
 The `DatabaseManager.gs` module turns any worksheet into a CRUD-ready table. Define
 schema defaults once and re-use the same interface across every client campaign.
 
-<<<<<<< HEAD
 > **Compatibility note:** shared helpers such as `ensureSheetWithHeaders`,
 > `readSheet`, and `invalidateCache` are wrapped so they prefer the centralized
 > database logic while falling back to any legacy implementations already loaded
 > in your project. This eliminates Apps Script "function already defined"
 > conflicts when combining the database layer with existing utility files.
 
-=======
->>>>>>> d325668b
 ### Quick start
 
 ```javascript
@@ -72,7 +69,6 @@
 
 The existing `readSheet`/`ensureSheetWithHeaders` helpers now rely on these bindings,
 so all services automatically share cached queries and schema registration through
-<<<<<<< HEAD
 `DatabaseManager`.
 
 ### Multi-tenant SaaS safeguards
@@ -178,6 +174,3 @@
 `postCollaborationMessage`) automatically asserts campaign permissions through
 `TenantSecurityService`, assigns the correct tenant column, and preserves the sheet
 schemas registered with `DatabaseManager`.
-=======
-`DatabaseManager`.
->>>>>>> d325668b
